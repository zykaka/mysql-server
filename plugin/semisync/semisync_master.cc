/* Copyright (C) 2007 Google Inc.
   Copyright (c) 2008, 2014, Oracle and/or its affiliates. All rights reserved.

   This program is free software; you can redistribute it and/or modify
   it under the terms of the GNU General Public License as published by
   the Free Software Foundation; version 2 of the License.

   This program is distributed in the hope that it will be useful,
   but WITHOUT ANY WARRANTY; without even the implied warranty of
   MERCHANTABILITY or FITNESS FOR A PARTICULAR PURPOSE.  See the
   GNU General Public License for more details.

   You should have received a copy of the GNU General Public License
   along with this program; if not, write to the Free Software
   Foundation, Inc., 51 Franklin St, Fifth Floor, Boston, MA  02110-1301  USA */


#include "semisync_master.h"
#if defined(ENABLED_DEBUG_SYNC)
#include "debug_sync.h"
#include "sql_class.h"
#endif

#define TIME_THOUSAND 1000
#define TIME_MILLION  1000000
#define TIME_BILLION  1000000000

/* This indicates whether semi-synchronous replication is enabled. */
char rpl_semi_sync_master_enabled;
unsigned long rpl_semi_sync_master_timeout;
unsigned long rpl_semi_sync_master_trace_level;
char rpl_semi_sync_master_status                    = 0;
unsigned long rpl_semi_sync_master_yes_transactions = 0;
unsigned long rpl_semi_sync_master_no_transactions  = 0;
unsigned long rpl_semi_sync_master_off_times        = 0;
unsigned long rpl_semi_sync_master_timefunc_fails   = 0;
unsigned long rpl_semi_sync_master_wait_timeouts     = 0;
unsigned long rpl_semi_sync_master_wait_sessions    = 0;
unsigned long rpl_semi_sync_master_wait_pos_backtraverse = 0;
unsigned long rpl_semi_sync_master_avg_trx_wait_time = 0;
unsigned long long rpl_semi_sync_master_trx_wait_num = 0;
unsigned long rpl_semi_sync_master_avg_net_wait_time    = 0;
unsigned long long rpl_semi_sync_master_net_wait_num = 0;
unsigned long rpl_semi_sync_master_clients          = 0;
unsigned long long rpl_semi_sync_master_net_wait_time = 0;
unsigned long long rpl_semi_sync_master_trx_wait_time = 0;
char rpl_semi_sync_master_wait_no_slave = 1;
unsigned int rpl_semi_sync_master_wait_for_slave_count= 1;


static int getWaitTime(const struct timespec& start_ts);

static unsigned long long timespec_to_usec(const struct timespec *ts)
{
#ifndef _WIN32
  return (unsigned long long) ts->tv_sec * TIME_MILLION + ts->tv_nsec / TIME_THOUSAND;
#else
  return ts->tv.i64 / 10;
#endif /* _WIN32 */
}

/*******************************************************************************
 *
 * <ActiveTranx> class : manage all active transaction nodes
 *
 ******************************************************************************/

ActiveTranx::ActiveTranx(mysql_mutex_t *lock,
			 unsigned long trace_level)
  : Trace(trace_level), allocator_(max_connections),
    num_entries_(max_connections << 1), /* Transaction hash table size
                                         * is set to double the size
                                         * of max_connections */
    lock_(lock)
{
  /* No transactions are in the list initially. */
  trx_front_ = NULL;
  trx_rear_  = NULL;

  /* Create the hash table to find a transaction's ending event. */
  trx_htb_ = new TranxNode *[num_entries_];
  for (int idx = 0; idx < num_entries_; ++idx)
    trx_htb_[idx] = NULL;

  sql_print_information("Semi-sync replication initialized for transactions.");
}

ActiveTranx::~ActiveTranx()
{
  delete [] trx_htb_;
  trx_htb_          = NULL;
  num_entries_      = 0;
}

unsigned int ActiveTranx::calc_hash(const unsigned char *key,
                                    unsigned int length)
{
  unsigned int nr = 1, nr2 = 4;

  /* The hash implementation comes from calc_hashnr() in mysys/hash.c. */
  while (length--)
  {
    nr  ^= (((nr & 63)+nr2)*((unsigned int) (unsigned char) *key++))+ (nr << 8);
    nr2 += 3;
  }
  return((unsigned int) nr);
}

unsigned int ActiveTranx::get_hash_value(const char *log_file_name,
				 my_off_t    log_file_pos)
{
  unsigned int hash1 = calc_hash((const unsigned char *)log_file_name,
                                 strlen(log_file_name));
  unsigned int hash2 = calc_hash((const unsigned char *)(&log_file_pos),
                                 sizeof(log_file_pos));

  return (hash1 + hash2) % num_entries_;
}

int ActiveTranx::compare(const char *log_file_name1, my_off_t log_file_pos1,
			 const char *log_file_name2, my_off_t log_file_pos2)
{
  int cmp = strcmp(log_file_name1, log_file_name2);

  if (cmp != 0)
    return cmp;

  if (log_file_pos1 > log_file_pos2)
    return 1;
  else if (log_file_pos1 < log_file_pos2)
    return -1;
  return 0;
}

int ActiveTranx::insert_tranx_node(const char *log_file_name,
				   my_off_t log_file_pos)
{
  const char *kWho = "ActiveTranx:insert_tranx_node";
  TranxNode  *ins_node;
  int         result = 0;
  unsigned int        hash_val;

  function_enter(kWho);

  ins_node = allocator_.allocate_node();
  if (!ins_node)
  {
    sql_print_error("%s: transaction node allocation failed for: (%s, %lu)",
                    kWho, log_file_name, (unsigned long)log_file_pos);
    result = -1;
    goto l_end;
  }

  /* insert the binlog position in the active transaction list. */
  strncpy(ins_node->log_name_, log_file_name, FN_REFLEN-1);
  ins_node->log_name_[FN_REFLEN-1] = 0; /* make sure it ends properly */
  ins_node->log_pos_ = log_file_pos;

  if (!trx_front_)
  {
    /* The list is empty. */
    trx_front_ = trx_rear_ = ins_node;
  }
  else
  {
    int cmp = compare(ins_node, trx_rear_);
    if (cmp > 0)
    {
      /* Compare with the tail first.  If the transaction happens later in
       * binlog, then make it the new tail.
       */
      trx_rear_->next_ = ins_node;
      trx_rear_        = ins_node;
    }
    else
    {
      /* Otherwise, it is an error because the transaction should hold the
       * mysql_bin_log.LOCK_log when appending events.
       */
      sql_print_error("%s: binlog write out-of-order, tail (%s, %lu), "
                      "new node (%s, %lu)", kWho,
                      trx_rear_->log_name_, (unsigned long)trx_rear_->log_pos_,
                      ins_node->log_name_, (unsigned long)ins_node->log_pos_);
      result = -1;
      goto l_end;
    }
  }

  hash_val = get_hash_value(ins_node->log_name_, ins_node->log_pos_);
  ins_node->hash_next_ = trx_htb_[hash_val];
  trx_htb_[hash_val]   = ins_node;

  if (trace_level_ & kTraceDetail)
    sql_print_information("%s: insert (%s, %lu) in entry(%u)", kWho,
                          ins_node->log_name_, (unsigned long)ins_node->log_pos_,
                          hash_val);

 l_end:
  return function_exit(kWho, result);
}

bool ActiveTranx::is_tranx_end_pos(const char *log_file_name,
				   my_off_t    log_file_pos)
{
  const char *kWho = "ActiveTranx::is_tranx_end_pos";
  function_enter(kWho);

  unsigned int hash_val = get_hash_value(log_file_name, log_file_pos);
  TranxNode *entry = trx_htb_[hash_val];

  while (entry != NULL)
  {
    if (compare(entry, log_file_name, log_file_pos) == 0)
      break;

    entry = entry->hash_next_;
  }

  if (trace_level_ & kTraceDetail)
    sql_print_information("%s: probe (%s, %lu) in entry(%u)", kWho,
                          log_file_name, (unsigned long)log_file_pos, hash_val);

  function_exit(kWho, (entry != NULL));
  return (entry != NULL);
}

int ActiveTranx::clear_active_tranx_nodes(const char *log_file_name,
					  my_off_t log_file_pos)
{
  const char *kWho = "ActiveTranx::::clear_active_tranx_nodes";
  TranxNode *new_front;

  function_enter(kWho);

  if (log_file_name != NULL)
  {
    new_front = trx_front_;

    while (new_front)
    {
      if (compare(new_front, log_file_name, log_file_pos) > 0)
        break;
      new_front = new_front->next_;
    }
  }
  else
  {
    /* If log_file_name is NULL, clear everything. */
    new_front = NULL;
  }

  if (new_front == NULL)
  {
    /* No active transaction nodes after the call. */

    /* Clear the hash table. */
    memset(trx_htb_, 0, num_entries_ * sizeof(TranxNode *));
    allocator_.free_all_nodes();

    /* Clear the active transaction list. */
    if (trx_front_ != NULL)
    {
      trx_front_ = NULL;
      trx_rear_  = NULL;
    }

    if (trace_level_ & kTraceDetail)
      sql_print_information("%s: cleared all nodes", kWho);
  }
  else if (new_front != trx_front_)
  {
    TranxNode *curr_node, *next_node;

    /* Delete all transaction nodes before the confirmation point. */
    int n_frees = 0;
    curr_node = trx_front_;
    while (curr_node != new_front)
    {
      next_node = curr_node->next_;
      n_frees++;

      /* Remove the node from the hash table. */
      unsigned int hash_val = get_hash_value(curr_node->log_name_, curr_node->log_pos_);
      TranxNode **hash_ptr = &(trx_htb_[hash_val]);
      while ((*hash_ptr) != NULL)
      {
        if ((*hash_ptr) == curr_node)
	{
          (*hash_ptr) = curr_node->hash_next_;
          break;
        }
        hash_ptr = &((*hash_ptr)->hash_next_);
      }

      curr_node = next_node;
    }

    trx_front_ = new_front;
    allocator_.free_nodes_before(trx_front_);

    if (trace_level_ & kTraceDetail)
      sql_print_information("%s: cleared %d nodes back until pos (%s, %lu)",
                            kWho, n_frees,
                            trx_front_->log_name_, (unsigned long)trx_front_->log_pos_);
  }

  return function_exit(kWho, 0);
}


int ReplSemiSyncMaster::reportReplyPacket(uint32 server_id, const uchar *packet,
                             ulong packet_len)
{
  const char *kWho = "ReplSemiSyncMaster::reportReplyPacket";
  int result= -1;
  char log_file_name[FN_REFLEN+1];
  my_off_t log_file_pos;
  ulong log_file_len = 0;

  function_enter(kWho);

  if (unlikely(packet[REPLY_MAGIC_NUM_OFFSET] != ReplSemiSyncMaster::kPacketMagicNum))
  {
    sql_print_error("Read semi-sync reply magic number error");
    goto l_end;
  }

  if (unlikely(packet_len < REPLY_BINLOG_NAME_OFFSET))
  {
    sql_print_error("Read semi-sync reply length error: packet is too small");
    goto l_end;
  }

  log_file_pos = uint8korr(packet + REPLY_BINLOG_POS_OFFSET);
  log_file_len = packet_len - REPLY_BINLOG_NAME_OFFSET;
  if (unlikely(log_file_len >= FN_REFLEN))
  {
    sql_print_error("Read semi-sync reply binlog file length too large");
    goto l_end;
  }
  strncpy(log_file_name, (const char*)packet + REPLY_BINLOG_NAME_OFFSET, log_file_len);
  log_file_name[log_file_len] = 0;

  if (trace_level_ & kTraceDetail)
    sql_print_information("%s: Got reply(%s, %lu) from server %u",
                          kWho, log_file_name, (ulong)log_file_pos, server_id);

  handleAck(server_id, log_file_name, log_file_pos);

l_end:
  return function_exit(kWho, result);
}

/*******************************************************************************
 *
 * <ReplSemiSyncMaster> class: the basic code layer for sync-replication master.
 * <ReplSemiSyncSlave>  class: the basic code layer for sync-replication slave.
 *
 * The most important functions during semi-syn replication listed:
 *
 * Master:
 *  . reportReplyBinlog():  called by the binlog dump thread when it receives
 *                          the slave's status information.
 *  . updateSyncHeader():   based on transaction waiting information, decide
 *                          whether to request the slave to reply.
 *  . writeTranxInBinlog(): called by the transaction thread when it finishes
 *                          writing all transaction events in binlog.
 *  . commitTrx():          transaction thread wait for the slave reply.
 *
 * Slave:
 *  . slaveReadSyncHeader(): read the semi-sync header from the master, get the
 *                           sync status and get the payload for events.
 *  . slaveReply():          reply to the master about the replication progress.
 *
 ******************************************************************************/

ReplSemiSyncMaster::ReplSemiSyncMaster()
  : active_tranxs_(NULL),
    init_done_(false),
    reply_file_name_inited_(false),
    reply_file_pos_(0L),
    wait_file_name_inited_(false),
    wait_file_pos_(0),
    master_enabled_(false),
    wait_timeout_(0L),
    state_(0)
{
  strcpy(reply_file_name_, "");
  strcpy(wait_file_name_, "");
}

int ReplSemiSyncMaster::initObject()
{
  int result;
  const char *kWho = "ReplSemiSyncMaster::initObject";

  if (init_done_)
  {
    sql_print_warning("%s called twice", kWho);
    return 1;
  }
  init_done_ = true;

  /* References to the parameter works after set_options(). */
  setWaitTimeout(rpl_semi_sync_master_timeout);
  setTraceLevel(rpl_semi_sync_master_trace_level);

  /* Mutex initialization can only be done after MY_INIT(). */
  mysql_mutex_init(key_ss_mutex_LOCK_binlog_,
                   &LOCK_binlog_, MY_MUTEX_INIT_FAST);
  mysql_cond_init(key_ss_cond_COND_binlog_send_,
                  &COND_binlog_send_);

  /*
    rpl_semi_sync_master_wait_for_slave_count may be set through mysqld option.
    So call setWaitSlaveCount to initialize the internal ack container.
  */
  if (setWaitSlaveCount(rpl_semi_sync_master_wait_for_slave_count))
    return 1;

  if (rpl_semi_sync_master_enabled)
    result = enableMaster();
  else
    result = disableMaster();

  return result;
}

int ReplSemiSyncMaster::enableMaster()
{
  int result = 0;

  /* Must have the lock when we do enable of disable. */
  lock();

  if (!getMasterEnabled())
  {
    active_tranxs_ = new ActiveTranx(&LOCK_binlog_, trace_level_);
    if (active_tranxs_ != NULL)
    {
      commit_file_name_inited_ = false;
      reply_file_name_inited_  = false;
      wait_file_name_inited_   = false;

      set_master_enabled(true);
      /*
        state_ will be set off when users don't want to wait(
        rpl_semi_sync_master_wait_no_slave == 0) if there is no enough active
        semisync clients
      */
      state_ = (rpl_semi_sync_master_wait_no_slave != 0 ||
                (rpl_semi_sync_master_clients >=
                 rpl_semi_sync_master_wait_for_slave_count));
      sql_print_information("Semi-sync replication enabled on the master.");
    }
    else
    {
      sql_print_error("Cannot allocate memory to enable semi-sync on the master.");
      result = -1;
    }
  }

  unlock();

  return result;
}

int ReplSemiSyncMaster::disableMaster()
{
  /* Must have the lock when we do enable of disable. */
  lock();

  if (getMasterEnabled())
  {
    /* Switch off the semi-sync first so that waiting transaction will be
     * waken up.
     */
    switch_off();

    assert(active_tranxs_ != NULL);
    delete active_tranxs_;
    active_tranxs_ = NULL;

    reply_file_name_inited_ = false;
    wait_file_name_inited_  = false;
    commit_file_name_inited_ = false;

    ack_container_.clear();

    set_master_enabled(false);
    sql_print_information("Semi-sync replication disabled on the master.");
  }

  unlock();

  return 0;
}

ReplSemiSyncMaster::~ReplSemiSyncMaster()
{
  if (init_done_)
  {
    mysql_mutex_destroy(&LOCK_binlog_);
    mysql_cond_destroy(&COND_binlog_send_);
  }

  delete active_tranxs_;
}

void ReplSemiSyncMaster::lock()
{
  mysql_mutex_lock(&LOCK_binlog_);
}

void ReplSemiSyncMaster::unlock()
{
  mysql_mutex_unlock(&LOCK_binlog_);
}

void ReplSemiSyncMaster::cond_broadcast()
{
  mysql_cond_broadcast(&COND_binlog_send_);
}

int ReplSemiSyncMaster::cond_timewait(struct timespec *wait_time)
{
  const char *kWho = "ReplSemiSyncMaster::cond_timewait()";
  int wait_res;

  function_enter(kWho);
  wait_res= mysql_cond_timedwait(&COND_binlog_send_,
                                 &LOCK_binlog_, wait_time);
  return function_exit(kWho, wait_res);
}

void ReplSemiSyncMaster::add_slave()
{
  lock();
  rpl_semi_sync_master_clients++;
  unlock();
}

void ReplSemiSyncMaster::remove_slave()
{
  lock();
  rpl_semi_sync_master_clients--;

  /* Only switch off if semi-sync is enabled and is on */
  if (getMasterEnabled() && is_on())
  {
<<<<<<< HEAD

    /*
      If user has chosen not to wait if no enough semi-sync slave available
      and after a slave exists, turn off semi-semi master immediately if active
      slaves are less then required slave numbers.
    */
    if (!rpl_semi_sync_master_wait_no_slave &&
        rpl_semi_sync_master_clients ==
        rpl_semi_sync_master_wait_for_slave_count - 1)
=======
    /* If user has chosen not to wait or if the server is shutting down if no
       semi-sync slave available and the last semi-sync slave exits, turn off
       semi-sync on master immediately.
     */
    if (rpl_semi_sync_master_clients == 0 &&
        (!rpl_semi_sync_master_wait_no_slave || abort_loop))
    {
      if (abort_loop)
      {
        if (commit_file_name_inited_ && reply_file_name_inited_)
        {
          int cmp = ActiveTranx::compare(reply_file_name_, reply_file_pos_ ,
                                         commit_file_name_, commit_file_pos_);
          if (cmp < 0)
            sql_print_warning("SEMISYNC: Forced shutdown. Some updates might "
                              "not be replicated.");
        }
      }
>>>>>>> cd010cb6
      switch_off();
    }
  }
  unlock();
}

bool ReplSemiSyncMaster::is_semi_sync_slave()
{
  int null_value;
  long long val= 0;
  get_user_var_int("rpl_semi_sync_slave", &val, &null_value);
  return val;
}

void ReplSemiSyncMaster::reportReplyBinlog(const char *log_file_name,
                                           my_off_t log_file_pos)
{
  const char *kWho = "ReplSemiSyncMaster::reportReplyBinlog";
  int   cmp;
  bool  can_release_threads = false;
  bool  need_copy_send_pos = true;

  function_enter(kWho);
  mysql_mutex_assert_owner(&LOCK_binlog_);

  if (!getMasterEnabled())
    goto l_end;

  if (!is_on())
    /* We check to see whether we can switch semi-sync ON. */
    try_switch_on(log_file_name, log_file_pos);

  /* The position should increase monotonically, if there is only one
   * thread sending the binlog to the slave.
   * In reality, to improve the transaction availability, we allow multiple
   * sync replication slaves.  So, if any one of them get the transaction,
   * the transaction session in the primary can move forward.
   */
  if (reply_file_name_inited_)
  {
    cmp = ActiveTranx::compare(log_file_name, log_file_pos,
                               reply_file_name_, reply_file_pos_);

    /* If the requested position is behind the sending binlog position,
     * would not adjust sending binlog position.
     * We based on the assumption that there are multiple semi-sync slave,
     * and at least one of them shou/ld be up to date.
     * If all semi-sync slaves are behind, at least initially, the primary
     * can find the situation after the waiting timeout.  After that, some
     * slaves should catch up quickly.
     */
    if (cmp < 0)
    {
      /* If the position is behind, do not copy it. */
      need_copy_send_pos = false;
    }
  }

  if (need_copy_send_pos)
  {
    strncpy(reply_file_name_, log_file_name, sizeof(reply_file_name_) - 1);
    reply_file_name_[sizeof(reply_file_name_) - 1]= '\0';
    reply_file_pos_ = log_file_pos;
    reply_file_name_inited_ = true;

    /* Remove all active transaction nodes before this point. */
    assert(active_tranxs_ != NULL);
    active_tranxs_->clear_active_tranx_nodes(log_file_name, log_file_pos);

    if (trace_level_ & kTraceDetail)
      sql_print_information("%s: Got reply at (%s, %lu)", kWho,
                            log_file_name, (unsigned long)log_file_pos);
  }

  if (rpl_semi_sync_master_wait_sessions > 0)
  {
    /* Let us check if some of the waiting threads doing a trx
     * commit can now proceed.
     */
    cmp = ActiveTranx::compare(reply_file_name_, reply_file_pos_,
                               wait_file_name_, wait_file_pos_);
    if (cmp >= 0)
    {
      /* Yes, at least one waiting thread can now proceed:
       * let us release all waiting threads with a broadcast
       */
      can_release_threads = true;
      wait_file_name_inited_ = false;
    }
  }

 l_end:

  if (can_release_threads)
  {
    if (trace_level_ & kTraceDetail)
      sql_print_information("%s: signal all waiting threads.", kWho);

    cond_broadcast();
  }

  function_exit(kWho, 0);
}

int ReplSemiSyncMaster::commitTrx(const char* trx_wait_binlog_name,
				  my_off_t trx_wait_binlog_pos)
{
  const char *kWho = "ReplSemiSyncMaster::commitTrx";

  function_enter(kWho);

  if (getMasterEnabled() && trx_wait_binlog_name)
  {
    struct timespec start_ts;
    struct timespec abstime;
    int wait_result;
    PSI_stage_info old_stage;

    set_timespec(start_ts, 0);
#if defined(ENABLED_DEBUG_SYNC)
    /* debug sync may not be initialized for a master */
    if (current_thd->debug_sync_control)
      DEBUG_SYNC(current_thd, "rpl_semisync_master_commit_trx_before_lock");
#endif
    /* Acquire the mutex. */
    lock();

    /* This must be called after acquired the lock */
    THD_ENTER_COND(NULL, &COND_binlog_send_, &LOCK_binlog_,
                   & stage_waiting_for_semi_sync_ack_from_slave,
                   & old_stage);

    /* This is the real check inside the mutex. */
    if (!getMasterEnabled() || !is_on())
      goto l_end;

    if (trace_level_ & kTraceDetail)
    {
      sql_print_information("%s: wait pos (%s, %lu), repl(%d)\n", kWho,
                            trx_wait_binlog_name, (unsigned long)trx_wait_binlog_pos,
                            (int)is_on());
    }

    /* Calcuate the waiting period. */
#ifdef _WIN32
      abstime.tv.i64 = start_ts.tv.i64 + (__int64)wait_timeout_ * TIME_THOUSAND * 10;
      abstime.max_timeout_msec= (long)wait_timeout_;
#else
      abstime.tv_sec = start_ts.tv_sec + wait_timeout_ / TIME_THOUSAND;
      abstime.tv_nsec = start_ts.tv_nsec +
        (wait_timeout_ % TIME_THOUSAND) * TIME_MILLION;
      if (abstime.tv_nsec >= TIME_BILLION)
      {
        abstime.tv_sec++;
        abstime.tv_nsec -= TIME_BILLION;
      }
#endif /* _WIN32 */

    while (is_on())
    {
      if (reply_file_name_inited_)
      {
        int cmp = ActiveTranx::compare(reply_file_name_, reply_file_pos_,
                                       trx_wait_binlog_name, trx_wait_binlog_pos);
        if (cmp >= 0)
        {
          /* We have already sent the relevant binlog to the slave: no need to
           * wait here.
           */
          if (trace_level_ & kTraceDetail)
            sql_print_information("%s: Binlog reply is ahead (%s, %lu),",
                                  kWho, reply_file_name_, (unsigned long)reply_file_pos_);
          break;
        }
      }

      /* Let us update the info about the minimum binlog position of waiting
       * threads.
       */
      if (wait_file_name_inited_)
      {
        int cmp = ActiveTranx::compare(trx_wait_binlog_name, trx_wait_binlog_pos,
                                       wait_file_name_, wait_file_pos_);
        if (cmp <= 0)
	{
          /* This thd has a lower position, let's update the minimum info. */
          strncpy(wait_file_name_, trx_wait_binlog_name, sizeof(wait_file_name_) - 1);
          wait_file_name_[sizeof(wait_file_name_) - 1]= '\0';
          wait_file_pos_ = trx_wait_binlog_pos;

          rpl_semi_sync_master_wait_pos_backtraverse++;
          if (trace_level_ & kTraceDetail)
            sql_print_information("%s: move back wait position (%s, %lu),",
                                  kWho, wait_file_name_, (unsigned long)wait_file_pos_);
        }
      }
      else
      {
        strncpy(wait_file_name_, trx_wait_binlog_name, sizeof(wait_file_name_) - 1);
        wait_file_name_[sizeof(wait_file_name_) - 1]= '\0';
        wait_file_pos_ = trx_wait_binlog_pos;
        wait_file_name_inited_ = true;

        if (trace_level_ & kTraceDetail)
          sql_print_information("%s: init wait position (%s, %lu),",
                                kWho, wait_file_name_, (unsigned long)wait_file_pos_);
      }

      /* In semi-synchronous replication, we wait until the binlog-dump
       * thread has received the reply on the relevant binlog segment from the
       * replication slave.
       *
       * Let us suspend this thread to wait on the condition;
       * when replication has progressed far enough, we will release
       * these waiting threads.
       */
      if (abort_loop && rpl_semi_sync_master_clients == 0 && is_on())
      {
        sql_print_warning("SEMISYNC: Forced shutdown. Some updates might "
                          "not be replicated.");
        switch_off();
        break;
      }
      rpl_semi_sync_master_wait_sessions++;
      
      if (trace_level_ & kTraceDetail)
        sql_print_information("%s: wait %lu ms for binlog sent (%s, %lu)",
                              kWho, wait_timeout_,
                              wait_file_name_, (unsigned long)wait_file_pos_);
      
      wait_result = cond_timewait(&abstime);
      rpl_semi_sync_master_wait_sessions--;
      
      if (wait_result != 0)
      {
        /* This is a real wait timeout. */
        sql_print_warning("Timeout waiting for reply of binlog (file: %s, pos: %lu), "
                          "semi-sync up to file %s, position %lu.",
                          trx_wait_binlog_name, (unsigned long)trx_wait_binlog_pos,
                          reply_file_name_, (unsigned long)reply_file_pos_);
        rpl_semi_sync_master_wait_timeouts++;
        
        /* switch semi-sync off */
        switch_off();
      }
      else
      {
        int wait_time;
        
        wait_time = getWaitTime(start_ts);
        if (wait_time < 0)
        {
          if (trace_level_ & kTraceGeneral)
          {
            sql_print_information("Assessment of waiting time for commitTrx "
                                  "failed at wait position (%s, %lu)",
                                  trx_wait_binlog_name,
                                  (unsigned long)trx_wait_binlog_pos);
          }
          rpl_semi_sync_master_timefunc_fails++;
        }
        else
        {
          rpl_semi_sync_master_trx_wait_num++;
          rpl_semi_sync_master_trx_wait_time += wait_time;
        }
      }
    }

    /*
      At this point, the binlog file and position of this transaction
      must have been removed from ActiveTranx.
    */
    assert(!getMasterEnabled() ||
           !active_tranxs_->is_tranx_end_pos(trx_wait_binlog_name,
                                             trx_wait_binlog_pos));
  l_end:
    /* Update the status counter. */
    if (is_on())
      rpl_semi_sync_master_yes_transactions++;
    else
      rpl_semi_sync_master_no_transactions++;

    /* The lock held will be released by thd_exit_cond, so no need to
       call unlock() here */
    THD_EXIT_COND(NULL, & old_stage);
  }

  return function_exit(kWho, 0);
}
void ReplSemiSyncMaster::set_wait_no_slave(const void *val)
{
  char set_switch= *(char *)val;
  if (set_switch == 0)
  {
    if ((rpl_semi_sync_master_clients == 0) && (is_on()))
      switch_off();
  }
  else
  {
    if (!is_on())
      force_switch_on();
  }
}

void ReplSemiSyncMaster::force_switch_on()
{
  state_= true;
}

/* Indicate that semi-sync replication is OFF now.
 * 
 * What should we do when it is disabled?  The problem is that we want
 * the semi-sync replication enabled again when the slave catches up
 * later.  But, it is not that easy to detect that the slave has caught
 * up.  This is caused by the fact that MySQL's replication protocol is
 * asynchronous, meaning that if the master does not use the semi-sync
 * protocol, the slave would not send anything to the master.
 * Still, if the master is sending (N+1)-th event, we assume that it is
 * an indicator that the slave has received N-th event and earlier ones.
 *
 * If semi-sync is disabled, all transactions still update the wait
 * position with the last position in binlog.  But no transactions will
 * wait for confirmations and the active transaction list would not be
 * maintained.  In binlog dump thread, updateSyncHeader() checks whether
 * the current sending event catches up with last wait position.  If it
 * does match, semi-sync will be switched on again.
 */
int ReplSemiSyncMaster::switch_off()
{
  const char *kWho = "ReplSemiSyncMaster::switch_off";
  int result;

  function_enter(kWho);
  state_ = false;

  /* Clear the active transaction list. */
  assert(active_tranxs_ != NULL);
  result = active_tranxs_->clear_active_tranx_nodes(NULL, 0);

  rpl_semi_sync_master_off_times++;
  wait_file_name_inited_   = false;
  reply_file_name_inited_  = false;
  sql_print_information("Semi-sync replication switched OFF.");
  cond_broadcast();                            /* wake up all waiting threads */

  return function_exit(kWho, result);
}

int ReplSemiSyncMaster::try_switch_on(const char *log_file_name,
                                      my_off_t log_file_pos)
{
  const char *kWho = "ReplSemiSyncMaster::try_switch_on";
  bool semi_sync_on = false;

  function_enter(kWho);

  /* If the current sending event's position is larger than or equal to the
   * 'largest' commit transaction binlog position, the slave is already
   * catching up now and we can switch semi-sync on here.
   * If commit_file_name_inited_ indicates there are no recent transactions,
   * we can enable semi-sync immediately.
   */
  if (commit_file_name_inited_)
  {
    int cmp = ActiveTranx::compare(log_file_name, log_file_pos,
                                   commit_file_name_, commit_file_pos_);
    semi_sync_on = (cmp >= 0);
  }
  else
  {
    semi_sync_on = true;
  }

  if (semi_sync_on)
  {
    /* Switch semi-sync replication on. */
    state_ = true;

    sql_print_information("Semi-sync replication switched ON at (%s, %lu)",
                          log_file_name, (unsigned long)log_file_pos);
  }

  return function_exit(kWho, 0);
}

int ReplSemiSyncMaster::reserveSyncHeader(unsigned char *header,
					  unsigned long size)
{
  const char *kWho = "ReplSemiSyncMaster::reserveSyncHeader";
  function_enter(kWho);

  int hlen=0;
  {
    /* No enough space for the extra header, disable semi-sync master */
    if (sizeof(kSyncHeader) > size)
    {
      sql_print_warning("No enough space in the packet "
                        "for semi-sync extra header, "
                        "semi-sync replication disabled");
      disableMaster();
      return 0;
    }
    
    /* Set the magic number and the sync status.  By default, no sync
     * is required.
     */
    memcpy(header, kSyncHeader, sizeof(kSyncHeader));
    hlen= sizeof(kSyncHeader);
  }
  return function_exit(kWho, hlen);
}

int ReplSemiSyncMaster::updateSyncHeader(unsigned char *packet,
					 const char *log_file_name,
					 my_off_t log_file_pos,
					 uint32 server_id)
{
  const char *kWho = "ReplSemiSyncMaster::updateSyncHeader";
  int  cmp = 0;
  bool sync = false;

  /* If the semi-sync master is not enabled, do not request replies from the
     slave.
   */
  if (!getMasterEnabled())
    return 0;

  function_enter(kWho);

  lock();

  /* This is the real check inside the mutex. */
  if (!getMasterEnabled())
    goto l_end; // sync= false at this point in time

  if (is_on())
  {
    /* semi-sync is ON */
    /* sync= false; No sync unless a transaction is involved. */

    if (reply_file_name_inited_)
    {
      cmp = ActiveTranx::compare(log_file_name, log_file_pos,
                                 reply_file_name_, reply_file_pos_);
      if (cmp <= 0)
      {
        /* If we have already got the reply for the event, then we do
         * not need to sync the transaction again.
         */
        goto l_end;
      }
    }

    if (wait_file_name_inited_)
    {
      cmp = ActiveTranx::compare(log_file_name, log_file_pos,
                                 wait_file_name_, wait_file_pos_);
    }
    else
    {
      cmp = 1;
    }
    
    /* If we are already waiting for some transaction replies which
     * are later in binlog, do not wait for this one event.
     */
    if (cmp >= 0)
    {
      /* 
       * We only wait if the event is a transaction's ending event.
       */
      assert(active_tranxs_ != NULL);
      sync = active_tranxs_->is_tranx_end_pos(log_file_name,
                                               log_file_pos);
    }
  }
  else
  {
    if (commit_file_name_inited_)
    {
      int cmp = ActiveTranx::compare(log_file_name, log_file_pos,
                                     commit_file_name_, commit_file_pos_);
      sync = (cmp >= 0);
    }
    else
    {
      sync = true;
    }
  }

  if (trace_level_ & kTraceDetail)
    sql_print_information("%s: server(%d), (%s, %lu) sync(%d), repl(%d)",
                          kWho, server_id, log_file_name,
                          (unsigned long)log_file_pos, sync, (int)is_on());

 l_end:
  unlock();

  /* We do not need to clear sync flag because we set it to 0 when we
   * reserve the packet header.
   */
  if (sync)
  {
    (packet)[2] = kPacketFlagSync;
  }

  return function_exit(kWho, 0);
}

int ReplSemiSyncMaster::writeTranxInBinlog(const char* log_file_name,
					   my_off_t log_file_pos)
{
  const char *kWho = "ReplSemiSyncMaster::writeTranxInBinlog";
  int result = 0;

  function_enter(kWho);

  lock();

  /* This is the real check inside the mutex. */
  if (!getMasterEnabled())
    goto l_end;

  /* Update the 'largest' transaction commit position seen so far even
   * though semi-sync is switched off.
   * It is much better that we update commit_file_* here, instead of
   * inside commitTrx().  This is mostly because updateSyncHeader()
   * will watch for commit_file_* to decide whether to switch semi-sync
   * on. The detailed reason is explained in function updateSyncHeader().
   */
  if (commit_file_name_inited_)
  {
    int cmp = ActiveTranx::compare(log_file_name, log_file_pos,
                                   commit_file_name_, commit_file_pos_);
    if (cmp > 0)
    {
      /* This is a larger position, let's update the maximum info. */
      strncpy(commit_file_name_, log_file_name, FN_REFLEN-1);
      commit_file_name_[FN_REFLEN-1] = 0; /* make sure it ends properly */
      commit_file_pos_ = log_file_pos;
    }
  }
  else
  {
    strncpy(commit_file_name_, log_file_name, FN_REFLEN-1);
    commit_file_name_[FN_REFLEN-1] = 0; /* make sure it ends properly */
    commit_file_pos_ = log_file_pos;
    commit_file_name_inited_ = true;
  }

  if (is_on())
  {
    assert(active_tranxs_ != NULL);
    if(active_tranxs_->insert_tranx_node(log_file_name, log_file_pos))
    {
      /*
        if insert tranx_node failed, print a warning message
        and turn off semi-sync
      */
      sql_print_warning("Semi-sync failed to insert tranx_node for binlog file: %s, position: %lu",
                        log_file_name, (ulong)log_file_pos);
      switch_off();
    }
  }

 l_end:
  unlock();

  return function_exit(kWho, result);
}

int ReplSemiSyncMaster::skipSlaveReply(const char *event_buf,
                                       uint32 server_id,
                                       const char* skipped_log_file,
                                       my_off_t skipped_log_pos)
{
  const char *kWho = "ReplSemiSyncMaster::skipSlaveReply";

  function_enter(kWho);

  assert((unsigned char)event_buf[1] == kPacketMagicNum);
  if ((unsigned char)event_buf[2] != kPacketFlagSync)
  {
    /* current event would not require a reply anyway */
    goto l_end;
  }

  if (trace_level_ & kTraceDetail)
    sql_print_information("%s: Transaction skipped at (%s, %lu)", kWho,
                          skipped_log_file, (unsigned long)skipped_log_pos);

  /* Treat skipped event as a received ack */
  handleAck(server_id, skipped_log_file, skipped_log_pos);

 l_end:
  return function_exit(kWho, 0);
}

int ReplSemiSyncMaster::readSlaveReply(NET *net, uint32 server_id,
                                       const char *event_buf)
{
  const char *kWho = "ReplSemiSyncMaster::readSlaveReply";
  int      result = -1;

  function_enter(kWho);

  assert((unsigned char)event_buf[1] == kPacketMagicNum);
  if ((unsigned char)event_buf[2] != kPacketFlagSync)
  {
    /* current event does not require reply */
    result = 0;
    goto l_end;
  }

  /* We flush to make sure that the current event is sent to the network,
   * instead of being buffered in the TCP/IP stack.
   */
  if (net_flush(net))
  {
    sql_print_error("Semi-sync master failed on net_flush() "
                    "before waiting for slave reply");
    goto l_end;
  }

  net_clear(net, 0);
  net->pkt_nr++;
  result = 0;
  rpl_semi_sync_master_net_wait_num++;

 l_end:
  return function_exit(kWho, result);
}


int ReplSemiSyncMaster::resetMaster()
{
  const char *kWho = "ReplSemiSyncMaster::resetMaster";
  int result = 0;

  function_enter(kWho);


  lock();

  ack_container_.clear();

  wait_file_name_inited_   = false;
  reply_file_name_inited_  = false;
  commit_file_name_inited_ = false;

  rpl_semi_sync_master_yes_transactions = 0;
  rpl_semi_sync_master_no_transactions = 0;
  rpl_semi_sync_master_off_times = 0;
  rpl_semi_sync_master_timefunc_fails = 0;
  rpl_semi_sync_master_wait_sessions = 0;
  rpl_semi_sync_master_wait_pos_backtraverse = 0;
  rpl_semi_sync_master_trx_wait_num = 0;
  rpl_semi_sync_master_trx_wait_time = 0;
  rpl_semi_sync_master_net_wait_num = 0;
  rpl_semi_sync_master_net_wait_time = 0;

  unlock();

  return function_exit(kWho, result);
}

void ReplSemiSyncMaster::setExportStats()
{
  lock();

  rpl_semi_sync_master_status           = state_;
  rpl_semi_sync_master_avg_trx_wait_time=
    ((rpl_semi_sync_master_trx_wait_num) ?
     (unsigned long)((double)rpl_semi_sync_master_trx_wait_time /
                     ((double)rpl_semi_sync_master_trx_wait_num)) : 0);
  rpl_semi_sync_master_avg_net_wait_time=
    ((rpl_semi_sync_master_net_wait_num) ?
     (unsigned long)((double)rpl_semi_sync_master_net_wait_time /
                     ((double)rpl_semi_sync_master_net_wait_num)) : 0);

  unlock();
}

int ReplSemiSyncMaster::setWaitSlaveCount(unsigned int new_value)
{
  const AckInfo *ackinfo= NULL;
  int result= 0;

  const char *kWho = "ReplSemiSyncMaster::updateWaitSlaves";
  function_enter(kWho);

  lock();

  result= ack_container_.resize(new_value, &ackinfo);
  if (result == 0)
  {
    rpl_semi_sync_master_wait_for_slave_count= new_value;
    if (ackinfo != NULL)
      reportReplyBinlog(ackinfo->binlog_name, ackinfo->binlog_pos);
  }

  unlock();
  return function_exit(kWho, result);
}

const AckInfo* AckContainer::insert(int server_id, const char *log_file_name,
                                    my_off_t log_file_pos)
{
  const AckInfo *ret_ack= NULL;

  const char *kWho = "AckContainer::insert";
  function_enter(kWho);

  if (!m_greatest_ack.less_than(log_file_name, log_file_pos))
  {
    if (trace_level_ & kTraceDetail)
      sql_print_information("The received ack is smaller than m_greatest_ack");

    goto l_end;
  }

  /* Update the slave's ack position if it is in the ack array */
  if (updateIfExist(server_id, log_file_name, log_file_pos) < m_size)
    goto l_end;

  if (full())
  {
    AckInfo *min_ack;

    ret_ack= &m_greatest_ack;

    /* Find the minimum ack which is smaller than the inserted ack. */
    min_ack= minAck(log_file_name, log_file_pos);
    if (likely(min_ack == NULL))
    {
      m_greatest_ack.set(server_id, log_file_name, log_file_pos);

      /* Remove all slaves which have minimum ack position from the ack array */
      remove_all(log_file_name, log_file_pos);

      /* Don't insert current ack into container if it is the minimum ack. */
      goto l_end;
    }
    else
    {
      m_greatest_ack= *min_ack;
      remove_all(m_greatest_ack.binlog_name, m_greatest_ack.binlog_pos);
    }
  }

  m_ack_array[m_empty_slot].set(server_id, log_file_name, log_file_pos);

  if (trace_level_ & kTraceDetail)
    sql_print_information("Add the ack into slot %u", m_empty_slot);

l_end:
  function_exit(kWho, 0);
  return ret_ack;
}

int AckContainer::resize(unsigned int size, const AckInfo **ackinfo)
{
  AckInfo *old_ack_array= m_ack_array;
  unsigned int old_array_size= m_size;
  unsigned int i;

  if (size - 1 == m_size)
    return 0;

  m_size= size - 1;
  m_ack_array= NULL;
  if (m_size)
  {
    m_ack_array= (AckInfo *)
      DBUG_EVALUATE_IF("rpl_semisync_simulate_allocate_ack_container_failure",
                       NULL, my_malloc(0, sizeof(AckInfo) * (size - 1),
                                       MYF(MY_ZEROFILL)));
    if (m_ack_array == NULL)
    {
      m_ack_array= old_ack_array;
      m_size= old_array_size;
      return -1;
    }
  }

  if (old_ack_array != NULL)
  {
    for (i= 0; i < old_array_size; i++)
    {
      const AckInfo *ack= insert(old_ack_array[i]);
      if (ack)
        *ackinfo= ack;
    }
    my_free(old_ack_array);
  }
  return 0;
}


/* Get the waiting time given the wait's staring time.
 * 
 * Return:
 *  >= 0: the waiting time in microsecons(us)
 *   < 0: error in get time or time back traverse
 */
static int getWaitTime(const struct timespec& start_ts)
{
  unsigned long long start_usecs, end_usecs;
  struct timespec end_ts;
  
  /* Starting time in microseconds(us). */
  start_usecs = timespec_to_usec(&start_ts);

  /* Get the wait time interval. */
  set_timespec(end_ts, 0);

  /* Ending time in microseconds(us). */
  end_usecs = timespec_to_usec(&end_ts);

  if (end_usecs < start_usecs)
    return -1;

  return (int)(end_usecs - start_usecs);
}<|MERGE_RESOLUTION|>--- conflicted
+++ resolved
@@ -548,22 +548,14 @@
   /* Only switch off if semi-sync is enabled and is on */
   if (getMasterEnabled() && is_on())
   {
-<<<<<<< HEAD
 
     /*
       If user has chosen not to wait if no enough semi-sync slave available
       and after a slave exists, turn off semi-semi master immediately if active
       slaves are less then required slave numbers.
     */
-    if (!rpl_semi_sync_master_wait_no_slave &&
-        rpl_semi_sync_master_clients ==
-        rpl_semi_sync_master_wait_for_slave_count - 1)
-=======
-    /* If user has chosen not to wait or if the server is shutting down if no
-       semi-sync slave available and the last semi-sync slave exits, turn off
-       semi-sync on master immediately.
-     */
-    if (rpl_semi_sync_master_clients == 0 &&
+    if ((rpl_semi_sync_master_clients ==
+         rpl_semi_sync_master_wait_for_slave_count - 1) &&
         (!rpl_semi_sync_master_wait_no_slave || abort_loop))
     {
       if (abort_loop)
@@ -577,7 +569,6 @@
                               "not be replicated.");
         }
       }
->>>>>>> cd010cb6
       switch_off();
     }
   }
@@ -794,13 +785,15 @@
        * when replication has progressed far enough, we will release
        * these waiting threads.
        */
-      if (abort_loop && rpl_semi_sync_master_clients == 0 && is_on())
+      if (abort_loop && (rpl_semi_sync_master_clients ==
+                         rpl_semi_sync_master_wait_for_slave_count - 1) && is_on())
       {
         sql_print_warning("SEMISYNC: Forced shutdown. Some updates might "
                           "not be replicated.");
         switch_off();
         break;
       }
+
       rpl_semi_sync_master_wait_sessions++;
       
       if (trace_level_ & kTraceDetail)

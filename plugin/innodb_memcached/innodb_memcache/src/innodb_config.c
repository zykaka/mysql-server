/***********************************************************************

Copyright (c) 2012, 2013, Oracle and/or its affiliates. All Rights Reserved.

This program is free software; you can redistribute it and/or modify it
under the terms of the GNU General Public License as published by the
Free Software Foundation; version 2 of the License.

This program is distributed in the hope that it will be useful, but
WITHOUT ANY WARRANTY; without even the implied warranty of
MERCHANTABILITY or FITNESS FOR A PARTICULAR PURPOSE. See the GNU General
Public License for more details.

You should have received a copy of the GNU General Public License along
with this program; if not, write to the Free Software Foundation, Inc.,
51 Franklin Street, Suite 500, Boston, MA 02110-1335 USA

***********************************************************************/

/**************************************************//**
@file innodb_config.c
InnoDB Memcached configurations

Created 04/12/2011 Jimmy Yang
*******************************************************/

#include <stdlib.h>
#include <stdio.h>
#include <string.h>
#include <errno.h>

#include "innodb_api.h"
#include "innodb_config.h"
#include "innodb_cb_api.h"
#include "innodb_utility.h"

/** Configure options enum IDs, their "names" and their default value */
option_t	config_option_names[] =
{
        {OPTION_ID_COL_SEP, COLUMN_SEPARATOR, {"|", 1}},
        {OPTION_ID_TBL_MAP_SEP, TABLE_MAP_SEPARATOR, {".", 1}}
};

/**********************************************************************//**
Makes a NUL-terminated copy of a nonterminated string.
@return own: a copy of the string, must be deallocated by caller */
static
char*
my_strdupl(
/*=======*/
        const char*     str,    /*!< in: string to be copied */
        int             len)    /*!< in: length of str, in bytes */
{
	char*   s = (char*) malloc(len + 1);

	if (!s) {
		return(NULL);
	}

	s[len] = 0;

	return((char*) memcpy(s, str, len));
}

/**********************************************************************//**
This function frees meta info structures */
void
innodb_config_free(
/*===============*/
	meta_cfg_info_t*	item)	/*!< in: meta info structure */
{
	int	i;

	for (i = 0; i < CONTAINER_NUM_COLS; i++) {
		if (item->col_info[i].col_name) {
			free(item->col_info[i].col_name);
			item->col_info[i].col_name = NULL;
		}
	}

	if (item->index_info.idx_name) {
		free(item->index_info.idx_name);
		item->index_info.idx_name = NULL;
	}

	if (item->extra_col_info) {
		for (i = 0; i < item->n_extra_col; i++) {
			free(item->extra_col_info[i].col_name);
			item->extra_col_info[i].col_name = NULL;
		}

		free(item->extra_col_info);
		item->extra_col_info = NULL;
	}
}

/**********************************************************************//**
This function parses possible multiple column name separated by ",", ";"
or " " in the input "str" for the memcached "value" field.
@return true if everything works out fine */
static
bool
innodb_config_parse_value_col(
/*==========================*/
	meta_cfg_info_t*item,		/*!< in: meta info structure */
	char*		str,		/*!< in: column name(s) string */
	int		len)		/*!< in: length of above string */
{
        static const char*	sep = " ;,|\n";
        char*			last;
	char*			column_str;
	int			num_cols = 0;
	char*			my_str = my_strdupl(str, len);

	/* Find out how many column names in the string */
	for (column_str = strtok_r(my_str, sep, &last);
	     column_str;
	     column_str = strtok_r(NULL, sep, &last)) {
		num_cols++;
	}

	free(my_str);

	my_str = str;

	if (num_cols > 1) {
		int	i = 0;
		item->extra_col_info = malloc(
			num_cols * sizeof(*item->extra_col_info));

		if (!item->extra_col_info) {
			return(false);
		}

		for (column_str = strtok_r(my_str, sep, &last);
		     column_str;
		     column_str = strtok_r(NULL, sep, &last)) {
			item->extra_col_info[i].col_name_len = strlen(
				column_str);
			item->extra_col_info[i].col_name = my_strdupl(
				column_str,
				item->extra_col_info[i].col_name_len);
			item->extra_col_info[i].field_id = -1;
			i++;
		}

		item->n_extra_col = num_cols;
	} else {
		item->extra_col_info = NULL;
		item->n_extra_col = 0;
	}

	return(true);
}

/**********************************************************************//**
This function opens the cache_policy configuration table, and find the
table and column info that used for memcached data
@return true if everything works out fine */
static
bool
innodb_read_cache_policy(
/*=====================*/
	meta_cfg_info_t*	item)	/*!< in: meta info structure */
{
	ib_trx_t		ib_trx;
	ib_crsr_t		crsr = NULL;
	ib_crsr_t		idx_crsr = NULL;
	ib_tpl_t		tpl = NULL;
	ib_err_t		err = DB_SUCCESS;
	int			n_cols;
	int			i;
	ib_ulint_t		data_len;
	ib_col_meta_t		col_meta;

	ib_trx = innodb_cb_trx_begin(IB_TRX_READ_COMMITTED);

	err = innodb_api_begin(NULL, MCI_CFG_DB_NAME,
			       MCI_CFG_CACHE_POLICIES, NULL, ib_trx,
			       &crsr, &idx_crsr, IB_LOCK_S);

	if (err != DB_SUCCESS) {
		fprintf(stderr, " InnoDB_Memcached: Cannot open config table"
				"'%s' in database '%s'. Error %d\n",
			MCI_CFG_CACHE_POLICIES, MCI_CFG_DB_NAME,
			err);
		err = DB_ERROR;
		goto func_exit;
	}

	tpl = innodb_cb_read_tuple_create(crsr);

	/* Currently, we support one table per memcached setup.
	We could extend that limit later */
	err = innodb_cb_cursor_first(crsr);

	if (err != DB_SUCCESS) {
		fprintf(stderr, " InnoDB_Memcached: failed to locate entry in"
				" config table '%s' in database '%s' \n",
			MCI_CFG_CACHE_POLICIES, MCI_CFG_DB_NAME);
		err = DB_ERROR;
		goto func_exit;
	}

	err = innodb_cb_read_row(crsr, tpl);

	n_cols = innodb_cb_tuple_get_n_cols(tpl);

	assert(n_cols >= CACHE_POLICY_NUM_COLS);

	for (i = 0; i < CACHE_POLICY_NUM_COLS; ++i) {
		char			opt_name;
		meta_cache_opt_t	opt_val;

		/* Skip cache policy name for now, We could have
		different cache policy stored, and switch dynamically */
		if (i == CACHE_POLICY_NAME) {
			continue;
		}

		data_len = innodb_cb_col_get_meta(tpl, i, &col_meta);

		if (data_len == IB_SQL_NULL) {
			opt_val = META_CACHE_OPT_INNODB;
		} else {
			opt_name = *(char*)innodb_cb_col_get_value(tpl, i);

			opt_val = (meta_cache_opt_t) opt_name;
		}

		if (opt_val >= META_CACHE_NUM_OPT
		    || opt_val < META_CACHE_OPT_INNODB) {
			fprintf(stderr, " InnoDB_Memcached: Invalid Cache"
					" Policy %d. Reset to innodb_only\n",
				(int) opt_val);
			opt_val = META_CACHE_OPT_INNODB;
		}

		switch (i) {
		case CACHE_POLICY_GET:
			item->get_option = opt_val;
			break;
		case CACHE_POLICY_SET:
			item->set_option = opt_val;
			break;
		case CACHE_POLICY_DEL:
			item->del_option = opt_val;
			break;
		case CACHE_POLICY_FLUSH:
			item->flush_option = opt_val;
			break;
		default:
			assert(0);
		}
	}

func_exit:

	if (crsr) {
		innodb_cb_cursor_close(crsr);
	}

	if (tpl) {
		innodb_cb_tuple_delete(tpl);
	}

	innodb_cb_trx_commit(ib_trx);

	return(err == DB_SUCCESS || err == DB_END_OF_INDEX);
}

/**********************************************************************//**
This function opens the config_options configuration table, and find the
table and column info that used for memcached data
@return true if everything works out fine */
static
bool
innodb_read_config_option(
/*======================*/
	meta_cfg_info_t*	item)	/*!< in: meta info structure */
{
	ib_trx_t		ib_trx;
	ib_crsr_t		crsr = NULL;
	ib_crsr_t		idx_crsr = NULL;
	ib_tpl_t		tpl = NULL;
	ib_err_t		err = DB_SUCCESS;
	int			n_cols;
	int			i;
	ib_ulint_t		data_len;
	ib_col_meta_t		col_meta;
	int			current_option = -1;

	ib_trx = innodb_cb_trx_begin(IB_TRX_READ_COMMITTED);
	err = innodb_api_begin(NULL, MCI_CFG_DB_NAME,
			       MCI_CFG_CONFIG_OPTIONS, NULL, ib_trx,
			       &crsr, &idx_crsr, IB_LOCK_S);

	if (err != DB_SUCCESS) {
		fprintf(stderr, " InnoDB_Memcached: Cannot open config table"
				"'%s' in database '%s'\n",
			MCI_CFG_CONFIG_OPTIONS, MCI_CFG_DB_NAME);
		err = DB_ERROR;
		goto func_exit;
	}

	tpl = innodb_cb_read_tuple_create(crsr);

	err = innodb_cb_cursor_first(crsr);

	if (err != DB_SUCCESS) {
		fprintf(stderr, " InnoDB_Memcached: failed to locate entry in"
				" config table '%s' in database '%s' \n",
			MCI_CFG_CONFIG_OPTIONS, MCI_CFG_DB_NAME);
		err = DB_ERROR;
		goto func_exit;
	}


	do {
		err = innodb_cb_read_row(crsr, tpl);

		if (err != DB_SUCCESS) {
			fprintf(stderr, " InnoDB_Memcached: failed to read"
					" row from config table '%s' in"
					" database '%s' \n",
				MCI_CFG_CONFIG_OPTIONS, MCI_CFG_DB_NAME);
			err = DB_ERROR;
			goto func_exit;
		}

		n_cols = innodb_cb_tuple_get_n_cols(tpl);

		assert(n_cols >= CONFIG_OPT_NUM_COLS);

		for (i = 0; i < CONFIG_OPT_NUM_COLS; ++i) {
			char*	key;

			data_len = innodb_cb_col_get_meta(tpl, i, &col_meta);

			assert(data_len != IB_SQL_NULL);

			if (i == CONFIG_OPT_KEY) {
				int	j;
				key = (char*)innodb_cb_col_get_value(tpl, i);
				current_option = -1;

				for (j = 0; j < OPTION_ID_NUM_OPTIONS; j++) {
					/* Currently, we only support one
					configure option, that is the string
					"separator" */
					if (strcmp(
						key,
						config_option_names[j].name)
					    == 0) {
						current_option =
							config_option_names[j].id;
						break;
					}
				}
			}

			if (i == CONFIG_OPT_VALUE && current_option >= 0) {
				int	max_len;

				/* The maximum length for delimiter is
				MAX_DELIMITER_LEN */
				max_len = (data_len > MAX_DELIMITER_LEN)
					? MAX_DELIMITER_LEN
					: data_len;

				memcpy(item->options[current_option].value,
				       innodb_cb_col_get_value(tpl, i),
				       max_len);

				item->options[current_option].value[max_len]
					= 0;

				item->options[current_option].value_len
					= max_len;
			}
		}

		err = ib_cb_cursor_next(crsr);

	} while (err == DB_SUCCESS);

func_exit:

	if (crsr) {
		innodb_cb_cursor_close(crsr);
	}

	if (tpl) {
		innodb_cb_tuple_delete(tpl);
	}

	innodb_cb_trx_commit(ib_trx);

	return(err == DB_SUCCESS || err == DB_END_OF_INDEX);
}

/**********************************************************************//**
This function opens the "containers" configuration table, and find the
table and column info that used for memcached data, and instantiates
meta_cfg_info_t structure for such metadata.
@return instantiated configure info item if everything works out fine,
callers are responsible to free the memory returned by this function */
static
meta_cfg_info_t*
innodb_config_add_item(
/*===================*/
	ib_tpl_t	tpl,		/*!< in: container row we are fetching
					row from */
	hash_table_t*	eng_meta_hash)	/*!< in/out: hash table to insert
					the row */
{
	ib_err_t		err = DB_SUCCESS;
	int			n_cols;
	int			i;
	ib_ulint_t		data_len;
	meta_cfg_info_t*	item = NULL;
	ib_col_meta_t		col_meta;
	int			fold;

	n_cols = innodb_cb_tuple_get_n_cols(tpl);

	if (n_cols < CONTAINER_NUM_COLS) {
		fprintf(stderr, " InnoDB_Memcached: config table '%s' in"
				" database '%s' has only %d column(s),"
				" server is expecting %d columns\n",
			MCI_CFG_CONTAINER_TABLE, MCI_CFG_DB_NAME,
			n_cols, CONTAINER_NUM_COLS);
		err = DB_ERROR;
		goto func_exit;
	}

	item = malloc(sizeof(*item));

	memset(item, 0, sizeof(*item));

	/* Get the column mappings (column for each memcached data */
	for (i = 0; i < CONTAINER_NUM_COLS; ++i) {

		data_len = innodb_cb_col_get_meta(tpl, i, &col_meta);

		if (data_len == IB_SQL_NULL) {
			fprintf(stderr, " InnoDB_Memcached: column %d in"
					" the entry for config table '%s' in"
					" database '%s' has an invalid"
					" NULL value\n",
				i, MCI_CFG_CONTAINER_TABLE, MCI_CFG_DB_NAME);

			err = DB_ERROR;
			goto func_exit;
		}

		item->col_info[i].col_name_len = data_len;

		item->col_info[i].col_name = my_strdupl(
			(char*)innodb_cb_col_get_value(tpl, i), data_len);

		item->col_info[i].field_id = -1;

		if (i == CONTAINER_VALUE) {
			innodb_config_parse_value_col(
				item, item->col_info[i].col_name, data_len);
		}
	}

	/* Last column is about the unique index name on key column */
	data_len = innodb_cb_col_get_meta(tpl, i, &col_meta);

	if (data_len == IB_SQL_NULL) {
		fprintf(stderr, " InnoDB_Memcached: There must be a unique"
				" index on memcached table's key column\n");
		err = DB_ERROR;
		goto func_exit;
	}

	item->index_info.idx_name = my_strdupl((char*)innodb_cb_col_get_value(
						tpl, i), data_len);

	if (!innodb_verify(item)) {
		err = DB_ERROR;
		goto func_exit;
	}

	fold = ut_fold_string(item->col_info[0].col_name);
	HASH_INSERT(meta_cfg_info_t, name_hash, eng_meta_hash, fold, item);

func_exit:
	if (err != DB_SUCCESS && item) {
		free(item);
		item = NULL;
	}

	return(item);
}

/**********************************************************************//**
This function opens the "containers" table, reads in all rows and
instantiates the metadata hash table.
@return the default configuration setting (whose mapping name is "default") */
meta_cfg_info_t*
innodb_config_meta_hash_init(
/*=========================*/
	hash_table_t*	meta_hash)	/*!< in/out: InnoDB Memcached engine */
{
	ib_trx_t		ib_trx;
	ib_crsr_t		crsr = NULL;
	ib_crsr_t		idx_crsr = NULL;
	ib_tpl_t		tpl = NULL;
	ib_err_t		err = DB_SUCCESS;
	meta_cfg_info_t*        default_item = NULL;

	ib_trx = innodb_cb_trx_begin(IB_TRX_READ_COMMITTED);
	err = innodb_api_begin(NULL, MCI_CFG_DB_NAME,
			       MCI_CFG_CONTAINER_TABLE, NULL, ib_trx,
			       &crsr, &idx_crsr, IB_LOCK_S);

	if (err != DB_SUCCESS) {
		fprintf(stderr, " InnoDB_Memcached: Please create config table"
				"'%s' in database '%s' by running"
<<<<<<< HEAD
				" 'innodb_config.sql'. Error: '%s'\n",
=======
				" 'innodb_memcached_config.sql. error %d'\n",
>>>>>>> adb8cf0d
			MCI_CFG_CONTAINER_TABLE, MCI_CFG_DB_NAME,
			ib_cb_ut_strerr(err));
		err = DB_ERROR;
		goto func_exit;
	}

	tpl = innodb_cb_read_tuple_create(crsr);

	/* If name field is NULL, just read the first row */
	err = innodb_cb_cursor_first(crsr);

	while (err == DB_SUCCESS) {
		meta_cfg_info_t*        item;

		err = innodb_cb_read_row(crsr, tpl);

		if (err != DB_SUCCESS) {
			fprintf(stderr, " InnoDB_Memcached: failed to read row"
					" from config table '%s' in database"
					" '%s' \n",
				MCI_CFG_CONTAINER_TABLE, MCI_CFG_DB_NAME);
			err = DB_ERROR;
			goto func_exit;
		}

		item = innodb_config_add_item(tpl, meta_hash);

		/* First initialize default setting to be the first row
		of the table */
		/* If there are any setting whose name is "default",
		then set default_item to point to this setting, otherwise
		point it to the first row of the table */
		if (default_item == NULL
		    || (item && strcmp(item->col_info[0].col_name,
				       "default") == 0)) {
			default_item = item;
		}

		err = ib_cb_cursor_next(crsr);
	}

	if (err == DB_END_OF_INDEX) {
		err = DB_SUCCESS;
	}

	if (err != DB_SUCCESS) {
		fprintf(stderr, " InnoDB_Memcached: failed to locate entry in"
				" config table '%s' in database '%s' \n",
			MCI_CFG_CONTAINER_TABLE, MCI_CFG_DB_NAME);
		err = DB_ERROR;
	}

func_exit:

	if (crsr) {
		innodb_cb_cursor_close(crsr);
	}

	if (tpl) {
		innodb_cb_tuple_delete(tpl);
	}

	innodb_cb_trx_commit(ib_trx);

	return(default_item);
}

/**********************************************************************//**
This function opens the "containers" configuration table, and find the
table and column info that used for memcached data
@return true if everything works out fine */
static
meta_cfg_info_t*
innodb_config_container(
/*====================*/
	const char*		name,	/*!< in: option name to look for */
	size_t			name_len,/*!< in: option name length */
	hash_table_t*		meta_hash) /*!< in: engine hash table */
{
	ib_trx_t		ib_trx;
	ib_crsr_t		crsr = NULL;
	ib_crsr_t		idx_crsr = NULL;
	ib_tpl_t		tpl = NULL;
	ib_err_t		err = DB_SUCCESS;
	int			n_cols;
	int			i;
	ib_ulint_t		data_len;
	ib_col_meta_t		col_meta;
	ib_tpl_t		read_tpl = NULL;
	meta_cfg_info_t*	item = NULL;

	if (name != NULL) {
		ib_ulint_t	fold;

		assert(meta_hash);

		fold = ut_fold_string(name);
		HASH_SEARCH(name_hash, meta_hash, fold,
			    meta_cfg_info_t*, item,
			    (name_len == item->col_info[0].col_name_len
			     && strcmp(name, item->col_info[0].col_name) == 0));

		if (item) {
			return(item);
		}
	}

	ib_trx = innodb_cb_trx_begin(IB_TRX_READ_COMMITTED);
	err = innodb_api_begin(NULL, MCI_CFG_DB_NAME,
			       MCI_CFG_CONTAINER_TABLE, NULL, ib_trx,
			       &crsr, &idx_crsr, IB_LOCK_S);

	if (err != DB_SUCCESS) {
		fprintf(stderr, " InnoDB_Memcached: Please create config table"
				"'%s' in database '%s' by running"
				" 'innodb_memcached_config.sql. error %d'\n",
			MCI_CFG_CONTAINER_TABLE, MCI_CFG_DB_NAME,
			err);
		err = DB_ERROR;
		goto func_exit;
	}

	if (!name) {
		tpl = innodb_cb_read_tuple_create(crsr);

		/* If name field is NULL, just read the first row */
		err = innodb_cb_cursor_first(crsr);
	} else {
		/* User supplied a config option name, find it */
		tpl = ib_cb_search_tuple_create(crsr);

		err = ib_cb_col_set_value(tpl, 0, name, name_len, true);

		ib_cb_cursor_set_match_mode(crsr, IB_EXACT_MATCH);
		err = ib_cb_moveto(crsr, tpl, IB_CUR_GE);
	}

	if (err != DB_SUCCESS) {
		fprintf(stderr, " InnoDB_Memcached: failed to locate entry in"
				" config table '%s' in database '%s' \n",
			MCI_CFG_CONTAINER_TABLE, MCI_CFG_DB_NAME);
		err = DB_ERROR;
		goto func_exit;
	}

	if (!name) {
		read_tpl = tpl;
		err = innodb_cb_read_row(crsr, tpl);
	} else {
		read_tpl = ib_cb_read_tuple_create(crsr);

		err = ib_cb_read_row(crsr, read_tpl);
	}

	if (err != DB_SUCCESS) {
		fprintf(stderr, " InnoDB_Memcached: failed to read row from"
				" config table '%s' in database '%s' \n",
			MCI_CFG_CONTAINER_TABLE, MCI_CFG_DB_NAME);
		err = DB_ERROR;
		goto func_exit;
	}

	n_cols = innodb_cb_tuple_get_n_cols(read_tpl);

	if (n_cols < CONTAINER_NUM_COLS) {
		fprintf(stderr, " InnoDB_Memcached: config table '%s' in"
				" database '%s' has only %d column(s),"
				" server is expecting %d columns\n",
			MCI_CFG_CONTAINER_TABLE, MCI_CFG_DB_NAME,
			n_cols, CONTAINER_NUM_COLS);
		err = DB_ERROR;
		goto func_exit;
	}

	item = malloc(sizeof(*item));
	memset(item, 0, sizeof(*item));

	/* Get the column mappings (column for each memcached data */
	for (i = 0; i < CONTAINER_NUM_COLS; ++i) {

		data_len = innodb_cb_col_get_meta(read_tpl, i, &col_meta);

		if (data_len == IB_SQL_NULL) {
			fprintf(stderr, " InnoDB_Memcached: column %d in"
					" the entry for config table '%s' in"
					" database '%s' has an invalid"
					" NULL value\n",
				i, MCI_CFG_CONTAINER_TABLE, MCI_CFG_DB_NAME);

			err = DB_ERROR;
			goto func_exit;


		}

		item->col_info[i].col_name_len = data_len;

		item->col_info[i].col_name = my_strdupl(
			(char*)innodb_cb_col_get_value(read_tpl, i), data_len);

		item->col_info[i].field_id = -1;

		if (i == CONTAINER_VALUE) {
			innodb_config_parse_value_col(
				item, item->col_info[i].col_name, data_len);
		}
	}

	/* Last column is about the unique index name on key column */
	data_len = innodb_cb_col_get_meta(read_tpl, i, &col_meta);

	if (data_len == IB_SQL_NULL) {
		fprintf(stderr, " InnoDB_Memcached: There must be a unique"
				" index on memcached table's key column\n");
		err = DB_ERROR;
		goto func_exit;
	}

	item->index_info.idx_name = my_strdupl((char*)innodb_cb_col_get_value(
						read_tpl, i), data_len);

	if (!innodb_verify(item)) {
		err = DB_ERROR;
	}

func_exit:

	if (crsr) {
		innodb_cb_cursor_close(crsr);
	}

	if (tpl) {
		innodb_cb_tuple_delete(tpl);
	}

	innodb_cb_trx_commit(ib_trx);

	if (err != DB_SUCCESS) {
		free(item);
		item = NULL;
	} else {
		ib_ulint_t	fold;

		fold = ut_fold_string(item->col_info[0].col_name);
		HASH_INSERT(
			meta_cfg_info_t, name_hash, meta_hash, fold, item);
	}

	return(item);
}

/**********************************************************************//**
This function verifies "value" column(s) specified by configure table are of
the correct type
@return DB_SUCCESS if everything is verified */
static
ib_err_t
innodb_config_value_col_verify(
/*===========================*/
	char*		name,		/*!< in: column name */
	meta_cfg_info_t*meta_info,	/*!< in: meta info structure */
	ib_col_meta_t*	col_meta,	/*!< in: column metadata */
	int		col_id,		/*!< in: column ID */
	meta_column_t*	col_verify)	/*!< in: verify structure */
{
	ib_err_t	err = DB_NOT_FOUND;
	char            table_name[MAX_TABLE_NAME_LEN + MAX_DATABASE_NAME_LEN];
	char*		dbname;
	char*		tname;

	/* Get table name. */
	dbname = meta_info->col_info[CONTAINER_DB].col_name;
	tname = meta_info->col_info[CONTAINER_TABLE].col_name;
#ifdef __WIN__
	sprintf(table_name, "%s\%s", dbname, tname);
#else
	snprintf(table_name, sizeof(table_name), "%s/%s", dbname, tname);
#endif

	if (!meta_info->n_extra_col) {
		meta_column_t*	cinfo = meta_info->col_info;

		/* "value" column must be of CHAR, VARCHAR or BLOB type */
		if (strcmp(name, cinfo[CONTAINER_VALUE].col_name) == 0) {
			if (col_meta->type != IB_VARCHAR
			    && col_meta->type != IB_CHAR
			    && col_meta->type != IB_BLOB
			    && col_meta->type != IB_CHAR_ANYCHARSET
			    && col_meta->type != IB_VARCHAR_ANYCHARSET
			    && col_meta->type != IB_INT) {
				fprintf(stderr,
					" InnoDB_Memcached: the value"
					" column %s in table %s"
					" should be INTEGER, CHAR or"
					" VARCHAR.\n",
					name, table_name);
				err = DB_DATA_MISMATCH;
			}

			cinfo[CONTAINER_VALUE].field_id = col_id;
			cinfo[CONTAINER_VALUE].col_meta = *col_meta;
			err = DB_SUCCESS;
		}
	} else {
		int	i;

		for (i = 0; i < meta_info->n_extra_col; i++) {
			if (strcmp(name,
				   meta_info->extra_col_info[i].col_name) == 0)
			{
				if (col_meta->type != IB_VARCHAR
				    && col_meta->type != IB_CHAR
				    && col_meta->type != IB_BLOB
				    && col_meta->type != IB_CHAR_ANYCHARSET
				    && col_meta->type != IB_VARCHAR_ANYCHARSET
				    && col_meta->type != IB_INT) {
					fprintf(stderr,
						" InnoDB_Memcached: the value"
						" column %s in table %s"
						" should be INTEGER, CHAR or"
						" VARCHAR.\n",
						name, table_name);
					err = DB_DATA_MISMATCH;
					break;
				}

				meta_info->extra_col_info[i].field_id = col_id;
				meta_info->extra_col_info[i].col_meta = *col_meta;

				meta_info->col_info[CONTAINER_VALUE].field_id
					= col_id;
				meta_info->col_info[CONTAINER_VALUE].col_meta
					= *col_meta;

				if (col_verify) {
					col_verify[i].field_id = col_id;
				}

				err = DB_SUCCESS;
			}
		}

	}

	return(err);
}

/**********************************************************************//**
This function verifies the table configuration information on an opened
table, and fills in columns used for memcached functionalities (cas, exp etc.)
@return true if everything works out fine */
ib_err_t
innodb_verify_low(
/*==============*/
	meta_cfg_info_t*	info,	/*!< in/out: meta info structure */
	ib_crsr_t		crsr,	/*!< in: crsr */
	bool			runtime)/*!< in: verify at the runtime */
{
	ib_crsr_t	idx_crsr = NULL;
	ib_tpl_t	tpl = NULL;
	ib_col_meta_t	col_meta;
	int		n_cols;
	int		i;
	bool		is_key_col = false;
	bool		is_value_col = false;
	bool		is_flag_col = false;
	bool		is_cas_col = false;
	bool		is_exp_col = false;
	int		index_type;
	ib_id_u64_t	index_id;
	ib_err_t	err = DB_SUCCESS;
	char*		name;
	meta_column_t*	cinfo = info->col_info;
	meta_column_t*	col_verify = NULL;
	char            table_name[MAX_TABLE_NAME_LEN + MAX_DATABASE_NAME_LEN];
	char*		dbname;
	char*		tname;

	tpl = innodb_cb_read_tuple_create(crsr);

	if (runtime && info->n_extra_col) {
		col_verify = malloc(info->n_extra_col * sizeof(meta_column_t));

		if (!col_verify) {
			return(false);
		}

		for (i = 0; i < info->n_extra_col; i++) {
			col_verify[i].field_id = -1;
		}
	}

	/* Get table name. */
	dbname = info->col_info[CONTAINER_DB].col_name;
	tname = info->col_info[CONTAINER_TABLE].col_name;
#ifdef __WIN__
	sprintf(table_name, "%s\%s", dbname, tname);
#else
	snprintf(table_name, sizeof(table_name), "%s/%s", dbname, tname);
#endif

	n_cols = innodb_cb_tuple_get_n_cols(tpl);

	/* Verify each mapped column */
	for (i = 0; i < n_cols; i++) {
		ib_err_t	result = DB_SUCCESS;

		name = innodb_cb_col_get_name(crsr, i);
		innodb_cb_col_get_meta(tpl, i, &col_meta);

		result = innodb_config_value_col_verify(
			name, info, &col_meta, i, col_verify);

		if (result == DB_SUCCESS) {
			is_value_col = true;
			continue;
		} else if (result == DB_DATA_MISMATCH) {
			err = DB_DATA_MISMATCH;
			goto func_exit;
		}

		if (strcmp(name, cinfo[CONTAINER_KEY].col_name) == 0) {
			/* Key column must be CHAR or VARCHAR type */
			if (col_meta.type != IB_VARCHAR
			    && col_meta.type != IB_CHAR
			    && col_meta.type != IB_VARCHAR_ANYCHARSET
			    && col_meta.type != IB_CHAR_ANYCHARSET
			    && col_meta.type != IB_INT) {
				fprintf(stderr,
					" InnoDB_Memcached: the key"
					" column %s in table %s should"
					" be INTEGER, CHAR or VARCHAR.\n",
					name, table_name);
				err = DB_DATA_MISMATCH;
				goto func_exit;
			}
			cinfo[CONTAINER_KEY].field_id = i;
			cinfo[CONTAINER_KEY].col_meta = col_meta;
			is_key_col = true;
		} else if (strcmp(name, cinfo[CONTAINER_FLAG].col_name) == 0) {
			/* Flag column must be integer type */
			if (col_meta.type != IB_INT) {
				fprintf(stderr, " InnoDB_Memcached: the flag"
						" column %s in table %s should"
						" be INTEGER.\n",
					name, table_name);
				err = DB_DATA_MISMATCH;
				goto func_exit;
			}
			cinfo[CONTAINER_FLAG].field_id = i;
			cinfo[CONTAINER_FLAG].col_meta = col_meta;
			info->flag_enabled = true;
			is_flag_col = true;
		} else if (strcmp(name, cinfo[CONTAINER_CAS].col_name) == 0) {
			/* CAS column must be integer type */
			if (col_meta.type != IB_INT) {
				fprintf(stderr, " InnoDB_Memcached: the cas"
						" column %s in table %s should"
						" be INTEGER.\n",
					name, table_name);
				err = DB_DATA_MISMATCH;
				goto func_exit;
			}
			cinfo[CONTAINER_CAS].field_id = i;
			cinfo[CONTAINER_CAS].col_meta = col_meta;
			info->cas_enabled = true;
			is_cas_col = true;
		} else if (strcmp(name, cinfo[CONTAINER_EXP].col_name) == 0) {
			/* EXP column must be integer type */
			if (col_meta.type != IB_INT) {
				fprintf(stderr, " InnoDB_Memcached: the expire"
						" column %s in table %s should"
						" be INTEGER.\n",
					name, table_name);
				err = DB_DATA_MISMATCH;
				goto func_exit;
			}
			cinfo[CONTAINER_EXP].field_id = i;
			cinfo[CONTAINER_EXP].col_meta = col_meta;
			info->exp_enabled = true;
			is_exp_col = true;
		}
	}

	/* Key column and Value column must present */
	if (!is_key_col || !is_value_col) {
		fprintf(stderr, " InnoDB_Memcached: failed to locate key"
				" column or value column in table"
				" as specified by config table \n");

		err = DB_ERROR;
		goto func_exit;
	}

	if (info->n_extra_col) {
		meta_column_t*	col_check;

		col_check = (runtime && col_verify)
			    ? col_verify
			    : info->extra_col_info;

		for (i = 0; i < info->n_extra_col; i++) {
			if (col_check[i].field_id < 0) {
				fprintf(stderr, " InnoDB_Memcached: failed to"
						" locate value column %s"
						" as specified by config"
						" table \n",
					info->extra_col_info[i].col_name);
				err = DB_ERROR;
				goto func_exit;
			}
		}
	}

	if (info->flag_enabled && !is_flag_col) {
		fprintf(stderr, " InnoDB_Memcached: failed to locate flag"
				" column as specified by config table \n");
		err = DB_ERROR;
		goto func_exit;
	}

	if (info->cas_enabled && !is_cas_col) {
		fprintf(stderr, " InnoDB_Memcached: failed to locate cas"
				" column as specified by config table \n");
		err = DB_ERROR;
		goto func_exit;
	}

	if (info->exp_enabled && !is_exp_col) {
		fprintf(stderr, " InnoDB_Memcached: failed to locate exp"
				" column as specified by config table \n");
		err = DB_ERROR;
		goto func_exit;
	}

	/* Test the specified index */
	innodb_cb_cursor_open_index_using_name(crsr, info->index_info.idx_name,
					       &idx_crsr, &index_type,
					       &index_id);

	if (index_type & IB_CLUSTERED) {
		info->index_info.srch_use_idx = META_USE_CLUSTER;
	} else if (!idx_crsr || !(index_type & IB_UNIQUE)) {
		fprintf(stderr, " InnoDB_Memcached: Index on key column"
				" must be a Unique index\n");
		info->index_info.srch_use_idx = META_USE_NO_INDEX;
		err = DB_ERROR;
	} else {
		info->index_info.idx_id = index_id;
		info->index_info.srch_use_idx = META_USE_SECONDARY;
	}

	if (idx_crsr) {
		ib_tpl_t	idx_tpl = NULL;
		if (index_type & IB_CLUSTERED) {
			idx_tpl = innodb_cb_read_tuple_create(idx_crsr);
		} else {
			idx_tpl = ib_cb_search_tuple_create(idx_crsr);
		}

		n_cols = ib_cb_get_n_user_cols(idx_tpl);

		name = ib_cb_get_idx_field_name(idx_crsr, 0);

		if (strcmp(name, cinfo[CONTAINER_KEY].col_name)) {
			fprintf(stderr, " InnoDB_Memcached: Index used"
					" must be on key column only\n");
			err = DB_ERROR;
		}

		if (!(index_type & IB_CLUSTERED) && n_cols > 1) {
			fprintf(stderr, " InnoDB_Memcached: Index used"
					" must be on key column only\n");
			err = DB_ERROR;
		}

		innodb_cb_tuple_delete(idx_tpl);
		innodb_cb_cursor_close(idx_crsr);
	}
func_exit:

	if (runtime && col_verify) {
		free(col_verify);
	}

	if (tpl) {
		innodb_cb_tuple_delete(tpl);
	}

	return(err);
}

/**********************************************************************//**
This function verifies the table configuration information, and fills
in columns used for memcached functionalities (cas, exp etc.)
@return true if everything works out fine */
bool
innodb_verify(
/*==========*/
	meta_cfg_info_t*       info)	/*!< in: meta info structure */
{
	ib_crsr_t	crsr = NULL;
	char            table_name[MAX_TABLE_NAME_LEN + MAX_DATABASE_NAME_LEN];
	char*		dbname;
	char*		name;
	ib_err_t	err = DB_SUCCESS;

	dbname = info->col_info[CONTAINER_DB].col_name;
	name = info->col_info[CONTAINER_TABLE].col_name;
	info->flag_enabled = false;
	info->cas_enabled = false;
	info->exp_enabled = false;

#ifdef _WIN32
	sprintf(table_name, "%s\%s", dbname, name);
#else
	snprintf(table_name, sizeof(table_name), "%s/%s", dbname, name);
#endif

	err = innodb_cb_open_table(table_name, NULL, &crsr);

	/* Mapped InnoDB table must be able to open */
	if (err != DB_SUCCESS) {
		fprintf(stderr, " InnoDB_Memcached: failed to open table"
				" '%s' \n", table_name);
		err = DB_ERROR;
		goto func_exit;
	}

	err = innodb_verify_low(info, crsr, false);
func_exit:
	if (crsr) {
		innodb_cb_cursor_close(crsr);
	}

	return(err == DB_SUCCESS);
}

/**********************************************************************//**
If the hash table (meta_hash) is NULL, then initialise the hash table with
data in the configure tables. And return the "default" item.  If there is
no setting named "default" then use the first row in the table. This is
currently only used at the engine initialization time.
If the hash table (meta_hash) is created, then look for the meta-data based on
specified configuration name parameter. If such metadata does not exist in
the hash table, then add such metadata into hash table.
@return meta_cfg_info_t* structure if configure option found, otherwise NULL */
meta_cfg_info_t*
innodb_config(
/*==========*/
	const char*		name,		/*!< in: config option name */
	size_t			name_len,	/*!< in: name length */
	hash_table_t**		meta_hash)	/*!< in/out: engine hash
						table. If NULL, it will be
						created and initialized */
{
	meta_cfg_info_t*	item;
	bool			success;

	if (*meta_hash == NULL) {
		*meta_hash = hash_create(100);
	}

	if (!name) {
		item = innodb_config_meta_hash_init(*meta_hash);
	} else {
		ib_ulint_t	fold;

		fold = ut_fold_string(name);
		HASH_SEARCH(name_hash, *meta_hash, fold,
			    meta_cfg_info_t*, item,
			    (name_len == item->col_info[0].col_name_len
			     && strcmp(name, item->col_info[0].col_name) == 0));

		if (item) {
			return(item);
		}

		item = innodb_config_container(name, name_len, *meta_hash);
	}

	if (!item) {
		return(NULL);
	}

	/* Following two configure operations are optional, and can be
	failed */
	success = innodb_read_cache_policy(item);

	if (!success) {
		return(NULL);
	}

	success = innodb_read_config_option(item);

	if (!success) {
		return(NULL);
	}

	return(item);
}<|MERGE_RESOLUTION|>--- conflicted
+++ resolved
@@ -521,11 +521,7 @@
 	if (err != DB_SUCCESS) {
 		fprintf(stderr, " InnoDB_Memcached: Please create config table"
 				"'%s' in database '%s' by running"
-<<<<<<< HEAD
-				" 'innodb_config.sql'. Error: '%s'\n",
-=======
 				" 'innodb_memcached_config.sql. error %d'\n",
->>>>>>> adb8cf0d
 			MCI_CFG_CONTAINER_TABLE, MCI_CFG_DB_NAME,
 			ib_cb_ut_strerr(err));
 		err = DB_ERROR;

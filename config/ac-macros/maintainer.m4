#
# Control aspects of the development environment which are
# specific to MySQL maintainers and developers.
#
AC_DEFUN([MY_MAINTAINER_MODE], [
  AC_MSG_CHECKING([whether to enable the maintainer-specific development environment])
  AC_ARG_ENABLE([mysql-maintainer-mode],
    [AS_HELP_STRING([--enable-mysql-maintainer-mode],
                    [Enable a MySQL maintainer-specific development environment])],
    [USE_MYSQL_MAINTAINER_MODE=$enableval],
    [AS_IF([test "$with_debug" != "no"],
      [USE_MYSQL_MAINTAINER_MODE=yes], [USE_MYSQL_MAINTAINER_MODE=no])])
  AC_MSG_RESULT([$USE_MYSQL_MAINTAINER_MODE])
])

# Set warning options required under maintainer mode.
AC_DEFUN([MY_MAINTAINER_MODE_WARNINGS], [
  # Setup GCC warning options.
  AS_IF([test "$GCC" = "yes"], [
<<<<<<< HEAD
    C_WARNINGS="-Wall -Wextra -Wunused -Wwrite-strings -Wno-strict-aliasing -Werror"
=======
    # MCP -->
    # Remove the -Werror flag until storage/ndb produce no warnings
    # C_WARNINGS="-Wall -Wextra -Wunused -Wwrite-strings -Wno-strict-aliasing -Werror"
    C_WARNINGS="-Wall -Wextra -Wunused -Wwrite-strings -Wno-strict-aliasing"
    # MCP <--
>>>>>>> 28e85131
    CXX_WARNINGS="${C_WARNINGS} -Wno-unused-parameter"
    C_WARNINGS="${C_WARNINGS} -Wdeclaration-after-statement"
  ])

  # Test whether the warning options work.
  # Test C options
  AS_IF([test -n "$C_WARNINGS"], [
    save_CFLAGS="$CFLAGS"
    AC_MSG_CHECKING([whether to use C warning options ${C_WARNINGS}])
    AC_LANG_PUSH(C)
    CFLAGS="$CFLAGS ${C_WARNINGS}"
    AC_COMPILE_IFELSE([AC_LANG_PROGRAM()], [myac_c_warning_flags=yes],
                      [myac_c_warning_flags=no])
    AC_LANG_POP()
    AC_MSG_RESULT([$myac_c_warning_flags])
    CFLAGS="$save_CFLAGS"
  ])

  # Test C++ options
  AS_IF([test -n "$CXX_WARNINGS"], [
    save_CXXFLAGS="$CXXFLAGS"
    AC_MSG_CHECKING([whether to use C++ warning options ${CXX_WARNINGS}])
    AC_LANG_PUSH(C++)
    CXXFLAGS="$CXXFLAGS ${CXX_WARNINGS}"
    AC_COMPILE_IFELSE([AC_LANG_PROGRAM()], [myac_cxx_warning_flags=yes],
                      [myac_cxx_warning_flags=no])
    AC_LANG_POP()
    AC_MSG_RESULT([$myac_cxx_warning_flags])
    CXXFLAGS="$save_CXXFLAGS"
  ])

  # Set compile flag variables.
  AS_IF([test "$myac_c_warning_flags" = "yes"], [
    AM_CFLAGS="${AM_CFLAGS} ${C_WARNINGS}"
    AC_SUBST([AM_CFLAGS])])
  AS_IF([test "$myac_cxx_warning_flags" = "yes"], [
    AM_CXXFLAGS="${AM_CXXFLAGS} ${CXX_WARNINGS}"
    AC_SUBST([AM_CXXFLAGS])])
])


# Set compiler flags required under maintainer mode.
AC_DEFUN([MY_MAINTAINER_MODE_SETUP], [
  AS_IF([test "$USE_MYSQL_MAINTAINER_MODE" = "yes"],
        [MY_MAINTAINER_MODE_WARNINGS])
])<|MERGE_RESOLUTION|>--- conflicted
+++ resolved
@@ -17,15 +17,11 @@
 AC_DEFUN([MY_MAINTAINER_MODE_WARNINGS], [
   # Setup GCC warning options.
   AS_IF([test "$GCC" = "yes"], [
-<<<<<<< HEAD
-    C_WARNINGS="-Wall -Wextra -Wunused -Wwrite-strings -Wno-strict-aliasing -Werror"
-=======
     # MCP -->
     # Remove the -Werror flag until storage/ndb produce no warnings
     # C_WARNINGS="-Wall -Wextra -Wunused -Wwrite-strings -Wno-strict-aliasing -Werror"
     C_WARNINGS="-Wall -Wextra -Wunused -Wwrite-strings -Wno-strict-aliasing"
     # MCP <--
->>>>>>> 28e85131
     CXX_WARNINGS="${C_WARNINGS} -Wno-unused-parameter"
     C_WARNINGS="${C_WARNINGS} -Wdeclaration-after-statement"
   ])

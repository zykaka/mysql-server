/*
   Copyright (c) 2000, 2017, Oracle and/or its affiliates. All rights reserved.

   This program is free software; you can redistribute it and/or modify
   it under the terms of the GNU General Public License as published by
   the Free Software Foundation; version 2 of the License.

   This program is distributed in the hope that it will be useful,
   but WITHOUT ANY WARRANTY; without even the implied warranty of
   MERCHANTABILITY or FITNESS FOR A PARTICULAR PURPOSE.  See the
   GNU General Public License for more details.

   You should have received a copy of the GNU General Public License
   along with this program; if not, write to the Free Software
   Foundation, Inc., 51 Franklin St, Fifth Floor, Boston, MA 02110-1301  USA
*/

/*

   TODO: print the catalog (some USE catalog.db ????).

   Standalone program to read a MySQL binary log (or relay log).

   Should be able to read any file of these categories, even with
   --start-position.
   An important fact: the Format_desc event of the log is at most the 3rd event
   of the log; if it is the 3rd then there is this combination:
   Format_desc_of_slave, Rotate_of_master, Format_desc_of_master.
*/

#include "client/mysqlbinlog.h"

#include <fcntl.h>
#include <signal.h>
#include <stdarg.h>
#include <stdlib.h>
#include <time.h>
#include <algorithm>
#include <map>
#include <utility>

#include "caching_sha2_passwordopt-vars.h"
#include "client/client_priv.h"
#include "my_dbug.h"
#include "my_default.h"
#include "my_dir.h"
#include "my_io.h"
#include "my_macros.h"
#include "my_time.h"
#include "mysql/service_my_snprintf.h"
#include "prealloced_array.h"
#include "print_version.h"
#include "sql/log_event.h"
#include "sql/my_decimal.h"
#include "sql/rpl_constants.h"
#include "sql/rpl_gtid.h"
#include "sql_common.h"
#include "sql_string.h"
#include "sslopt-vars.h"
#include "typelib.h"
#include "welcome_copyright_notice.h" // ORACLE_WELCOME_COPYRIGHT_NOTICE

using std::min;
using std::max;

/*
  Map containing the names of databases to be rewritten,
  to a different one.
*/
static
std::map<std::string, std::string> map_mysqlbinlog_rewrite_db;

static bool
rewrite_db(char **buf, ulong *buf_size,
           uint offset_db, uint offset_len)
{
  char* ptr= *buf;
  char* old_db= ptr + offset_db;
  uint old_db_len= (uint) ptr[offset_len];
  std::map<std::string, std::string>::iterator new_db_it=
    map_mysqlbinlog_rewrite_db.find(std::string(old_db, old_db_len));
  if (new_db_it == map_mysqlbinlog_rewrite_db.end())
    return false;
  const char *new_db=new_db_it->second.c_str();
  DBUG_ASSERT(new_db && new_db != old_db);

  size_t new_db_len= strlen(new_db);

  // Reallocate buffer if needed.
  if (new_db_len > old_db_len)
  {
    char *new_buf= (char *) my_realloc(PSI_NOT_INSTRUMENTED, *buf,
                                       *buf_size + new_db_len - old_db_len, MYF(0));
    if (!new_buf)
      return true;
    *buf= new_buf;
  }

  // Move the tail of buffer to the correct place.
  if (new_db_len != old_db_len)
    memmove(*buf + offset_db + new_db_len,
            *buf + offset_db + old_db_len,
            *buf_size - (offset_db + old_db_len));

  // Write new_db and new_db_len.
  strncpy((*buf) + offset_db, new_db, new_db_len);
  (*buf)[offset_len]= (char) new_db_len;

  // Update event length in header.
  int4store((*buf) + EVENT_LEN_OFFSET, (*buf_size) - old_db_len + new_db_len);

  // finally update the event len argument
  *buf_size= (*buf_size) - old_db_len + new_db_len;

  return false;
}

/**
  Replace the database by another database in the buffer of a
  Table_map_log_event.

  The TABLE_MAP event buffer structure :

  Before Rewriting :

    +-------------+-----------+----------+------+----------------+
    |common_header|post_header|old_db_len|old_db|event data...   |
    +-------------+-----------+----------+------+----------------+

  After Rewriting :

    +-------------+-----------+----------+------+----------------+
    |common_header|post_header|new_db_len|new_db|event data...   |
    +-------------+-----------+----------+------+----------------+

  In case the new database name is longer than the old database
  length, it will reallocate the buffer.

  @param[in,out] buf                Pointer to event buffer to be processed
  @param[in,out] event_len          Length of the event
  @param[in]     fde                The Format_description_log_event

  @retval false Success
  @retval true Out of memory
*/
bool
Table_map_log_event::rewrite_db_in_buffer(char **buf, ulong *event_len,
                                          const Format_description_log_event *fde)
{
  uint headers_len= fde->common_header_len +
    fde->post_header_len[binary_log::TABLE_MAP_EVENT - 1];

  return rewrite_db(buf, event_len, headers_len+1, headers_len);
}

/**
  Replace the database by another database in the buffer of a
  Query_log_event.

  The QUERY_EVENT buffer structure:

  Before Rewriting :

    +-------------+-----------+-----------+------+------+
    |common_header|post_header|status_vars|old_db|...   |
    +-------------+-----------+-----------+------+------+

  After Rewriting :

    +-------------+-----------+-----------+------+------+
    |common_header|post_header|status_vars|new_db|...   |
    +-------------+-----------+-----------+------+------+

  The db_len is inside the post header, more specifically:

    +---------+---------+------+--------+--------+------+
    |thread_id|exec_time|db_len|err_code|status_vars_len|
    +---------+---------+------+--------+--------+------+

  Thence we need to change the post header and the payload,
  which is the one carrying the database name.

  In case the new database name is longer than the old database
  length, it will reallocate the buffer.

  @param[in,out] buf                Pointer to event buffer to be processed
  @param[in,out] event_len          Length of the event
  @param[in]     fde                The Format_description_log_event

  @retval false Success
  @retval true Out of memory
*/
bool
Query_log_event::rewrite_db_in_buffer(char **buf, ulong *event_len,
                                      const Format_description_log_event *fde)
{
  uint8 common_header_len= fde->common_header_len;
  uint8 query_header_len= fde->post_header_len[binary_log::QUERY_EVENT-1];
  char* ptr= *buf;
  uint sv_len= 0;

  DBUG_EXECUTE_IF("simulate_corrupt_event_len", *event_len=0;);
  /* Error if the event content is too small */
  if (*event_len < (common_header_len + query_header_len))
    return true;

  /* Check if there are status variables in the event */
  if ((query_header_len - QUERY_HEADER_MINIMAL_LEN) > 0)
  {
    sv_len= uint2korr(ptr + common_header_len + Q_STATUS_VARS_LEN_OFFSET);
  }

  /* now we have a pointer to the position where the database is. */
  uint offset_len= common_header_len + Q_DB_LEN_OFFSET;
  uint offset_db= common_header_len + query_header_len + sv_len;

  if ((uint)((*buf)[EVENT_TYPE_OFFSET]) == binary_log::EXECUTE_LOAD_QUERY_EVENT)
    offset_db+= Binary_log_event::EXECUTE_LOAD_QUERY_EXTRA_HEADER_LEN;

  return rewrite_db(buf, event_len, offset_db, offset_len);
}


static
bool rewrite_db_filter(char **buf, ulong *event_len,
                       const Format_description_log_event *fde)
{
  if (map_mysqlbinlog_rewrite_db.empty())
    return false;

  uint event_type= (uint)((*buf)[EVENT_TYPE_OFFSET]);

  switch(event_type)
  {
    case binary_log::TABLE_MAP_EVENT:
      return Table_map_log_event::rewrite_db_in_buffer(buf, event_len, fde);
    case binary_log::QUERY_EVENT:
    case binary_log::EXECUTE_LOAD_QUERY_EVENT:
      return Query_log_event::rewrite_db_in_buffer(buf, event_len, fde);
    default:
      break;
  }
  return false;
}

/*
  The character set used should be equal to the one used in mysqld.cc for
  server rewrite-db
*/
#define mysqld_charset &my_charset_latin1

#define CLIENT_CAPABILITIES	(CLIENT_LONG_PASSWORD | CLIENT_LONG_FLAG | CLIENT_LOCAL_FILES)

char server_version[SERVER_VERSION_LENGTH];
ulong filter_server_id = 0;

/*
  This strucure is used to store the event and the log postion of the events 
  which is later used to print the event details from correct log postions.
  The Log_event *event is used to store the pointer to the current event and 
  the event_pos is used to store the current event log postion.
*/
struct buff_event_info
{
  Log_event *event;
  my_off_t event_pos;
};

/* 
  One statement can result in a sequence of several events: Intvar_log_events,
  User_var_log_events, and Rand_log_events, followed by one
  Query_log_event. If statements are filtered out, the filter has to be
  checked for the Query_log_event. So we have to buffer the Intvar,
  User_var, and Rand events and their corresponding log postions until we see 
  the Query_log_event. This dynamic array buff_ev is used to buffer a structure 
  which stores such an event and the corresponding log position.
*/
typedef Prealloced_array<buff_event_info, 16> Buff_ev;
Buff_ev *buff_ev(PSI_NOT_INSTRUMENTED);

// needed by net_serv.c
ulong bytes_sent = 0L, bytes_received = 0L;
ulong mysqld_net_retry_count = 10L;
ulong open_files_limit;
ulong opt_binlog_rows_event_max_size;
uint test_flags = 0; 
static uint opt_protocol= 0;
static FILE *result_file;

#ifndef DBUG_OFF
static const char* default_dbug_option = "d:t:o,/tmp/mysqlbinlog.trace";
#endif
static const char *load_default_groups[]= { "mysqlbinlog","client",0 };

static bool one_database=0, disable_log_bin= 0;
static bool opt_hexdump= 0;
const char *base64_output_mode_names[]=
{"NEVER", "AUTO", "UNSPEC", "DECODE-ROWS", NullS};
TYPELIB base64_output_mode_typelib=
  { array_elements(base64_output_mode_names) - 1, "",
    base64_output_mode_names, NULL };
static enum_base64_output_mode opt_base64_output_mode= BASE64_OUTPUT_UNSPEC;
static char *opt_base64_output_mode_str= 0;
static bool opt_remote_alias= 0;
const char *remote_proto_names[]=
{"BINLOG-DUMP-NON-GTIDS", "BINLOG-DUMP-GTIDS", NullS};
TYPELIB remote_proto_typelib=
  { array_elements(remote_proto_names) - 1, "",
    remote_proto_names, NULL };
static enum enum_remote_proto {
  BINLOG_DUMP_NON_GTID= 0,
  BINLOG_DUMP_GTID= 1,
  BINLOG_LOCAL= 2
} opt_remote_proto= BINLOG_LOCAL;
static char *opt_remote_proto_str= 0;
static char *database= 0;
static char *output_file= 0;
static char *rewrite= 0;
bool force_opt= 0, short_form= 0, idempotent_mode= 0;
static bool debug_info_flag, debug_check_flag;
static bool force_if_open_opt= 1, raw_mode= 0;
static bool to_last_remote_log= 0, stop_never= 0;
static bool opt_verify_binlog_checksum= 1;
static ulonglong offset = 0;
static int64 stop_never_slave_server_id= -1;
static int64 connection_server_id= -1;
static char* host = 0;
static int port= 0;
static uint my_end_arg;
static const char* sock= 0;
static char *opt_plugin_dir= 0, *opt_default_auth= 0;

#if defined (_WIN32)
static char *shared_memory_base_name= 0;
#endif
static char* user = 0;
static char* pass = 0;
static char *opt_bind_addr = NULL;
static char *charset= 0;

static uint verbose= 0;

static ulonglong start_position, stop_position;
#define start_position_mot ((my_off_t)start_position)
#define stop_position_mot  ((my_off_t)stop_position)

static char *start_datetime_str, *stop_datetime_str;
static my_time_t start_datetime= 0, stop_datetime= MY_TIME_T_MAX;
static ulonglong rec_count= 0;
static MYSQL* mysql = NULL;
static char* dirname_for_local_load= 0;
static uint opt_server_id_bits = 0;
ulong opt_server_id_mask = 0;
Sid_map *global_sid_map= NULL;
Checkable_rwlock *global_sid_lock= NULL;
Gtid_set *gtid_set_included= NULL;
Gtid_set *gtid_set_excluded= NULL;

static bool opt_print_table_metadata;

/**
  Pointer to the Format_description_log_event of the currently active binlog.

  This will be changed each time a new Format_description_log_event is
  found in the binlog. It is finally destroyed at program termination.
*/
Format_description_log_event* glob_description_event= NULL;

/**
  Exit status for functions in this file.
*/
enum Exit_status {
  /** No error occurred and execution should continue. */
  OK_CONTINUE= 0,
  /** An error occurred and execution should stop. */
  ERROR_STOP,
  /** No error occurred but execution should stop. */
  OK_STOP
};

/*
  Options that will be used to filter out events.
*/
static char *opt_include_gtids_str= NULL,
            *opt_exclude_gtids_str= NULL;
static bool opt_skip_gtids= 0;
static bool filter_based_on_gtids= false;

/* It is set to true when BEGIN is found, and false when the transaction ends. */
static bool in_transaction= false;
/* It is set to true when GTID is found, and false when the transaction ends. */
static bool seen_gtid= false;

static Exit_status dump_local_log_entries(PRINT_EVENT_INFO *print_event_info,
                                          const char* logname);
static Exit_status dump_remote_log_entries(PRINT_EVENT_INFO *print_event_info,
                                           const char* logname);
static Exit_status dump_single_log(PRINT_EVENT_INFO *print_event_info,
                                   const char* logname);
static Exit_status dump_multiple_logs(int argc, char **argv);
static Exit_status safe_connect();

struct buff_event_info buff_event;

class Load_log_processor
{
  char target_dir_name[FN_REFLEN];
  size_t target_dir_name_len;

  /*
    When we see first event corresponding to some LOAD DATA statement in
    binlog, we create temporary file to store data to be loaded.
    We add name of this file to file_names set using its file_id as index.
  */
  struct File_name_record
  {
    char *fname;
  };

  typedef std::map<uint, File_name_record> File_names;
  File_names file_names;

  /**
    Looks for a non-existing filename by adding a numerical suffix to
    the given base name, creates the generated file, and returns the
    filename by modifying the filename argument.

    @param[in,out] filename Base filename

    @param[in,out] file_name_end Pointer to last character of
    filename.  The numerical suffix will be written to this position.
    Note that there must be a least five bytes of allocated memory
    after file_name_end.

    @retval -1 Error (can't find new filename).
    @retval >=0 Found file.
  */
  File create_unique_file(char *filename, char *file_name_end)
    {
      File res;
      /* If we have to try more than 1000 times, something is seriously wrong */
      for (uint version= 0; version<1000; version++)
      {
	sprintf(file_name_end,"-%x",version);
	if ((res= my_create(filename,0,
			    O_CREAT | O_EXCL | O_WRONLY, MYF(0)))!=-1)
	  return res;
      }
      return -1;
    }

public:
  Load_log_processor() : file_names()
  {}
  ~Load_log_processor() {}

  void init_by_dir_name(const char *dir)
    {
      target_dir_name_len= (convert_dirname(target_dir_name, dir, NullS) -
			    target_dir_name);
    }
  void init_by_cur_dir()
    {
      if (my_getwd(target_dir_name,sizeof(target_dir_name),MYF(MY_WME)))
	exit(1);
      target_dir_name_len= strlen(target_dir_name);
    }
  void destroy()
  {
    File_names::iterator iter= file_names.begin();
    File_names::iterator end= file_names.end();
    for (; iter != end; ++iter)
    {
      File_name_record *ptr= &iter->second;
      if (ptr->fname)
      {
        my_free(ptr->fname);
        memset(ptr, 0, sizeof(File_name_record));
      }
    }

    file_names.clear();
  }

  /**
    Obtain file name of temporary file for LOAD DATA statement by its
    file_id and remove it from this Load_log_processor's list of events.

    @param[in] file_id Identifier for the LOAD DATA statement.

    Checks whether we have already seen Begin_load_query event for
    this file_id. If yes, returns the file name of the corresponding
    temporary file and removes the filename from the array of active
    temporary files.  From this moment, the caller is responsible for
    freeing the memory occupied by this name.

    @return String with the name of the temporary file, or NULL if we
    have not seen any Begin_load_query_event with this file_id.
  */
  char *grab_fname(uint file_id)
  {
    File_name_record *ptr;
    char *res= NULL;

    File_names::iterator it= file_names.find(file_id);
    if (it == file_names.end())
      return NULL;
    ptr= &((*it).second);
    res= ptr->fname;
    memset(ptr, 0, sizeof(File_name_record));
    return res;
  }
  Exit_status process(Begin_load_query_log_event *ce);
  Exit_status process(Append_block_log_event *ae);
  Exit_status process_first_event(const char *bname, size_t blen,
                                  const uchar *block,
                                  size_t block_len, uint file_id);
};

/**
  Process the first event in the sequence of events representing a
  LOAD DATA statement.

  Creates a temporary file to be used in LOAD DATA and writes first block of
  data to it. Registers its file name in the array of active temporary files.

  @param bname Base name for temporary file to be created.
  @param blen Base name length.
  @param block First block of data to be loaded.
  @param block_len First block length.
  @param file_id Identifies the LOAD DATA statement.
  this type of event.

  @retval ERROR_STOP An error occurred - the program should terminate.
  @retval OK_CONTINUE No error, the program should continue.
*/
Exit_status Load_log_processor::process_first_event(const char *bname,
                                                    size_t blen,
                                                    const uchar *block,
                                                    size_t block_len,
                                                    uint file_id)
{
  size_t full_len= target_dir_name_len + blen + 9 + 9 + 1;
  Exit_status retval= OK_CONTINUE;
  char *fname, *ptr;
  File file;
  File_name_record rec;
  DBUG_ENTER("Load_log_processor::process_first_event");

  if (!(fname= (char*) my_malloc(PSI_NOT_INSTRUMENTED,
                                 full_len,MYF(MY_WME))))
  {
    error("Out of memory.");
    DBUG_RETURN(ERROR_STOP);
  }

  memcpy(fname, target_dir_name, target_dir_name_len);
  ptr= fname + target_dir_name_len;
  memcpy(ptr,bname,blen);
  ptr+= blen;
  ptr+= sprintf(ptr, "-%x", file_id);

  if ((file= create_unique_file(fname,ptr)) < 0)
  {
    error("Could not construct local filename %s%s.",
          target_dir_name,bname);
    my_free(fname);
    DBUG_RETURN(ERROR_STOP);
  }

  rec.fname= fname;

  /*
     fname is freed in process_event()
     after Execute_load_query_log_event or Execute_load_log_event
     will have been processed, otherwise in Load_log_processor::destroy()
  */
  file_names[file_id]= rec;

  if (my_write(file, (uchar*)block, block_len, MYF(MY_WME|MY_NABP)))
  {
    error("Failed writing to file.");
    retval= ERROR_STOP;
  }
  if (my_close(file, MYF(MY_WME)))
  {
    error("Failed closing file.");
    retval= ERROR_STOP;
  }
  DBUG_RETURN(retval);
}

/**
  Process the given Begin_load_query_log_event.

  @see Load_log_processor::process_first_event(const char*,uint,const char*,uint,uint)

  @param blqe Begin_load_query_log_event to process.

  @retval ERROR_STOP An error occurred - the program should terminate.
  @retval OK_CONTINUE No error, the program should continue.
*/
Exit_status Load_log_processor::process(Begin_load_query_log_event *blqe)
{
  return process_first_event("SQL_LOAD_MB", 11, blqe->block, blqe->block_len,
                             blqe->file_id);
}


/**
  Process the given Append_block_log_event.

  Appends the chunk of the file contents specified by the event to the
  file created by a previous Begin_load_query_log_event.

  If the file_id for the event does not correspond to any file
  previously registered through a Begin_load_query_log_event,
  this member function will print a warning and
  return OK_CONTINUE.  It is safe to return OK_CONTINUE, because no
  query will be written for this event.  We should not print an error
  and fail, since the missing file_id could be because a (valid)
  --start-position has been specified after the Begin_load_query_log_event but
  before this Append event.

  @param ae Append_block_log_event to process.

  @retval ERROR_STOP An error occurred - the program should terminate.

  @retval OK_CONTINUE No error, the program should continue.
*/
Exit_status Load_log_processor::process(Append_block_log_event *ae)
{
  DBUG_ENTER("Load_log_processor::process");
  File_names::iterator it= file_names.find(ae->file_id);
  const char *fname= ((it != file_names.end()) ?
                      (*it).second.fname : NULL);

  if (fname)
  {
    File file;
    Exit_status retval= OK_CONTINUE;
    if (((file= my_open(fname,
			O_APPEND | O_WRONLY, MYF(MY_WME))) < 0))
    {
      error("Failed opening file %s", fname);
      DBUG_RETURN(ERROR_STOP);
    }
    if (my_write(file,(uchar*)ae->block,ae->block_len,MYF(MY_WME|MY_NABP)))
    {
      error("Failed writing to file %s", fname);
      retval= ERROR_STOP;
    }
    if (my_close(file,MYF(MY_WME)))
    {
      error("Failed closing file %s", fname);
      retval= ERROR_STOP;
    }
    DBUG_RETURN(retval);
  }

  /*
    There is no Begin_load_query_log_event (a bad binlog or a big
    --start-position). Assuming it's a big --start-position, we just do
    nothing and print a warning.
  */
  warning("Ignoring Append_block as there is no "
          "Begin_load_query_log_event for file_id: %u", ae->file_id);
  DBUG_RETURN(OK_CONTINUE);
}


static Load_log_processor load_processor;


/**
  Replace windows-style backslashes by forward slashes so it can be
  consumed by the mysql client, which requires Unix path.

  @todo This is only useful under windows, so may be ifdef'ed out on
  other systems.  /Sven

  @todo If a Begin_load_query_log_event contains a filename with a
  backslash (valid under unix), then we have problems under windows.
  /Sven

  @param[in,out] fname Filename to modify. The filename is modified
  in-place.
*/
static void convert_path_to_forward_slashes(char *fname)
{
  while (*fname)
  {
    if (*fname == '\\')
      *fname= '/';
    fname++;
  }
}


/**
  Indicates whether the given database should be filtered out,
  according to the --database=X option.

  @param log_dbname Name of database.

  @return nonzero if the database with the given name should be
  filtered out, 0 otherwise.
*/
static bool shall_skip_database(const char *log_dbname)
{
  return one_database &&
         (log_dbname != NULL) &&
         strcmp(log_dbname, database);
}


/**
  Checks whether the given event should be filtered out,
  according to the include-gtids, exclude-gtids and
  skip-gtids options.

  @param ev Pointer to the event to be checked.

  @return true if the event should be filtered out,
          false, otherwise.
*/
static bool shall_skip_gtids(Log_event* ev)
{
  bool filtered= false;

  switch (ev->get_type_code())
  {
    case binary_log::GTID_LOG_EVENT:
    case binary_log::ANONYMOUS_GTID_LOG_EVENT:
    {
       Gtid_log_event *gtid= (Gtid_log_event *) ev;
       if (opt_include_gtids_str != NULL)
       {
         filtered= filtered ||
           !gtid_set_included->contains_gtid(gtid->get_sidno(true),
                                            gtid->get_gno());
       }

       if (opt_exclude_gtids_str != NULL)
       {
         filtered= filtered ||
           gtid_set_excluded->contains_gtid(gtid->get_sidno(true),
                                           gtid->get_gno());
       }
       filter_based_on_gtids= filtered;
       filtered= filtered || opt_skip_gtids;
    }
    break;
    /* Skip previous gtids if --skip-gtids is set. */
    case binary_log::PREVIOUS_GTIDS_LOG_EVENT:
      filtered= opt_skip_gtids;
    break;

    /*
      Transaction boundaries reset the global filtering flag.

      Since in the relay log a transaction can span multiple
      log files, we do not reset filter_based_on_gtids flag when
      processing control events (they can appear in the middle
      of a transaction). But then, if:

        FILE1: ... GTID BEGIN QUERY QUERY COMMIT ROTATE
        FILE2: FD BEGIN QUERY QUERY COMMIT

      Events on the second file would not be outputted, even
      though they should.
    */
    case binary_log::XID_EVENT:
      filtered= filter_based_on_gtids;
      filter_based_on_gtids= false;
    break;
    case binary_log::QUERY_EVENT:
      filtered= filter_based_on_gtids;
      if (((Query_log_event *)ev)->ends_group())
        filter_based_on_gtids= false;
    break;

    /*
      Never skip STOP, FD, ROTATE, IGNORABLE or INCIDENT events.
      SLAVE_EVENT and START_EVENT_V3 are there for completion.

      Although in the binlog transactions do not span multiple
      log files, in the relay-log, that can happen. As such,
      we need to explicitly state that we do not filter these
      events, because there is a chance that they appear in the
      middle of a filtered transaction, e.g.:

         FILE1: ... GTID BEGIN QUERY QUERY ROTATE
         FILE2: FD QUERY QUERY COMMIT GTID BEGIN ...

      In this case, ROTATE and FD events should be processed and
      outputted.
    */
    case binary_log::SLAVE_EVENT: /* for completion */
    case binary_log::STOP_EVENT:
    case binary_log::FORMAT_DESCRIPTION_EVENT:
    case binary_log::ROTATE_EVENT:
    case binary_log::IGNORABLE_LOG_EVENT:
    case binary_log::INCIDENT_EVENT:
      filtered= false;
    break;
    default:
      filtered= filter_based_on_gtids;
    break;
  }
  
  return filtered;
}

/**
  Print auxiliary statements ending a binary log (or a logical binary log
  within a sequence of relay logs; see below).

  There are two kinds of log files which can be printed by mysqlbinlog
  binlog file   - generated by mysql server when binlog is ON.
  relaylog file - generated by slave IO thread. It just stores binlog
                  replicated from master with an extra header(FD event,
                  Previous_gtid_log_event) and a tail(rotate event).
  when printing the events in relay logs, the purpose is to print
  the events generated by master, but not slave.

  There are three types of FD events:
  - Slave FD event: has F_RELAY_LOG set and end_log_pos > 0
  - Real master FD event: has F_RELAY_LOG cleared and end_log_pos > 0
  - Fake master FD event: has F_RELAY_LOG cleared and end_log_pos == 0

  (Two remarks:

  - The server_id of a slave FD event is the slave's server_id, and
    the server_id of a master FD event (real or fake) is the
    master's server_id. But this does not help to distinguish the
    types in case replicate-same-server-id is enabled.  So to
    determine the type of event we need to check the F_RELAY_LOG
    flag.

  - A fake master FD event may be generated by master's dump
    thread (then it takes the first event of the binlog and sets
    end_log_pos=0), or by the slave (then it takes the last known
    real FD event and sets end_log_pos=0.)  There is no way to
    distinguish master-generated fake master FD events from
    slave-generated fake master FD events.
  )

  There are 8 cases where we rotate a relay log:

  R1. After FLUSH [RELAY] LOGS
  R2. When mysqld receives SIGHUP
  R3. When relay log size grows too big
  R4. Immediately after START SLAVE
  R5. When slave IO thread reconnects without user doing
      START SLAVE/STOP SLAVE
  R6. When master dump thread starts a new binlog
  R7. CHANGE MASTER which deletes all relay logs
  R8. RESET SLAVE

  (Remark: CHANGE MASTER which does not delete any relay log,
  does not cause any rotation at all.)

  The 8 cases generate the three types of FD events as follows:
  - In all cases, a slave FD event is generated.
  - In cases R1 and R2, if the slave has been connected
    previously, the slave client thread that issues
    FLUSH (or the thread that handles the SIGHUP) generates a
    fake master FD event. If the slave has not been connected
    previously, there is no master FD event.
  - In case R3, the slave IO thread generates a fake master FD
    event.
  - In cases R4 and R5, if AUTOPOSITION=0 and MASTER_LOG_POS>4,
    the master dump thread generates a fake master FD event.
  - In cases R4 and R5, if AUTOPOSITION=1 or MASTER_LOG_POS<=4,
    the master dump thread generates a real master FD event.
  - In case R6, the master dump thread generates a real master FD
    event.
  - In cases R7 and R8, the slave does not generate any master FD
    event.

  We define the term 'logical binlog' as a sequence of events in
  relay logs, such that a single logical binlog may span multiple
  relay log files, and any two logical binlogs are separated by a
  real master FD event.

  A transaction's events will never be divided into two binlog files or
  two logical binlogs. But a transaction may span multiple relay logs, in which
  case a faked FD will appear in the middle of the transaction. they may be
  divided by fake master FD event and/or slave FD events.

  * Example 1

    relay-log.1
    ...
    GTID_NEXT=1
    BEGIN;

    relay-log.2
    ...
    faked Format_description_event
    INSERT ...
    COMMIT;

    For above case, it has only one logical binlog. The events
    in both relay-log.1 and relay-log.2 belong to the same logical binlog.

  * Example 2

    relay-log.1
    ...
    GTID_NEXT=1
    BEGIN;      // It is a partial transaction at the end of logical binlog

    relay-log.2
    ...
    real Format_description_event
    GTID_NEXT=1
    BEGIN;
    ...

    For above case, it has two logical binlogs. Events in relay-log.1
    and relay-log.2 belong to two different logical binlog.

  Logical binlog is handled in a similar way as a binlog file. At the end of a
  binlog file, at the end of a logical binlog or at the end of mysqlbinlog it should
  - rollback the last transaction if it is not complete
  - rollback the last gtid if the last event is a gtid_log_event
  - set gtid_next to AUTOMATIC

  This function is called two places:
  - Before printing a real Format_description_log_event(excluding the
    first Format_description_log_event), while mysqlbinlog is in the middle
    of printing all log files(binlog or relaylog).
  - At the end of mysqlbinlog, just after printing all log files(binlog or
    relaylog).

  @param[in|out] print_event_info Context state determining how to print.
*/
void end_binlog(PRINT_EVENT_INFO *print_event_info)
{
  if (in_transaction)
  {
    fprintf(result_file, "ROLLBACK /* added by mysqlbinlog */ %s\n",
            print_event_info->delimiter);
  }
  else if (seen_gtid && !opt_skip_gtids)
  {
    /*
      If we are here, then we have seen only GTID_LOG_EVENT
      of a transaction and did not see even a BEGIN event
      (in_transaction flag is false). So generate BEGIN event
      also along with ROLLBACK event.
    */
    fprintf(result_file,
            "BEGIN /*added by mysqlbinlog */ %s\n"
            "ROLLBACK /* added by mysqlbinlog */ %s\n",
            print_event_info->delimiter,
            print_event_info->delimiter);
  }

  if (!opt_skip_gtids)
    fprintf(result_file, "%sAUTOMATIC' /* added by mysqlbinlog */ %s\n",
            Gtid_log_event::SET_STRING_PREFIX, print_event_info->delimiter);

  seen_gtid= false;
  in_transaction= false;
}

/**
  Print the given event, and either delete it or delegate the deletion
  to someone else.

  The deletion may be delegated in two cases: (1) the event is a
  Format_description_log_event, and is saved in
  glob_description_event;

  @param[in,out] print_event_info Parameters and context state
  determining how to print.
  @param[in] ev Log_event to process.
  @param[in] pos Offset from beginning of binlog file.
  @param[in] logname Name of input binlog.

  @retval ERROR_STOP An error occurred - the program should terminate.
  @retval OK_CONTINUE No error, the program should continue.
  @retval OK_STOP No error, but the end of the specified range of
  events to process has been reached and the program should terminate.
*/
static Exit_status process_event(PRINT_EVENT_INFO *print_event_info, Log_event *ev,
                                 my_off_t pos, const char *logname)
{
  char ll_buff[21];
  Log_event_type ev_type= ev->get_type_code();
  DBUG_ENTER("process_event");
  Exit_status retval= OK_CONTINUE;
  IO_CACHE *const head= &print_event_info->head_cache;

  /*
    Format events are not concerned by --offset and such, we always need to
    read them to be able to process the wanted events.
  */
  if (((rec_count >= offset) &&
       ((my_time_t) (ev->common_header->when.tv_sec) >= start_datetime)) ||
      (ev_type == binary_log::FORMAT_DESCRIPTION_EVENT))
  {
    if (ev_type != binary_log::FORMAT_DESCRIPTION_EVENT)
    {
      /*
        We have found an event after start_datetime, from now on print
        everything (in case the binlog has timestamps increasing and
        decreasing, we do this to avoid cutting the middle).
      */
      start_datetime= 0;
      offset= 0; // print everything and protect against cycling rec_count
      /*
        Skip events according to the --server-id flag.  However, don't
        skip format_description or rotate events, because they they
        are really "global" events that are relevant for the entire
        binlog, even if they have a server_id.  Also, we have to read
        the format_description event so that we can parse subsequent
        events.
      */
      if (ev_type != binary_log::ROTATE_EVENT &&
          filter_server_id && (filter_server_id != ev->server_id))
        goto end;
    }
    if (((my_time_t) (ev->common_header->when.tv_sec) >= stop_datetime)
        || (pos >= stop_position_mot))
    {
      /* end the program */
      retval= OK_STOP;
      goto end;
    }
    if (!short_form)
      my_b_printf(&print_event_info->head_cache,
                  "# at %s\n",llstr(pos,ll_buff));

    if (!opt_hexdump)
      print_event_info->hexdump_from= 0; /* Disabled */
    else
      print_event_info->hexdump_from= pos;

    DBUG_PRINT("debug", ("event_type: %s", ev->get_type_str()));

    if (shall_skip_gtids(ev))
      goto end;

    switch (ev_type) {
    case binary_log::QUERY_EVENT:
    {
      Query_log_event *qle= (Query_log_event*) ev;
      bool parent_query_skips=
          !qle->is_trans_keyword() && shall_skip_database(qle->db);
      bool ends_group= ((Query_log_event*) ev)->ends_group();
      bool starts_group= ((Query_log_event*) ev)->starts_group();

      for (size_t i= 0; i < buff_ev->size(); i++) 
      {
        buff_event_info pop_event_array= buff_ev->at(i);
        Log_event *temp_event= pop_event_array.event;
        my_off_t temp_log_pos= pop_event_array.event_pos;
        print_event_info->hexdump_from= (opt_hexdump ? temp_log_pos : 0); 
        if (!parent_query_skips)
          temp_event->print(result_file, print_event_info);
        delete temp_event;
      }
      
      print_event_info->hexdump_from= (opt_hexdump ? pos : 0);
      buff_ev->clear();

      if (parent_query_skips)
      {
        /*
          Even though there would be no need to set the flag here,
          since parent_query_skips is never true when handling "COMMIT"
          statements in the Query_log_event, we still need to handle DDL,
          which causes a commit itself.
        */

        if (seen_gtid && !in_transaction && !starts_group && !ends_group)
        {
          /*
            For DDLs, print the COMMIT right away. 
          */
          fprintf(result_file, "COMMIT /* added by mysqlbinlog */%s\n", print_event_info->delimiter);
          print_event_info->skipped_event_in_transaction= false;
          in_transaction= false;
          seen_gtid= false;
        }
        else
          print_event_info->skipped_event_in_transaction= true;
        goto end;
      }

      if (ends_group)
      {
        in_transaction= false;
        print_event_info->skipped_event_in_transaction= false;
        seen_gtid= false;
      }
      else if (starts_group)
        in_transaction= true;
      else
      {
        /*
          We are not in a transaction and are not seeing a BEGIN or
          COMMIT. So this is an implicitly committing DDL.
         */
        if (!in_transaction)
          seen_gtid= false;
      }

      ev->print(result_file, print_event_info);
      if (head->error == -1)
        goto err;
      break;
    }
          
    case binary_log::INTVAR_EVENT:
    {
      buff_event.event= ev;
      buff_event.event_pos= pos;
      buff_ev->push_back(buff_event);
      ev= NULL;
      break;
    }
    	
    case binary_log::RAND_EVENT:
    {
      buff_event.event= ev;
      buff_event.event_pos= pos;      
      buff_ev->push_back(buff_event);
      ev= NULL;
      break;
    }
    
    case binary_log::USER_VAR_EVENT:
    {
      buff_event.event= ev;
      buff_event.event_pos= pos;      
      buff_ev->push_back(buff_event);
      ev= NULL;
      break; 
    }
    case binary_log::APPEND_BLOCK_EVENT:
      /*
        Append_block_log_events can safely print themselves even if
        the subsequent call load_processor.process fails, because the
        output of Append_block_log_event::print is only a comment.
      */
      ev->print(result_file, print_event_info);
      if (head->error == -1)
        goto err;
      if ((retval= load_processor.process((Append_block_log_event*) ev)) !=
          OK_CONTINUE)
        goto end;
      break;
    case binary_log::FORMAT_DESCRIPTION_EVENT:
    {
      delete glob_description_event;
      glob_description_event= (Format_description_log_event*) ev;

      /*
        end_binlog is not called on faked fd and relay log's fd.
        Faked FD's log_pos is always 0.
        Faked FD happens in below cases:
        - first FD sent from master to slave if dump request's position is
          greater than 4(when using COM_BINLOG_DUMP, autoposition is 0).
        - Slave fakes a master's FD when rotating relay log through
          'FLUSH LOGS | FLUSH RELAY LOGS', or get the signal SIGHUP.
      */
      if (!ev->is_relay_log_event())
      {
        static bool is_first_fd= true;

        /*
          Before starting next binlog or logical binlog, it should end the
          previous binlog first. For detail, see the comment of end_binlog().
        */
        if (ev->common_header->log_pos > 0 && !is_first_fd)
          end_binlog(print_event_info);

        is_first_fd= false;
      }

      print_event_info->common_header_len=
        glob_description_event->common_header_len;
      ev->print(result_file, print_event_info);

      if (head->error == -1)
        goto err;
<<<<<<< HEAD
=======
      ev->free_temp_buf();
>>>>>>> 052dbd7b
      /*
        We don't want this event to be deleted now, so let's hide it (I
        (Guilhem) should later see if this triggers a non-serious Valgrind
        error). Not serious error, because we will free description_event
        later.
      */
      ev= 0;
      if (!force_if_open_opt &&
          (glob_description_event->common_header->flags &
           LOG_EVENT_BINLOG_IN_USE_F))
      {
        error("Attempting to dump binlog '%s', which was not closed properly. "
              "Most probably, mysqld is still writing it, or it crashed. "
              "Rerun with --force-if-open to ignore this problem.", logname);
        DBUG_RETURN(ERROR_STOP);
      }
      break;
    }
    case binary_log::BEGIN_LOAD_QUERY_EVENT:
      ev->print(result_file, print_event_info);
      if (head->error == -1)
        goto err;
      if ((retval= load_processor.process((Begin_load_query_log_event*) ev)) !=
          OK_CONTINUE)
        goto end;
      break;
    case binary_log::EXECUTE_LOAD_QUERY_EVENT:
    {
      Execute_load_query_log_event *exlq= (Execute_load_query_log_event*)ev;
      char *fname= load_processor.grab_fname(exlq->file_id);
      if (shall_skip_database(exlq->db))
        print_event_info->skipped_event_in_transaction= true;
      else
      {
        if (fname)
        {
          convert_path_to_forward_slashes(fname);
          exlq->print(result_file, print_event_info, fname);
          if (head->error == -1)
          {
            if (fname)
              my_free(fname);
            goto err;
          }
        }
        else
          warning("Ignoring Execute_load_query since there is no "
                  "Begin_load_query event for file_id: %u", exlq->file_id);
      }

      if (fname)
	my_free(fname);
      break;
    }
    case binary_log::TABLE_MAP_EVENT:
    {
      Table_map_log_event *map= ((Table_map_log_event *)ev);
      if (shall_skip_database(map->get_db_name()))
      {
        print_event_info->skipped_event_in_transaction= true;
        print_event_info->m_table_map_ignored.set_table(map->get_table_id(), map);
        ev= NULL;
        goto end;
      }
    }
    // Fall through
    case binary_log::ROWS_QUERY_LOG_EVENT:
    case binary_log::WRITE_ROWS_EVENT:
    case binary_log::DELETE_ROWS_EVENT:
    case binary_log::UPDATE_ROWS_EVENT:
    case binary_log::WRITE_ROWS_EVENT_V1:
    case binary_log::UPDATE_ROWS_EVENT_V1:
    case binary_log::DELETE_ROWS_EVENT_V1:
    case binary_log::PARTIAL_UPDATE_ROWS_EVENT:
    {
      bool stmt_end= FALSE;
      Table_map_log_event *ignored_map= NULL;
      if (ev_type == binary_log::WRITE_ROWS_EVENT ||
          ev_type == binary_log::DELETE_ROWS_EVENT ||
          ev_type == binary_log::UPDATE_ROWS_EVENT ||
          ev_type == binary_log::WRITE_ROWS_EVENT_V1 ||
          ev_type == binary_log::DELETE_ROWS_EVENT_V1 ||
          ev_type == binary_log::UPDATE_ROWS_EVENT_V1 ||
          ev_type == binary_log::PARTIAL_UPDATE_ROWS_EVENT)
      {
        Rows_log_event *new_ev= (Rows_log_event*) ev;
        if (new_ev->get_flags(Rows_log_event::STMT_END_F))
          stmt_end= TRUE;
        ignored_map= print_event_info->m_table_map_ignored.get_table(new_ev->get_table_id());
      }

      bool skip_event= (ignored_map != NULL);
      /*
        end of statement check:
        i) destroy/free ignored maps
        ii) if skip event
              a) set the unflushed_events flag to false
              b) since we are skipping the last event,
                 append END-MARKER(') to body cache (if required)
              c) flush cache now
       */
      if (stmt_end)
      {
        /*
          Now is safe to clear ignored map (clear_tables will also
          delete original table map events stored in the map).
        */
        if (print_event_info->m_table_map_ignored.count() > 0)
          print_event_info->m_table_map_ignored.clear_tables();

        /*
           One needs to take into account an event that gets
           filtered but was last event in the statement. If this is
           the case, previous rows events that were written into
           IO_CACHEs still need to be copied from cache to
           result_file (as it would happen in ev->print(...) if
           event was not skipped).
        */
        if (skip_event)
        {
          // set the unflushed_events flag to false
          print_event_info->have_unflushed_events= FALSE;

          // append END-MARKER(') with delimiter
          IO_CACHE *const body_cache= &print_event_info->body_cache;
          if (my_b_tell(body_cache))
            my_b_printf(body_cache, "'%s\n", print_event_info->delimiter);

          // flush cache
          if ((copy_event_cache_to_file_and_reinit(&print_event_info->head_cache,
                                                   result_file, stop_never /* flush result_file */) ||
              copy_event_cache_to_file_and_reinit(&print_event_info->body_cache,
                                                  result_file, stop_never /* flush result_file */) ||
              copy_event_cache_to_file_and_reinit(&print_event_info->footer_cache,
                                                  result_file, stop_never /* flush result_file */)))
            goto err;
        }
      }

      /* skip the event check */
      if (skip_event)
      {
        print_event_info->skipped_event_in_transaction= true;
        goto end;
      }

      /*
        These events must be printed in base64 format, if printed.
        base64 format requires a FD event to be safe, so if no FD
        event has been printed, we give an error.  Except if user
        passed --short-form, because --short-form disables printing
        row events.
      */
      if (!print_event_info->printed_fd_event && !short_form &&
          ev_type != binary_log::TABLE_MAP_EVENT &&
          ev_type != binary_log::ROWS_QUERY_LOG_EVENT &&
          opt_base64_output_mode != BASE64_OUTPUT_DECODE_ROWS)
      {
        const char* type_str= ev->get_type_str();
        if (opt_base64_output_mode == BASE64_OUTPUT_NEVER)
          error("--base64-output=never specified, but binlog contains a "
                "%s event which must be printed in base64.",
                type_str);
        else
          error("malformed binlog: it does not contain any "
                "Format_description_log_event. I now found a %s event, which "
                "is not safe to process without a "
                "Format_description_log_event.",
                type_str);
        goto err;
      }

      ev->print(result_file, print_event_info);
      print_event_info->have_unflushed_events= TRUE;
      /* Flush head,body and footer cache to result_file */
      if (stmt_end)
      {
        print_event_info->have_unflushed_events= FALSE;
        if (copy_event_cache_to_file_and_reinit(&print_event_info->head_cache,
                                                result_file, stop_never /* flush result file */) ||
            copy_event_cache_to_file_and_reinit(&print_event_info->body_cache,
                                                result_file, stop_never /* flush result file */) ||
            copy_event_cache_to_file_and_reinit(&print_event_info->footer_cache,
                                                result_file, stop_never /* flush result file */))
          goto err;
        goto end;
      }
      break;
    }
    case binary_log::ANONYMOUS_GTID_LOG_EVENT:
    case binary_log::GTID_LOG_EVENT:
    {
      seen_gtid= true;
      if (print_event_info->skipped_event_in_transaction == true)
        fprintf(result_file, "COMMIT /* added by mysqlbinlog */%s\n", print_event_info->delimiter);
      print_event_info->skipped_event_in_transaction= false;

      ev->print(result_file, print_event_info);
      if (head->error == -1)
        goto err;
      break;
    }
    case binary_log::XID_EVENT:
    {
      in_transaction= false;
      print_event_info->skipped_event_in_transaction= false;
      seen_gtid= false;
      ev->print(result_file, print_event_info);
      if (head->error == -1)
        goto err;
      break;
    }
    case binary_log::PREVIOUS_GTIDS_LOG_EVENT:
      if (one_database && !opt_skip_gtids)
        warning("The option --database has been used. It may filter "
                "parts of transactions, but will include the GTIDs in "
                "any case. If you want to exclude or include transactions, "
                "you should use the options --exclude-gtids or "
                "--include-gtids, respectively, instead.");
      /* fall through */
    default:
      ev->print(result_file, print_event_info);
      if (head->error == -1)
        goto err;
    }
    /* Flush head cache to result_file for every event */
    if (copy_event_cache_to_file_and_reinit(&print_event_info->head_cache,
                                            result_file, stop_never /* flush result_file */))
      goto err;
  }

  goto end;

err:
  retval= ERROR_STOP;
end:
  rec_count++;
<<<<<<< HEAD
  /*
    Destroy the log_event object.
  */
  delete ev;
=======
  /* Destroy the log_event object. */
  if (ev)
  {
    if (destroy_evt) /* destroy it later if not set (ignored table map) */
      delete ev;
  }
>>>>>>> 052dbd7b
  DBUG_RETURN(retval);
}


static struct my_option my_long_options[] =
{
  {"help", '?', "Display this help and exit.",
   0, 0, 0, GET_NO_ARG, NO_ARG, 0, 0, 0, 0, 0, 0},
  {"base64-output", OPT_BASE64_OUTPUT_MODE,
    /* 'unspec' is not mentioned because it is just a placeholder. */
   "Determine when the output statements should be base64-encoded BINLOG "
   "statements: 'never' disables it and works only for binlogs without "
   "row-based events; 'decode-rows' decodes row events into commented pseudo-SQL "
   "statements if the --verbose option is also given; 'auto' prints base64 "
   "only when necessary (i.e., for row-based events and format description "
   "events).  If no --base64-output[=name] option is given at all, the "
   "default is 'auto'.",
   &opt_base64_output_mode_str, &opt_base64_output_mode_str,
   0, GET_STR, REQUIRED_ARG, 0, 0, 0, 0, 0, 0},
  {"bind-address", 0, "IP address to bind to.",
   (uchar**) &opt_bind_addr, (uchar**) &opt_bind_addr, 0, GET_STR,
   REQUIRED_ARG, 0, 0, 0, 0, 0, 0},
  /*
    mysqlbinlog needs charsets knowledge, to be able to convert a charset
    number found in binlog to a charset name (to be able to print things
    like this:
    SET @`a`:=_cp850 0x4DFC6C6C6572 COLLATE `cp850_general_ci`;
  */
  {"character-sets-dir", OPT_CHARSETS_DIR,
   "Directory for character set files.", &charsets_dir,
   &charsets_dir, 0, GET_STR, REQUIRED_ARG, 0, 0, 0, 0, 0, 0},
  {"database", 'd', "List entries for just this database (local log only).",
   &database, &database, 0, GET_STR_ALLOC, REQUIRED_ARG,
   0, 0, 0, 0, 0, 0},
  {"rewrite-db", OPT_REWRITE_DB, "Rewrite the row event to point so that "
   "it can be applied to a new database", &rewrite, &rewrite, 0,
   GET_STR_ALLOC, REQUIRED_ARG, 0, 0, 0, 0, 0, 0},
#ifdef DBUG_OFF
   {"debug", '#', "This is a non-debug version. Catch this and exit.",
   0, 0, 0, GET_DISABLED, OPT_ARG, 0, 0, 0, 0, 0, 0},
   {"debug-check", OPT_DEBUG_CHECK, "This is a non-debug version. Catch this and exit.",
   0, 0, 0,
   GET_DISABLED, NO_ARG, 0, 0, 0, 0, 0, 0},
   {"debug-info", OPT_DEBUG_INFO, "This is a non-debug version. Catch this and exit.", 0,
   0, 0, GET_DISABLED, NO_ARG, 0, 0, 0, 0, 0, 0},
#else
  {"debug", '#', "Output debug log.", &default_dbug_option,
   &default_dbug_option, 0, GET_STR, OPT_ARG, 0, 0, 0, 0, 0, 0},
  {"debug-check", OPT_DEBUG_CHECK, "Check memory and open file usage at exit .",
   &debug_check_flag, &debug_check_flag, 0,
   GET_BOOL, NO_ARG, 0, 0, 0, 0, 0, 0},
  {"debug-info", OPT_DEBUG_INFO, "Print some debug info at exit.",
   &debug_info_flag, &debug_info_flag,
   0, GET_BOOL, NO_ARG, 0, 0, 0, 0, 0, 0},
#endif
  {"default_auth", OPT_DEFAULT_AUTH,
   "Default authentication client-side plugin to use.",
   &opt_default_auth, &opt_default_auth, 0,
   GET_STR, REQUIRED_ARG, 0, 0, 0, 0, 0, 0},
  {"disable-log-bin", 'D', "Disable binary log. This is useful, if you "
    "enabled --to-last-log and are sending the output to the same MySQL server. "
    "This way you could avoid an endless loop. You would also like to use it "
    "when restoring after a crash to avoid duplication of the statements you "
    "already have. NOTE: you will need a SUPER privilege to use this option.",
   &disable_log_bin, &disable_log_bin, 0, GET_BOOL,
   NO_ARG, 0, 0, 0, 0, 0, 0},
  {"force-if-open", 'F', "Force if binlog was not closed properly.",
   &force_if_open_opt, &force_if_open_opt, 0, GET_BOOL, NO_ARG,
   1, 0, 0, 0, 0, 0},
  {"force-read", 'f', "Force reading unknown binlog events.",
   &force_opt, &force_opt, 0, GET_BOOL, NO_ARG, 0, 0, 0, 0,
   0, 0},
  {"hexdump", 'H', "Augment output with hexadecimal and ASCII event dump.",
   &opt_hexdump, &opt_hexdump, 0, GET_BOOL, NO_ARG,
   0, 0, 0, 0, 0, 0},
  {"host", 'h', "Get the binlog from server.", &host, &host,
   0, GET_STR_ALLOC, REQUIRED_ARG, 0, 0, 0, 0, 0, 0},
  {"idempotent", 'i', "Notify the server to use idempotent mode before "
   "applying Row Events", &idempotent_mode, &idempotent_mode, 0,
   GET_BOOL, NO_ARG, 0, 0, 0, 0, 0, 0},
  {"local-load", 'l', "Prepare local temporary files for LOAD DATA INFILE in the specified directory.",
   &dirname_for_local_load, &dirname_for_local_load, 0,
   GET_STR_ALLOC, REQUIRED_ARG, 0, 0, 0, 0, 0, 0},
  {"offset", 'o', "Skip the first N entries.", &offset, &offset,
   0, GET_ULL, REQUIRED_ARG, 0, 0, 0, 0, 0, 0},
  {"password", 'p', "Password to connect to remote server.",
   0, 0, 0, GET_PASSWORD, OPT_ARG, 0, 0, 0, 0, 0, 0},
  {"plugin_dir", OPT_PLUGIN_DIR, "Directory for client-side plugins.",
    &opt_plugin_dir, &opt_plugin_dir, 0,
   GET_STR, REQUIRED_ARG, 0, 0, 0, 0, 0, 0},
  {"port", 'P', "Port number to use for connection or 0 for default to, in "
   "order of preference, my.cnf, $MYSQL_TCP_PORT, "
#if MYSQL_PORT_DEFAULT == 0
   "/etc/services, "
#endif
   "built-in default (" STRINGIFY_ARG(MYSQL_PORT) ").",
   &port, &port, 0, GET_INT, REQUIRED_ARG,
   0, 0, 0, 0, 0, 0},
  {"protocol", OPT_MYSQL_PROTOCOL,
   "The protocol to use for connection (tcp, socket, pipe, memory).",
   0, 0, 0, GET_STR,  REQUIRED_ARG, 0, 0, 0, 0, 0, 0},
  {"read-from-remote-server", 'R', "Read binary logs from a MySQL server. "
   "This is an alias for read-from-remote-master=BINLOG-DUMP-NON-GTIDS.",
   &opt_remote_alias, &opt_remote_alias, 0, GET_BOOL, NO_ARG,
   0, 0, 0, 0, 0, 0},
  {"read-from-remote-master", OPT_REMOTE_PROTO,
   "Read binary logs from a MySQL server through the COM_BINLOG_DUMP or "
   "COM_BINLOG_DUMP_GTID commands by setting the option to either "
   "BINLOG-DUMP-NON-GTIDS or BINLOG-DUMP-GTIDS, respectively. If "
   "--read-from-remote-master=BINLOG-DUMP-GTIDS is combined with "
   "--exclude-gtids, transactions can be filtered out on the master "
   "avoiding unnecessary network traffic.",
   &opt_remote_proto_str, &opt_remote_proto_str, 0, GET_STR, REQUIRED_ARG,
   0, 0, 0, 0, 0, 0},
  {"raw", OPT_RAW_OUTPUT, "Requires -R. Output raw binlog data instead of SQL "
   "statements, output is to log files.",
   &raw_mode, &raw_mode, 0, GET_BOOL, NO_ARG, 0, 0, 0, 0,
   0, 0},
  {"result-file", 'r', "Direct output to a given file. With --raw this is a "
   "prefix for the file names.",
   &output_file, &output_file, 0, GET_STR, REQUIRED_ARG,
   0, 0, 0, 0, 0, 0},
  {"server-id", OPT_SERVER_ID,
   "Extract only binlog entries created by the server having the given id.",
   &filter_server_id, &filter_server_id, 0, GET_ULONG,
   REQUIRED_ARG, 0, 0, 0, 0, 0, 0},
  {"server-id-bits", 0,
   "Set number of significant bits in server-id",
   &opt_server_id_bits, &opt_server_id_bits,
   /* Default + Max 32 bits, minimum 7 bits */
   0, GET_UINT, REQUIRED_ARG, 32, 7, 32, 0, 0, 0},
  {"set-charset", OPT_SET_CHARSET,
   "Add 'SET NAMES character_set' to the output.", &charset,
   &charset, 0, GET_STR, REQUIRED_ARG, 0, 0, 0, 0, 0, 0},
#if defined (_WIN32)
  {"shared-memory-base-name", OPT_SHARED_MEMORY_BASE_NAME,
   "Base name of shared memory.", &shared_memory_base_name,
   &shared_memory_base_name,
   0, GET_STR, REQUIRED_ARG, 0, 0, 0, 0, 0, 0},
#endif
  {"short-form", 's', "Just show regular queries: no extra info and no "
   "row-based events. This is for testing only, and should not be used in "
   "production systems. If you want to suppress base64-output, consider "
   "using --base64-output=never instead.",
   &short_form, &short_form, 0, GET_BOOL, NO_ARG, 0, 0, 0, 0,
   0, 0},
  {"socket", 'S', "The socket file to use for connection.",
   &sock, &sock, 0, GET_STR, REQUIRED_ARG, 0, 0, 0, 0,
   0, 0},
#include "caching_sha2_passwordopt-longopts.h"
#include "sslopt-longopts.h"

  {"start-datetime", OPT_START_DATETIME,
   "Start reading the binlog at first event having a datetime equal or "
   "posterior to the argument; the argument must be a date and time "
   "in the local time zone, in any format accepted by the MySQL server "
   "for DATETIME and TIMESTAMP types, for example: 2004-12-25 11:25:56 "
   "(you should probably use quotes for your shell to set it properly).",
   &start_datetime_str, &start_datetime_str,
   0, GET_STR_ALLOC, REQUIRED_ARG, 0, 0, 0, 0, 0, 0},
  {"start-position", 'j',
   "Start reading the binlog at position N. Applies to the first binlog "
   "passed on the command line.",
   &start_position, &start_position, 0, GET_ULL,
   REQUIRED_ARG, BIN_LOG_HEADER_SIZE, BIN_LOG_HEADER_SIZE,
   /* COM_BINLOG_DUMP accepts only 4 bytes for the position */
   (ulonglong)(~(uint32)0), 0, 0, 0},
  {"stop-datetime", OPT_STOP_DATETIME,
   "Stop reading the binlog at first event having a datetime equal or "
   "posterior to the argument; the argument must be a date and time "
   "in the local time zone, in any format accepted by the MySQL server "
   "for DATETIME and TIMESTAMP types, for example: 2004-12-25 11:25:56 "
   "(you should probably use quotes for your shell to set it properly).",
   &stop_datetime_str, &stop_datetime_str,
   0, GET_STR_ALLOC, REQUIRED_ARG, 0, 0, 0, 0, 0, 0},
  {"stop-never", OPT_STOP_NEVER, "Wait for more data from the server "
   "instead of stopping at the end of the last log. Implicitly sets "
   "--to-last-log but instead of stopping at the end of the last log "
   "it continues to wait till the server disconnects.",
   &stop_never, &stop_never, 0,
   GET_BOOL, NO_ARG, 0, 0, 0, 0, 0, 0},
  {"stop-never-slave-server-id", OPT_WAIT_SERVER_ID,
   "The slave server_id used for --read-from-remote-server --stop-never."
   " This option cannot be used together with connection-server-id.",
   &stop_never_slave_server_id, &stop_never_slave_server_id, 0,
   GET_LL, REQUIRED_ARG, -1, -1, 0xFFFFFFFFLL, 0, 0, 0},
  {"connection-server-id", OPT_CONNECTION_SERVER_ID,
   "The slave server_id used for --read-from-remote-server."
   " This option cannot be used together with stop-never-slave-server-id.",
   &connection_server_id, &connection_server_id, 0,
   GET_LL, REQUIRED_ARG, -1, -1, 0xFFFFFFFFLL, 0, 0, 0},
  {"stop-position", OPT_STOP_POSITION,
   "Stop reading the binlog at position N. Applies to the last binlog "
   "passed on the command line.",
   &stop_position, &stop_position, 0, GET_ULL,
   REQUIRED_ARG, (longlong)(~(my_off_t)0), BIN_LOG_HEADER_SIZE,
   (ulonglong)(~(my_off_t)0), 0, 0, 0},
  {"to-last-log", 't', "Requires -R. Will not stop at the end of the "
   "requested binlog but rather continue printing until the end of the last "
   "binlog of the MySQL server. If you send the output to the same MySQL "
   "server, that may lead to an endless loop.",
   &to_last_remote_log, &to_last_remote_log, 0, GET_BOOL,
   NO_ARG, 0, 0, 0, 0, 0, 0},
  {"user", 'u', "Connect to the remote server as username.",
   &user, &user, 0, GET_STR_ALLOC, REQUIRED_ARG, 0, 0, 0, 0,
   0, 0},
  {"verbose", 'v', "Reconstruct pseudo-SQL statements out of row events. "
                   "-v -v adds comments on column data types.",
   0, 0, 0, GET_NO_ARG, NO_ARG, 0, 0, 0, 0, 0, 0},
  {"version", 'V', "Print version and exit.", 0, 0, 0, GET_NO_ARG, NO_ARG, 0,
   0, 0, 0, 0, 0},
  {"open_files_limit", OPT_OPEN_FILES_LIMIT,
   "Used to reserve file descriptors for use by this program.",
   &open_files_limit, &open_files_limit, 0, GET_ULONG,
   REQUIRED_ARG, MY_NFILE, 8, OS_FILE_LIMIT, 0, 1, 0},
  {"verify-binlog-checksum", 'c', "Verify checksum binlog events.",
   (uchar**) &opt_verify_binlog_checksum, (uchar**) &opt_verify_binlog_checksum,
   0, GET_BOOL, NO_ARG, 0, 0, 0, 0, 0, 0},
  {"binlog-row-event-max-size", OPT_BINLOG_ROWS_EVENT_MAX_SIZE,
   "The maximum size of a row-based binary log event in bytes. Rows will be "
   "grouped into events smaller than this size if possible. "
   "This value must be a multiple of 256.",
   &opt_binlog_rows_event_max_size,
   &opt_binlog_rows_event_max_size, 0,
   GET_ULONG, REQUIRED_ARG,
   /* def_value 4GB */ UINT_MAX, /* min_value */ 256,
   /* max_value */ ULONG_MAX, /* arg_source */ 0,
   /* block_size */ 256, /* app_type */ 0},
  {"skip-gtids", OPT_MYSQLBINLOG_SKIP_GTIDS,
   "Do not preserve Global Transaction Identifiers; instead make the server "
   "execute the transactions as if they were new.",
   &opt_skip_gtids, &opt_skip_gtids, 0,
   GET_BOOL, NO_ARG, 0, 0, 0, 0, 0, 0},
  {"include-gtids", OPT_MYSQLBINLOG_INCLUDE_GTIDS,
   "Print events whose Global Transaction Identifiers "
   "were provided.",
   &opt_include_gtids_str, &opt_include_gtids_str, 0,
   GET_STR_ALLOC, REQUIRED_ARG, 0, 0, 0, 0, 0, 0},
  {"exclude-gtids", OPT_MYSQLBINLOG_EXCLUDE_GTIDS,
   "Print all events but those whose Global Transaction "
   "Identifiers were provided.",
   &opt_exclude_gtids_str, &opt_exclude_gtids_str, 0,
   GET_STR_ALLOC, REQUIRED_ARG, 0, 0, 0, 0, 0, 0},
  {"print-table-metadata", OPT_PRINT_TABLE_METADATA,
   "Print metadata stored in Table_map_log_event",
   &opt_print_table_metadata, &opt_print_table_metadata, 0,
   GET_BOOL, NO_ARG, 0, 0, 0, 0, 0, 0},
  {0, 0, 0, 0, 0, 0, GET_NO_ARG, NO_ARG, 0, 0, 0, 0, 0, 0}
};


/**
  Auxiliary function used by error() and warning().

  Prints the given text (normally "WARNING: " or "ERROR: "), followed
  by the given vprintf-style string, followed by a newline.

  @param format Printf-style format string.
  @param args List of arguments for the format string.
  @param msg Text to print before the string.
*/
void error_or_warning(const char *format, va_list args, const char *msg)
{
  fprintf(stderr, "%s: ", msg);
  vfprintf(stderr, format, args);
  fprintf(stderr, "\n");
}

/**
  Prints a message to stderr, prefixed with the text "ERROR: " and
  suffixed with a newline.

  @param format Printf-style format string, followed by printf
  varargs.
*/
void error(const char *format,...)
{
  va_list args;
  va_start(args, format);
  error_or_warning(format, args, "ERROR");
  va_end(args);
}


/**
  This function is used in log_event.cc to report errors.

  @param format Printf-style format string, followed by printf
  varargs.
*/
void sql_print_error(const char *format,...)
{
  va_list args;
  va_start(args, format);
  error_or_warning(format, args, "ERROR");
  va_end(args);
}

/**
  Prints a message to stderr, prefixed with the text "WARNING: " and
  suffixed with a newline.

  @param format Printf-style format string, followed by printf
  varargs.
*/
void warning(const char *format,...)
{
  va_list args;
  va_start(args, format);
  error_or_warning(format, args, "WARNING");
  va_end(args);
}

/**
  Frees memory for global variables in this file.
*/
static void cleanup()
{
  my_free(pass);
  my_free(database);
  my_free(rewrite);
  my_free(host);
  my_free(user);
  my_free(dirname_for_local_load);

  for (size_t i= 0; i < buff_ev->size(); i++)
  {
    buff_event_info pop_event_array= buff_ev->at(i);
    delete (pop_event_array.event);
  }
  delete buff_ev;

  delete glob_description_event;
  if (mysql)
    mysql_close(mysql);
}

static void usage()
{
  print_version();
  puts(ORACLE_WELCOME_COPYRIGHT_NOTICE("2000"));
  printf("\
Dumps a MySQL binary log in a format usable for viewing or for piping to\n\
the mysql command line client.\n\n");
  printf("Usage: %s [options] log-files\n", my_progname);
  my_print_help(my_long_options);
  my_print_variables(my_long_options);
}


static my_time_t convert_str_to_timestamp(const char* str)
{
  MYSQL_TIME_STATUS status;
  MYSQL_TIME l_time;
  long dummy_my_timezone;
  bool dummy_in_dst_time_gap;
  /* We require a total specification (date AND time) */
  if (str_to_datetime(str, strlen(str), &l_time, 0, &status) ||
      l_time.time_type != MYSQL_TIMESTAMP_DATETIME || status.warnings)
  {
    error("Incorrect date and time argument: %s", str);
    exit(1);
  }
  /*
    Note that Feb 30th, Apr 31st cause no error messages and are mapped to
    the next existing day, like in mysqld. Maybe this could be changed when
    mysqld is changed too (with its "strict" mode?).
  */
  return
    my_system_gmt_sec(&l_time, &dummy_my_timezone, &dummy_in_dst_time_gap);
}


extern "C" bool
get_one_option(int optid, const struct my_option *opt,
	       char *argument)
{
  bool tty_password=0;
  switch (optid) {
#ifndef DBUG_OFF
  case '#':
    DBUG_PUSH(argument ? argument : default_dbug_option);
    break;
#endif
#include "sslopt-case.h"

  case 'd':
    one_database = 1;
    break;
  case OPT_REWRITE_DB:
  {
    char *from_db= argument, *p, *to_db;
    if (!(p= strstr(argument, "->")))
    {
      sql_print_error("Bad syntax in mysqlbinlog-rewrite-db - missing '->'!\n");
      return 1;
    }
    to_db= p + 2;
    while(p > argument && my_isspace(mysqld_charset, p[-1]))
      p--;
    *p= 0;
    if (!*from_db)
    {
      sql_print_error("Bad syntax in mysqlbinlog-rewrite-db - empty FROM db!\n");
      return 1;
    }
    while (*to_db && my_isspace(mysqld_charset, *to_db))
      to_db++;
    if (!*to_db)
    {
      sql_print_error("Bad syntax in mysqlbinlog-rewrite-db - empty TO db!\n");
      return 1;
    }
    /* Add the database to the mapping */
    map_mysqlbinlog_rewrite_db[from_db]= to_db;
    break;
  }
  case 'p':
    if (argument == disabled_my_option)
      argument= (char*) "";                     // Don't require password
    if (argument)
    {
      my_free(pass);
      char *start=argument;
      pass= my_strdup(PSI_NOT_INSTRUMENTED,
                      argument,MYF(MY_FAE));
      while (*argument) *argument++= 'x';		/* Destroy argument */
      if (*start)
        start[1]=0;				/* Cut length of argument */
    }
    else
      tty_password=1;
    break;
  case 'R':
    opt_remote_alias= 1;
    opt_remote_proto= BINLOG_DUMP_NON_GTID;
    break;
  case OPT_REMOTE_PROTO:
    opt_remote_proto= (enum_remote_proto)
      (find_type_or_exit(argument, &remote_proto_typelib, opt->name) - 1);
    break;
  case OPT_MYSQL_PROTOCOL:
    opt_protocol= find_type_or_exit(argument, &sql_protocol_typelib,
                                    opt->name);
    break;
  case OPT_START_DATETIME:
    start_datetime= convert_str_to_timestamp(start_datetime_str);
    break;
  case OPT_STOP_DATETIME:
    stop_datetime= convert_str_to_timestamp(stop_datetime_str);
    break;
  case OPT_BASE64_OUTPUT_MODE:
    opt_base64_output_mode= (enum_base64_output_mode)
      (find_type_or_exit(argument, &base64_output_mode_typelib, opt->name)-1);
    break;
  case 'v':
    if (argument == disabled_my_option)
      verbose= 0;
    else
      verbose++;
    break;
  case 'V':
    print_version();
    exit(0);
  case OPT_STOP_NEVER:
    /* wait-for-data implicitly sets to-last-log */
    to_last_remote_log= 1;
    break;
  case '?':
    usage();
    exit(0);
  case 's':
    warning(CLIENT_WARN_DEPRECATED_NO_REPLACEMENT_MSG("--short-form"));
    short_form= TRUE;
    break;
  case OPT_WAIT_SERVER_ID:
    warning(CLIENT_WARN_DEPRECATED_MSG("--stop-never-slave-server-id", "--connection-server-id"));
    break;
  }
  if (tty_password)
    pass= get_tty_password(NullS);

  return 0;
}


static int parse_args(int *argc, char*** argv)
{
  int ho_error;

  result_file = stdout;
  if ((ho_error=handle_options(argc, argv, my_long_options, get_one_option)))
    exit(ho_error);
  if (debug_info_flag)
    my_end_arg= MY_CHECK_ERROR | MY_GIVE_INFO;
  if (debug_check_flag)
    my_end_arg= MY_CHECK_ERROR;
  return 0;
}


/**
  Create and initialize the global mysql object, and connect to the
  server.

  @retval ERROR_STOP An error occurred - the program should terminate.
  @retval OK_CONTINUE No error, the program should continue.
*/
static Exit_status safe_connect()
{
  /*
    A possible old connection's resources are reclaimed now
    at new connect attempt. The final safe_connect resources
    are mysql_closed at the end of program, explicitly.
  */
  mysql_close(mysql);
  mysql= mysql_init(NULL);

  if (!mysql)
  {
    error("Failed on mysql_init.");
    return ERROR_STOP;
  }

  SSL_SET_OPTIONS(mysql);

  if (opt_plugin_dir && *opt_plugin_dir)
    mysql_options(mysql, MYSQL_PLUGIN_DIR, opt_plugin_dir);

  if (opt_default_auth && *opt_default_auth)
    mysql_options(mysql, MYSQL_DEFAULT_AUTH, opt_default_auth);

  if (opt_protocol)
    mysql_options(mysql, MYSQL_OPT_PROTOCOL, (char*) &opt_protocol);
  if (opt_bind_addr)
    mysql_options(mysql, MYSQL_OPT_BIND, opt_bind_addr);
#if defined (_WIN32)
  if (shared_memory_base_name)
    mysql_options(mysql, MYSQL_SHARED_MEMORY_BASE_NAME,
                  shared_memory_base_name);
#endif
  mysql_options(mysql, MYSQL_OPT_CONNECT_ATTR_RESET, 0);
  mysql_options4(mysql, MYSQL_OPT_CONNECT_ATTR_ADD,
                 "program_name", "mysqlbinlog");
  mysql_options4(mysql, MYSQL_OPT_CONNECT_ATTR_ADD,
                "_client_role", "binary_log_listener");
  set_get_server_public_key_option(mysql);

  if (!mysql_real_connect(mysql, host, user, pass, 0, port, sock, 0))
  {
    error("Failed on connect: %s", mysql_error(mysql));
    return ERROR_STOP;
  }
  mysql->reconnect= 1;
  return OK_CONTINUE;
}


/**
  High-level function for dumping a named binlog.

  This function calls dump_remote_log_entries() or
  dump_local_log_entries() to do the job.

  @param[in] logname Name of input binlog.

  @retval ERROR_STOP An error occurred - the program should terminate.
  @retval OK_CONTINUE No error, the program should continue.
  @retval OK_STOP No error, but the end of the specified range of
  events to process has been reached and the program should terminate.
*/
static Exit_status dump_single_log(PRINT_EVENT_INFO *print_event_info,
                                   const char* logname)
{
  DBUG_ENTER("dump_single_log");

  Exit_status rc= OK_CONTINUE;

  switch (opt_remote_proto)
  {
    case BINLOG_LOCAL:
      rc= dump_local_log_entries(print_event_info, logname);
    break;
    case BINLOG_DUMP_NON_GTID:
    case BINLOG_DUMP_GTID:
      rc= dump_remote_log_entries(print_event_info, logname);
    break;
    default:
      DBUG_ASSERT(0);
    break;
  }
  DBUG_RETURN(rc);
}


static Exit_status dump_multiple_logs(int argc, char **argv)
{
  DBUG_ENTER("dump_multiple_logs");
  Exit_status rc= OK_CONTINUE;

  PRINT_EVENT_INFO print_event_info;
  if (!print_event_info.init_ok())
    DBUG_RETURN(ERROR_STOP);
  /*
     Set safe delimiter, to dump things
     like CREATE PROCEDURE safely
  */
  if (!raw_mode)
  {
    fprintf(result_file, "DELIMITER /*!*/;\n");
  }
  my_stpcpy(print_event_info.delimiter, "/*!*/;");
  
  print_event_info.verbose= short_form ? 0 : verbose;
  print_event_info.short_form= short_form;
  print_event_info.base64_output_mode= opt_base64_output_mode;
  print_event_info.skip_gtids= opt_skip_gtids;
  print_event_info.print_table_metadata= opt_print_table_metadata;

  // Dump all logs.
  my_off_t save_stop_position= stop_position;
  stop_position= ~(my_off_t)0;
  for (int i= 0; i < argc; i++)
  {
    if (i == argc - 1) // last log, --stop-position applies
      stop_position= save_stop_position;
    if ((rc= dump_single_log(&print_event_info, argv[i])) != OK_CONTINUE)
      break;

    // For next log, --start-position does not apply
    start_position= BIN_LOG_HEADER_SIZE;
  }

  if (!buff_ev->empty())
    warning("The range of printed events ends with an Intvar_event, "
            "Rand_event or User_var_event with no matching Query_log_event. "
            "This might be because the last statement was not fully written "
            "to the log, or because you are using a --stop-position or "
            "--stop-datetime that refers to an event in the middle of a "
            "statement. The event(s) from the partial statement have not been "
            "written to output. ");

  else if (print_event_info.have_unflushed_events)
    warning("The range of printed events ends with a row event or "
            "a table map event that does not have the STMT_END_F "
            "flag set. This might be because the last statement "
            "was not fully written to the log, or because you are "
            "using a --stop-position or --stop-datetime that refers "
            "to an event in the middle of a statement. The event(s) "
            "from the partial statement have not been written to output.");

  /* Set delimiter back to semicolon */
  if (!raw_mode)
  {
    if (print_event_info.skipped_event_in_transaction)
      fprintf(result_file, "COMMIT /* added by mysqlbinlog */%s\n",
              print_event_info.delimiter);

    end_binlog(&print_event_info);

    fprintf(result_file, "DELIMITER ;\n");
    my_stpcpy(print_event_info.delimiter, ";");
  }
  DBUG_RETURN(rc);
}


/**
  When reading a remote binlog, this function is used to grab the
  Format_description_log_event in the beginning of the stream.
  
  This is not as smart as check_header() (used for local log); it will
  not work for a binlog which mixes format. TODO: fix this.

  @retval ERROR_STOP An error occurred - the program should terminate.
  @retval OK_CONTINUE No error, the program should continue.
*/
static Exit_status check_master_version()
{
  DBUG_ENTER("check_master_version");
  MYSQL_RES* res = 0;
  MYSQL_ROW row;
  const char* version;

  if (mysql_query(mysql, "SELECT VERSION()") ||
      !(res = mysql_store_result(mysql)))
  {
    error("Could not find server version: "
          "Query failed when checking master version: %s", mysql_error(mysql));
    DBUG_RETURN(ERROR_STOP);
  }
  if (!(row = mysql_fetch_row(res)))
  {
    error("Could not find server version: "
          "Master returned no rows for SELECT VERSION().");
    goto err;
  }

  if (!(version = row[0]))
  {
    error("Could not find server version: "
          "Master reported NULL for the version.");
    goto err;
  }
  /* 
     Make a notice to the server that this client
     is checksum-aware. It does not need the first fake Rotate
     necessary checksummed. 
     That preference is specified below.
  */
  if (mysql_query(mysql, "SET @master_binlog_checksum='NONE'"))
  {
    error("Could not notify master about checksum awareness."
          "Master returned '%s'", mysql_error(mysql));
    goto err;
  }
  delete glob_description_event;
  switch (*version) {
  case '5':
  case '8':
    /*
      The server is soon going to send us its Format_description log
      event.
    */
    glob_description_event= new Format_description_log_event;
    break;
  default:
    glob_description_event= NULL;
    error("Could not find server version: "
          "Master reported unrecognized MySQL version '%s'.", version);
    goto err;
  }
  if (!glob_description_event || !glob_description_event->is_valid())
  {
    error("Failed creating Format_description_log_event; out of memory?");
    goto err;
  }

  mysql_free_result(res);
  DBUG_RETURN(OK_CONTINUE);

err:
  mysql_free_result(res);
  DBUG_RETURN(ERROR_STOP);
}


static uint get_dump_flags()
{
  return stop_never ? 0 : BINLOG_DUMP_NON_BLOCK;
}


/**
  Callback function for mysql_binlog_open().

  Sets gtid data in the command packet.

  @param rpl              Replication stream information.
  @param packet_gtid_set  Pointer to command packet where gtid
                          data should be stored.
*/
static void fix_gtid_set(MYSQL_RPL *rpl, uchar *packet_gtid_set)
{
  Gtid_set *gtid_set= (Gtid_set *) rpl->gtid_set_arg;

  gtid_set->encode(packet_gtid_set);

  /*
    Note: we acquire lock in the dump_remote_log_entries()
    just before mysql_binlog_open() call if GTID used.
  */
  global_sid_lock->assert_some_rdlock();
  global_sid_lock->unlock();
}

/*
  A RAII class created to handle the memory of Log_event object
  created in the dump_remote_log_entries method.
*/
class Destroy_log_event_guard
{
public:
  Log_event **ev_del;
  Destroy_log_event_guard(Log_event** ev_arg)
  {
    ev_del= ev_arg;
  }
  ~Destroy_log_event_guard()
  {
    if (*ev_del != NULL)
      delete *ev_del;
  }
};

/**
  Requests binlog dump from a remote server and prints the events it
  receives.

  @param[in,out] print_event_info Parameters and context state
  determining how to print.
  @param[in] logname Name of input binlog.

  @retval ERROR_STOP An error occurred - the program should terminate.
  @retval OK_CONTINUE No error, the program should continue.
  @retval OK_STOP No error, but the end of the specified range of
  events to process has been reached and the program should terminate.
*/
static Exit_status dump_remote_log_entries(PRINT_EVENT_INFO *print_event_info,
                                           const char* logname)
{
  uint server_id= 0;
  my_off_t old_off= start_position_mot;
  char log_file_name[FN_REFLEN + 1];
  Exit_status retval= OK_CONTINUE;
  char *event_buf= NULL;
  ulong event_len;

  DBUG_ENTER("dump_remote_log_entries");

  log_file_name[0]= 0;

  /*
    Even if we already read one binlog (case of >=2 binlogs on command line),
    we cannot re-use the same connection as before, because it is now dead
    (COM_BINLOG_DUMP kills the thread when it finishes).
  */
  if ((retval= safe_connect()) != OK_CONTINUE)
    DBUG_RETURN(retval);

  if ((retval= check_master_version()) != OK_CONTINUE)
    DBUG_RETURN(retval);

  /*
    Fake a server ID to log continously. This will show as a
    slave on the mysql server.
  */
  if (to_last_remote_log && stop_never)
  {
    if (stop_never_slave_server_id == -1)
      server_id= 1;
    else
      server_id= static_cast<uint>(stop_never_slave_server_id);
  }
  else
    server_id= 0;

  if (connection_server_id != -1)
    server_id= static_cast<uint>(connection_server_id);

  /*
    Ignore HEARBEAT events. They can show up if mysqlbinlog is
    running with:

      --read-from-remote-server
      --read-from-remote-master=BINLOG-DUMP-GTIDS'
      --stop-never
      --stop-never-slave-server-id

    i.e., acting as a fake slave.
  */
  MYSQL_RPL rpl= {0, logname, start_position, server_id,
                  get_dump_flags() | MYSQL_RPL_SKIP_HEARTBEAT,
                  0, NULL, NULL, 0, NULL};

  if (opt_remote_proto != BINLOG_DUMP_NON_GTID)
  {
    rpl.flags|= MYSQL_RPL_GTID;

    global_sid_lock->rdlock();
    rpl.gtid_set_encoded_size= gtid_set_excluded->get_encoded_length();
    rpl.fix_gtid_set= fix_gtid_set;
    rpl.gtid_set_arg= (void *) gtid_set_excluded;
  }

  if (mysql_binlog_open(mysql, &rpl))
  {
    error("Open binlog error: %s", mysql_error(mysql));
    DBUG_RETURN(ERROR_STOP);
  }

  for (;;)
  {
    if (mysql_binlog_fetch(mysql, &rpl)) // Error packet
    {
      error("Got error reading packet from server: %s", mysql_error(mysql));
      DBUG_RETURN(ERROR_STOP);
    }
    else if (rpl.size == 0) // EOF
      break;

    DBUG_PRINT("info",( "len: %lu  net->read_pos[5]: %d\n",
			rpl.size, mysql->net.read_pos[5]));
    /*
      In raw mode We only need the full event details if it is a 
      ROTATE_EVENT or FORMAT_DESCRIPTION_EVENT
    */

    Log_event_type type= (Log_event_type) rpl.buffer[1 + EVENT_TYPE_OFFSET];
    Log_event *ev= NULL;
    Destroy_log_event_guard del(&ev);
    event_len= rpl.size - 1;
    if (!(event_buf = (char*) my_malloc(key_memory_log_event,
                                        event_len+1, MYF(0))))
    {
      error("Out of memory.");
      DBUG_RETURN(ERROR_STOP);
    }
    memcpy(event_buf, rpl.buffer + 1, event_len);
    if (rewrite_db_filter(&event_buf, &event_len, glob_description_event))
    {
      error("Got a fatal error while applying rewrite db filter.");
      my_free(event_buf);
      DBUG_RETURN(ERROR_STOP);
    }

    if (!raw_mode || (type == binary_log::ROTATE_EVENT) ||
        (type == binary_log::FORMAT_DESCRIPTION_EVENT))
    {
      const char *error_msg= NULL;
      if (!(ev= Log_event::read_log_event((const char*) event_buf,
                                          event_len, &error_msg,
                                          glob_description_event,
                                          opt_verify_binlog_checksum)))
      {
        error("Could not construct log event object: %s", error_msg);
        my_free(event_buf);
        DBUG_RETURN(ERROR_STOP);
      }
      ev->register_temp_buf(event_buf);
    }

    {
      /*
        If this is a Rotate event, maybe it's the end of the requested binlog;
        in this case we are done (stop transfer).
        This is suitable for binlogs, not relay logs (but for now we don't read
        relay logs remotely because the server is not able to do that). If one
        day we read relay logs remotely, then we will have a problem with the
        detection below: relay logs contain Rotate events which are about the
        binlogs, so which would trigger the end-detection below.
      */
      if (type == binary_log::ROTATE_EVENT)
      {
        Rotate_log_event *rev= (Rotate_log_event *)ev;
        /*
          If this is a fake Rotate event, and not about our log, we can stop
          transfer. If this a real Rotate event (so it's not about our log,
          it's in our log describing the next log), we print it (because it's
          part of our log) and then we will stop when we receive the fake one
          soon.
        */
        if (raw_mode)
        {
          if (output_file != 0)
          {
            my_snprintf(log_file_name, sizeof(log_file_name), "%s%s",
                        output_file, rev->new_log_ident);
          }
          else
          {
            my_stpcpy(log_file_name, rev->new_log_ident);
          }
        }

        if (rev->common_header->when.tv_sec == 0)
        {
          if (!to_last_remote_log)
          {
            if ((rev->ident_len != rpl.file_name_length) ||
                memcmp(rev->new_log_ident, logname, rpl.file_name_length))
            {
              DBUG_RETURN(OK_CONTINUE);
            }
            /*
              Otherwise, this is a fake Rotate for our log, at the very
              beginning for sure. Skip it, because it was not in the original
              log. If we are running with to_last_remote_log, we print it,
              because it serves as a useful marker between binlogs then.
            */
            continue;
          }
          /*
             Reset the value of '# at pos' field shown against first event of
             next binlog file (fake rotate) picked by mysqlbinlog --to-last-log
         */
          old_off= start_position_mot;
<<<<<<< HEAD
          rpl.size= 1; // fake Rotate, so don't increment old_off
=======
          len= 1; // fake Rotate, so don't increment old_off
          event_len= 0;
>>>>>>> 052dbd7b
        }
      }
      else if (type == binary_log::FORMAT_DESCRIPTION_EVENT)
      {
        /*
          This could be an fake Format_description_log_event that server
          (5.0+) automatically sends to a slave on connect, before sending
          a first event at the requested position.  If this is the case,
          don't increment old_off. Real Format_description_log_event always
          starts from BIN_LOG_HEADER_SIZE position.
        */
        // fake event when not in raw mode, don't increment old_off
        if ((old_off != BIN_LOG_HEADER_SIZE) && (!raw_mode))
<<<<<<< HEAD
          rpl.size= 1;
=======
        {
          len= 1;
          event_len= 0;
        }
>>>>>>> 052dbd7b
        if (raw_mode)
        {
          if (result_file && (result_file != stdout))
            my_fclose(result_file, MYF(0));
          if (!(result_file = my_fopen(log_file_name,
                                       O_WRONLY | MY_FOPEN_BINARY,
                                       MYF(MY_WME)))||
                 DBUG_EVALUATE_IF("simulate_create_log_file_error_for_FD_event", 1, 0))
          {
            error("Could not create log file '%s'", log_file_name);
            DBUG_RETURN(ERROR_STOP);
          }
          DBUG_EXECUTE_IF("simulate_result_file_write_error_for_FD_event",
                          DBUG_SET("+d,simulate_fwrite_error"););
          if (my_fwrite(result_file, (const uchar*) BINLOG_MAGIC,
                        BIN_LOG_HEADER_SIZE, MYF(MY_NABP)))
          {
            error("Could not write into log file '%s'", log_file_name);
            DBUG_RETURN(ERROR_STOP);
          }
          /*
            Need to handle these events correctly in raw mode too 
            or this could get messy
          */
          delete glob_description_event;
          glob_description_event= (Format_description_log_event*) ev;
          print_event_info->common_header_len= glob_description_event->common_header_len;
          ev->temp_buf= 0;
          ev= 0;
        }
      }

      if (raw_mode)
      {
        DBUG_EXECUTE_IF("simulate_result_file_write_error",
                        DBUG_SET("+d,simulate_fwrite_error"););
<<<<<<< HEAD
        if (my_fwrite(result_file, rpl.buffer + 1, rpl.size - 1, MYF(MY_NABP)))
=======
        if (my_fwrite(result_file, (const uchar*)event_buf, event_len,
                      MYF(MY_NABP)))
>>>>>>> 052dbd7b
        {
          error("Could not write into log file '%s'", log_file_name);
          retval= ERROR_STOP;
        }
<<<<<<< HEAD
=======
        if (ev)
          reset_temp_buf_and_delete(ev);
        else
          my_free(event_buf);
>>>>>>> 052dbd7b

        /* Flush result_file after every event */
        fflush(result_file);
      }
      else
      {
        retval= process_event(print_event_info, ev, old_off, logname);
        // The event's deletion has been handled in process_event. To prevent that
        // Destroy_log_event_guard deletes it again, we have to set it to NULL
        ev= NULL;
      }

      if (retval != OK_CONTINUE)
        DBUG_RETURN(retval);
    }
    /*
      Let's adjust offset for remote log as for local log to produce
      similar text and to have --stop-position to work identically.
    */
    old_off+= rpl.size - 1;
  }
  mysql_binlog_close(mysql, &rpl);
  DBUG_RETURN(OK_CONTINUE);
}


/**
  Reads the @c Format_description_log_event from the beginning of a
  local input file.

  The @c Format_description_log_event is only read if it is outside
  the range specified with @c --start-position; otherwise, it will be
  seen later.  If this is an old binlog, a fake @c
  Format_description_event is created.  This also prints a @c
  Format_description_log_event to the output, unless we reach the
  --start-position range.  In this case, it is assumed that a @c
  Format_description_log_event will be found when reading events the
  usual way.

  @param file The file to which a @c Format_description_log_event will
  be printed.

  @param[in,out] print_event_info Parameters and context state
  determining how to print.

  @param[in] logname Name of input binlog.

  @retval ERROR_STOP An error occurred - the program should terminate.
  @retval OK_CONTINUE No error, the program should continue.
  @retval OK_STOP No error, but the end of the specified range of
  events to process has been reached and the program should terminate.
*/
static Exit_status check_header(IO_CACHE* file,
                                PRINT_EVENT_INFO *print_event_info,
                                const char* logname)
{
  DBUG_ENTER("check_header");
  uchar header[BIN_LOG_HEADER_SIZE];
  uchar buf[LOG_EVENT_HEADER_LEN];
  my_off_t tmp_pos, pos;
  MY_STAT my_file_stat;

  delete glob_description_event;
  if (!(glob_description_event= new Format_description_log_event))
  {
    error("Failed creating Format_description_log_event; out of memory?");
    DBUG_RETURN(ERROR_STOP);
  }

  pos= my_b_tell(file);

  /* fstat the file to check if the file is a regular file. */
  if (my_fstat(file->file, &my_file_stat) == -1)
  {
    error("Unable to stat the file.");
    DBUG_RETURN(ERROR_STOP);
  }
  if ((my_file_stat.st_mode & S_IFMT) == S_IFREG)
    my_b_seek(file, (my_off_t)0);

  if (my_b_read(file, header, sizeof(header)))
  {
    error("Failed reading header; probably an empty file.");
    DBUG_RETURN(ERROR_STOP);
  }
  if (memcmp(header, BINLOG_MAGIC, sizeof(header)))
  {
    error("File is not a binary log file.");
    DBUG_RETURN(ERROR_STOP);
  }

  /*
    Imagine we are running with --start-position=1000. We still need
    to know the binlog format's. So we still need to find, if there is
    one, the Format_desc event, or to know if this is a 3.23
    binlog. So we need to first read the first events of the log,
    those around offset 4.  Even if we are reading a 3.23 binlog from
    the start (no --start-position): we need to know the header length
    (which is 13 in 3.23, 19 in 4.x) to be able to successfully print
    the first event (Start_log_event_v3). So even in this case, we
    need to "probe" the first bytes of the log *before* we do a real
    read_log_event(). Because read_log_event() needs to know the
    header's length to work fine.
  */
  for(;;)
  {
    tmp_pos= my_b_tell(file); /* should be 4 the first time */
    if (my_b_read(file, buf, sizeof(buf)))
    {
      if (file->error)
      {
        error("Could not read entry at offset %llu: "
              "Error in log format or read error.", (ulonglong)tmp_pos);
        DBUG_RETURN(ERROR_STOP);
      }
      /*
        Otherwise this is just EOF : this log currently contains 0-2
        events.  Maybe it's going to be filled in the next
        milliseconds; then we are going to have a problem if this a
        3.23 log (imagine we are locally reading a 3.23 binlog which
        is being written presently): we won't know it in
        read_log_event() and will fail().  Similar problems could
        happen with hot relay logs if --start-position is used (but a
        --start-position which is posterior to the current size of the log).
        These are rare problems anyway (reading a hot log + when we
        read the first events there are not all there yet + when we
        read a bit later there are more events + using a strange
        --start-position).
      */
      break;
    }
    else
    {
      DBUG_PRINT("info",("buf[EVENT_TYPE_OFFSET=%d]=%d",
                         EVENT_TYPE_OFFSET, buf[EVENT_TYPE_OFFSET]));
      if (tmp_pos >= start_position)
        break;
      else if (buf[EVENT_TYPE_OFFSET] == binary_log::FORMAT_DESCRIPTION_EVENT)
      {
        /* This is 5.0 */
        Format_description_log_event *new_description_event;
        my_b_seek(file, tmp_pos); /* seek back to event's start */
        if (!(new_description_event= (Format_description_log_event*) 
              Log_event::read_log_event(file, glob_description_event,
                                        opt_verify_binlog_checksum,
                                        rewrite_db_filter)))
          /* EOF can't be hit here normally, so it's a real error */
        {
          error("Could not read a Format_description_log_event event at "
                "offset %llu; this could be a log format error or read error.",
                (ulonglong)tmp_pos);
          DBUG_RETURN(ERROR_STOP);
        }
        if (opt_base64_output_mode == BASE64_OUTPUT_AUTO)
        {
          /*
            process_event will delete *description_event and set it to
            the new one, so we should not do it ourselves in this
            case.
          */
          Exit_status retval= process_event(print_event_info,
                                            new_description_event, tmp_pos,
                                            logname);
          if (retval != OK_CONTINUE)
            DBUG_RETURN(retval);
        }
        else
        {
          delete glob_description_event;
          glob_description_event= new_description_event;
        }
        DBUG_PRINT("info",("Setting description_event"));
      }
      else if (buf[EVENT_TYPE_OFFSET] == binary_log::PREVIOUS_GTIDS_LOG_EVENT)
      {
        // seek to end of event
        my_off_t end_pos= uint4korr(buf + EVENT_LEN_OFFSET);
        my_b_seek(file, tmp_pos + end_pos);
      }
      else if (buf[EVENT_TYPE_OFFSET] == binary_log::ROTATE_EVENT)
      {
        Log_event *ev;
        my_b_seek(file, tmp_pos); /* seek back to event's start */
        if (!(ev= Log_event::read_log_event(file, glob_description_event,
                                            opt_verify_binlog_checksum,
                                            rewrite_db_filter)))
        {
          /* EOF can't be hit here normally, so it's a real error */
          error("Could not read a Rotate_log_event event at offset %llu;"
                " this could be a log format error or read error.",
                (ulonglong)tmp_pos);
          DBUG_RETURN(ERROR_STOP);
        }
        delete ev;
      }
      else
        break;
    }
  }
  my_b_seek(file, pos);
  DBUG_RETURN(OK_CONTINUE);
}


/**
  Reads a local binlog and prints the events it sees.

  @param[in] logname Name of input binlog.

  @param[in,out] print_event_info Parameters and context state
  determining how to print.

  @retval ERROR_STOP An error occurred - the program should terminate.
  @retval OK_CONTINUE No error, the program should continue.
  @retval OK_STOP No error, but the end of the specified range of
  events to process has been reached and the program should terminate.
*/
static Exit_status dump_local_log_entries(PRINT_EVENT_INFO *print_event_info,
                                          const char* logname)
{
  File fd = -1;
  IO_CACHE cache,*file= &cache;
  uchar tmp_buff[BIN_LOG_HEADER_SIZE];
  Exit_status retval= OK_CONTINUE;

  if (logname && strcmp(logname, "-") != 0)
  {
    /* read from normal file */
    if ((fd = my_open(logname, O_RDONLY, MYF(MY_WME))) < 0)
      return ERROR_STOP;
    if (init_io_cache(file, fd, 0, READ_CACHE, start_position_mot, 0,
		      MYF(MY_WME | MY_NABP)))
    {
      my_close(fd, MYF(MY_WME));
      return ERROR_STOP;
    }
    if ((retval= check_header(file, print_event_info, logname)) != OK_CONTINUE)
      goto end;
  }
  else
  {
    /* read from stdin */
    /*
      Windows opens stdin in text mode by default. Certain characters
      such as CTRL-Z are interpeted as events and the read() method
      will stop. CTRL-Z is the EOF marker in Windows. to get past this
      you have to open stdin in binary mode. Setmode() is used to set
      stdin in binary mode. Errors on setting this mode result in 
      halting the function and printing an error message to stderr.
    */
#if defined(_WIN32)
    if (_setmode(fileno(stdin), _O_BINARY) == -1)
    {
      error("Could not set binary mode on stdin.");
      return ERROR_STOP;
    }
#endif 
    if (init_io_cache(file, my_fileno(stdin), 0, READ_CACHE, (my_off_t) 0,
		      0, MYF(MY_WME | MY_NABP | MY_DONT_CHECK_FILESIZE)))
    {
      error("Failed to init IO cache.");
      return ERROR_STOP;
    }
    if ((retval= check_header(file, print_event_info, logname)) != OK_CONTINUE)
      goto end;
    if (start_position)
    {
      /* skip 'start_position' characters from stdin */
      uchar buff[IO_SIZE];
      my_off_t length,tmp;
      for (length= start_position_mot ; length > 0 ; length-=tmp)
      {
        tmp= min(static_cast<size_t>(length), sizeof(buff));
        if (my_b_read(file, buff, (uint) tmp))
        {
          error("Failed reading from file.");
          goto err;
        }
      }
    }
  }

  if (!glob_description_event || !glob_description_event->is_valid())
  {
    error("Invalid Format_description log event; could be out of memory.");
    goto err;
  }

  if (!start_position && my_b_read(file, tmp_buff, BIN_LOG_HEADER_SIZE))
  {
    error("Failed reading from file.");
    goto err;
  }
  for (;;)
  {
    char llbuff[21];
    my_off_t old_off = my_b_tell(file);

    Log_event* ev = Log_event::read_log_event(file, glob_description_event,
                                              opt_verify_binlog_checksum,
                                              rewrite_db_filter);
    if (!ev)
    {
      /*
        if binlog wasn't closed properly ("in use" flag is set) don't complain
        about a corruption, but treat it as EOF and move to the next binlog.
      */
      if (glob_description_event->common_header->flags &
          LOG_EVENT_BINLOG_IN_USE_F)
        file->error= 0;
      else if (file->error)
      {
        error("Could not read entry at offset %s: "
              "Error in log format or read error.",
              llstr(old_off,llbuff));
        goto err;
      }
      // file->error == 0 means EOF, that's OK, we break in this case
      goto end;
    }
    if ((retval= process_event(print_event_info, ev, old_off, logname)) !=
        OK_CONTINUE)
      goto end;
  }

  /* NOTREACHED */

err:
  retval= ERROR_STOP;

end:
  if (fd >= 0)
    my_close(fd, MYF(MY_WME));
  /*
    Since the end_io_cache() writes to the
    file errors may happen.
   */
  if (end_io_cache(file))
    retval= ERROR_STOP;

  return retval;
}

/* Post processing of arguments to check for conflicts and other setups */
static int args_post_process(void)
{
  DBUG_ENTER("args_post_process");

  if (opt_remote_alias && opt_remote_proto != BINLOG_DUMP_NON_GTID)
  {
    error("The option read-from-remote-server cannot be used when "
          "read-from-remote-master is defined and is not equal to "
          "BINLOG-DUMP-NON-GTIDS");
    DBUG_RETURN(ERROR_STOP);
  }

  if (raw_mode)
  {
    if (one_database)
      warning("The --database option is ignored with --raw mode");

    if (opt_remote_proto == BINLOG_LOCAL)
    {
      error("The --raw flag requires one of --read-from-remote-master or --read-from-remote-server");
      DBUG_RETURN(ERROR_STOP);
    }

    if (opt_include_gtids_str != NULL)
    {
      error("You cannot use --include-gtids and --raw together.");
      DBUG_RETURN(ERROR_STOP);
    }

    if (opt_remote_proto == BINLOG_DUMP_NON_GTID &&
        opt_exclude_gtids_str != NULL)
    {
      error("You cannot use both of --exclude-gtids and --raw together "
            "with one of --read-from-remote-server or "
            "--read-from-remote-master=BINLOG-DUMP-NON-GTID.");
      DBUG_RETURN(ERROR_STOP);
    }

    if (stop_position != (ulonglong)(~(my_off_t)0))
      warning("The --stop-position option is ignored in raw mode");

    if (stop_datetime != MY_TIME_T_MAX)
      warning("The --stop-datetime option is ignored in raw mode");
  }
  else if (output_file)
  {
    if (!(result_file = my_fopen(output_file, O_WRONLY | MY_FOPEN_BINARY,
                                 MYF(MY_WME))))
    {
      error("Could not create log file '%s'", output_file);
      DBUG_RETURN(ERROR_STOP);
    }
  }

  global_sid_lock->rdlock();

  if (opt_include_gtids_str != NULL)
  {
    if (gtid_set_included->add_gtid_text(opt_include_gtids_str) !=
        RETURN_STATUS_OK)
    {
      error("Could not configure --include-gtids '%s'", opt_include_gtids_str);
      global_sid_lock->unlock();
      DBUG_RETURN(ERROR_STOP);
    }
  }

  if (opt_exclude_gtids_str != NULL)
  {
    if (gtid_set_excluded->add_gtid_text(opt_exclude_gtids_str) !=
        RETURN_STATUS_OK)
    {
      error("Could not configure --exclude-gtids '%s'", opt_exclude_gtids_str);
      global_sid_lock->unlock();
      DBUG_RETURN(ERROR_STOP);
    }
  }

  global_sid_lock->unlock();

  if (connection_server_id == 0 && stop_never)
    error("Cannot set --server-id=0 when --stop-never is specified.");
  if (connection_server_id != -1 && stop_never_slave_server_id != -1)
    error("Cannot set --connection-server-id= %lld and"
          "--stop-never-slave-server-id= %lld. ", connection_server_id,
          stop_never_slave_server_id);

  DBUG_RETURN(OK_CONTINUE);
}

/**
   GTID cleanup destroys objects and reset their pointer.
   Function is reentrant.
*/
inline void gtid_client_cleanup()
{
  delete global_sid_lock;
  delete global_sid_map;
  delete gtid_set_excluded;
  delete gtid_set_included;
  global_sid_lock= NULL;
  global_sid_map= NULL;
  gtid_set_excluded= NULL;
  gtid_set_included= NULL;
}

/**
   GTID initialization.

   @return true if allocation does not succeed
           false if OK
*/
inline bool gtid_client_init()
{
  bool res=
    (!(global_sid_lock= new Checkable_rwlock) ||
     !(global_sid_map= new Sid_map(global_sid_lock)) ||
     !(gtid_set_excluded= new Gtid_set(global_sid_map)) ||
     !(gtid_set_included= new Gtid_set(global_sid_map)));
  if (res)
  {
    gtid_client_cleanup();
  }
  return res;
}

int main(int argc, char** argv)
{
  char **defaults_argv;
  Exit_status retval= OK_CONTINUE;
  MY_INIT(argv[0]);
  DBUG_ENTER("main");
  DBUG_PROCESS(argv[0]);

  my_init_time(); // for time functions
  tzset(); // set tzname
  /*
    A pointer of type Log_event can point to
     INTVAR
     USER_VAR
     RANDOM
    events.
  */
  buff_ev= new Buff_ev(PSI_NOT_INSTRUMENTED);

  my_getopt_use_args_separator= TRUE;
  if (load_defaults("my", load_default_groups, &argc, &argv))
    exit(1);
  my_getopt_use_args_separator= FALSE;
  defaults_argv= argv;

  parse_args(&argc, &argv);

  if (!argc)
  {
    usage();
    free_defaults(defaults_argv);
    my_end(my_end_arg);
    exit(1);
  }

  if (gtid_client_init())
  {
    error("Could not initialize GTID structuress.");
    exit(1);
  }

  umask(((~my_umask) & 0666));
  /* Check for argument conflicts and do any post-processing */
  if (args_post_process() == ERROR_STOP)
    exit(1);

  if (opt_base64_output_mode == BASE64_OUTPUT_UNSPEC)
    opt_base64_output_mode= BASE64_OUTPUT_AUTO;

  opt_server_id_mask = (opt_server_id_bits == 32)?
    ~ ulong(0) : (1 << opt_server_id_bits) -1;

  my_set_max_open_files(open_files_limit);

  MY_TMPDIR tmpdir;
  tmpdir.list= 0;
  if (!dirname_for_local_load)
  {
    if (init_tmpdir(&tmpdir, 0))
      exit(1);
    dirname_for_local_load= my_strdup(PSI_NOT_INSTRUMENTED,
                                      my_tmpdir(&tmpdir), MY_WME);
  }

  if (dirname_for_local_load)
    load_processor.init_by_dir_name(dirname_for_local_load);
  else
    load_processor.init_by_cur_dir();

  if (!raw_mode)
  {
    fprintf(result_file, "/*!50530 SET @@SESSION.PSEUDO_SLAVE_MODE=1*/;\n");

    if (disable_log_bin)
      fprintf(result_file,
              "/*!32316 SET @OLD_SQL_LOG_BIN=@@SQL_LOG_BIN, SQL_LOG_BIN=0*/;\n");

    /*
      In mysqlbinlog|mysql, don't want mysql to be disconnected after each
      transaction (which would be the case with GLOBAL.COMPLETION_TYPE==2).
    */
    fprintf(result_file,
            "/*!50003 SET @OLD_COMPLETION_TYPE=@@COMPLETION_TYPE,"
            "COMPLETION_TYPE=0*/;\n");

    if (charset)
      fprintf(result_file,
              "\n/*!40101 SET @OLD_CHARACTER_SET_CLIENT=@@CHARACTER_SET_CLIENT */;"
              "\n/*!40101 SET @OLD_CHARACTER_SET_RESULTS=@@CHARACTER_SET_RESULTS */;"
              "\n/*!40101 SET @OLD_COLLATION_CONNECTION=@@COLLATION_CONNECTION */;"
              "\n/*!40101 SET NAMES %s */;\n", charset);
  }
  /*
    In case '--idempotent' or '-i' options has been used, we will notify the
    server to use idempotent mode for the following events.
   */
  if (idempotent_mode)
    fprintf(result_file,
            "/*!50700 SET @@SESSION.RBR_EXEC_MODE=IDEMPOTENT*/;\n\n");

  retval= dump_multiple_logs(argc, argv);

  if (!raw_mode)
  {
    fprintf(result_file, "# End of log file\n");

    fprintf(result_file,
            "/*!50003 SET COMPLETION_TYPE=@OLD_COMPLETION_TYPE*/;\n");
    if (disable_log_bin)
      fprintf(result_file, "/*!32316 SET SQL_LOG_BIN=@OLD_SQL_LOG_BIN*/;\n");

    if (charset)
      fprintf(result_file,
              "/*!40101 SET CHARACTER_SET_CLIENT=@OLD_CHARACTER_SET_CLIENT */;\n"
              "/*!40101 SET CHARACTER_SET_RESULTS=@OLD_CHARACTER_SET_RESULTS */;\n"
              "/*!40101 SET COLLATION_CONNECTION=@OLD_COLLATION_CONNECTION */;\n");

    fprintf(result_file, "/*!50530 SET @@SESSION.PSEUDO_SLAVE_MODE=0*/;\n");
  }

  /*
    We should unset the RBR_EXEC_MODE since the user may concatenate output of
    multiple runs of mysqlbinlog, all of which may not run in idempotent mode.
   */
  if (idempotent_mode)
    fprintf(result_file,
            "/*!50700 SET @@SESSION.RBR_EXEC_MODE=STRICT*/;\n");

  if (tmpdir.list)
    free_tmpdir(&tmpdir);
  if (result_file && (result_file != stdout))
    my_fclose(result_file, MYF(0));
  cleanup();

  if (defaults_argv)
    free_defaults(defaults_argv);
  my_free_open_file_info();
  load_processor.destroy();
  /* We cannot free DBUG, it is used in global destructors after exit(). */
  my_end(my_end_arg | MY_DONT_FREE_DBUG);
  gtid_client_cleanup();

  exit(retval == ERROR_STOP ? 1 : 0);
  /* Keep compilers happy. */
  DBUG_RETURN(retval == ERROR_STOP ? 1 : 0);
}<|MERGE_RESOLUTION|>--- conflicted
+++ resolved
@@ -1189,10 +1189,6 @@
 
       if (head->error == -1)
         goto err;
-<<<<<<< HEAD
-=======
-      ev->free_temp_buf();
->>>>>>> 052dbd7b
       /*
         We don't want this event to be deleted now, so let's hide it (I
         (Guilhem) should later see if this triggers a non-serious Valgrind
@@ -1430,19 +1426,10 @@
   retval= ERROR_STOP;
 end:
   rec_count++;
-<<<<<<< HEAD
   /*
     Destroy the log_event object.
   */
   delete ev;
-=======
-  /* Destroy the log_event object. */
-  if (ev)
-  {
-    if (destroy_evt) /* destroy it later if not set (ignored table map) */
-      delete ev;
-  }
->>>>>>> 052dbd7b
   DBUG_RETURN(retval);
 }
 
@@ -2430,12 +2417,8 @@
              next binlog file (fake rotate) picked by mysqlbinlog --to-last-log
          */
           old_off= start_position_mot;
-<<<<<<< HEAD
           rpl.size= 1; // fake Rotate, so don't increment old_off
-=======
-          len= 1; // fake Rotate, so don't increment old_off
           event_len= 0;
->>>>>>> 052dbd7b
         }
       }
       else if (type == binary_log::FORMAT_DESCRIPTION_EVENT)
@@ -2449,14 +2432,10 @@
         */
         // fake event when not in raw mode, don't increment old_off
         if ((old_off != BIN_LOG_HEADER_SIZE) && (!raw_mode))
-<<<<<<< HEAD
+        {
           rpl.size= 1;
-=======
-        {
-          len= 1;
           event_len= 0;
         }
->>>>>>> 052dbd7b
         if (raw_mode)
         {
           if (result_file && (result_file != stdout))
@@ -2493,23 +2472,14 @@
       {
         DBUG_EXECUTE_IF("simulate_result_file_write_error",
                         DBUG_SET("+d,simulate_fwrite_error"););
-<<<<<<< HEAD
-        if (my_fwrite(result_file, rpl.buffer + 1, rpl.size - 1, MYF(MY_NABP)))
-=======
         if (my_fwrite(result_file, (const uchar*)event_buf, event_len,
                       MYF(MY_NABP)))
->>>>>>> 052dbd7b
         {
           error("Could not write into log file '%s'", log_file_name);
           retval= ERROR_STOP;
         }
-<<<<<<< HEAD
-=======
-        if (ev)
-          reset_temp_buf_and_delete(ev);
-        else
+        if (!ev)
           my_free(event_buf);
->>>>>>> 052dbd7b
 
         /* Flush result_file after every event */
         fflush(result_file);

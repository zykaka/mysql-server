--- conflicted
+++ resolved
@@ -239,13 +239,6 @@
   DBUG_VOID_RETURN;
 }
 
-<<<<<<< HEAD
-/**
-  Print an error message.
-
-  @note
-    Goes through the (sole) function registered in error_handler_hook
-=======
 /*
   Warning as printf
 
@@ -268,9 +261,11 @@
   DBUG_VOID_RETURN;
 }
 
-/*
-  Give message using error_handler_hook
->>>>>>> 8f9d5938
+/**
+  Print an error message.
+
+  @note
+    Goes through the (sole) function registered in error_handler_hook
 
   @param error     error number
   @param str       error message

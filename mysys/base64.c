/* Copyright (C) 2003 MySQL AB

   This program is free software; you can redistribute it and/or modify
   it under the terms of the GNU General Public License as published by
   the Free Software Foundation; version 2 of the License.

   This program is distributed in the hope that it will be useful,
   but WITHOUT ANY WARRANTY; without even the implied warranty of
   MERCHANTABILITY or FITNESS FOR A PARTICULAR PURPOSE.  See the
   GNU General Public License for more details.

   You should have received a copy of the GNU General Public License
   along with this program; if not, write to the Free Software
   Foundation, Inc., 59 Temple Place, Suite 330, Boston, MA  02111-1307  USA */

#include <my_global.h>
#include <m_string.h>  /* strchr() */
#include <m_ctype.h>  /* my_isspace() */
#include <base64.h>

#ifndef MAIN

static char base64_table[] = "ABCDEFGHIJKLMNOPQRSTUVWXYZ"
                             "abcdefghijklmnopqrstuvwxyz"
                             "0123456789+/";


int
base64_needed_encoded_length(int length_of_data)
{
  int nb_base64_chars;
  nb_base64_chars= (length_of_data + 2) / 3 * 4;

  return
    nb_base64_chars +            /* base64 char incl padding */
    (nb_base64_chars - 1)/ 76 +  /* newlines */
    1;                           /* NUL termination of string */
}


int
base64_needed_decoded_length(int length_of_encoded_data)
{
  return (int) ceil(length_of_encoded_data * 3 / 4);
}


/*
  Encode a data as base64.

  Note: We require that dst is pre-allocated to correct size.
        See base64_needed_encoded_length().
*/

int
base64_encode(const void *src, size_t src_len, char *dst)
{
  const unsigned char *s= (const unsigned char*)src;
  size_t i= 0;
  size_t len= 0;

  for (; i < src_len; len += 4)
  {
    unsigned c;

    if (len == 76)
    {
      len= 0;
      *dst++= '\n';
    }

    c= s[i++];
    c <<= 8;

    if (i < src_len)
      c += s[i];
    c <<= 8;
    i++;

    if (i < src_len)
      c += s[i];
    i++;

    *dst++= base64_table[(c >> 18) & 0x3f];
    *dst++= base64_table[(c >> 12) & 0x3f];

    if (i > (src_len + 1))
      *dst++= '=';
    else
      *dst++= base64_table[(c >> 6) & 0x3f];

    if (i > src_len)
      *dst++= '=';
    else
      *dst++= base64_table[(c >> 0) & 0x3f];
  }
  *dst= '\0';

  return 0;
}


static inline uint
pos(unsigned char c)
{
  return (uint) (strchr(base64_table, c) - base64_table);
}


#define SKIP_SPACE(src, i, size)                                \
{                                                               \
  while (i < size && my_isspace(&my_charset_latin1, * src))     \
  {                                                             \
    i++;                                                        \
    src++;                                                      \
  }                                                             \
  if (i == size)                                                \
  {                                                             \
    break;                                                      \
  }                                                             \
}


/*
  Decode a base64 string

  SYNOPSIS
    base64_decode()
    src      Pointer to base64-encoded string
    len      Length of string at 'src'
    dst      Pointer to location where decoded data will be stored
    end_ptr  Pointer to variable that will refer to the character
             after the end of the encoded data that were decoded. Can
             be NULL.

  DESCRIPTION

    The base64-encoded data in the range ['src','*end_ptr') will be
    decoded and stored starting at 'dst'.  The decoding will stop
    after 'len' characters have been read from 'src', or when padding
    occurs in the base64-encoded data. In either case: if 'end_ptr' is
    non-null, '*end_ptr' will be set to point to the character after
    the last read character, even in the presence of error.

  NOTE
    We require that 'dst' is pre-allocated to correct size.

  SEE ALSO
    base64_needed_decoded_length().

  RETURN VALUE
    Number of bytes written at 'dst' or -1 in case of failure
*/
int
base64_decode(const char *src_base, size_t len,
              void *dst, const char **end_ptr)
{
  char b[3];
  size_t i= 0;
  char *dst_base= (char *)dst;
  char const *src= src_base;
  char *d= dst_base;
  size_t j;

  while (i < len)
  {
    unsigned c= 0;
    size_t mark= 0;

    SKIP_SPACE(src, i, len);

    c += pos(*src++);
    c <<= 6;
    i++;

    SKIP_SPACE(src, i, len);

    c += pos(*src++);
    c <<= 6;
    i++;

    SKIP_SPACE(src, i, len);

    if (*src != '=')
      c += pos(*src++);
    else
    {
      src += 2;                /* There should be two bytes padding */
      i= len;
      mark= 2;
      c <<= 6;
      goto end;
    }
    c <<= 6;
    i++;

    SKIP_SPACE(src, i, len);

    if (*src != '=')
      c += pos(*src++);
    else
    {
      src += 1;                 /* There should be one byte padding */
      i= len;
      mark= 1;
      goto end;
    }
    i++;

  end:
    b[0]= (c >> 16) & 0xff;
    b[1]= (c >>  8) & 0xff;
    b[2]= (c >>  0) & 0xff;

    for (j=0; j<3-mark; j++)
      *d++= b[j];
  }

<<<<<<< HEAD
  if (end_ptr != NULL)
    *end_ptr= src;

  /*
    The variable 'i' is set to 'len' when padding has been read, so it
    does not actually reflect the number of bytes read from 'src'.
   */
  return i != len ? -1 : d - dst_base;
=======
  if (i != size)
  {
    return -1;
  }
  return (int) (d - dst_base);
>>>>>>> 2b85c64d
}


#else /* MAIN */

#define require(b) { \
  if (!(b)) { \
    printf("Require failed at %s:%d\n", __FILE__, __LINE__); \
    abort(); \
  } \
}


int
main(void)
{
  int i;
  size_t j;
  size_t k, l;
  size_t dst_len;
  size_t needed_length;

  for (i= 0; i < 500; i++)
  {
    /* Create source data */
    const size_t src_len= rand() % 1000 + 1;

    char * src= (char *) malloc(src_len);
    char * s= src;
    char * str;
    char * dst;

    require(src);
    for (j= 0; j<src_len; j++)
    {
      char c= rand();
      *s++= c;
    }

    /* Encode */
    needed_length= base64_needed_encoded_length(src_len);
    str= (char *) malloc(needed_length);
    require(str);
    for (k= 0; k < needed_length; k++)
      str[k]= 0xff; /* Fill memory to check correct NUL termination */
    require(base64_encode(src, src_len, str) == 0);
    require(needed_length == strlen(str) + 1);

    /* Decode */
    dst= (char *) malloc(base64_needed_decoded_length(strlen(str)));
    require(dst);
    dst_len= base64_decode(str, strlen(str), dst, NULL);
    require(dst_len == src_len);

    if (memcmp(src, dst, src_len) != 0)
    {
      printf("       --------- src ---------   --------- dst ---------\n");
      for (k= 0; k<src_len; k+=8)
      {
        printf("%.4x   ", (uint) k);
        for (l=0; l<8 && k+l<src_len; l++)
        {
          unsigned char c= src[k+l];
          printf("%.2x ", (unsigned)c);
        }

        printf("  ");

        for (l=0; l<8 && k+l<dst_len; l++)
        {
          unsigned char c= dst[k+l];
          printf("%.2x ", (unsigned)c);
        }
        printf("\n");
      }
      printf("src length: %.8x, dst length: %.8x\n",
             (uint) src_len, (uint) dst_len);
      require(0);
    }
  }
  printf("Test succeeded.\n");
  return 0;
}

#endif<|MERGE_RESOLUTION|>--- conflicted
+++ resolved
@@ -216,7 +216,6 @@
       *d++= b[j];
   }
 
-<<<<<<< HEAD
   if (end_ptr != NULL)
     *end_ptr= src;
 
@@ -224,14 +223,7 @@
     The variable 'i' is set to 'len' when padding has been read, so it
     does not actually reflect the number of bytes read from 'src'.
    */
-  return i != len ? -1 : d - dst_base;
-=======
-  if (i != size)
-  {
-    return -1;
-  }
-  return (int) (d - dst_base);
->>>>>>> 2b85c64d
+  return i != len ? -1 : (uint) (d - dst_base);
 }
 
 

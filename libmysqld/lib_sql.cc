/*
 * Copyright (c)  2000
 * SWsoft  company
 *
 * This material is provided "as is", with absolutely no warranty expressed
 * or implied. Any use is at your own risk.
 *
 * Permission to use or copy this software for any purpose is hereby granted 
 * without fee, provided the above notices are retained on all copies.
 * Permission to modify the code and to distribute modified code is granted,
 * provided the above notices are retained, and a notice that the code was
 * modified is included with the above copyright notice.
 *

  This code was modified by the MySQL team
*/

/*
  The following is needed to not cause conflicts when we include mysqld.cc
*/

#define main main1
#define mysql_unix_port mysql_inix_port1
#define mysql_port mysql_port1

extern "C"
{
  extern unsigned long max_allowed_packet, net_buffer_length;
}

#if defined (__WIN__)
#include "../sql/mysqld.cpp"
#else
#include "../sql/mysqld.cc"
#endif

int check_user(THD *thd, enum enum_server_command command, 
	       const char *passwd, uint passwd_len, const char *db,
	       bool check_count);
void thd_init_client_charset(THD *thd, uint cs_number);

C_MODE_START

#include <mysql.h>
#undef ER
#include "errmsg.h"
#include <sql_common.h>
#include "embedded_priv.h"

static my_bool emb_read_query_result(MYSQL *mysql);


/*
  Reads error information from the MYSQL_DATA and puts
  it into proper MYSQL members

  SYNOPSIS
    embedded_get_error()
    mysql        connection handler
    data         query result

  NOTES
    after that function error information will be accessible
       with usual functions like mysql_error()
    data is my_free-d in this function
    most of the data is stored in data->embedded_info structure
*/

void embedded_get_error(MYSQL *mysql, MYSQL_DATA *data)
{
  NET *net= &mysql->net;
  struct embedded_query_result *ei= data->embedded_info;
  net->last_errno= ei->last_errno;
  strmake(net->last_error, ei->info, sizeof(net->last_error));
  memcpy(net->sqlstate, ei->sqlstate, sizeof(net->sqlstate));
  my_free((gptr) data, MYF(0));
}

static my_bool
emb_advanced_command(MYSQL *mysql, enum enum_server_command command,
		     const char *header, ulong header_length,
		     const char *arg, ulong arg_length, my_bool skip_check,
                     MYSQL_STMT *stmt)
{
  my_bool result= 1;
  THD *thd=(THD *) mysql->thd;
  NET *net= &mysql->net;

  thd->clear_data_list();
  /* Check that we are calling the client functions in right order */
  if (mysql->status != MYSQL_STATUS_READY)
  {
    strmov(net->last_error,
	   ER(net->last_errno=CR_COMMANDS_OUT_OF_SYNC));
    return 1;
  }

  /* Clear result variables */
  thd->clear_error();
  mysql->affected_rows= ~(my_ulonglong) 0;
  mysql->field_count= 0;
  net->last_errno= 0;
  thd->current_stmt= stmt;

  thd->store_globals();				// Fix if more than one connect
  /* 
     We have to call free_old_query before we start to fill mysql->fields 
     for new query. In the case of embedded server we collect field data
     during query execution (not during data retrieval as it is in remote
     client). So we have to call free_old_query here
  */
  free_old_query(mysql);

  thd->extra_length= arg_length;
  thd->extra_data= (char *)arg;
  if (header)
  {
    arg= header;
    arg_length= header_length;
  }

  thd->net.no_send_error= 0;
  result= dispatch_command(command, thd, (char *) arg, arg_length + 1);
  thd->cur_data= 0;

  if (!skip_check)
    result= thd->net.last_errno ? -1 : 0;

  return result;
}

static void emb_flush_use_result(MYSQL *mysql)
{
  THD *thd= (THD*) mysql->thd;
  if (thd->cur_data)
  {
    free_rows(thd->cur_data);
    thd->cur_data= 0;
  }
  else if (thd->first_data)
  {
    MYSQL_DATA *data= thd->first_data;
    thd->first_data= data->embedded_info->next;
    free_rows(data);
  }
}


/*
  reads dataset from the next query result

  SYNOPSIS
  emb_read_rows()
  mysql		connection handle
  other parameters are not used

  NOTES
    It just gets next MYSQL_DATA from the result's queue

  RETURN
    pointer to MYSQL_DATA with the coming recordset
*/

static MYSQL_DATA *
emb_read_rows(MYSQL *mysql, MYSQL_FIELD *mysql_fields __attribute__((unused)),
	      unsigned int fields __attribute__((unused)))
{
  MYSQL_DATA *result= ((THD*)mysql->thd)->cur_data;
  ((THD*)mysql->thd)->cur_data= 0;
  if (result->embedded_info->last_errno)
  {
    embedded_get_error(mysql, result);
    return NULL;
  }
  *result->embedded_info->prev_ptr= NULL;
  return result;
}


static MYSQL_FIELD *emb_list_fields(MYSQL *mysql)
{
  MYSQL_DATA *res;
  if (emb_read_query_result(mysql))
    return 0;
  res= ((THD*) mysql->thd)->cur_data;
  ((THD*) mysql->thd)->cur_data= 0;
  mysql->field_alloc= res->alloc;
  my_free((gptr) res,MYF(0));
  mysql->status= MYSQL_STATUS_READY;
  return mysql->fields;
}

static my_bool emb_read_prepare_result(MYSQL *mysql, MYSQL_STMT *stmt)
{
  THD *thd= (THD*) mysql->thd;
  MYSQL_DATA *res;

  stmt->stmt_id= thd->client_stmt_id;
  stmt->param_count= thd->client_param_count;
  stmt->field_count= 0;

  if (thd->first_data)
  {
    if (emb_read_query_result(mysql))
      return 1;
    stmt->field_count= mysql->field_count;
    mysql->status= MYSQL_STATUS_READY;
    res= thd->cur_data;
    thd->cur_data= NULL;
    if (!(mysql->server_status & SERVER_STATUS_AUTOCOMMIT))
      mysql->server_status|= SERVER_STATUS_IN_TRANS;

    stmt->fields= mysql->fields;
    stmt->mem_root= res->alloc;
    mysql->fields= NULL;
    my_free((gptr) res,MYF(0));
  }

  return 0;
}

/**************************************************************************
  Get column lengths of the current row
  If one uses mysql_use_result, res->lengths contains the length information,
  else the lengths are calculated from the offset between pointers.
**************************************************************************/

static void emb_fetch_lengths(ulong *to, MYSQL_ROW column,
			      unsigned int field_count)
{ 
  MYSQL_ROW end;

  for (end=column + field_count; column != end ; column++,to++)
    *to= *column ? *(uint *)((*column) - sizeof(uint)) : 0;
}

static my_bool emb_read_query_result(MYSQL *mysql)
{
  THD *thd= (THD*) mysql->thd;
  MYSQL_DATA *res= thd->first_data;
  DBUG_ASSERT(!thd->cur_data);
  thd->first_data= res->embedded_info->next;
  if (res->embedded_info->last_errno &&
      !res->embedded_info->fields_list)
  {
    embedded_get_error(mysql, res);
    return 1;
  }

  mysql->warning_count= res->embedded_info->warning_count;
  mysql->server_status= res->embedded_info->server_status;
  mysql->field_count= res->fields;
  mysql->fields= res->embedded_info->fields_list;
  mysql->affected_rows= res->embedded_info->affected_rows;
  mysql->insert_id= res->embedded_info->insert_id;
  mysql->net.last_errno= 0;
  mysql->net.last_error[0]= 0;
  mysql->info= 0;

  if (res->embedded_info->info[0])
  {
    strmake(mysql->info_buffer, res->embedded_info->info, MYSQL_ERRMSG_SIZE-1);
    mysql->info= mysql->info_buffer;
  }

  if (res->embedded_info->fields_list)
  {
    mysql->status=MYSQL_STATUS_GET_RESULT;
    thd->cur_data= res;
  }
  else
    my_free((gptr) res, MYF(0));

  return 0;
}

static int emb_stmt_execute(MYSQL_STMT *stmt)
{
  DBUG_ENTER("emb_stmt_execute");
  char header[5];
  MYSQL_DATA *res;
  THD *thd;

  int4store(header, stmt->stmt_id);
  header[4]= stmt->flags;
  thd= (THD*)stmt->mysql->thd;
  thd->client_param_count= stmt->param_count;
  thd->client_params= stmt->params;
  if (emb_advanced_command(stmt->mysql, COM_STMT_EXECUTE,0,0,
                           header, sizeof(header), 1, stmt) ||
      emb_read_query_result(stmt->mysql))
  {
    NET *net= &stmt->mysql->net;
    set_stmt_errmsg(stmt, net->last_error, net->last_errno, net->sqlstate);
    DBUG_RETURN(1);
  }
  stmt->affected_rows= stmt->mysql->affected_rows;
  stmt->insert_id= stmt->mysql->insert_id;
  stmt->server_status= stmt->mysql->server_status;

  DBUG_RETURN(0);
}

int emb_read_binary_rows(MYSQL_STMT *stmt)
{
  MYSQL_DATA *data;
  if (!(data= emb_read_rows(stmt->mysql, 0, 0)))
    return 1;
  stmt->result= *data;
  my_free((char *) data, MYF(0));
  set_stmt_errmsg(stmt, stmt->mysql->net.last_error,
                  stmt->mysql->net.last_errno, stmt->mysql->net.sqlstate);
  return 0;
}

int emb_read_rows_from_cursor(MYSQL_STMT *stmt)
{
  MYSQL *mysql= stmt->mysql;
  THD *thd= (THD*) mysql->thd;
  MYSQL_DATA *res= thd->first_data;
  DBUG_ASSERT(!thd->first_data->embedded_info->next);
  thd->first_data= 0;
  if (res->embedded_info->last_errno)
  {
    embedded_get_error(mysql, res);
    set_stmt_errmsg(stmt, mysql->net.last_error,
                    mysql->net.last_errno, mysql->net.sqlstate);
    return 1;
  }

  thd->cur_data= res;
  mysql->warning_count= res->embedded_info->warning_count;
  mysql->server_status= res->embedded_info->server_status;
  mysql->net.last_errno= 0;
  mysql->net.last_error[0]= 0;

  return emb_read_binary_rows(stmt);
}

int emb_unbuffered_fetch(MYSQL *mysql, char **row)
{
  THD *thd= (THD*) mysql->thd;
  MYSQL_DATA *data= thd->cur_data;
  if (data && data->embedded_info->last_errno)
  {
    embedded_get_error(mysql, data);
    thd->cur_data= 0;
    return 1;
  }
  if (!data || !data->data)
  {
    *row= NULL;
    if (data)
    {
      thd->cur_data= thd->first_data;
      thd->first_data= data->embedded_info->next;
      free_rows(data);
    }
  }
  else
  {
    *row= (char *)data->data->data;
    data->data= data->data->next;
  }
  return 0;
}

static void emb_free_embedded_thd(MYSQL *mysql)
{
  THD *thd= (THD*)mysql->thd;
  thd->clear_data_list();
  thread_count--;
  thd->store_globals();
  delete thd;
  mysql->thd=0;
}

static const char * emb_read_statistics(MYSQL *mysql)
{
  THD *thd= (THD*)mysql->thd;
  return thd->net.last_error;
}


static MYSQL_RES * emb_store_result(MYSQL *mysql)
{
  return mysql_store_result(mysql);
}

int emb_read_change_user_result(MYSQL *mysql, 
				char *buff __attribute__((unused)),
				const char *passwd __attribute__((unused)))
{
  return mysql_errno(mysql);
}

MYSQL_METHODS embedded_methods= 
{
  emb_read_query_result,
  emb_advanced_command,
  emb_read_rows,
  emb_store_result,
  emb_fetch_lengths, 
  emb_flush_use_result,
  emb_list_fields,
  emb_read_prepare_result,
  emb_stmt_execute,
  emb_read_binary_rows,
  emb_unbuffered_fetch,
  emb_free_embedded_thd,
  emb_read_statistics,
  emb_read_query_result,
  emb_read_change_user_result,
  emb_read_rows_from_cursor
};

/*
  Make a copy of array and the strings array points to
*/

char **copy_arguments(int argc, char **argv)
{
  uint length= 0;
  char **from, **res, **end= argv+argc;

  for (from=argv ; from != end ; from++)
    length+= strlen(*from);

  if ((res= (char**) my_malloc(sizeof(argv)*(argc+1)+length+argc,
			       MYF(MY_WME))))
  {
    char **to= res, *to_str= (char*) (res+argc+1);
    for (from=argv ; from != end ;)
    {
      *to++= to_str;
      to_str= strmov(to_str, *from++)+1;
    }
    *to= 0;					// Last ptr should be null
  }
  return res;
}

char **		copy_arguments_ptr= 0;

int init_embedded_server(int argc, char **argv, char **groups)
{
  /*
    This mess is to allow people to call the init function without
    having to mess with a fake argv
   */
  int *argcp;
  char ***argvp;
  int fake_argc = 1;
  char *fake_argv[] = { (char *)"", 0 };
  const char *fake_groups[] = { "server", "embedded", 0 };
  my_bool acl_error;
  if (argc)
  {
    argcp= &argc;
    argvp= (char***) &argv;
  }
  else
  {
    argcp= &fake_argc;
    argvp= (char ***) &fake_argv;
  }
  if (!groups)
    groups= (char**) fake_groups;

  my_progname= (char *)"mysql_embedded";

  if (init_common_variables("my", *argcp, *argvp, (const char **)groups))
  {
    mysql_server_end();
    return 1;
  }
    
  /* Get default temporary directory */
  opt_mysql_tmpdir=getenv("TMPDIR");	/* Use this if possible */
#if defined( __WIN__) || defined(OS2)
  if (!opt_mysql_tmpdir)
    opt_mysql_tmpdir=getenv("TEMP");
  if (!opt_mysql_tmpdir)
    opt_mysql_tmpdir=getenv("TMP");
#endif
  if (!opt_mysql_tmpdir || !opt_mysql_tmpdir[0])
    opt_mysql_tmpdir=(char*) P_tmpdir;		/* purecov: inspected */

  umask(((~my_umask) & 0666));
  if (init_server_components())
  {
    mysql_server_end();
    return 1;
  }

  error_handler_hook = my_message_sql;

  acl_error= 0;
#ifndef NO_EMBEDDED_ACCESS_CHECKS
  if (!(acl_error= acl_init(opt_noacl)) &&
      !opt_noacl)
    (void) grant_init();
#endif
  if (acl_error || my_tz_init((THD *)0, default_tz_name, opt_bootstrap))
  {
    mysql_server_end();
    return 1;
  }

  init_max_user_conn();
  init_update_queries();

#ifdef HAVE_DLOPEN
#ifndef NO_EMBEDDED_ACCESS_CHECKS
  if (!opt_noacl)
#endif
    udf_init();
#endif

  (void) thr_setconcurrency(concurrency);	// 10 by default

  if (
#ifdef HAVE_BERKELEY_DB
      (have_berkeley_db == SHOW_OPTION_YES) ||
#endif
      (flush_time && flush_time != ~(ulong) 0L))
  {
    pthread_t hThread;
    if (pthread_create(&hThread,&connection_attrib,handle_manager,0))
      sql_print_error("Warning: Can't create thread to manage maintenance");
  }

  if (opt_init_file)
  {
    if (read_init_file(opt_init_file))
    {
      mysql_server_end();
      return 1;
    }
  }

  return 0;
}

void end_embedded_server()
{
  my_free((char*) copy_arguments_ptr, MYF(MY_ALLOW_ZERO_PTR));
  copy_arguments_ptr=0;
  clean_up(0);
}


void init_embedded_mysql(MYSQL *mysql, int client_flag)
{
  THD *thd = (THD *)mysql->thd;
  thd->mysql= mysql;
  mysql->server_version= server_version;
  init_alloc_root(&mysql->field_alloc, 8192, 0);
}

void *create_embedded_thd(int client_flag)
{
  THD * thd= new THD;
  thd->thread_id= thread_id++;

  thd->thread_stack= (char*) &thd;
  if (thd->store_globals())
  {
    fprintf(stderr,"store_globals failed.\n");
    goto err;
  }

  thd->mysys_var= my_thread_var;
  thd->dbug_thread_id= my_thread_id();
  thd->thread_stack= (char*) &thd;

/* TODO - add init_connect command execution */

  if (thd->variables.max_join_size == HA_POS_ERROR)
    thd->options |= OPTION_BIG_SELECTS;
  thd->proc_info=0;				// Remove 'login'
  thd->command=COM_SLEEP;
  thd->version=refresh_version;
  thd->set_time();
  thd->init_for_queries();
  thd->client_capabilities= client_flag;

  thd->db= NULL;
  thd->db_length= 0;
#ifndef NO_EMBEDDED_ACCESS_CHECKS
  thd->security_ctx->db_access= DB_ACLS;
  thd->security_ctx->master_access= ~NO_ACCESS;
#endif
  thd->cur_data= 0;
  thd->first_data= 0;
  thd->data_tail= &thd->first_data;
  bzero((char*) &thd->net, sizeof(thd->net));

  thread_count++;
  return thd;
err:
  delete(thd);
  return NULL;
}


#ifdef NO_EMBEDDED_ACCESS_CHECKS
int check_embedded_connection(MYSQL *mysql, const char *db)
{
  int result;
  THD *thd= (THD*)mysql->thd;
  thd_init_client_charset(thd, mysql->charset->number);
  thd->update_charset();
  Security_context *sctx= thd->security_ctx;
  sctx->host_or_ip= sctx->host= (char*) my_localhost;
  strmake(sctx->priv_host, (char*) my_localhost,  MAX_HOSTNAME-1);
  sctx->priv_user= sctx->user= my_strdup(mysql->user, MYF(0));
  result= check_user(thd, COM_CONNECT, NULL, 0, db, true);
  emb_read_query_result(mysql);
  return result;
}

#else
int check_embedded_connection(MYSQL *mysql, const char *db)
{
  THD *thd= (THD*)mysql->thd;
  Security_context *sctx= thd->security_ctx;
  int result;
  char scramble_buff[SCRAMBLE_LENGTH];
  int passwd_len;

  thd_init_client_charset(thd, mysql->charset->number);
  thd->update_charset();
  if (mysql->options.client_ip)
  {
    sctx->host= my_strdup(mysql->options.client_ip, MYF(0));
    sctx->ip= my_strdup(sctx->host, MYF(0));
  }
  else
    sctx->host= (char*)my_localhost;
  sctx->host_or_ip= sctx->host;

  if (acl_check_host(sctx->host, sctx->ip))
  {
    result= ER_HOST_NOT_PRIVILEGED;
    goto err;
  }

  sctx->user= my_strdup(mysql->user, MYF(0));
  if (mysql->passwd && mysql->passwd[0])
  {
    memset(thd->scramble, 55, SCRAMBLE_LENGTH); // dummy scramble
    thd->scramble[SCRAMBLE_LENGTH]= 0;
    scramble(scramble_buff, thd->scramble, mysql->passwd);
    passwd_len= SCRAMBLE_LENGTH;
  }
  else
    passwd_len= 0;

  if((result= check_user(thd, COM_CONNECT, 
			 scramble_buff, passwd_len, db, true)))
     goto err;

  return 0;
err:
  {
    NET *net= &mysql->net;
    memcpy(net->last_error, thd->net.last_error, sizeof(net->last_error));
    memcpy(net->sqlstate, thd->net.sqlstate, sizeof(net->sqlstate));
  }
  return result;
}
#endif

C_MODE_END

void THD::clear_data_list()
{
  while (first_data)
  {
    MYSQL_DATA *data= first_data;
    first_data= data->embedded_info->next;
    free_rows(data);
  }
  data_tail= &first_data;
  free_rows(cur_data);
  cur_data= 0;
}

void THD::clear_error()
{
  net.last_error[0]= 0;
  net.last_errno= 0;
  net.report_error= 0;
}

static char *dup_str_aux(MEM_ROOT *root, const char *from, uint length,
			 CHARSET_INFO *fromcs, CHARSET_INFO *tocs)
{
  uint32 dummy32;
  uint dummy_err;
  char *result;

  /* 'tocs' is set 0 when client issues SET character_set_results=NULL */
  if (tocs && String::needs_conversion(0, fromcs, tocs, &dummy32))
  {
    uint new_len= (tocs->mbmaxlen * length) / fromcs->mbminlen + 1;
    result= (char *)alloc_root(root, new_len);
    length= copy_and_convert(result, new_len,
                             tocs, from, length, fromcs, &dummy_err);
  }
  else
  {
    result= (char *)alloc_root(root, length + 1);
    memcpy(result, from, length);
  }

  result[length]= 0;
  return result;
}


/*
  creates new result and hooks it to the list

  SYNOPSIS
  alloc_new_dataset()

  NOTES
    allocs the MYSQL_DATA + embedded_query_result couple
    to store the next query result,
    links these two and attach it to the THD::data_tail

  RETURN
    pointer to the newly created query result
*/

MYSQL_DATA *THD::alloc_new_dataset()
{
  MYSQL_DATA *data;
  struct embedded_query_result *emb_data;
  if (!my_multi_malloc(MYF(MY_WME | MY_ZEROFILL),
                       &data, sizeof(*data),
                       &emb_data, sizeof(*emb_data),
                       NULL))
    return NULL;

  emb_data->prev_ptr= &data->data;
  cur_data= data;
  *data_tail= data;
  data_tail= &emb_data->next;
  data->embedded_info= emb_data;
  return data;
}


/*
  stores server_status and warning_count in the current
  query result structures

  SYNOPSIS
  write_eof_packet()
  thd		current thread

  NOTES
    should be called to after we get the recordset-result

*/

static void write_eof_packet(THD *thd)
{
  /*
    The following test should never be true, but it's better to do it
    because if 'is_fatal_error' is set the server is not going to execute
    other queries (see the if test in dispatch_command / COM_QUERY)
  */
  if (thd->is_fatal_error)
    thd->server_status&= ~SERVER_MORE_RESULTS_EXISTS;
  thd->cur_data->embedded_info->server_status= thd->server_status;
  /*
    Don't send warn count during SP execution, as the warn_list
    is cleared between substatements, and mysqltest gets confused
  */
  thd->cur_data->embedded_info->warning_count=
    (thd->spcont ? 0 : min(thd->total_warn_count, 65535));
}


/*
  allocs new query result and initialises Protocol::alloc

  SYNOPSIS
  Protocol::begin_dataset()

  RETURN
    0 if success
    1 if memory allocation failed
*/

int Protocol::begin_dataset()
{
  MYSQL_DATA *data= thd->alloc_new_dataset();
  if (!data)
    return 1;
  alloc= &data->alloc;
  init_alloc_root(alloc,8192,0);	/* Assume rowlength < 8192 */
  alloc->min_malloc=sizeof(MYSQL_ROWS);
  return 0;
}


/*
  remove last row of current recordset

  SYNOPSIS
  Protocol_simple::remove_last_row()

  NOTES
    does the loop from the beginning of the current recordset to
    the last record and cuts it off.
    Not supposed to be frequently called.
*/

void Protocol_simple::remove_last_row()
{
  MYSQL_DATA *data= thd->cur_data;
  MYSQL_ROWS **last_row_hook= &data->data;
  uint count= data->rows;
  DBUG_ENTER("Protocol_simple::remove_last_row");
  while (--count)
    last_row_hook= &(*last_row_hook)->next;

  *last_row_hook= 0;
  data->embedded_info->prev_ptr= last_row_hook;
  data->rows--;

  DBUG_VOID_RETURN;
}


bool Protocol::send_fields(List<Item> *list, uint flags)
{
  List_iterator_fast<Item> it(*list);
  Item                     *item;
  MYSQL_FIELD              *client_field;
  MEM_ROOT                 *field_alloc;
  CHARSET_INFO             *thd_cs= thd->variables.character_set_results;
  CHARSET_INFO             *cs= system_charset_info;
  MYSQL_DATA               *data;
  DBUG_ENTER("send_fields");

  if (!thd->mysql)            // bootstrap file handling
    DBUG_RETURN(0);

<<<<<<< HEAD
  if (begin_dataset())
    goto err;

  data= thd->cur_data;
  data->fields= field_count= list->elements;
  field_alloc= &data->alloc;

  if (!(client_field= data->embedded_info->fields_list= 
	(MYSQL_FIELD*)alloc_root(field_alloc, sizeof(MYSQL_FIELD)*field_count)))
=======
  field_count= list->elements;
  field_alloc= thd->current_stmt ? &thd->current_stmt->mem_root :
                                   &mysql->field_alloc;
  if (!(client_field= mysql->fields= 
	(MYSQL_FIELD *)alloc_root(field_alloc, 
				  sizeof(MYSQL_FIELD) * field_count)))
>>>>>>> d0ef58b6
    goto err;

  while ((item= it++))
  {
    Send_field server_field;
    item->make_field(&server_field);

    /* Keep things compatible for old clients */
    if (server_field.type == MYSQL_TYPE_VARCHAR)
      server_field.type= MYSQL_TYPE_VAR_STRING;

    client_field->db= dup_str_aux(field_alloc, server_field.db_name,
                                  strlen(server_field.db_name), cs, thd_cs);
    client_field->table= dup_str_aux(field_alloc, server_field.table_name,
                                     strlen(server_field.table_name), cs, thd_cs);
    client_field->name= dup_str_aux(field_alloc, server_field.col_name,
                                    strlen(server_field.col_name), cs, thd_cs);
    client_field->org_table= dup_str_aux(field_alloc, server_field.org_table_name,
                                         strlen(server_field.org_table_name), cs, thd_cs);
    client_field->org_name= dup_str_aux(field_alloc, server_field.org_col_name,
                                        strlen(server_field.org_col_name), cs, thd_cs);
    if (item->collation.collation == &my_charset_bin || thd_cs == NULL)
    {
      /* No conversion */
      client_field->charsetnr= server_field.charsetnr;
      client_field->length= server_field.length;
    }
    else
    {
      uint max_char_len;
      /* With conversion */
      client_field->charsetnr= thd_cs->number;
      max_char_len= (server_field.type >= (int) MYSQL_TYPE_TINY_BLOB &&
                     server_field.type <= (int) MYSQL_TYPE_BLOB) ?
                     server_field.length / item->collation.collation->mbminlen :
                     server_field.length / item->collation.collation->mbmaxlen;
      client_field->length= max_char_len * thd_cs->mbmaxlen;
    }
    client_field->type=   server_field.type;
    client_field->flags= server_field.flags;
    client_field->decimals= server_field.decimals;
    client_field->db_length=		strlen(client_field->db);
    client_field->table_length=		strlen(client_field->table);
    client_field->name_length=		strlen(client_field->name);
    client_field->org_name_length=	strlen(client_field->org_name);
    client_field->org_table_length=	strlen(client_field->org_table);

    client_field->catalog= dup_str_aux(field_alloc, "def", 3, cs, thd_cs);
    client_field->catalog_length= 3;

    if (INTERNAL_NUM_FIELD(client_field))
      client_field->flags|= NUM_FLAG;

    if (flags & (int) Protocol::SEND_DEFAULTS)
    {
      char buff[80];
      String tmp(buff, sizeof(buff), default_charset_info), *res;

      if (!(res=item->val_str(&tmp)))
      {
	client_field->def_length= 0;
	client_field->def= strmake_root(field_alloc, "",0);
      }
      else
      {
	client_field->def_length= res->length();
	client_field->def= strmake_root(field_alloc, res->ptr(),
					client_field->def_length);
      }
    }
    else
      client_field->def=0;
    client_field->max_length= 0;
    ++client_field;
  }

  if (flags & SEND_EOF)
    write_eof_packet(thd);

  DBUG_RETURN(prepare_for_send(list));
 err:
  my_error(ER_OUT_OF_RESOURCES, MYF(0));        /* purecov: inspected */
  DBUG_RETURN(1);				/* purecov: inspected */
}

bool Protocol::write()
{
  if (!thd->mysql)            // bootstrap file handling
    return false;

  *next_field= 0;
  return false;
}

bool Protocol_prep::write()
{
  MYSQL_ROWS *cur;
<<<<<<< HEAD
  MYSQL_DATA *data= thd->cur_data;
=======
  MYSQL_DATA *data= thd->data;

  if (!data)
  {
    MYSQL *mysql= thd->mysql;

    if (thd->current_stmt)
      data= &thd->current_stmt->result;
    else
    {
      if (!(data= (MYSQL_DATA*) my_malloc(sizeof(MYSQL_DATA),
                                          MYF(MY_WME | MY_ZEROFILL))))
        return true;
    
      init_alloc_root(&data->alloc,8192,0);	/* Assume rowlength < 8192 */
      data->alloc.min_malloc=sizeof(MYSQL_ROWS);
    }
    alloc= &data->alloc;
    data->rows=0;
    data->fields=field_count;
    data->prev_ptr= &data->data;
    thd->data= data;
  }
>>>>>>> d0ef58b6

  data->rows++;
  if (!(cur= (MYSQL_ROWS *)alloc_root(alloc,
                                      sizeof(MYSQL_ROWS)+packet->length())))
  {
    my_error(ER_OUT_OF_RESOURCES,MYF(0));
    return true;
  }
  cur->data= (MYSQL_ROW)(((char *)cur) + sizeof(MYSQL_ROWS));
  memcpy(cur->data, packet->ptr()+1, packet->length()-1);
  cur->length= packet->length();       /* To allow us to do sanity checks */

  *data->embedded_info->prev_ptr= cur;
  data->embedded_info->prev_ptr= &cur->next;
  cur->next= 0;
  
  return false;
}

void
send_ok(THD *thd,ha_rows affected_rows,ulonglong id,const char *message)
{
  DBUG_ENTER("send_ok");
  MYSQL_DATA *data;
  MYSQL *mysql= thd->mysql;
  
  if (!mysql)            // bootstrap file handling
    DBUG_VOID_RETURN;
  if (thd->net.no_send_ok)	// hack for re-parsing queries
    DBUG_VOID_RETURN;
  if (!(data= thd->alloc_new_dataset()))
    return;
  data->embedded_info->affected_rows= affected_rows;
  data->embedded_info->insert_id= id;
  if (message)
    strmake(data->embedded_info->info, message,
            sizeof(data->embedded_info->info)-1);

  write_eof_packet(thd);
  thd->cur_data= 0;
  DBUG_VOID_RETURN;
}

void
send_eof(THD *thd)
{
  write_eof_packet(thd);
  thd->cur_data= 0;
}


void net_send_error_packet(THD *thd, uint sql_errno, const char *err)
{
  MYSQL_DATA *data= thd->cur_data ? thd->cur_data : thd->alloc_new_dataset();
  struct embedded_query_result *ei= data->embedded_info;

  ei->last_errno= sql_errno;
  strmake(ei->info, err, sizeof(ei->info)-1);
  strmov(ei->sqlstate, mysql_errno_to_sqlstate(sql_errno));
  thd->cur_data= 0;
}


void Protocol_simple::prepare_for_resend()
{
  MYSQL_ROWS *cur;
  MYSQL_DATA *data= thd->cur_data;
  DBUG_ENTER("send_data");

  data->rows++;
  if (!(cur= (MYSQL_ROWS *)alloc_root(alloc, sizeof(MYSQL_ROWS)+(field_count + 1) * sizeof(char *))))
  {
    my_error(ER_OUT_OF_RESOURCES,MYF(0));
    DBUG_VOID_RETURN;
  }
  cur->data= (MYSQL_ROW)(((char *)cur) + sizeof(MYSQL_ROWS));

  *data->embedded_info->prev_ptr= cur;
  data->embedded_info->prev_ptr= &cur->next;
  next_field=cur->data;
  next_mysql_field= data->embedded_info->fields_list;
err:
  DBUG_VOID_RETURN;
}

bool Protocol_simple::store_null()
{
  *(next_field++)= NULL;
  ++next_mysql_field;
  return false;
}

bool Protocol::net_store_data(const char *from, uint length)
{
  char *field_buf;
  if (!thd->mysql)            // bootstrap file handling
    return false;

  if (!(field_buf=alloc_root(alloc, length + sizeof(uint) + 1)))
    return true;
  *(uint *)field_buf= length;
  *next_field= field_buf + sizeof(uint);
  memcpy(*next_field, from, length);
  (*next_field)[length]= 0;
  if (next_mysql_field->max_length < length)
    next_mysql_field->max_length=length;
  ++next_field;
  ++next_mysql_field;
  return false;
}
<|MERGE_RESOLUTION|>--- conflicted
+++ resolved
@@ -852,7 +852,6 @@
   if (!thd->mysql)            // bootstrap file handling
     DBUG_RETURN(0);
 
-<<<<<<< HEAD
   if (begin_dataset())
     goto err;
 
@@ -862,14 +861,6 @@
 
   if (!(client_field= data->embedded_info->fields_list= 
 	(MYSQL_FIELD*)alloc_root(field_alloc, sizeof(MYSQL_FIELD)*field_count)))
-=======
-  field_count= list->elements;
-  field_alloc= thd->current_stmt ? &thd->current_stmt->mem_root :
-                                   &mysql->field_alloc;
-  if (!(client_field= mysql->fields= 
-	(MYSQL_FIELD *)alloc_root(field_alloc, 
-				  sizeof(MYSQL_FIELD) * field_count)))
->>>>>>> d0ef58b6
     goto err;
 
   while ((item= it++))
@@ -967,33 +958,7 @@
 bool Protocol_prep::write()
 {
   MYSQL_ROWS *cur;
-<<<<<<< HEAD
   MYSQL_DATA *data= thd->cur_data;
-=======
-  MYSQL_DATA *data= thd->data;
-
-  if (!data)
-  {
-    MYSQL *mysql= thd->mysql;
-
-    if (thd->current_stmt)
-      data= &thd->current_stmt->result;
-    else
-    {
-      if (!(data= (MYSQL_DATA*) my_malloc(sizeof(MYSQL_DATA),
-                                          MYF(MY_WME | MY_ZEROFILL))))
-        return true;
-    
-      init_alloc_root(&data->alloc,8192,0);	/* Assume rowlength < 8192 */
-      data->alloc.min_malloc=sizeof(MYSQL_ROWS);
-    }
-    alloc= &data->alloc;
-    data->rows=0;
-    data->fields=field_count;
-    data->prev_ptr= &data->data;
-    thd->data= data;
-  }
->>>>>>> d0ef58b6
 
   data->rows++;
   if (!(cur= (MYSQL_ROWS *)alloc_root(alloc,

# Copyright (C) 2000-2006 MySQL AB
#
# This library is free software; you can redistribute it and/or
# modify it under the terms of the GNU Library General Public
# License as published by the Free Software Foundation; version 2
# of the License.
#
# This library is distributed in the hope that it will be useful,
# but WITHOUT ANY WARRANTY; without even the implied warranty of
# MERCHANTABILITY or FITNESS FOR A PARTICULAR PURPOSE.  See the GNU
# Library General Public License for more details.
#
# You should have received a copy of the GNU Library General Public
# License along with this library; if not, write to the Free
# Software Foundation, Inc., 59 Temple Place - Suite 330, Boston,
# MA 02111-1307, USA

# FIXME 'abi_check' should be in BUILT_SOURCES, disabled for now
BUILT_SOURCES =		$(HEADERS_GEN) link_sources
HEADERS_GEN =		mysql_version.h my_config.h
HEADERS_ABI =		mysql.h mysql_com.h mysql_time.h \
			my_list.h my_alloc.h typelib.h
pkginclude_HEADERS =	$(HEADERS_ABI) my_dbug.h m_string.h my_sys.h \
			my_xml.h mysql_embed.h \
		  	my_pthread.h my_no_pthread.h \
			decimal.h errmsg.h my_global.h my_net.h \
			my_getopt.h sslopt-longopts.h my_dir.h \
			sslopt-vars.h sslopt-case.h sql_common.h keycache.h \
			m_ctype.h mysql/plugin.h my_attribute.h $(HEADERS_GEN)
noinst_HEADERS =	config-win.h config-netware.h \
			heap.h my_bitmap.h my_uctype.h \
			myisam.h myisampack.h myisammrg.h ft_global.h\
			mysys_err.h my_base.h help_start.h help_end.h \
			my_nosys.h my_alarm.h queues.h rijndael.h sha1.h \
<<<<<<< HEAD
			my_aes.h my_tree.h my_trie.h hash.h thr_alarm.h \
			thr_lock.h t_ctype.h violite.h md5.h base64.h \
=======
			my_aes.h my_tree.h hash.h thr_alarm.h \
			thr_lock.h t_ctype.h violite.h my_md5.h base64.h \
>>>>>>> af3c675b
			mysql_version.h.in my_handler.h my_time.h \
			my_vle.h my_user.h my_atomic.h atomic/nolock.h \
			atomic/rwlock.h atomic/x86-gcc.h atomic/x86-msvc.h \
			my_libwrap.h

# Remove built files and the symlinked directories
CLEANFILES =            $(BUILT_SOURCES) readline openssl

EXTRA_DIST =            mysql_h.ic

# Some include files that may be moved and patched by configure
DISTCLEANFILES =	sched.h $(CLEANFILES)

link_sources:
	-$(RM) -f readline openssl
	@readline_h_ln_cmd@
	@yassl_h_ln_cmd@
	echo timestamp > link_sources

my_config.h: ../config.h
	$(CP) ../config.h my_config.h

# These files should not be included in distributions since they are
# generated by configure from the .h.in files
dist-hook:
	$(RM) -f $(distdir)/mysql_version.h $(distdir)/my_config.h

#
# Rules for checking that ABI has not changed
#

# Create a icheck file and compare it to the reference
abi_check: $(HEADERS_ABI) mysql_version.h mysql_h.ic
	@set -ex; \
	if [ @ICHECK@ != no ] ; then \
	  @ICHECK@ --canonify --skip-from-re /usr/ -o $@.ic mysql.h; \
	  @ICHECK@ --compare mysql_h.ic $@.ic; \
	  $(RM) -f $@.ic; \
	fi; \
	touch abi_check;

# Don't update the files from bitkeeper
%::SCCS/s.%<|MERGE_RESOLUTION|>--- conflicted
+++ resolved
@@ -32,13 +32,8 @@
 			myisam.h myisampack.h myisammrg.h ft_global.h\
 			mysys_err.h my_base.h help_start.h help_end.h \
 			my_nosys.h my_alarm.h queues.h rijndael.h sha1.h \
-<<<<<<< HEAD
 			my_aes.h my_tree.h my_trie.h hash.h thr_alarm.h \
-			thr_lock.h t_ctype.h violite.h md5.h base64.h \
-=======
-			my_aes.h my_tree.h hash.h thr_alarm.h \
 			thr_lock.h t_ctype.h violite.h my_md5.h base64.h \
->>>>>>> af3c675b
 			mysql_version.h.in my_handler.h my_time.h \
 			my_vle.h my_user.h my_atomic.h atomic/nolock.h \
 			atomic/rwlock.h atomic/x86-gcc.h atomic/x86-msvc.h \

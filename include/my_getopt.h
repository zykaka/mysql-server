/*
   Copyright (c) 2002, 2014, Oracle and/or its affiliates. All rights reserved.

   This program is free software; you can redistribute it and/or modify
   it under the terms of the GNU General Public License as published by
   the Free Software Foundation; version 2 of the License.

   This program is distributed in the hope that it will be useful,
   but WITHOUT ANY WARRANTY; without even the implied warranty of
   MERCHANTABILITY or FITNESS FOR A PARTICULAR PURPOSE.  See the
   GNU General Public License for more details.

   You should have received a copy of the GNU General Public License
   along with this program; if not, write to the Free Software
   Foundation, Inc., 51 Franklin St, Fifth Floor, Boston, MA 02110-1301  USA */

#ifndef _my_getopt_h
#define _my_getopt_h

#include "my_sys.h"                             /* loglevel */

C_MODE_START

#define GET_NO_ARG     1
#define GET_BOOL       2
#define GET_INT        3
#define GET_UINT       4
#define GET_LONG       5
#define GET_ULONG      6
#define GET_LL         7
#define GET_ULL        8
#define GET_STR        9
#define GET_STR_ALLOC 10
#define GET_DISABLED  11
#define GET_ENUM      12
#define GET_SET       13
#define GET_DOUBLE    14
#define GET_FLAGSET   15
#define GET_PASSWORD  16

#define GET_ASK_ADDR	 128
#define GET_TYPE_MASK	 127

/**
  Enumeration of the my_option::arg_type attributes.
  It should be noted that for historical reasons variables with the combination
  arg_type=NO_ARG, my_option::var_type=GET_BOOL still accepts
  arguments. This is someone counter intuitive and care should be taken
  if the code is refactored.
*/
enum get_opt_arg_type { NO_ARG, OPT_ARG, REQUIRED_ARG };

struct st_typelib;

struct my_option
{
  const char *name;                     /**< Name of the option. name=NULL
                                           marks the end of the my_option[]
                                           array.
                                         */
  int        id;                        /**< For 0<id<255 it's means one
                                           character for a short option
                                           (like -A), if >255 no short option
                                           is created, but a long option still
                                           can be identified uniquely in the
                                           my_get_one_option() callback.
                                           If an opton needs neither special
                                           treatment in the my_get_one_option()
                                           nor one-letter short equivalent
                                           use id=0.
                                           id=-1 is a special case and is used
                                           to generate deprecation warnings for
                                           plugin options. It should not be
                                           used for anything else.
                                         */
  const char *comment;                  /**< option comment, for autom. --help.
                                           if it's NULL the option is not
                                           visible in --help.
                                         */
  void       *value;                    /**< A pointer to the variable value */
  void       *u_max_value;              /**< The user def. max variable value */
  struct st_typelib *typelib;           /**< Pointer to possible values */
  ulong     var_type;                   /**< GET_BOOL, GET_ULL, etc */
  enum get_opt_arg_type arg_type;       /**< e.g. REQUIRED_ARG or OPT_ARG */
  longlong   def_value;                 /**< Default value */
  longlong   min_value;                 /**< Min allowed value (for numbers) */
  ulonglong  max_value;                 /**< Max allowed value (for numbers) */
  longlong   sub_size;                  /**< Unused                          */
  long       block_size;                /**< Value should be a mult. of this (for numbers) */
  void       *app_type;                 /**< To be used by an application */
};


typedef my_bool (*my_get_one_option)(int, const struct my_option *, char *);
/**
  Used to retrieve a reference to the object (variable) that holds the value
  for the given option. For example, if var_type is GET_UINT, the function
  must return a pointer to a variable of type uint. A argument is stored in
  the location pointed to by the returned pointer.
*/
typedef void *(*my_getopt_value)(const char *, size_t, const struct my_option *,
                                 int *);


extern char *disabled_my_option;
extern my_bool my_getopt_print_errors;
extern my_bool my_getopt_skip_unknown;
extern my_error_reporter my_getopt_error_reporter;

extern int handle_options (int *argc, char ***argv, 
			   const struct my_option *longopts, my_get_one_option);
extern int my_handle_options (int *argc, char ***argv,
                              const struct my_option *longopts,
                              my_get_one_option,
<<<<<<< HEAD
                              const char **command_list, my_bool ignore_unknown_option);
=======
                              const char **command_list);
extern void print_cmdline_password_warning();
>>>>>>> fb8b3500
extern void my_cleanup_options(const struct my_option *options);
extern void my_cleanup_options(const struct my_option *options);
extern void my_print_help(const struct my_option *options);
extern void my_print_variables(const struct my_option *options);
extern void my_print_variables_ex(const struct my_option *options, FILE* file);
extern void my_getopt_register_get_addr(my_getopt_value);

ulonglong getopt_ull_limit_value(ulonglong num, const struct my_option *optp,
                                 my_bool *fix);
longlong getopt_ll_limit_value(longlong, const struct my_option *,
                               my_bool *fix);
double getopt_double_limit_value(double num, const struct my_option *optp,
                                 my_bool *fix);
my_bool getopt_compare_strings(const char *s, const char *t, uint length);
ulonglong max_of_int_range(int var_type);

ulonglong getopt_double2ulonglong(double);
double getopt_ulonglong2double(ulonglong);

C_MODE_END

#endif /* _my_getopt_h */
<|MERGE_RESOLUTION|>--- conflicted
+++ resolved
@@ -1,4 +1,4 @@
-/*
+	/*
    Copyright (c) 2002, 2014, Oracle and/or its affiliates. All rights reserved.
 
    This program is free software; you can redistribute it and/or modify
@@ -112,12 +112,8 @@
 extern int my_handle_options (int *argc, char ***argv,
                               const struct my_option *longopts,
                               my_get_one_option,
-<<<<<<< HEAD
                               const char **command_list, my_bool ignore_unknown_option);
-=======
-                              const char **command_list);
 extern void print_cmdline_password_warning();
->>>>>>> fb8b3500
 extern void my_cleanup_options(const struct my_option *options);
 extern void my_cleanup_options(const struct my_option *options);
 extern void my_print_help(const struct my_option *options);

--- conflicted
+++ resolved
@@ -31,35 +31,7 @@
   A utility class for the ENUM variables
 */
 
-<<<<<<< HEAD
-struct TYPE_LIB {            /* Different types saved here */
-=======
 struct TYPE_LIB {
-  /**
-    @todo This constructor is no longer needed when we go to C++14, where
-    aggregate initialization is allowed on classes that have default
-    member initializers.
-  */
-  TYPE_LIB() {}
-
-  /**
-    @todo This constructor is no longer needed when we go to C++14, where
-    aggregate initialization is allowed on classes that have default
-    member initializers.
-
-    @param count_arg Number of enum values
-    @param name_arg  Name of the enum
-    @param type_names_arg The enum names
-    @param type_lengths_arg the length of each element in type_names_arg
-  */
-  TYPE_LIB(size_t count_arg, const char *name_arg, const char **type_names_arg,
-           unsigned int *type_lengths_arg)
-      : count(count_arg),
-        name(name_arg),
-        type_names(type_names_arg),
-        type_lengths(type_lengths_arg) {}
-
->>>>>>> f88161e5
   size_t count{0};           /* How many types */
   const char *name{nullptr}; /* Name of typelib */
   const char **type_names{nullptr};

--- conflicted
+++ resolved
@@ -103,8 +103,11 @@
 
 extern "C" void ndbSetOwnVersion();
 
+extern int g_ndb_init_need_monotonic;
+
 int main(int argc, char** argv)
 {
+  g_ndb_init_need_monotonic = 1;
   NDB_INIT(argv[0]);
 
   ndbSetOwnVersion();
@@ -159,27 +162,6 @@
       exit(-1);
     }
   }
-<<<<<<< HEAD
-=======
-  return 0;
-}
-
-extern int g_ndb_init_need_monotonic;
-
-int main(int argc, char** argv)
-{
-  g_ndb_init_need_monotonic = 1;
-  NDB_INIT(argv[0]);
-  // Print to stdout/console
-  g_eventLogger->createConsoleHandler();
-  g_eventLogger->setCategory("ndbd");
-  g_eventLogger->enable(Logger::LL_ON, Logger::LL_INFO);
-  g_eventLogger->enable(Logger::LL_ON, Logger::LL_CRITICAL);
-  g_eventLogger->enable(Logger::LL_ON, Logger::LL_ERROR);
-  g_eventLogger->enable(Logger::LL_ON, Logger::LL_WARNING);
-
-  g_eventLogger->m_logLevel.setLogLevel(LogLevel::llStartUp, 15);
->>>>>>> 55d7ab25
 
   globalEmulatorData.create();
 

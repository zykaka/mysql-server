/* Copyright (C) 2003 MySQL AB

   This program is free software; you can redistribute it and/or modify
   it under the terms of the GNU General Public License as published by
   the Free Software Foundation; version 2 of the License.

   This program is distributed in the hope that it will be useful,
   but WITHOUT ANY WARRANTY; without even the implied warranty of
   MERCHANTABILITY or FITNESS FOR A PARTICULAR PURPOSE.  See the
   GNU General Public License for more details.

   You should have received a copy of the GNU General Public License
   along with this program; if not, write to the Free Software
   Foundation, Inc., 59 Temple Place, Suite 330, Boston, MA  02111-1307  USA */

#include <my_global.h>
#include "Backup.hpp"

#include <ndb_version.h>

#include <NdbTCP.h>
#include <Bitmask.hpp>

#include <signaldata/NodeFailRep.hpp>
#include <signaldata/ReadNodesConf.hpp>

#include <signaldata/DihScanTab.hpp>
#include <signaldata/ScanFrag.hpp>

#include <signaldata/GetTabInfo.hpp>
#include <signaldata/DictTabInfo.hpp>
#include <signaldata/ListTables.hpp>

#include <signaldata/FsOpenReq.hpp>
#include <signaldata/FsAppendReq.hpp>
#include <signaldata/FsCloseReq.hpp>
#include <signaldata/FsConf.hpp>
#include <signaldata/FsRef.hpp>
#include <signaldata/FsRemoveReq.hpp>

#include <signaldata/BackupImpl.hpp>
#include <signaldata/BackupSignalData.hpp>
#include <signaldata/BackupContinueB.hpp>
#include <signaldata/EventReport.hpp>

#include <signaldata/UtilSequence.hpp>

#include <signaldata/CreateTrigImpl.hpp>
#include <signaldata/DropTrigImpl.hpp>
#include <signaldata/FireTrigOrd.hpp>
#include <signaldata/TrigAttrInfo.hpp>
#include <AttributeHeader.hpp>

#include <signaldata/WaitGCP.hpp>
#include <signaldata/LCP.hpp>
#include <signaldata/BackupLockTab.hpp>
#include <signaldata/DumpStateOrd.hpp>

#include <signaldata/DumpStateOrd.hpp>

#include <signaldata/DbinfoScan.hpp>
#include <signaldata/TransIdAI.hpp>
#include <ndbinfo.h>
#include <dbinfo/ndbinfo_tableids.h>

#include <NdbTick.h>
#include <dbtup/Dbtup.hpp>

static NDB_TICKS startTime;

#ifdef VM_TRACE
#define DEBUG_OUT(x) ndbout << x << endl
#else
#define DEBUG_OUT(x) 
#endif

//#define DEBUG_ABORT
//#define dbg globalSignalLoggers.log

static Uint32 g_TypeOfStart = NodeState::ST_ILLEGAL_TYPE;

#define SEND_BACKUP_STARTED_FLAG(A) (((A) & 0x3) > 0)
#define SEND_BACKUP_COMPLETED_FLAG(A) (((A) & 0x3) > 1)

void
Backup::execSTTOR(Signal* signal) 
{
  jamEntry();                            

  const Uint32 startphase  = signal->theData[1];
  const Uint32 typeOfStart = signal->theData[7];

  if (startphase == 1)
  {
    m_curr_disk_write_speed = c_defaults.m_disk_write_speed_sr;
    m_overflow_disk_write = 0;
    m_reset_disk_speed_time = NdbTick_CurrentMillisecond();
    m_reset_delay_used = Backup::DISK_SPEED_CHECK_DELAY;
    signal->theData[0] = BackupContinueB::RESET_DISK_SPEED_COUNTER;
    sendSignalWithDelay(reference(), GSN_CONTINUEB, signal,
                        Backup::DISK_SPEED_CHECK_DELAY, 1);
  }
  if (startphase == 3) {
    jam();
    g_TypeOfStart = typeOfStart;
    signal->theData[0] = reference();
    sendSignal(NDBCNTR_REF, GSN_READ_NODESREQ, signal, 1, JBB);
    return;
  }//if

  if (startphase == 7)
  {
    m_curr_disk_write_speed = c_defaults.m_disk_write_speed;
  }

  if(startphase == 7 && g_TypeOfStart == NodeState::ST_INITIAL_START &&
     c_masterNodeId == getOwnNodeId() && !isNdbMtLqh()){
    jam();
    createSequence(signal);
    return;
  }//if
  
  sendSTTORRY(signal);  
  return;
}//Dbdict::execSTTOR()

void
Backup::execREAD_NODESCONF(Signal* signal)
{
  jamEntry();
  ReadNodesConf * conf = (ReadNodesConf *)signal->getDataPtr();
 
  c_aliveNodes.clear();

  Uint32 count = 0;
  for (Uint32 i = 0; i<MAX_NDB_NODES; i++) {
    jam();
    if(NdbNodeBitmask::get(conf->allNodes, i)){
      jam();
      count++;

      NodePtr node;
      ndbrequire(c_nodes.seize(node));
      
      node.p->nodeId = i;
      if(NdbNodeBitmask::get(conf->inactiveNodes, i)) {
        jam();
	node.p->alive = 0;
      } else {
        jam();
	node.p->alive = 1;
	c_aliveNodes.set(i);
      }//if
    }//if
  }//for
  c_masterNodeId = conf->masterNodeId;
  ndbrequire(count == conf->noOfNodes);
  sendSTTORRY(signal);
}

void
Backup::sendSTTORRY(Signal* signal)
{
  signal->theData[0] = 0;
  signal->theData[3] = 1;
  signal->theData[4] = 3;
  signal->theData[5] = 7;
  signal->theData[6] = 255; // No more start phases from missra
  BlockReference cntrRef = !isNdbMtLqh() ? NDBCNTR_REF : BACKUP_REF;
  sendSignal(cntrRef, GSN_STTORRY, signal, 7, JBB);
}

void
Backup::createSequence(Signal* signal)
{
  UtilSequenceReq * req = (UtilSequenceReq*)signal->getDataPtrSend();
  
  req->senderData  = RNIL;
  req->sequenceId  = NDB_BACKUP_SEQUENCE;
  req->requestType = UtilSequenceReq::Create;
  
  sendSignal(DBUTIL_REF, GSN_UTIL_SEQUENCE_REQ, 
	     signal, UtilSequenceReq::SignalLength, JBB);
}

void
Backup::execCONTINUEB(Signal* signal)
{
  jamEntry();
  const Uint32 Tdata0 = signal->theData[0];
  const Uint32 Tdata1 = signal->theData[1];
  const Uint32 Tdata2 = signal->theData[2];
  
  switch(Tdata0) {
  case BackupContinueB::RESET_DISK_SPEED_COUNTER:
  {
    /*
      Adjust for upto 10 millisecond delay of this signal. Longer
      delays will not be handled, in this case the system is most
      likely under too high load and it won't matter very much that
      we decrease the speed of checkpoints.

      We use a technique where we allow an overflow write in one
      period. This overflow will be removed from the next period
      such that the load will at average be as specified.
    */
    int delay_time = m_reset_delay_used;
    NDB_TICKS curr_time = NdbTick_CurrentMillisecond();
    int sig_delay = curr_time - m_reset_disk_speed_time;

    m_words_written_this_period = m_overflow_disk_write;
    m_overflow_disk_write = 0;
    m_reset_disk_speed_time = curr_time;

    if (sig_delay > delay_time + 10)
      delay_time = Backup::DISK_SPEED_CHECK_DELAY - 10;
    else if (sig_delay < delay_time - 10)
      delay_time = Backup::DISK_SPEED_CHECK_DELAY + 10;
    else
      delay_time = Backup::DISK_SPEED_CHECK_DELAY - (sig_delay - delay_time);
    m_reset_delay_used= delay_time;
    signal->theData[0] = BackupContinueB::RESET_DISK_SPEED_COUNTER;
    sendSignalWithDelay(reference(), GSN_CONTINUEB, signal, delay_time, 1);
#if 0
    ndbout << "Signal delay was = " << sig_delay;
    ndbout << " Current time = " << curr_time << endl;
    ndbout << " Delay time will be = " << delay_time << endl << endl;
#endif
    break;
  }
  case BackupContinueB::BACKUP_FRAGMENT_INFO:
  {
    jam();
    const Uint32 ptr_I = Tdata1;
    Uint32 tabPtr_I = Tdata2;
    Uint32 fragPtr_I = signal->theData[3];

    BackupRecordPtr ptr LINT_SET_PTR;
    c_backupPool.getPtr(ptr, ptr_I);
    TablePtr tabPtr;
    ptr.p->tables.getPtr(tabPtr, tabPtr_I);

    if (fragPtr_I != tabPtr.p->fragments.getSize())
    {
      jam();
      FragmentPtr fragPtr;
      tabPtr.p->fragments.getPtr(fragPtr, fragPtr_I);
      
      BackupFilePtr filePtr LINT_SET_PTR;
      ptr.p->files.getPtr(filePtr, ptr.p->ctlFilePtr);
      
      const Uint32 sz = sizeof(BackupFormat::CtlFile::FragmentInfo) >> 2;
      Uint32 * dst;
      if (!filePtr.p->operation.dataBuffer.getWritePtr(&dst, sz))
      {
	sendSignalWithDelay(reference(), GSN_CONTINUEB, signal, 100, 4);
	return;
      }
      
      BackupFormat::CtlFile::FragmentInfo * fragInfo = 
	(BackupFormat::CtlFile::FragmentInfo*)dst;
      fragInfo->SectionType = htonl(BackupFormat::FRAGMENT_INFO);
      fragInfo->SectionLength = htonl(sz);
      fragInfo->TableId = htonl(fragPtr.p->tableId);
      fragInfo->FragmentNo = htonl(fragPtr_I);
      fragInfo->NoOfRecordsLow = htonl((Uint32)(fragPtr.p->noOfRecords & 0xFFFFFFFF));
      fragInfo->NoOfRecordsHigh = htonl((Uint32)(fragPtr.p->noOfRecords >> 32));
      fragInfo->FilePosLow = htonl(0);
      fragInfo->FilePosHigh = htonl(0);
      
      filePtr.p->operation.dataBuffer.updateWritePtr(sz);
      
      fragPtr_I++;
    }
    
    if (fragPtr_I == tabPtr.p->fragments.getSize())
    {
      BackupLockTab *req = (BackupLockTab *)signal->getDataPtrSend();
      req->m_senderRef = reference();
      req->m_tableId = tabPtr.p->tableId;
      req->m_lock_unlock = BackupLockTab::UNLOCK_TABLE;
      req->m_backup_state = BackupLockTab::BACKUP_FRAGMENT_INFO;
      req->m_backupRecordPtr_I = ptr_I;
      req->m_tablePtr_I = tabPtr_I;
      sendSignal(DBDICT_REF, GSN_BACKUP_LOCK_TAB_REQ, signal,
                 BackupLockTab::SignalLength, JBB);
      return;
    }
    
    signal->theData[0] = BackupContinueB::BACKUP_FRAGMENT_INFO;
    signal->theData[1] = ptr_I;
    signal->theData[2] = tabPtr_I;
    signal->theData[3] = fragPtr_I;
    sendSignal(reference(), GSN_CONTINUEB, signal, 4, JBB);
    return;
  }
  case BackupContinueB::START_FILE_THREAD:
  case BackupContinueB::BUFFER_UNDERFLOW:
  {
    jam();
    BackupFilePtr filePtr LINT_SET_PTR;
    c_backupFilePool.getPtr(filePtr, Tdata1);
    checkFile(signal, filePtr);
    return;
  }
  break;
  case BackupContinueB::BUFFER_FULL_SCAN:
  {
    jam();
    BackupFilePtr filePtr LINT_SET_PTR;
    c_backupFilePool.getPtr(filePtr, Tdata1);
    checkScan(signal, filePtr);
    return;
  }
  break;
  case BackupContinueB::BUFFER_FULL_FRAG_COMPLETE:
  {
    jam();
    BackupFilePtr filePtr LINT_SET_PTR;
    c_backupFilePool.getPtr(filePtr, Tdata1);
    fragmentCompleted(signal, filePtr);
    return;
  }
  break;
  case BackupContinueB::BUFFER_FULL_META:
  {
    jam();
    BackupRecordPtr ptr LINT_SET_PTR;
    c_backupPool.getPtr(ptr, Tdata1);
    
    BackupFilePtr filePtr LINT_SET_PTR;
    ptr.p->files.getPtr(filePtr, ptr.p->ctlFilePtr);
    FsBuffer & buf = filePtr.p->operation.dataBuffer;
    
    if(buf.getFreeSize() < buf.getMaxWrite()) {
      jam();
      TablePtr tabPtr LINT_SET_PTR;
      c_tablePool.getPtr(tabPtr, Tdata2);
      
      DEBUG_OUT("Backup - Buffer full - " 
                << buf.getFreeSize()
		<< " < " << buf.getMaxWrite()
                << " (sz: " << buf.getUsableSize()
                << " getMinRead: " << buf.getMinRead()
		<< ") - tableId = " << tabPtr.p->tableId);
      
      signal->theData[0] = BackupContinueB::BUFFER_FULL_META;
      signal->theData[1] = Tdata1;
      signal->theData[2] = Tdata2;
      sendSignalWithDelay(reference(), GSN_CONTINUEB, signal, 100, 3);
      return;
    }//if
    
    TablePtr tabPtr LINT_SET_PTR;
    c_tablePool.getPtr(tabPtr, Tdata2);
    GetTabInfoReq * req = (GetTabInfoReq *)signal->getDataPtrSend();
    req->senderRef = reference();
    req->senderData = ptr.i;
    req->requestType = GetTabInfoReq::RequestById |
      GetTabInfoReq::LongSignalConf;
    req->tableId = tabPtr.p->tableId;
    req->schemaTransId = 0;
    sendSignal(DBDICT_REF, GSN_GET_TABINFOREQ, signal, 
	       GetTabInfoReq::SignalLength, JBB);
    return;
  }
  case BackupContinueB::ZDELAY_SCAN_NEXT:
    if (ERROR_INSERTED(10039))
    {
      jam();
      sendSignalWithDelay(reference(), GSN_CONTINUEB, signal, 300, 
			  signal->getLength());
      return;
    }
    else
    {
      jam();
      CLEAR_ERROR_INSERT_VALUE;
      ndbout_c("Resuming backup");

      Uint32 filePtr_I = Tdata1;
      BackupFilePtr filePtr;
      c_backupFilePool.getPtr(filePtr, filePtr_I);
      BackupRecordPtr ptr;
      c_backupPool.getPtr(ptr, filePtr.p->backupPtr);
      TablePtr tabPtr;
      findTable(ptr, tabPtr, filePtr.p->tableId);
      FragmentPtr fragPtr;
      tabPtr.p->fragments.getPtr(fragPtr, filePtr.p->fragmentNo);

      BlockReference lqhRef = 0;
      if (ptr.p->is_lcp()) {
        lqhRef = calcInstanceBlockRef(DBLQH);
      } else {
        const Uint32 instanceKey = fragPtr.p->lqhInstanceKey;
        ndbrequire(instanceKey != 0);
        lqhRef = numberToRef(DBLQH, instanceKey, getOwnNodeId());
      }

      memmove(signal->theData, signal->theData + 2, 
	      4*ScanFragNextReq::SignalLength);

      sendSignal(lqhRef, GSN_SCAN_NEXTREQ, signal, 
		 ScanFragNextReq::SignalLength, JBB);
      return ;
    }
  default:
    ndbrequire(0);
  }//switch
}

void
Backup::execBACKUP_LOCK_TAB_CONF(Signal *signal)
{
  jamEntry();
  const BackupLockTab *conf = (const BackupLockTab *)signal->getDataPtrSend();
  BackupRecordPtr ptr LINT_SET_PTR;
  c_backupPool.getPtr(ptr, conf->m_backupRecordPtr_I);
  TablePtr tabPtr;
  ptr.p->tables.getPtr(tabPtr, conf->m_tablePtr_I);

  switch(conf->m_backup_state) {
  case BackupLockTab::BACKUP_FRAGMENT_INFO:
  {
    jam();
    ptr.p->tables.next(tabPtr);
    if (tabPtr.i == RNIL)
    {
      jam();
      closeFiles(signal, ptr);
      return;
    }

    signal->theData[0] = BackupContinueB::BACKUP_FRAGMENT_INFO;
    signal->theData[1] = ptr.i;
    signal->theData[2] = tabPtr.i;
    signal->theData[3] = 0;       // Start from first fragment of next table
    sendSignal(reference(), GSN_CONTINUEB, signal, 4, JBB);
    return;
  }
  case BackupLockTab::GET_TABINFO_CONF:
  {
    jam();
    ptr.p->tables.next(tabPtr);
    afterGetTabinfoLockTab(signal, ptr, tabPtr);
    return;
  }
  case BackupLockTab::CLEANUP:
  {
    jam();
    ptr.p->tables.next(tabPtr);
    cleanupNextTable(signal, ptr, tabPtr);
    return;
  }
  default:
    ndbrequire(false);
  }
}

void
Backup::execBACKUP_LOCK_TAB_REF(Signal *signal)
{
  jamEntry();
  ndbrequire(false /* Not currently possible. */);
}

void
Backup::execDUMP_STATE_ORD(Signal* signal)
{
  jamEntry();
  
  /* Dump commands used in public interfaces */
  switch (signal->theData[0]) {
  case DumpStateOrd::BackupStatus:
  {
    BackupRecordPtr ptr;
    int reported = 0;
    for(c_backups.first(ptr); ptr.i != RNIL; c_backups.next(ptr))
    {
      if (!ptr.p->is_lcp())
      {
        reportStatus(signal, ptr);
        reported++;
      }
    }
    if (!reported)
      reportStatus(signal, ptr);
    return;
  }
  default:
    /* continue to debug section */
    break;
  }

  /* Debugging or unclassified section */

  if(signal->theData[0] == 20){
    if(signal->length() > 1){
      c_defaults.m_dataBufferSize = (signal->theData[1] * 1024 * 1024);
    }
    if(signal->length() > 2){
      c_defaults.m_logBufferSize = (signal->theData[2] * 1024 * 1024);
    }
    if(signal->length() > 3){
      c_defaults.m_minWriteSize = signal->theData[3] * 1024;
    }
    if(signal->length() > 4){
      c_defaults.m_maxWriteSize = signal->theData[4] * 1024;
    }
    
    infoEvent("Backup: data: %d log: %d min: %d max: %d",
	      c_defaults.m_dataBufferSize,
	      c_defaults.m_logBufferSize,
	      c_defaults.m_minWriteSize,
	      c_defaults.m_maxWriteSize);
    return;
  }
  if(signal->theData[0] == 21){
    BackupReq * req = (BackupReq*)signal->getDataPtrSend();
    req->senderData = 23;
    req->backupDataLen = 0;
    sendSignal(reference(), GSN_BACKUP_REQ,signal,BackupReq::SignalLength, JBB);
    startTime = NdbTick_CurrentMillisecond();
    return;
  }

  if(signal->theData[0] == 22){
    const Uint32 seq = signal->theData[1];
    FsRemoveReq * req = (FsRemoveReq *)signal->getDataPtrSend();
    req->userReference = reference();
    req->userPointer = 23;
    req->directory = 1;
    req->ownDirectory = 1;
    FsOpenReq::setVersion(req->fileNumber, 2);
    FsOpenReq::setSuffix(req->fileNumber, FsOpenReq::S_CTL);
    FsOpenReq::v2_setSequence(req->fileNumber, seq);
    FsOpenReq::v2_setNodeId(req->fileNumber, getOwnNodeId());
    sendSignal(NDBFS_REF, GSN_FSREMOVEREQ, signal, 
	       FsRemoveReq::SignalLength, JBA);
    return;
  }

  if(signal->theData[0] == 23){
    /**
     * Print records
     */
    BackupRecordPtr ptr LINT_SET_PTR;
    for(c_backups.first(ptr); ptr.i != RNIL; c_backups.next(ptr)){
      infoEvent("BackupRecord %d: BackupId: %d MasterRef: %x ClientRef: %x",
		ptr.i, ptr.p->backupId, ptr.p->masterRef, ptr.p->clientRef);
      infoEvent(" State: %d", ptr.p->slaveState.getState());
      BackupFilePtr filePtr;
      for(ptr.p->files.first(filePtr); filePtr.i != RNIL; 
	  ptr.p->files.next(filePtr)){
	jam();
	infoEvent(" file %d: type: %d flags: H'%x",
		  filePtr.i, filePtr.p->fileType, 
		  filePtr.p->m_flags);
      }
    }

    ndbout_c("m_curr_disk_write_speed: %u  m_words_written_this_period: %u  m_overflow_disk_write: %u",
              m_curr_disk_write_speed, m_words_written_this_period, m_overflow_disk_write);
    ndbout_c("m_reset_delay_used: %u  m_reset_disk_speed_time: %llu",
             m_reset_delay_used, (Uint64)m_reset_disk_speed_time);
    for(c_backups.first(ptr); ptr.i != RNIL; c_backups.next(ptr))
    {
      ndbout_c("BackupRecord %u:  BackupId: %u  MasterRef: %x  ClientRef: %x",
               ptr.i, ptr.p->backupId, ptr.p->masterRef, ptr.p->clientRef);
      ndbout_c(" State: %u", ptr.p->slaveState.getState());
      ndbout_c(" noOfByte: %llu  noOfRecords: %llu",
               ptr.p->noOfBytes, ptr.p->noOfRecords);
      ndbout_c(" noOfLogBytes: %llu  noOfLogRecords: %llu",
               ptr.p->noOfLogBytes, ptr.p->noOfLogRecords);
      ndbout_c(" errorCode: %u", ptr.p->errorCode);
      BackupFilePtr filePtr;
      for(ptr.p->files.first(filePtr); filePtr.i != RNIL; 
	  ptr.p->files.next(filePtr))
      {
	ndbout_c(" file %u:  type: %u  flags: H'%x  tableId: %u  fragmentId: %u",
                 filePtr.i, filePtr.p->fileType, filePtr.p->m_flags,
                 filePtr.p->tableId, filePtr.p->fragmentNo);
      }
      if (ptr.p->slaveState.getState() == SCANNING && ptr.p->dataFilePtr != RNIL)
      {
        c_backupFilePool.getPtr(filePtr, ptr.p->dataFilePtr);
        OperationRecord & op = filePtr.p->operation;
        Uint32 *tmp = NULL;
        Uint32 sz = 0;
        bool eof = FALSE;
        bool ready = op.dataBuffer.getReadPtr(&tmp, &sz, &eof);
        ndbout_c("ready: %s  eof: %s", ready ? "TRUE" : "FALSE", eof ? "TRUE" : "FALSE");
      }
    }
    return;
  }
  if(signal->theData[0] == 24){
    /**
     * Print size of records etc.
     */
    infoEvent("Backup - dump pool sizes");
    infoEvent("BackupPool: %d BackupFilePool: %d TablePool: %d",
	      c_backupPool.getSize(), c_backupFilePool.getSize(), 
	      c_tablePool.getSize());
    infoEvent("AttrPool: %d TriggerPool: %d FragmentPool: %d",
	      c_backupPool.getSize(), c_backupFilePool.getSize(), 
	      c_tablePool.getSize());
    infoEvent("PagePool: %d",
	      c_pagePool.getSize());


    if(signal->getLength() == 2 && signal->theData[1] == 2424)
    {
      /**
       * Handle LCP
       */
      BackupRecordPtr lcp;
      ndbrequire(c_backups.first(lcp));
      
      ndbrequire(c_backupPool.getSize() == c_backupPool.getNoOfFree() + 1);
      if(lcp.p->tables.isEmpty())
      {
	ndbrequire(c_tablePool.getSize() == c_tablePool.getNoOfFree());
	ndbrequire(c_fragmentPool.getSize() == c_fragmentPool.getNoOfFree());
	ndbrequire(c_triggerPool.getSize() == c_triggerPool.getNoOfFree());
      }
      ndbrequire(c_backupFilePool.getSize() == c_backupFilePool.getNoOfFree() + 1);
      BackupFilePtr lcp_file;
      c_backupFilePool.getPtr(lcp_file, lcp.p->dataFilePtr);
      ndbrequire(c_pagePool.getSize() == 
		 c_pagePool.getNoOfFree() + 
		 lcp_file.p->pages.getSize());
    }
  }

  if(signal->theData[0] == DumpStateOrd::DumpBackup)
  {
    /* Display a bunch of stuff about Backup defaults */
    infoEvent("Compressed Backup: %d", c_defaults.m_compressed_backup);
    infoEvent("Compressed LCP: %d", c_defaults.m_compressed_lcp);
  }

  if(signal->theData[0] == DumpStateOrd::DumpBackupSetCompressed)
  {
    c_defaults.m_compressed_backup= signal->theData[1];
    infoEvent("Compressed Backup: %d", c_defaults.m_compressed_backup);
  }

  if(signal->theData[0] == DumpStateOrd::DumpBackupSetCompressedLCP)
  {
    c_defaults.m_compressed_lcp= signal->theData[1];
    infoEvent("Compressed LCP: %d", c_defaults.m_compressed_lcp);
  }
}

void Backup::execDBINFO_SCANREQ(Signal *signal)
{
  jamEntry();
  DbinfoScanReq req= *(DbinfoScanReq*)signal->theData;

  char buf[512];
  struct dbinfo_ratelimit rl;
  struct dbinfo_row r;

  dbinfo_ratelimit_init(&rl, &req);

  if(req.tableId == NDBINFO_BACKUP_RECORDS_TABLEID)
  {
    BackupRecordPtr ptr LINT_SET_PTR;
    for(c_backups.first(ptr); ptr.i != RNIL; c_backups.next(ptr))
    {
      dbinfo_write_row_init(&r, buf, sizeof(buf));
      dbinfo_write_row_column_uint32(&r, getOwnNodeId());
      dbinfo_write_row_column_uint32(&r, ptr.i);
      dbinfo_write_row_column_uint32(&r, ptr.p->backupId);
      dbinfo_write_row_column_uint32(&r, ptr.p->masterRef);
      dbinfo_write_row_column_uint32(&r, ptr.p->clientRef);
      dbinfo_write_row_column_uint32(&r, ptr.p->slaveState.getState());
      dbinfo_write_row_column_uint32(&r, ptr.p->noOfBytes);
      dbinfo_write_row_column_uint32(&r, ptr.p->noOfRecords);
      dbinfo_write_row_column_uint32(&r, ptr.p->noOfLogBytes);
      dbinfo_write_row_column_uint32(&r, ptr.p->noOfLogRecords);
      dbinfo_write_row_column_uint32(&r, ptr.p->errorCode);
      dbinfo_send_row(signal, r, rl, req.apiTxnId, req.senderRef);
    }
  }
  else if( req.tableId == NDBINFO_BACKUP_PARAMETERS_TABLEID )
  {
    dbinfo_write_row_init(&r, buf, sizeof(buf));
    dbinfo_write_row_column_uint32(&r, getOwnNodeId());
    dbinfo_write_row_column_uint32(&r, m_curr_disk_write_speed);
    dbinfo_write_row_column_uint32(&r, 4*m_words_written_this_period);
    dbinfo_write_row_column_uint32(&r, m_overflow_disk_write);
    dbinfo_write_row_column_uint32(&r, m_reset_delay_used);
    dbinfo_write_row_column_uint32(&r, m_reset_disk_speed_time);
    dbinfo_write_row_column_uint32(&r, c_backupPool.getSize());
    dbinfo_write_row_column_uint32(&r, c_backupFilePool.getSize());
    dbinfo_write_row_column_uint32(&r, c_tablePool.getSize());
    dbinfo_write_row_column_uint32(&r, c_triggerPool.getSize());
    dbinfo_write_row_column_uint32(&r, c_fragmentPool.getSize());
    dbinfo_write_row_column_uint32(&r, c_pagePool.getSize());
    dbinfo_write_row_column_uint32(&r, c_defaults.m_compressed_backup);
    dbinfo_write_row_column_uint32(&r, c_defaults.m_compressed_lcp);
    dbinfo_send_row(signal, r, rl, req.apiTxnId, req.senderRef);
  }
  else if( req.tableId == NDBINFO_POOLS_TABLEID )
  {
    struct {
      const char* poolname;
      Uint32 free;
      Uint32 size;
    } pools[] =
        {
          {"Backup Record",
           c_backupPool.getNoOfFree(),
           c_backupPool.getSize() },
          {"Backup File",
           c_backupFilePool.getNoOfFree(),
           c_backupFilePool.getSize() },
          {"Table",
           c_tablePool.getNoOfFree(),
           c_tablePool.getSize() },
          {"Trigger",
           c_triggerPool.getNoOfFree(),
           c_triggerPool.getSize() },
          {"Fragment",
           c_fragmentPool.getNoOfFree(),
           c_fragmentPool.getSize() },
          {"Page",
           c_pagePool.getNoOfFree(),
           c_pagePool.getSize() },
          { NULL, 0, 0}
        };

    for(int i=0; pools[i].poolname; i++)
    {
      dbinfo_write_row_init(&r, buf, sizeof(buf));
      dbinfo_write_row_column_uint32(&r, getOwnNodeId());
      const char *blockname= "BACKUP";
      dbinfo_write_row_column(&r, blockname, strlen(blockname));
      dbinfo_write_row_column(&r, pools[i].poolname, strlen(pools[i].poolname));
      dbinfo_write_row_column_uint32(&r, pools[i].free);
      dbinfo_write_row_column_uint32(&r, pools[i].size);
      dbinfo_send_row(signal, r, rl, req.apiTxnId, req.senderRef);
    }
  }

  DbinfoScanConf *conf= (DbinfoScanConf*)signal->getDataPtrSend();
  memcpy(conf,&req, DbinfoScanReq::SignalLengthWithCursor * sizeof(Uint32));
  conf->requestInfo &= ~(DbinfoScanConf::MoreData);
  sendSignal(DBINFO_REF, GSN_DBINFO_SCANCONF,
             signal, DbinfoScanConf::SignalLengthWithCursor, JBB);
}

bool
Backup::findTable(const BackupRecordPtr & ptr, 
		  TablePtr & tabPtr, Uint32 tableId) const
{
  for(ptr.p->tables.first(tabPtr); 
      tabPtr.i != RNIL; 
      ptr.p->tables.next(tabPtr)) {
    jam();
    if(tabPtr.p->tableId == tableId){
      jam();
      return true;
    }//if
  }//for
  tabPtr.i = RNIL;
  tabPtr.p = 0;
  return false;
}

static Uint32 xps(Uint64 x, Uint64 ms)
{
  float fx = x;
  float fs = ms;
  
  if(ms == 0 || x == 0) {
    jamNoBlock();
    return 0;
  }//if
  jamNoBlock();
  return ((Uint32)(1000.0f * (fx + fs/2.1f))) / ((Uint32)fs);
}

struct Number {
  Number(Uint64 r) { val = r;}
  Number & operator=(Uint64 r) { val = r; return * this; }
  Uint64 val;
};

NdbOut &
operator<< (NdbOut & out, const Number & val){
  char p = 0;
  Uint32 loop = 1;
  while(val.val > loop){
    loop *= 1000;
    p += 3;
  }
  if(loop != 1){
    p -= 3;
    loop /= 1000;
  }

  switch(p){
  case 0:
    break;
  case 3:
    p = 'k';
    break;
  case 6:
    p = 'M';
    break;
  case 9:
    p = 'G';
    break;
  default:
    p = 0;
  }
  char str[2];
  str[0] = p;
  str[1] = 0;
  Uint32 tmp = (val.val + (loop >> 1)) / loop;
#if 1
  if(p > 0)
    out << tmp << str;
  else
    out << tmp;
#else
  out << val.val;
#endif

  return out;
}

void
Backup::execBACKUP_CONF(Signal* signal)
{
  jamEntry();
  BackupConf * conf = (BackupConf*)signal->getDataPtr();
  
  ndbout_c("Backup %d has started", conf->backupId);
}

void
Backup::execBACKUP_REF(Signal* signal)
{
  jamEntry();
  BackupRef * ref = (BackupRef*)signal->getDataPtr();

  ndbout_c("Backup (%d) has NOT started %d", ref->senderData, ref->errorCode);
}

void
Backup::execBACKUP_COMPLETE_REP(Signal* signal)
{
  jamEntry();
  BackupCompleteRep* rep = (BackupCompleteRep*)signal->getDataPtr();
 
  startTime = NdbTick_CurrentMillisecond() - startTime;
  
  ndbout_c("Backup %d has completed", rep->backupId);
  const Uint64 bytes =
    rep->noOfBytesLow + (((Uint64)rep->noOfBytesHigh) << 32);
  const Uint64 records =
    rep->noOfRecordsLow + (((Uint64)rep->noOfRecordsHigh) << 32);

  Number rps = xps(records, startTime);
  Number bps = xps(bytes, startTime);

  ndbout << " Data [ "
	 << Number(records) << " rows " 
	 << Number(bytes) << " bytes " << startTime << " ms ] " 
	 << " => "
	 << rps << " row/s & " << bps << "b/s" << endl;

  bps = xps(rep->noOfLogBytes, startTime);
  rps = xps(rep->noOfLogRecords, startTime);

  ndbout << " Log [ "
	 << Number(rep->noOfLogRecords) << " log records " 
	 << Number(rep->noOfLogBytes) << " bytes " << startTime << " ms ] " 
	 << " => "
	 << rps << " records/s & " << bps << "b/s" << endl;

}

void
Backup::execBACKUP_ABORT_REP(Signal* signal)
{
  jamEntry();
  BackupAbortRep* rep = (BackupAbortRep*)signal->getDataPtr();
  
  ndbout_c("Backup %d has been aborted %d", rep->backupId, rep->reason);
}

const TriggerEvent::Value triggerEventValues[] = {
  TriggerEvent::TE_INSERT,
  TriggerEvent::TE_UPDATE,
  TriggerEvent::TE_DELETE
};

const Backup::State 
Backup::validSlaveTransitions[] = {
  INITIAL,  DEFINING,
  DEFINING, DEFINED,
  DEFINED,  STARTED,
  STARTED,  STARTED, // Several START_BACKUP_REQ is sent
  STARTED,  SCANNING,
  SCANNING, STARTED,
  STARTED,  STOPPING,
  STOPPING, CLEANING,
  CLEANING, INITIAL,
  
  INITIAL,  ABORTING, // Node fail
  DEFINING, ABORTING,
  DEFINED,  ABORTING,
  STARTED,  ABORTING,
  SCANNING, ABORTING,
  STOPPING, ABORTING,
  CLEANING, ABORTING, // Node fail w/ master takeover
  ABORTING, ABORTING, // Slave who initiates ABORT should have this transition
  
  ABORTING, INITIAL,
  INITIAL,  INITIAL
};

const Uint32
Backup::validSlaveTransitionsCount = 
sizeof(Backup::validSlaveTransitions) / sizeof(Backup::State);

void
Backup::CompoundState::setState(State newState){
  bool found = false;
  const State currState = state;
  for(unsigned i = 0; i<noOfValidTransitions; i+= 2) {
    jam();
    if(validTransitions[i]   == currState &&
       validTransitions[i+1] == newState){
      jam();
      found = true;
      break;
    }
  }

  //ndbrequire(found);
  
  if (newState == INITIAL)
    abortState = INITIAL;
  if(newState == ABORTING && currState != ABORTING) {
    jam();
    abortState = currState;
  }
  state = newState;
#ifdef DEBUG_ABORT
  if (newState != currState) {
    ndbout_c("%u: Old state = %u, new state = %u, abort state = %u",
	     id, currState, newState, abortState);
  }
#endif
}

void
Backup::CompoundState::forceState(State newState)
{
  const State currState = state;
  if (newState == INITIAL)
    abortState = INITIAL;
  if(newState == ABORTING && currState != ABORTING) {
    jam();
    abortState = currState;
  }
  state = newState;
#ifdef DEBUG_ABORT
  if (newState != currState) {
    ndbout_c("%u: FORCE: Old state = %u, new state = %u, abort state = %u",
	     id, currState, newState, abortState);
  }
#endif
}

Backup::Table::Table(ArrayPool<Fragment> & fh)
  : fragments(fh)
{
  triggerIds[0] = ILLEGAL_TRIGGER_ID;
  triggerIds[1] = ILLEGAL_TRIGGER_ID;
  triggerIds[2] = ILLEGAL_TRIGGER_ID;
  triggerAllocated[0] = false;
  triggerAllocated[1] = false;
  triggerAllocated[2] = false;
}

/*****************************************************************************
 * 
 * Node state handling
 *
 *****************************************************************************/
void
Backup::execNODE_FAILREP(Signal* signal)
{
  jamEntry();

  NodeFailRep * rep = (NodeFailRep*)signal->getDataPtr();
  
  bool doStuff = false;
  /*
  Start by saving important signal data which will be destroyed before the
  process is completed.
  */
  NodeId new_master_node_id = rep->masterNodeId;
  Uint32 theFailedNodes[NdbNodeBitmask::Size];
  for (Uint32 i = 0; i < NdbNodeBitmask::Size; i++)
    theFailedNodes[i] = rep->theNodes[i];
  
  c_masterNodeId = new_master_node_id;

  NodePtr nodePtr;
  for(c_nodes.first(nodePtr); nodePtr.i != RNIL; c_nodes.next(nodePtr)) {
    jam();
    if(NdbNodeBitmask::get(theFailedNodes, nodePtr.p->nodeId)){
      if(nodePtr.p->alive){
	jam();
	ndbrequire(c_aliveNodes.get(nodePtr.p->nodeId));
	doStuff = true;
      } else {
        jam();
	ndbrequire(!c_aliveNodes.get(nodePtr.p->nodeId));
      }//if
      nodePtr.p->alive = 0;
      c_aliveNodes.clear(nodePtr.p->nodeId);
    }//if
  }//for

  if(!doStuff){
    jam();
    return;
  }//if
  
#ifdef DEBUG_ABORT
  ndbout_c("****************** Node fail rep ******************");
#endif

  NodeId newCoordinator = c_masterNodeId;
  BackupRecordPtr ptr;
  for(c_backups.first(ptr); ptr.i != RNIL; c_backups.next(ptr)) {
    jam();
    checkNodeFail(signal, ptr, newCoordinator, theFailedNodes);
  }
}

bool
Backup::verifyNodesAlive(BackupRecordPtr ptr,
			 const NdbNodeBitmask& aNodeBitMask)
{
  Uint32 version = getNodeInfo(getOwnNodeId()).m_version;
  for (Uint32 i = 0; i < MAX_NDB_NODES; i++) {
    jam();
    if(aNodeBitMask.get(i)) {
      if(!c_aliveNodes.get(i)){
        jam();
	ptr.p->setErrorCode(AbortBackupOrd::BackupFailureDueToNodeFail);
        return false;
      }//if
      if(getNodeInfo(i).m_version != version)
      {
	jam();
	ptr.p->setErrorCode(AbortBackupOrd::IncompatibleVersions);
	return false;
      }
    }//if
  }//for
  return true;
}

void
Backup::checkNodeFail(Signal* signal,
		      BackupRecordPtr ptr,
		      NodeId newCoord,
		      Uint32 theFailedNodes[NdbNodeBitmask::Size])
{
  NdbNodeBitmask mask;
  mask.assign(2, theFailedNodes);

  /* Update ptr.p->nodes to be up to date with current alive nodes
   */
  NodePtr nodePtr;
  bool found = false;
  for(c_nodes.first(nodePtr); nodePtr.i != RNIL; c_nodes.next(nodePtr)) {
    jam();
    if(NdbNodeBitmask::get(theFailedNodes, nodePtr.p->nodeId)) {
      jam();
      if (ptr.p->nodes.get(nodePtr.p->nodeId)) {
	jam();
	ptr.p->nodes.clear(nodePtr.p->nodeId); 
	found = true;
      }
    }//if
  }//for

  if(!found) {
    jam();
    return; // failed node is not part of backup process, safe to continue
  }

  if(mask.get(refToNode(ptr.p->masterRef)))
  {
    /**
     * Master died...abort
     */
    ptr.p->masterRef = reference();
    ptr.p->nodes.clear();
    ptr.p->nodes.set(getOwnNodeId());
    ptr.p->setErrorCode(AbortBackupOrd::BackupFailureDueToNodeFail);
    switch(ptr.p->m_gsn){
    case GSN_DEFINE_BACKUP_REQ:
    case GSN_START_BACKUP_REQ:
    case GSN_BACKUP_FRAGMENT_REQ:
    case GSN_STOP_BACKUP_REQ:
      // I'm currently processing...reply to self and abort...
      ptr.p->masterData.gsn = ptr.p->m_gsn;
      ptr.p->masterData.sendCounter = ptr.p->nodes;
      return;
    case GSN_DEFINE_BACKUP_REF:
    case GSN_DEFINE_BACKUP_CONF:
    case GSN_START_BACKUP_REF:
    case GSN_START_BACKUP_CONF:
    case GSN_BACKUP_FRAGMENT_REF:
    case GSN_BACKUP_FRAGMENT_CONF:
    case GSN_STOP_BACKUP_REF:
    case GSN_STOP_BACKUP_CONF:
      ptr.p->masterData.gsn = GSN_DEFINE_BACKUP_REQ;
      masterAbort(signal, ptr);
      return;
    case GSN_ABORT_BACKUP_ORD:
      // Already aborting
      return;
    }
  }
  else if (newCoord == getOwnNodeId())
  {
    /**
     * I'm master for this backup
     */
    jam();
    CRASH_INSERTION((10001));
#ifdef DEBUG_ABORT
    ndbout_c("**** Master: Node failed: Master id = %u", 
	     refToNode(ptr.p->masterRef));
#endif

    Uint32 gsn, len, pos;
    LINT_INIT(gsn);
    LINT_INIT(len);
    LINT_INIT(pos);
    ptr.p->nodes.bitANDC(mask);
    switch(ptr.p->masterData.gsn){
    case GSN_DEFINE_BACKUP_REQ:
    {
      DefineBackupRef * ref = (DefineBackupRef*)signal->getDataPtr();
      ref->backupPtr = ptr.i;
      ref->backupId = ptr.p->backupId;
      ref->errorCode = AbortBackupOrd::BackupFailureDueToNodeFail;
      gsn= GSN_DEFINE_BACKUP_REF;
      len= DefineBackupRef::SignalLength;
      pos= &ref->nodeId - signal->getDataPtr();
      break;
    }
    case GSN_START_BACKUP_REQ:
    {
      StartBackupRef * ref = (StartBackupRef*)signal->getDataPtr();
      ref->backupPtr = ptr.i;
      ref->backupId = ptr.p->backupId;
      ref->errorCode = AbortBackupOrd::BackupFailureDueToNodeFail;
      gsn= GSN_START_BACKUP_REF;
      len= StartBackupRef::SignalLength;
      pos= &ref->nodeId - signal->getDataPtr();
      break;
    }
    case GSN_BACKUP_FRAGMENT_REQ:
    {
      BackupFragmentRef * ref = (BackupFragmentRef*)signal->getDataPtr();
      ref->backupPtr = ptr.i;
      ref->backupId = ptr.p->backupId;
      ref->errorCode = AbortBackupOrd::BackupFailureDueToNodeFail;
      gsn= GSN_BACKUP_FRAGMENT_REF;
      len= BackupFragmentRef::SignalLength;
      pos= &ref->nodeId - signal->getDataPtr();
      break;
    }
    case GSN_STOP_BACKUP_REQ:
    {
      StopBackupRef * ref = (StopBackupRef*)signal->getDataPtr();
      ref->backupPtr = ptr.i;
      ref->backupId = ptr.p->backupId;
      ref->errorCode = AbortBackupOrd::BackupFailureDueToNodeFail;
      ref->nodeId = getOwnNodeId();
      gsn= GSN_STOP_BACKUP_REF;
      len= StopBackupRef::SignalLength;
      pos= &ref->nodeId - signal->getDataPtr();
      break;
    }
    case GSN_WAIT_GCP_REQ:
    case GSN_DROP_TRIG_IMPL_REQ:
    case GSN_CREATE_TRIG_IMPL_REQ:
    case GSN_ALTER_TRIG_IMPL_REQ:
      ptr.p->setErrorCode(AbortBackupOrd::BackupFailureDueToNodeFail);
      return;
    case GSN_UTIL_SEQUENCE_REQ:
    case GSN_UTIL_LOCK_REQ:
      return;
    default:
      ndbrequire(false);
    }
    
    for(Uint32 i = 0; (i = mask.find(i+1)) != NdbNodeBitmask::NotFound; )
    {
      signal->theData[pos] = i;
      sendSignal(reference(), gsn, signal, len, JBB);
#ifdef DEBUG_ABORT
      ndbout_c("sending %d to self from %d", gsn, i);
#endif
    }
    return;
  }//if
  
  /**
   * I abort myself as slave if not master
   */
  CRASH_INSERTION((10021));
} 

void
Backup::execINCL_NODEREQ(Signal* signal)
{
  jamEntry();
  
  const Uint32 senderRef = signal->theData[0];
  const Uint32 inclNode  = signal->theData[1];

  NodePtr node;
  for(c_nodes.first(node); node.i != RNIL; c_nodes.next(node)) {
    jam();
    const Uint32 nodeId = node.p->nodeId;
    if(inclNode == nodeId){
      jam();
      
      ndbrequire(node.p->alive == 0);
      ndbrequire(!c_aliveNodes.get(nodeId));
      
      node.p->alive = 1;
      c_aliveNodes.set(nodeId);
      
      break;
    }//if
  }//for
  signal->theData[0] = inclNode;
  signal->theData[1] = reference();
  sendSignal(senderRef, GSN_INCL_NODECONF, signal, 2, JBB);
}

/*****************************************************************************
 * 
 * Master functionallity - Define backup
 *
 *****************************************************************************/

void
Backup::execBACKUP_REQ(Signal* signal)
{
  jamEntry();
  BackupReq * req = (BackupReq*)signal->getDataPtr();
  
  const Uint32 senderData = req->senderData;
  const BlockReference senderRef = signal->senderBlockRef();
  const Uint32 dataLen32 = req->backupDataLen; // In 32 bit words
  const Uint32 flags = signal->getLength() > 2 ? req->flags : 2;
  const Uint32 input_backupId = signal->getLength() > 3 ? req->inputBackupId : 0;

  if (getOwnNodeId() != getMasterNodeId())
  {
    jam();
    sendBackupRef(senderRef, flags, signal, senderData,
                  BackupRef::IAmNotMaster);
    return;
  }//if

  if (c_defaults.m_diskless)
  {
    jam();
    sendBackupRef(senderRef, flags, signal, senderData, 
		  BackupRef::CannotBackupDiskless);
    return;
  }
  
  if (dataLen32 != 0)
  {
    jam();
    sendBackupRef(senderRef, flags, signal, senderData, 
		  BackupRef::BackupDefinitionNotImplemented);
    return;
  }//if
  
#ifdef DEBUG_ABORT
  dumpUsedResources();
#endif
  /**
   * Seize a backup record
   */
  BackupRecordPtr ptr;
  c_backups.seize(ptr);
  if (ptr.i == RNIL)
  {
    jam();
    sendBackupRef(senderRef, flags, signal, senderData,
                  BackupRef::OutOfBackupRecord);
    return;
  }//if

  ndbrequire(ptr.p->tables.isEmpty());
  
  ptr.p->m_gsn = 0;
  ptr.p->errorCode = 0;
  ptr.p->clientRef = senderRef;
  ptr.p->clientData = senderData;
  ptr.p->flags = flags;
  ptr.p->masterRef = reference();
  ptr.p->nodes = c_aliveNodes;
<<<<<<< HEAD
  ptr.p->backupId = input_backupId;
=======
  if (input_backupId)
  {
    jam();
    ptr.p->backupId = input_backupId;
  }
  else
  {
    jam();
    ptr.p->backupId = 0;
  }
>>>>>>> 3c2ffa4e
  ptr.p->backupKey[0] = 0;
  ptr.p->backupKey[1] = 0;
  ptr.p->backupDataLen = 0;
  ptr.p->masterData.errorCode = 0;

  ptr.p->masterData.sequence.retriesLeft = 3;
  sendUtilSequenceReq(signal, ptr);
}

void
Backup::sendUtilSequenceReq(Signal* signal, BackupRecordPtr ptr, Uint32 delay)
{
  jam();

  UtilSequenceReq * utilReq = (UtilSequenceReq*)signal->getDataPtrSend();
  ptr.p->masterData.gsn = GSN_UTIL_SEQUENCE_REQ;
  utilReq->senderData  = ptr.i;
  utilReq->sequenceId  = NDB_BACKUP_SEQUENCE;

  if (ptr.p->backupId) 
  {
    jam();
    utilReq->requestType = UtilSequenceReq::SetVal;
    utilReq->value = ptr.p->backupId;
  }
  else
  {
    jam();
    utilReq->requestType = UtilSequenceReq::NextVal;
  }

  if (delay == 0)
  {
    jam();
    sendSignal(DBUTIL_REF, GSN_UTIL_SEQUENCE_REQ,
               signal, UtilSequenceReq::SignalLength, JBB);
  }
  else
  {
    jam();
    sendSignalWithDelay(DBUTIL_REF, GSN_UTIL_SEQUENCE_REQ,
                        signal, delay, UtilSequenceReq::SignalLength);
  }
}

void
Backup::execUTIL_SEQUENCE_REF(Signal* signal)
{
  jamEntry();
  BackupRecordPtr ptr LINT_SET_PTR;
  UtilSequenceRef * utilRef = (UtilSequenceRef*)signal->getDataPtr();
  ptr.i = utilRef->senderData;
  c_backupPool.getPtr(ptr);
  ndbrequire(ptr.p->masterData.gsn == GSN_UTIL_SEQUENCE_REQ);

  if (utilRef->errorCode == UtilSequenceRef::TCError)
  {
    jam();
    if (ptr.p->masterData.sequence.retriesLeft > 0)
    {
      jam();
      infoEvent("BACKUP: retrying sequence on error %u",
                utilRef->TCErrorCode);
      ptr.p->masterData.sequence.retriesLeft--;
      sendUtilSequenceReq(signal, ptr, 300);
      return;
    }
  }
  warningEvent("BACKUP: aborting due to sequence error (%u, %u)",
               utilRef->errorCode,
               utilRef->TCErrorCode);

  sendBackupRef(signal, ptr, BackupRef::SequenceFailure);
}//execUTIL_SEQUENCE_REF()

void
Backup::sendBackupRef(Signal* signal, BackupRecordPtr ptr, Uint32 errorCode)
{
  jam();
  sendBackupRef(ptr.p->clientRef, ptr.p->flags, signal,
                ptr.p->clientData, errorCode);
  cleanup(signal, ptr);
}

void
Backup::sendBackupRef(BlockReference senderRef, Uint32 flags, Signal *signal,
		      Uint32 senderData, Uint32 errorCode)
{
  jam();
  if (SEND_BACKUP_STARTED_FLAG(flags))
  {
    jam();
    BackupRef* ref = (BackupRef*)signal->getDataPtrSend();
    ref->senderData = senderData;
    ref->errorCode = errorCode;
    ref->masterRef = numberToRef(BACKUP, getMasterNodeId());
    sendSignal(senderRef, GSN_BACKUP_REF, signal, BackupRef::SignalLength, JBB);
  }

  if (errorCode != BackupRef::IAmNotMaster)
  {
    jam();
    signal->theData[0] = NDB_LE_BackupFailedToStart;
    signal->theData[1] = senderRef;
    signal->theData[2] = errorCode;
    sendSignal(CMVMI_REF, GSN_EVENT_REP, signal, 3, JBB);
  }
}

void
Backup::execUTIL_SEQUENCE_CONF(Signal* signal)
{
  jamEntry();

  UtilSequenceConf * conf = (UtilSequenceConf*)signal->getDataPtr();
  
  if(conf->requestType == UtilSequenceReq::Create) 
  {
    jam();
    sendSTTORRY(signal); // At startup in NDB
    return;
  }

  BackupRecordPtr ptr LINT_SET_PTR;
  ptr.i = conf->senderData;
  c_backupPool.getPtr(ptr);

  ndbrequire(ptr.p->masterData.gsn == GSN_UTIL_SEQUENCE_REQ);

  if (ptr.p->checkError())
  {
    jam();
    sendBackupRef(signal, ptr, ptr.p->errorCode);
    return;
  }//if

  if (ERROR_INSERTED(10023)) 
  {
    sendBackupRef(signal, ptr, 323);
    return;
  }//if


  if(!ptr.p->backupId && conf->requestType != UtilSequenceReq::SetVal)
  {
    Uint64 backupId;
    memcpy(&backupId,conf->sequenceValue,8);
    ptr.p->backupId= (Uint32)backupId;
  }

  ptr.p->backupKey[0] = (getOwnNodeId() << 16) | (ptr.p->backupId & 0xFFFF);
  ptr.p->backupKey[1] = NdbTick_CurrentMillisecond();

  ptr.p->masterData.gsn = GSN_UTIL_LOCK_REQ;
  Mutex mutex(signal, c_mutexMgr, ptr.p->masterData.m_defineBackupMutex);
  Callback c = { safe_cast(&Backup::defineBackupMutex_locked), ptr.i };
  ndbrequire(mutex.lock(c));

  return;
}

void
Backup::defineBackupMutex_locked(Signal* signal, Uint32 ptrI, Uint32 retVal){
  jamEntry();
  ndbrequire(retVal == 0);
  
  BackupRecordPtr ptr LINT_SET_PTR;
  ptr.i = ptrI;
  c_backupPool.getPtr(ptr);
  
  ndbrequire(ptr.p->masterData.gsn == GSN_UTIL_LOCK_REQ);

  ptr.p->masterData.gsn = GSN_UTIL_LOCK_REQ;
  Mutex mutex(signal, c_mutexMgr, ptr.p->masterData.m_dictCommitTableMutex);
  Callback c = { safe_cast(&Backup::dictCommitTableMutex_locked), ptr.i };
  ndbrequire(mutex.lock(c));
}

void
Backup::dictCommitTableMutex_locked(Signal* signal, Uint32 ptrI,Uint32 retVal)
{
  jamEntry();
  ndbrequire(retVal == 0);
  
  /**
   * We now have both the mutexes
   */
  BackupRecordPtr ptr LINT_SET_PTR;
  ptr.i = ptrI;
  c_backupPool.getPtr(ptr);

  ndbrequire(ptr.p->masterData.gsn == GSN_UTIL_LOCK_REQ);

  if (ERROR_INSERTED(10031)) {
    ptr.p->setErrorCode(331);
  }//if

  if (ptr.p->checkError())
  {
    jam();
    
    /**
     * Unlock mutexes
     */
    jam();
    Mutex mutex1(signal, c_mutexMgr, ptr.p->masterData.m_dictCommitTableMutex);
    jam();
    mutex1.unlock(); // ignore response
    
    jam();
    Mutex mutex2(signal, c_mutexMgr, ptr.p->masterData.m_defineBackupMutex);
    jam();
    mutex2.unlock(); // ignore response
    
    sendBackupRef(signal, ptr, ptr.p->errorCode);
    return;
  }//if
  
  sendDefineBackupReq(signal, ptr);
}

/*****************************************************************************
 * 
 * Master functionallity - Define backup cont'd (from now on all slaves are in)
 *
 *****************************************************************************/

bool
Backup::haveAllSignals(BackupRecordPtr ptr, Uint32 gsn, Uint32 nodeId)
{ 
  ndbrequire(ptr.p->masterRef == reference());
  ndbrequire(ptr.p->masterData.gsn == gsn);
  ndbrequire(!ptr.p->masterData.sendCounter.done());
  ndbrequire(ptr.p->masterData.sendCounter.isWaitingFor(nodeId));
  
  ptr.p->masterData.sendCounter.clearWaitingFor(nodeId);
  return ptr.p->masterData.sendCounter.done();
}

void
Backup::sendDefineBackupReq(Signal *signal, BackupRecordPtr ptr)
{
  /**
   * Sending define backup to all participants
   */
  DefineBackupReq * req = (DefineBackupReq*)signal->getDataPtrSend();
  req->backupId = ptr.p->backupId;
  req->clientRef = ptr.p->clientRef;
  req->clientData = ptr.p->clientData;
  req->senderRef = reference();
  req->backupPtr = ptr.i;
  req->backupKey[0] = ptr.p->backupKey[0];
  req->backupKey[1] = ptr.p->backupKey[1];
  req->nodes = ptr.p->nodes;
  req->backupDataLen = ptr.p->backupDataLen;
  req->flags = ptr.p->flags;
  
  ptr.p->masterData.gsn = GSN_DEFINE_BACKUP_REQ;
  ptr.p->masterData.sendCounter = ptr.p->nodes;
  BlockNumber backupBlockNo = numberToBlock(BACKUP, instanceKey(ptr));
  NodeReceiverGroup rg(backupBlockNo, ptr.p->nodes);
  sendSignal(rg, GSN_DEFINE_BACKUP_REQ, signal, 
	     DefineBackupReq::SignalLength, JBB);
  
  /**
   * Now send backup data
   */
  const Uint32 len = ptr.p->backupDataLen;
  if(len == 0){
    /**
     * No data to send
     */
    jam();
    return;
  }//if
  
  /**
   * Not implemented
   */
  ndbrequire(0);
}

void
Backup::execDEFINE_BACKUP_REF(Signal* signal)
{
  jamEntry();

  DefineBackupRef* ref = (DefineBackupRef*)signal->getDataPtr();
  
  const Uint32 ptrI = ref->backupPtr;
  //const Uint32 backupId = ref->backupId;
  const Uint32 nodeId = ref->nodeId;
  
  BackupRecordPtr ptr LINT_SET_PTR;
  c_backupPool.getPtr(ptr, ptrI);
  
  ptr.p->setErrorCode(ref->errorCode);
  defineBackupReply(signal, ptr, nodeId);
}

void
Backup::execDEFINE_BACKUP_CONF(Signal* signal)
{
  jamEntry();

  DefineBackupConf* conf = (DefineBackupConf*)signal->getDataPtr();
  const Uint32 ptrI = conf->backupPtr;
  //const Uint32 backupId = conf->backupId;
  const Uint32 nodeId = refToNode(signal->senderBlockRef());

  BackupRecordPtr ptr LINT_SET_PTR;
  c_backupPool.getPtr(ptr, ptrI);

  if (ERROR_INSERTED(10024))
  {
    ptr.p->setErrorCode(324);
  }

  defineBackupReply(signal, ptr, nodeId);
}

void
Backup::defineBackupReply(Signal* signal, BackupRecordPtr ptr, Uint32 nodeId)
{
  if (!haveAllSignals(ptr, GSN_DEFINE_BACKUP_REQ, nodeId)) {
    jam();
    return;
  }

  /**
   * Unlock mutexes
   */
  jam();
  Mutex mutex1(signal, c_mutexMgr, ptr.p->masterData.m_dictCommitTableMutex);
  jam();
  mutex1.unlock(); // ignore response

  jam();
  Mutex mutex2(signal, c_mutexMgr, ptr.p->masterData.m_defineBackupMutex);
  jam();
  mutex2.unlock(); // ignore response

  if(ptr.p->checkError())
  {
    jam();
    masterAbort(signal, ptr);
    return;
  }
  
  CRASH_INSERTION((10034));

  /**
   * We've received GSN_DEFINE_BACKUP_CONF from all participants.
   *
   * Our next step is to send START_BACKUP_REQ to all participants,
   * who will then send CREATE_TRIG_REQ for all tables to their local
   * DBTUP.
   */
  TablePtr tabPtr;
  ptr.p->tables.first(tabPtr);

  sendStartBackup(signal, ptr, tabPtr);
}

/*****************************************************************************
 * 
 * Master functionallity - Prepare triggers
 *
 *****************************************************************************/
void
Backup::createAttributeMask(TablePtr tabPtr, 
			    Bitmask<MAXNROFATTRIBUTESINWORDS> & mask)
{
  mask.clear();
  for (Uint32 i = 0; i<tabPtr.p->noOfAttributes; i++)
    mask.set(i);
}

void
Backup::sendCreateTrig(Signal* signal, 
			   BackupRecordPtr ptr, TablePtr tabPtr)
{
  CreateTrigImplReq* req = (CreateTrigImplReq*)signal->getDataPtrSend();

  /*
   * First, setup the structures
   */
  for(Uint32 j=0; j<3; j++) {
    jam();

    TriggerPtr trigPtr;
    if(!ptr.p->triggers.seize(trigPtr)) {
      jam();
      ptr.p->m_gsn = GSN_START_BACKUP_REF;
      StartBackupRef* ref = (StartBackupRef*)signal->getDataPtrSend();
      ref->backupPtr = ptr.i;
      ref->backupId = ptr.p->backupId;
      ref->errorCode = StartBackupRef::FailedToAllocateTriggerRecord;
      ref->nodeId = getOwnNodeId();
      sendSignal(ptr.p->masterRef, GSN_START_BACKUP_REF, signal,
		 StartBackupRef::SignalLength, JBB);
      return;
    } // if

    const Uint32 triggerId= trigPtr.i;
    tabPtr.p->triggerIds[j] = triggerId;
    tabPtr.p->triggerAllocated[j] = true;
    trigPtr.p->backupPtr = ptr.i;
    trigPtr.p->tableId = tabPtr.p->tableId;
    trigPtr.p->tab_ptr_i = tabPtr.i;
    trigPtr.p->logEntry = 0;
    trigPtr.p->event = j;
    trigPtr.p->maxRecordSize = 4096;
    trigPtr.p->operation =
      &ptr.p->files.getPtr(ptr.p->logFilePtr)->operation;
    trigPtr.p->operation->noOfBytes = 0;
    trigPtr.p->operation->noOfRecords = 0;
    trigPtr.p->errorCode = 0;
  } // for

  /*
   * now ask DBTUP to create
   */
  ptr.p->slaveData.gsn = GSN_CREATE_TRIG_IMPL_REQ;
  ptr.p->slaveData.trigSendCounter = 3;
  ptr.p->slaveData.createTrig.tableId = tabPtr.p->tableId;

  req->senderRef = reference();
  req->receiverRef = reference();
  req->senderData = ptr.i;
  req->requestType = 0;

  Bitmask<MAXNROFATTRIBUTESINWORDS> attrMask;
  createAttributeMask(tabPtr, attrMask);
  req->attributeMask = attrMask;
  req->tableId = tabPtr.p->tableId;
  req->tableVersion = 0;
  req->indexId = RNIL;
  req->indexVersion = 0;

  Uint32 ti = 0;
  /*
   * We always send PK for any operations and any triggertypes.
   * For SUBSCRIPTION_BEFORE
   *   We send after image for INSERT.
   *   We send before image for DELETE.
   *   We send before+after image for UPDATE.
   * For SUBSCRIPTION
   *   We send after image for INSERT.
   *   We send only PK for DELETE.
   *   We send after image for UPDATE.
   */
  if(ptr.p->flags & BackupReq::USE_UNDO_LOG)
    TriggerInfo::setTriggerType(ti, TriggerType::SUBSCRIPTION_BEFORE);
  else
    TriggerInfo::setTriggerType(ti, TriggerType::SUBSCRIPTION);
  TriggerInfo::setTriggerActionTime(ti, TriggerActionTime::TA_DETACHED);
  TriggerInfo::setMonitorReplicas(ti, true);
  TriggerInfo::setMonitorAllAttributes(ti, false);

  for (int i=0; i < 3; i++) {
    req->triggerId = tabPtr.p->triggerIds[i];

    Uint32 ti2 = ti;
    TriggerInfo::setTriggerEvent(ti2, triggerEventValues[i]);
    req->triggerInfo = ti2;

    sendSignal(DBTUP_REF, GSN_CREATE_TRIG_IMPL_REQ,
	       signal, CreateTrigImplReq::SignalLength, JBB);
  }
}

void
Backup::execCREATE_TRIG_IMPL_CONF(Signal* signal)
{
  jamEntry();
  const CreateTrigImplConf* conf =
    (const CreateTrigImplConf*)signal->getDataPtr();
  
  const Uint32 ptrI = conf->senderData;
  const Uint32 tableId = conf->tableId;
  const TriggerEvent::Value type =
    TriggerInfo::getTriggerEvent(conf->triggerInfo);

  BackupRecordPtr ptr LINT_SET_PTR;
  c_backupPool.getPtr(ptr, ptrI);

  /**
   * Verify that I'm waiting for this conf
   *
   * ptr.p->masterRef != reference()
   * as slaves and masters have triggers now.
   */
  ndbrequire(ptr.p->slaveData.gsn == GSN_CREATE_TRIG_IMPL_REQ);
  ndbrequire(ptr.p->slaveData.trigSendCounter.done() == false);
  ndbrequire(ptr.p->slaveData.createTrig.tableId == tableId);

  TablePtr tabPtr;
  ndbrequire(findTable(ptr, tabPtr, tableId));
  ndbrequire(type < 3); // if some decides to change the enums

  createTrigReply(signal, ptr);
}

void
Backup::execCREATE_TRIG_IMPL_REF(Signal* signal)
{
  jamEntry();
  const CreateTrigImplRef* ref =
    (const CreateTrigImplRef*)signal->getDataPtr();

  const Uint32 ptrI = ref->senderData;
  const Uint32 tableId = ref->tableId;

  BackupRecordPtr ptr LINT_SET_PTR;
  c_backupPool.getPtr(ptr, ptrI);

  /**
   * Verify that I'm waiting for this ref
   *
   * ptr.p->masterRef != reference()
   * as slaves and masters have triggers now
   */
  ndbrequire(ptr.p->slaveData.gsn == GSN_CREATE_TRIG_IMPL_REQ);
  ndbrequire(ptr.p->slaveData.trigSendCounter.done() == false);
  ndbrequire(ptr.p->slaveData.createTrig.tableId == tableId);

  ptr.p->setErrorCode(ref->errorCode);

  createTrigReply(signal, ptr);
}

void
Backup::createTrigReply(Signal* signal, BackupRecordPtr ptr)
{
  CRASH_INSERTION(10003);

  /**
   * Check finished with table
   */
  ptr.p->slaveData.trigSendCounter--;
  if(ptr.p->slaveData.trigSendCounter.done() == false){
    jam();
    return;
  }//if

  if (ERROR_INSERTED(10025))
  {
    ptr.p->errorCode = 325;
  }

  if(ptr.p->checkError()) {
    jam();
    ptr.p->m_gsn = GSN_START_BACKUP_REF;
    StartBackupRef* ref = (StartBackupRef*)signal->getDataPtrSend();
    ref->backupPtr = ptr.i;
    ref->backupId = ptr.p->backupId;
    ref->errorCode = ptr.p->errorCode;
    ref->nodeId = getOwnNodeId();
    sendSignal(ptr.p->masterRef, GSN_START_BACKUP_REF, signal,
               StartBackupRef::SignalLength, JBB);
    return;
  }//if

  TablePtr tabPtr;
  ndbrequire(findTable(ptr, tabPtr, ptr.p->slaveData.createTrig.tableId));

  /**
   * Next table
   */
  ptr.p->tables.next(tabPtr);
  if(tabPtr.i != RNIL){
    jam();
    sendCreateTrig(signal, ptr, tabPtr);
    return;
  }//if

  /**
   * We've finished creating triggers.
   *
   * send conf and wait
   */
  ptr.p->m_gsn = GSN_START_BACKUP_CONF;
  StartBackupConf* conf = (StartBackupConf*)signal->getDataPtrSend();
  conf->backupPtr = ptr.i;
  conf->backupId = ptr.p->backupId;
  sendSignal(ptr.p->masterRef, GSN_START_BACKUP_CONF, signal,
	     StartBackupConf::SignalLength, JBB);
}

/*****************************************************************************
 * 
 * Master functionallity - Start backup
 *
 *****************************************************************************/
void
Backup::sendStartBackup(Signal* signal, BackupRecordPtr ptr, TablePtr tabPtr)
{

  ptr.p->masterData.startBackup.tablePtr = tabPtr.i;

  StartBackupReq* req = (StartBackupReq*)signal->getDataPtrSend();
  req->backupId = ptr.p->backupId;
  req->backupPtr = ptr.i;

  /**
   * We use trigger Ids that are unique to BACKUP.
   * These don't interfere with other triggers (e.g. from DBDICT)
   * as there is a special case in DBTUP.
   *
   * Consequently, backups during online upgrade won't work
   */
  ptr.p->masterData.gsn = GSN_START_BACKUP_REQ;
  ptr.p->masterData.sendCounter = ptr.p->nodes;
  BlockNumber backupBlockNo = numberToBlock(BACKUP, instanceKey(ptr));
  NodeReceiverGroup rg(backupBlockNo, ptr.p->nodes);
  sendSignal(rg, GSN_START_BACKUP_REQ, signal,
	     StartBackupReq::SignalLength, JBB);
}

void
Backup::execSTART_BACKUP_REF(Signal* signal)
{
  jamEntry();

  StartBackupRef* ref = (StartBackupRef*)signal->getDataPtr();
  const Uint32 ptrI = ref->backupPtr;
  //const Uint32 backupId = ref->backupId;
  const Uint32 nodeId = ref->nodeId;

  BackupRecordPtr ptr LINT_SET_PTR;
  c_backupPool.getPtr(ptr, ptrI);

  ptr.p->setErrorCode(ref->errorCode);
  startBackupReply(signal, ptr, nodeId);
}

void
Backup::execSTART_BACKUP_CONF(Signal* signal)
{
  jamEntry();
  
  StartBackupConf* conf = (StartBackupConf*)signal->getDataPtr();
  const Uint32 ptrI = conf->backupPtr;
  //const Uint32 backupId = conf->backupId;
  const Uint32 nodeId = refToNode(signal->senderBlockRef());
  
  BackupRecordPtr ptr LINT_SET_PTR;
  c_backupPool.getPtr(ptr, ptrI);

  startBackupReply(signal, ptr, nodeId);
}

void
Backup::startBackupReply(Signal* signal, BackupRecordPtr ptr, Uint32 nodeId)
{

  CRASH_INSERTION((10004));

  if (!haveAllSignals(ptr, GSN_START_BACKUP_REQ, nodeId)) {
    jam();
    return;
  }

  if (ERROR_INSERTED(10026))
  {
    ptr.p->errorCode = 326;
  }

  if(ptr.p->checkError()){
    jam();
    masterAbort(signal, ptr);
    return;
  }

  /* 
   * We reply to client after create trigger
   */
  if (SEND_BACKUP_STARTED_FLAG(ptr.p->flags))
  {
    BackupConf * conf = (BackupConf*)signal->getDataPtrSend();
    conf->backupId = ptr.p->backupId;
    conf->senderData = ptr.p->clientData;
    conf->nodes = ptr.p->nodes;
    sendSignal(ptr.p->clientRef, GSN_BACKUP_CONF, signal,
             BackupConf::SignalLength, JBB);
  }

  signal->theData[0] = NDB_LE_BackupStarted;
  signal->theData[1] = ptr.p->clientRef;
  signal->theData[2] = ptr.p->backupId;
  ptr.p->nodes.copyto(NdbNodeBitmask::Size, signal->theData+3);
  sendSignal(CMVMI_REF, GSN_EVENT_REP, signal, 3+NdbNodeBitmask::Size, JBB);

  /**
   * Wait for GCP
   */
  ptr.p->masterData.gsn = GSN_WAIT_GCP_REQ;
  ptr.p->masterData.waitGCP.startBackup = true;

  WaitGCPReq * waitGCPReq = (WaitGCPReq*)signal->getDataPtrSend();
  waitGCPReq->senderRef = reference();
  waitGCPReq->senderData = ptr.i;
  waitGCPReq->requestType = WaitGCPReq::CompleteForceStart;
  //we delay 10 seconds for testcases to generate events to be recorded in the UNDO log
  if (ERROR_INSERTED(10041))
  {
    sendSignalWithDelay(DBDIH_REF, GSN_WAIT_GCP_REQ, signal, 10*1000, WaitGCPReq::SignalLength);
  }
  else
    sendSignal(DBDIH_REF, GSN_WAIT_GCP_REQ, signal,
    	       WaitGCPReq::SignalLength,JBB);
}

void
Backup::execWAIT_GCP_REF(Signal* signal)
{
  jamEntry();
  
  CRASH_INSERTION((10006));

  WaitGCPRef * ref = (WaitGCPRef*)signal->getDataPtr();
  const Uint32 ptrI = ref->senderData;
  
  BackupRecordPtr ptr LINT_SET_PTR;
  c_backupPool.getPtr(ptr, ptrI);

  ndbrequire(ptr.p->masterRef == reference());
  ndbrequire(ptr.p->masterData.gsn == GSN_WAIT_GCP_REQ);

  WaitGCPReq * req = (WaitGCPReq*)signal->getDataPtrSend();
  req->senderRef = reference();
  req->senderData = ptr.i;
  req->requestType = WaitGCPReq::CompleteForceStart;
  sendSignal(DBDIH_REF, GSN_WAIT_GCP_REQ, signal, 
	     WaitGCPReq::SignalLength,JBB);
}

void
Backup::execWAIT_GCP_CONF(Signal* signal){
  jamEntry();

  CRASH_INSERTION((10007));

  WaitGCPConf * conf = (WaitGCPConf*)signal->getDataPtr();
  const Uint32 ptrI = conf->senderData;
  const Uint32 gcp = conf->gci_hi;
  
  BackupRecordPtr ptr LINT_SET_PTR;
  c_backupPool.getPtr(ptr, ptrI);
  
  ndbrequire(ptr.p->masterRef == reference());
  ndbrequire(ptr.p->masterData.gsn == GSN_WAIT_GCP_REQ);
  
  if(ptr.p->checkError()) {
    jam();
    masterAbort(signal, ptr);
    return;
  }//if
  
  if(ptr.p->masterData.waitGCP.startBackup) {
    jam();
    CRASH_INSERTION((10008));
    ptr.p->startGCP = gcp;
    ptr.p->masterData.sendCounter= 0;
    ptr.p->masterData.gsn = GSN_BACKUP_FRAGMENT_REQ;
    nextFragment(signal, ptr);
    return;
  } else {
    jam();
    if(gcp >= ptr.p->startGCP + 3)
    {
      CRASH_INSERTION((10009));
      ptr.p->stopGCP = gcp;
      /**
       * Backup is complete - begin cleanup
       * STOP_BACKUP_REQ is sent to participants.
       * They then drop the local triggers
       */
      sendStopBackup(signal, ptr);
      return;
    }//if
    
    /**
     * Make sure that we got entire stopGCP 
     */
    WaitGCPReq * req = (WaitGCPReq*)signal->getDataPtrSend();
    req->senderRef = reference();
    req->senderData = ptr.i;
    req->requestType = WaitGCPReq::CompleteForceStart;
    sendSignal(DBDIH_REF, GSN_WAIT_GCP_REQ, signal, 
	       WaitGCPReq::SignalLength,JBB);
    return;
  }
}

/*****************************************************************************
 * 
 * Master functionallity - Backup fragment
 *
 *****************************************************************************/
void
Backup::nextFragment(Signal* signal, BackupRecordPtr ptr)
{
  jam();

  BackupFragmentReq* req = (BackupFragmentReq*)signal->getDataPtrSend();
  req->backupPtr = ptr.i;
  req->backupId = ptr.p->backupId;

  NdbNodeBitmask nodes = ptr.p->nodes;
  Uint32 idleNodes = nodes.count();
  Uint32 saveIdleNodes = idleNodes;
  ndbrequire(idleNodes > 0);

  TablePtr tabPtr;
  ptr.p->tables.first(tabPtr);
  for(; tabPtr.i != RNIL && idleNodes > 0; ptr.p->tables.next(tabPtr)) {
    jam();
    FragmentPtr fragPtr;
    Array<Fragment> & frags = tabPtr.p->fragments;
    const Uint32 fragCount = frags.getSize();
    
    for(Uint32 i = 0; i<fragCount && idleNodes > 0; i++) {
      jam();
      tabPtr.p->fragments.getPtr(fragPtr, i);
      const Uint32 nodeId = fragPtr.p->node;
      if(fragPtr.p->scanning != 0) {
        jam();
	ndbrequire(nodes.get(nodeId));
	nodes.clear(nodeId);
	idleNodes--;
      } else if(fragPtr.p->scanned == 0 && nodes.get(nodeId)){
	jam();
	fragPtr.p->scanning = 1;
	nodes.clear(nodeId);
	idleNodes--;
	
	req->tableId = tabPtr.p->tableId;
	req->fragmentNo = i;
	req->count = 0;

	ptr.p->masterData.sendCounter++;
	BlockReference ref = numberToRef(BACKUP, instanceKey(ptr), nodeId);
	sendSignal(ref, GSN_BACKUP_FRAGMENT_REQ, signal,
		   BackupFragmentReq::SignalLength, JBB);
      }//if
    }//for
  }//for
  
  if(idleNodes != saveIdleNodes){
    jam();
    return;
  }//if

  /**
   * Finished with all tables
   */
  {
    ptr.p->masterData.gsn = GSN_WAIT_GCP_REQ;
    ptr.p->masterData.waitGCP.startBackup = false;
    
    WaitGCPReq * req = (WaitGCPReq*)signal->getDataPtrSend();
    req->senderRef = reference();
    req->senderData = ptr.i;
    req->requestType = WaitGCPReq::CompleteForceStart;
    sendSignal(DBDIH_REF, GSN_WAIT_GCP_REQ, signal, 
	       WaitGCPReq::SignalLength, JBB);
  }
}

void
Backup::execBACKUP_FRAGMENT_CONF(Signal* signal)
{
  jamEntry();

  CRASH_INSERTION((10010));
  
  BackupFragmentConf * conf = (BackupFragmentConf*)signal->getDataPtr();
  const Uint32 ptrI = conf->backupPtr;
  //const Uint32 backupId = conf->backupId;
  const Uint32 tableId = conf->tableId;
  const Uint32 fragmentNo = conf->fragmentNo;
  const Uint32 nodeId = refToNode(signal->senderBlockRef());
  const Uint64 noOfBytes =
    conf->noOfBytesLow + (((Uint64)conf->noOfBytesHigh) << 32);
  const Uint64 noOfRecords =
    conf->noOfRecordsLow + (((Uint64)conf->noOfRecordsHigh) << 32);

  BackupRecordPtr ptr LINT_SET_PTR;
  c_backupPool.getPtr(ptr, ptrI);

  ptr.p->noOfBytes += noOfBytes;
  ptr.p->noOfRecords += noOfRecords;
  ptr.p->masterData.sendCounter--;

  TablePtr tabPtr;
  ndbrequire(findTable(ptr, tabPtr, tableId));

  tabPtr.p->noOfRecords += noOfRecords;

  FragmentPtr fragPtr;
  tabPtr.p->fragments.getPtr(fragPtr, fragmentNo);

  fragPtr.p->noOfRecords = noOfRecords;

  ndbrequire(fragPtr.p->scanned == 0);
  ndbrequire(fragPtr.p->scanning == 1);
  ndbrequire(fragPtr.p->node == nodeId);

  fragPtr.p->scanned = 1;
  fragPtr.p->scanning = 0;

  if (ERROR_INSERTED(10028)) 
  {
    ptr.p->errorCode = 328;
  }

  if(ptr.p->checkError()) 
  {
    if(ptr.p->masterData.sendCounter.done())
    {
      jam();
      masterAbort(signal, ptr);
      return;
    }//if
  }
  else
  {
    NdbNodeBitmask nodes = ptr.p->nodes;
    nodes.clear(getOwnNodeId());
    if (!nodes.isclear())
    {
      BackupFragmentCompleteRep *rep =
        (BackupFragmentCompleteRep*)signal->getDataPtrSend();
      rep->backupId = ptr.p->backupId;
      rep->backupPtr = ptr.i;
      rep->tableId = tableId;
      rep->fragmentNo = fragmentNo;
      rep->noOfTableRowsLow = (Uint32)(tabPtr.p->noOfRecords & 0xFFFFFFFF);
      rep->noOfTableRowsHigh = (Uint32)(tabPtr.p->noOfRecords >> 32);
      rep->noOfFragmentRowsLow = (Uint32)(noOfRecords & 0xFFFFFFFF);
      rep->noOfFragmentRowsHigh = (Uint32)(noOfRecords >> 32);
      BlockNumber backupBlockNo = numberToBlock(BACKUP, instanceKey(ptr));
      NodeReceiverGroup rg(backupBlockNo, ptr.p->nodes);
      sendSignal(rg, GSN_BACKUP_FRAGMENT_COMPLETE_REP, signal,
                 BackupFragmentCompleteRep::SignalLength, JBB);
    }
    nextFragment(signal, ptr);
  }
}

void
Backup::execBACKUP_FRAGMENT_REF(Signal* signal)
{
  jamEntry();

  CRASH_INSERTION((10011));

  BackupFragmentRef * ref = (BackupFragmentRef*)signal->getDataPtr();
  const Uint32 ptrI = ref->backupPtr;
  //const Uint32 backupId = ref->backupId;
  const Uint32 nodeId = ref->nodeId;
  
  BackupRecordPtr ptr LINT_SET_PTR;
  c_backupPool.getPtr(ptr, ptrI);

  TablePtr tabPtr;
  ptr.p->tables.first(tabPtr);
  for(; tabPtr.i != RNIL; ptr.p->tables.next(tabPtr)) {
    jam();
    FragmentPtr fragPtr;
    Array<Fragment> & frags = tabPtr.p->fragments;
    const Uint32 fragCount = frags.getSize();
    
    for(Uint32 i = 0; i<fragCount; i++) {
      jam();
      tabPtr.p->fragments.getPtr(fragPtr, i);
        if(fragPtr.p->scanning != 0 && nodeId == fragPtr.p->node) 
      {
        jam();
	ndbrequire(fragPtr.p->scanned == 0);
	fragPtr.p->scanned = 1;
	fragPtr.p->scanning = 0;
	goto done;
      }
    }
  }
  goto err;

done:
  ptr.p->masterData.sendCounter--;
  ptr.p->setErrorCode(ref->errorCode);
  
  if(ptr.p->masterData.sendCounter.done())
  {
    jam();
    masterAbort(signal, ptr);
    return;
  }//if

err:
  AbortBackupOrd *ord = (AbortBackupOrd*)signal->getDataPtrSend();
  ord->backupId = ptr.p->backupId;
  ord->backupPtr = ptr.i;
  ord->requestType = AbortBackupOrd::LogBufferFull;
  ord->senderData= ptr.i;
  execABORT_BACKUP_ORD(signal);
}

void
Backup::execBACKUP_FRAGMENT_COMPLETE_REP(Signal* signal)
{
  jamEntry();
  BackupFragmentCompleteRep * rep =
    (BackupFragmentCompleteRep*)signal->getDataPtr();

  BackupRecordPtr ptr LINT_SET_PTR;
  c_backupPool.getPtr(ptr, rep->backupPtr);

  TablePtr tabPtr;
  ndbrequire(findTable(ptr, tabPtr, rep->tableId));

  tabPtr.p->noOfRecords =
    rep->noOfTableRowsLow + (((Uint64)rep->noOfTableRowsHigh) << 32);

  FragmentPtr fragPtr;
  tabPtr.p->fragments.getPtr(fragPtr, rep->fragmentNo);

  fragPtr.p->noOfRecords =
    rep->noOfFragmentRowsLow + (((Uint64)rep->noOfFragmentRowsHigh) << 32);
}

/*****************************************************************************
 *
 * Slave functionallity - Drop triggers
 *
 *****************************************************************************/

void
Backup::sendDropTrig(Signal* signal, BackupRecordPtr ptr)
{
  TablePtr tabPtr;
  ptr.p->slaveData.gsn = GSN_DROP_TRIG_IMPL_REQ;

  if (ptr.p->slaveData.dropTrig.tableId == RNIL) {
    jam();
    if(ptr.p->tables.count())
      ptr.p->tables.first(tabPtr);
    else
    {
      // Early abort, go to close files
      jam();
      closeFiles(signal, ptr);
      return;
    }
  } else {
    jam();
    ndbrequire(findTable(ptr, tabPtr, ptr.p->slaveData.dropTrig.tableId));
    ptr.p->tables.next(tabPtr);
  }//if
  if (tabPtr.i != RNIL) {
    jam();
    sendDropTrig(signal, ptr, tabPtr);
  } else {
    /**
     * Insert footers
     */
    //if backup error, we needn't insert footers
    if(ptr.p->checkError())
    {
      jam();
      closeFiles(signal, ptr);
      ptr.p->errorCode = 0;
      return;
    }

    {
      BackupFilePtr filePtr LINT_SET_PTR;
      ptr.p->files.getPtr(filePtr, ptr.p->logFilePtr);
      Uint32 * dst;
      LINT_INIT(dst);
      ndbrequire(filePtr.p->operation.dataBuffer.getWritePtr(&dst, 1));
      * dst = 0;
      filePtr.p->operation.dataBuffer.updateWritePtr(1);
    }

    {
      BackupFilePtr filePtr LINT_SET_PTR;
      ptr.p->files.getPtr(filePtr, ptr.p->ctlFilePtr);

      const Uint32 gcpSz = sizeof(BackupFormat::CtlFile::GCPEntry) >> 2;

      Uint32 * dst;
      LINT_INIT(dst);
      ndbrequire(filePtr.p->operation.dataBuffer.getWritePtr(&dst, gcpSz));

      BackupFormat::CtlFile::GCPEntry * gcp = 
	(BackupFormat::CtlFile::GCPEntry*)dst;

      gcp->SectionType   = htonl(BackupFormat::GCP_ENTRY);
      gcp->SectionLength = htonl(gcpSz);
      gcp->StartGCP      = htonl(ptr.p->startGCP);
      gcp->StopGCP       = htonl(ptr.p->stopGCP - 1);
      filePtr.p->operation.dataBuffer.updateWritePtr(gcpSz);

      {
        TablePtr tabPtr;
        if (ptr.p->tables.first(tabPtr))
	{
	  jam();
	  signal->theData[0] = BackupContinueB::BACKUP_FRAGMENT_INFO;
	  signal->theData[1] = ptr.i;
	  signal->theData[2] = tabPtr.i;
	  signal->theData[3] = 0;
	  sendSignal(reference(), GSN_CONTINUEB, signal, 4, JBB);
	}
	else
	{
	  jam();
	  closeFiles(signal, ptr);
	}
      }
    }
  }
}

void
Backup::sendDropTrig(Signal* signal, BackupRecordPtr ptr, TablePtr tabPtr)
{
  jam();
  DropTrigImplReq* req = (DropTrigImplReq*)signal->getDataPtrSend();

  ptr.p->slaveData.gsn = GSN_DROP_TRIG_IMPL_REQ;
  ptr.p->slaveData.trigSendCounter = 0;
  req->senderRef = reference(); // Sending to myself
  req->senderData = ptr.i;
  req->requestType = 0;
  req->tableId = tabPtr.p->tableId;
  req->tableVersion = 0;
  req->indexId = RNIL;
  req->indexVersion = 0;
  req->receiverRef = reference();

  // TUP needs some triggerInfo to find right list
  Uint32 ti = 0;
  if(ptr.p->flags & BackupReq::USE_UNDO_LOG)
    TriggerInfo::setTriggerType(ti, TriggerType::SUBSCRIPTION_BEFORE);
  else
    TriggerInfo::setTriggerType(ti, TriggerType::SUBSCRIPTION);
  TriggerInfo::setTriggerActionTime(ti, TriggerActionTime::TA_DETACHED);
  TriggerInfo::setMonitorReplicas(ti, true);
  TriggerInfo::setMonitorAllAttributes(ti, false);

  ptr.p->slaveData.dropTrig.tableId = tabPtr.p->tableId;
  req->tableId = tabPtr.p->tableId;

  for (int i = 0; i < 3; i++) {
    Uint32 id = tabPtr.p->triggerIds[i];
    req->triggerId = id;

    Uint32 ti2 = ti;
    TriggerInfo::setTriggerEvent(ti2, triggerEventValues[i]);
    req->triggerInfo = ti2;

    sendSignal(DBTUP_REF, GSN_DROP_TRIG_IMPL_REQ,
	       signal, DropTrigImplReq::SignalLength, JBB);
    ptr.p->slaveData.trigSendCounter ++;
  }
}

void
Backup::execDROP_TRIG_IMPL_REF(Signal* signal)
{
  jamEntry();

  const DropTrigImplRef* ref = (const DropTrigImplRef*)signal->getDataPtr();
  const Uint32 ptrI = ref->senderData;

  BackupRecordPtr ptr LINT_SET_PTR;
  c_backupPool.getPtr(ptr, ptrI);

  if(ref->triggerId != ~(Uint32) 0)
  {
    ndbout << "ERROR DROPPING TRIGGER: " << ref->triggerId;
    ndbout << " Err: " << ref->errorCode << endl << endl;
  }

  dropTrigReply(signal, ptr);
}

void
Backup::execDROP_TRIG_IMPL_CONF(Signal* signal)
{
  jamEntry();
  
  const DropTrigImplConf* conf = (const DropTrigImplConf*)signal->getDataPtr();
  const Uint32 ptrI = conf->senderData;

  BackupRecordPtr ptr LINT_SET_PTR;
  c_backupPool.getPtr(ptr, ptrI);

  dropTrigReply(signal, ptr);
}

void
Backup::dropTrigReply(Signal* signal, BackupRecordPtr ptr)
{
  CRASH_INSERTION((10012));

  ndbrequire(ptr.p->slaveData.gsn == GSN_DROP_TRIG_IMPL_REQ);
  ndbrequire(ptr.p->slaveData.trigSendCounter.done() == false);

  // move from .masterData to .slaveData
  ptr.p->slaveData.trigSendCounter--;
  if(ptr.p->slaveData.trigSendCounter.done() == false){
    jam();
    return;
  }//if

  sendDropTrig(signal, ptr); // recursive next
}

/*****************************************************************************
 * 
 * Master functionallity - Stop backup
 *
 *****************************************************************************/
void
Backup::execSTOP_BACKUP_REF(Signal* signal)
{
  jamEntry();

  StopBackupRef* ref = (StopBackupRef*)signal->getDataPtr();
  const Uint32 ptrI = ref->backupPtr;
  //const Uint32 backupId = ref->backupId;
  const Uint32 nodeId = ref->nodeId;
  
  BackupRecordPtr ptr LINT_SET_PTR;
  c_backupPool.getPtr(ptr, ptrI);

  ptr.p->setErrorCode(ref->errorCode);
  stopBackupReply(signal, ptr, nodeId);
}

void
Backup::sendStopBackup(Signal* signal, BackupRecordPtr ptr)
{
  jam();

  StopBackupReq* stop = (StopBackupReq*)signal->getDataPtrSend();
  stop->backupPtr = ptr.i;
  stop->backupId = ptr.p->backupId;
  stop->startGCP = ptr.p->startGCP;
  stop->stopGCP = ptr.p->stopGCP;

  ptr.p->masterData.gsn = GSN_STOP_BACKUP_REQ;
  ptr.p->masterData.sendCounter = ptr.p->nodes;
  BlockNumber backupBlockNo = numberToBlock(BACKUP, instanceKey(ptr));
  NodeReceiverGroup rg(backupBlockNo, ptr.p->nodes);
  sendSignal(rg, GSN_STOP_BACKUP_REQ, signal, 
	     StopBackupReq::SignalLength, JBB);
}

void
Backup::execSTOP_BACKUP_CONF(Signal* signal)
{
  jamEntry();
  
  StopBackupConf* conf = (StopBackupConf*)signal->getDataPtr();
  const Uint32 ptrI = conf->backupPtr;
  //const Uint32 backupId = conf->backupId;
  const Uint32 nodeId = refToNode(signal->senderBlockRef());
  
  BackupRecordPtr ptr LINT_SET_PTR;
  c_backupPool.getPtr(ptr, ptrI);

  ptr.p->noOfLogBytes += conf->noOfLogBytes;
  ptr.p->noOfLogRecords += conf->noOfLogRecords;
  
  stopBackupReply(signal, ptr, nodeId);
}

void
Backup::stopBackupReply(Signal* signal, BackupRecordPtr ptr, Uint32 nodeId)
{
  CRASH_INSERTION((10013));

  if (!haveAllSignals(ptr, GSN_STOP_BACKUP_REQ, nodeId)) {
    jam();
    return;
  }

  sendAbortBackupOrd(signal, ptr, AbortBackupOrd::BackupComplete);
  
  if(!ptr.p->checkError() &&  ptr.p->masterData.errorCode == 0)
  {
    if (SEND_BACKUP_COMPLETED_FLAG(ptr.p->flags))
    {
      BackupCompleteRep * rep = (BackupCompleteRep*)signal->getDataPtrSend();
      rep->backupId = ptr.p->backupId;
      rep->senderData = ptr.p->clientData;
      rep->startGCP = ptr.p->startGCP;
      rep->stopGCP = ptr.p->stopGCP;
      rep->noOfBytesLow = (Uint32)(ptr.p->noOfBytes & 0xFFFFFFFF);
      rep->noOfRecordsLow = (Uint32)(ptr.p->noOfRecords & 0xFFFFFFFF);
      rep->noOfBytesHigh = (Uint32)(ptr.p->noOfBytes >> 32);
      rep->noOfRecordsHigh = (Uint32)(ptr.p->noOfRecords >> 32);
      rep->noOfLogBytes = ptr.p->noOfLogBytes;
      rep->noOfLogRecords = ptr.p->noOfLogRecords;
      rep->nodes = ptr.p->nodes;
      sendSignal(ptr.p->clientRef, GSN_BACKUP_COMPLETE_REP, signal,
		 BackupCompleteRep::SignalLength, JBB);
    }

    signal->theData[0] = NDB_LE_BackupCompleted;
    signal->theData[1] = ptr.p->clientRef;
    signal->theData[2] = ptr.p->backupId;
    signal->theData[3] = ptr.p->startGCP;
    signal->theData[4] = ptr.p->stopGCP;
    signal->theData[5] = (Uint32)(ptr.p->noOfBytes & 0xFFFFFFFF);
    signal->theData[6] = (Uint32)(ptr.p->noOfRecords & 0xFFFFFFFF);
    signal->theData[7] = (Uint32)(ptr.p->noOfLogBytes & 0xFFFFFFFF);
    signal->theData[8] = (Uint32)(ptr.p->noOfLogRecords & 0xFFFFFFFF);
    ptr.p->nodes.copyto(NdbNodeBitmask::Size, signal->theData+9);
    signal->theData[9+NdbNodeBitmask::Size] = (Uint32)(ptr.p->noOfBytes >> 32);
    signal->theData[10+NdbNodeBitmask::Size] = (Uint32)(ptr.p->noOfRecords >> 32);
    signal->theData[11+NdbNodeBitmask::Size] = (Uint32)(ptr.p->noOfLogBytes >> 32);
    signal->theData[12+NdbNodeBitmask::Size] = (Uint32)(ptr.p->noOfLogRecords >> 32);
    sendSignal(CMVMI_REF, GSN_EVENT_REP, signal, 13+NdbNodeBitmask::Size, JBB);
  }
  else
  {
    masterAbort(signal, ptr);
  }
}

void
Backup::initReportStatus(Signal *signal, BackupRecordPtr ptr)
{
  Uint64 now = NdbTick_CurrentMillisecond() / 1000;
  ptr.p->m_next_report = now + m_backup_report_frequency;
}

void
Backup::checkReportStatus(Signal *signal, BackupRecordPtr ptr)
{
  if (m_backup_report_frequency == 0)
    return;

  Uint64 now = NdbTick_CurrentMillisecond() / 1000;
  if (now > ptr.p->m_next_report)
  {
    reportStatus(signal, ptr);
    ptr.p->m_next_report = now + m_backup_report_frequency;
  }
}

void
Backup::reportStatus(Signal* signal, BackupRecordPtr ptr)
{
  const int signal_length = 11;

  signal->theData[0] = NDB_LE_BackupStatus;
  for (int i= 1; i < signal_length; i++)
    signal->theData[1] = 0;

  if (ptr.i == RNIL ||
      (ptr.p->m_gsn == 0 &&
       ptr.p->masterData.gsn == 0))
  {
    sendSignal(CMVMI_REF, GSN_EVENT_REP, signal, signal_length, JBB);
    return;
  }
  signal->theData[1] = ptr.p->clientRef;
  signal->theData[2] = ptr.p->backupId;

  if (ptr.p->dataFilePtr == RNIL)
  {
    sendSignal(CMVMI_REF, GSN_EVENT_REP, signal, signal_length, JBB);
    return;
  }

  BackupFilePtr dataFilePtr LINT_SET_PTR;
  ptr.p->files.getPtr(dataFilePtr, ptr.p->dataFilePtr);
  signal->theData[3] = (Uint32)(dataFilePtr.p->operation.m_bytes_total & 0xFFFFFFFF);
  signal->theData[4] = (Uint32)(dataFilePtr.p->operation.m_bytes_total >> 32);
  signal->theData[5] = (Uint32)(dataFilePtr.p->operation.m_records_total & 0xFFFFFFFF);
  signal->theData[6] = (Uint32)(dataFilePtr.p->operation.m_records_total >> 32);
 
  if (ptr.p->logFilePtr == RNIL)
  {
    sendSignal(CMVMI_REF, GSN_EVENT_REP, signal, signal_length, JBB);
    return;
  }

  BackupFilePtr logFilePtr LINT_SET_PTR;
  ptr.p->files.getPtr(logFilePtr, ptr.p->logFilePtr);
  signal->theData[7] = (Uint32)(logFilePtr.p->operation.m_bytes_total & 0xFFFFFFFF);
  signal->theData[8] = (Uint32)(logFilePtr.p->operation.m_bytes_total >> 32);
  signal->theData[9] = (Uint32)(logFilePtr.p->operation.m_records_total & 0xFFFFFFFF);
  signal->theData[10]= (Uint32)(logFilePtr.p->operation.m_records_total >> 32);

  sendSignal(CMVMI_REF, GSN_EVENT_REP, signal, signal_length, JBB);
}

/*****************************************************************************
 * 
 * Master functionallity - Abort backup
 *
 *****************************************************************************/
void
Backup::masterAbort(Signal* signal, BackupRecordPtr ptr)
{
  jam();
#ifdef DEBUG_ABORT
  ndbout_c("************ masterAbort");
#endif

  ndbassert(ptr.p->masterRef == reference());

  if(ptr.p->masterData.errorCode != 0)
  {
    jam();
    return;
  }

  if (SEND_BACKUP_COMPLETED_FLAG(ptr.p->flags))
  {
    BackupAbortRep* rep = (BackupAbortRep*)signal->getDataPtrSend();
    rep->backupId = ptr.p->backupId;
    rep->senderData = ptr.p->clientData;
    rep->reason = ptr.p->errorCode;
    sendSignal(ptr.p->clientRef, GSN_BACKUP_ABORT_REP, signal, 
	       BackupAbortRep::SignalLength, JBB);
  }
  signal->theData[0] = NDB_LE_BackupAborted;
  signal->theData[1] = ptr.p->clientRef;
  signal->theData[2] = ptr.p->backupId;
  signal->theData[3] = ptr.p->errorCode;
  sendSignal(CMVMI_REF, GSN_EVENT_REP, signal, 4, JBB);

  ndbrequire(ptr.p->errorCode);
  ptr.p->masterData.errorCode = ptr.p->errorCode;

  AbortBackupOrd *ord = (AbortBackupOrd*)signal->getDataPtrSend();
  ord->backupId = ptr.p->backupId;
  ord->backupPtr = ptr.i;
  ord->senderData= ptr.i;
  BlockNumber backupBlockNo = numberToBlock(BACKUP, instanceKey(ptr));
  NodeReceiverGroup rg(backupBlockNo, ptr.p->nodes);
  
  switch(ptr.p->masterData.gsn){
  case GSN_DEFINE_BACKUP_REQ:
    ord->requestType = AbortBackupOrd::BackupFailure;
    sendSignal(rg, GSN_ABORT_BACKUP_ORD, signal, 
	       AbortBackupOrd::SignalLength, JBB);
    return;
  case GSN_CREATE_TRIG_IMPL_REQ:
  case GSN_START_BACKUP_REQ:
  case GSN_ALTER_TRIG_REQ:
  case GSN_WAIT_GCP_REQ:
  case GSN_BACKUP_FRAGMENT_REQ:
    jam();
    ptr.p->stopGCP= ptr.p->startGCP + 1;
    sendStopBackup(signal, ptr); // dropping due to error
    return;
  case GSN_UTIL_SEQUENCE_REQ:
  case GSN_UTIL_LOCK_REQ:
    ndbrequire(false);
    return;
  case GSN_DROP_TRIG_IMPL_REQ:
  case GSN_STOP_BACKUP_REQ:
    return;
  }
}

void
Backup::abort_scan(Signal * signal, BackupRecordPtr ptr)
{
  AbortBackupOrd *ord = (AbortBackupOrd*)signal->getDataPtrSend();
  ord->backupId = ptr.p->backupId;
  ord->backupPtr = ptr.i;
  ord->senderData= ptr.i;
  ord->requestType = AbortBackupOrd::AbortScan;

  TablePtr tabPtr;
  ptr.p->tables.first(tabPtr);
  for(; tabPtr.i != RNIL; ptr.p->tables.next(tabPtr)) {
    jam();
    FragmentPtr fragPtr;
    Array<Fragment> & frags = tabPtr.p->fragments;
    const Uint32 fragCount = frags.getSize();
    
    for(Uint32 i = 0; i<fragCount; i++) {
      jam();
      tabPtr.p->fragments.getPtr(fragPtr, i);
      const Uint32 nodeId = fragPtr.p->node;
      if(fragPtr.p->scanning != 0 && ptr.p->nodes.get(nodeId)) {
        jam();
	
	BlockReference ref = numberToRef(BACKUP, instanceKey(ptr), nodeId);
	sendSignal(ref, GSN_ABORT_BACKUP_ORD, signal,
		   AbortBackupOrd::SignalLength, JBB);
	
      }
    }
  }
}

/*****************************************************************************
 * 
 * Slave functionallity: Define Backup 
 *
 *****************************************************************************/
void
Backup::defineBackupRef(Signal* signal, BackupRecordPtr ptr, Uint32 errCode)
{
  jam();
  ptr.p->setErrorCode(errCode);
  if(ptr.p->is_lcp()) 
  {
    jam();
     if (ptr.p->ctlFilePtr == RNIL) {
       ptr.p->m_gsn = GSN_DEFINE_BACKUP_REF;
       ndbrequire(ptr.p->errorCode != 0);
       DefineBackupRef* ref = (DefineBackupRef*)signal->getDataPtrSend();
       ref->backupId = ptr.p->backupId;
       ref->backupPtr = ptr.i;
       ref->errorCode = ptr.p->errorCode;
       ref->nodeId = getOwnNodeId();
       sendSignal(ptr.p->masterRef, GSN_DEFINE_BACKUP_REF, signal,
                  DefineBackupRef::SignalLength, JBB);
       return;
     }

    BackupFilePtr filePtr LINT_SET_PTR;
    ptr.p->files.getPtr(filePtr, ptr.p->ctlFilePtr);
    if (filePtr.p->m_flags & BackupFile::BF_LCP_META)
    {
      jam();
      ndbrequire(! (filePtr.p->m_flags & BackupFile::BF_FILE_THREAD));
      filePtr.p->m_flags &= ~(Uint32)BackupFile::BF_LCP_META;
      if (filePtr.p->m_flags & BackupFile::BF_OPEN)
      {
	closeFile(signal, ptr, filePtr);
	return;
      }
    }
    
    ndbrequire(filePtr.p->m_flags == 0);
    
    TablePtr tabPtr;
    FragmentPtr fragPtr;
    
    ndbrequire(ptr.p->tables.first(tabPtr));
    tabPtr.p->fragments.getPtr(fragPtr, 0);
    
    LcpPrepareRef* ref= (LcpPrepareRef*)signal->getDataPtrSend();
    ref->senderData = ptr.p->clientData;
    ref->senderRef = reference();
    ref->tableId = tabPtr.p->tableId;
    ref->fragmentId = fragPtr.p->fragmentId;
    ref->errorCode = errCode;
    sendSignal(ptr.p->masterRef, GSN_LCP_PREPARE_REF, 
	       signal, LcpPrepareRef::SignalLength, JBB);
    return;
  }

  ptr.p->m_gsn = GSN_DEFINE_BACKUP_REF;
  ndbrequire(ptr.p->errorCode != 0);
  
  DefineBackupRef* ref = (DefineBackupRef*)signal->getDataPtrSend();
  ref->backupId = ptr.p->backupId;
  ref->backupPtr = ptr.i;
  ref->errorCode = ptr.p->errorCode;
  ref->nodeId = getOwnNodeId();
  sendSignal(ptr.p->masterRef, GSN_DEFINE_BACKUP_REF, signal, 
	     DefineBackupRef::SignalLength, JBB);
}

void
Backup::execDEFINE_BACKUP_REQ(Signal* signal)
{
  jamEntry();

  DefineBackupReq* req = (DefineBackupReq*)signal->getDataPtr();
  
  BackupRecordPtr ptr LINT_SET_PTR;
  const Uint32 ptrI = req->backupPtr;
  const Uint32 backupId = req->backupId;
  const BlockReference senderRef = req->senderRef;

  if(senderRef == reference()){
    /**
     * Signal sent from myself -> record already seized
     */
    jam();
    c_backupPool.getPtr(ptr, ptrI);
  } else { // from other node
    jam();
#ifdef DEBUG_ABORT
    dumpUsedResources();
#endif
    if(!c_backups.seizeId(ptr, ptrI)) {
      jam();
      ndbrequire(false); // If master has succeeded slave should succed
    }//if
  }//if

  CRASH_INSERTION((10014));
  
  ptr.p->m_gsn = GSN_DEFINE_BACKUP_REQ;
  ptr.p->slaveState.forceState(INITIAL);
  ptr.p->slaveState.setState(DEFINING);
  ptr.p->slaveData.dropTrig.tableId = RNIL;
  ptr.p->errorCode = 0;
  ptr.p->clientRef = req->clientRef;
  ptr.p->clientData = req->clientData;
  if(senderRef == reference())
    ptr.p->flags = req->flags;
  else
    ptr.p->flags = req->flags & ~((Uint32)BackupReq::WAITCOMPLETED); /* remove waitCompleted flags
						 * as non master should never
						 * reply
						 */
  ptr.p->masterRef = senderRef;
  ptr.p->nodes = req->nodes;
  ptr.p->backupId = backupId;
  ptr.p->backupKey[0] = req->backupKey[0];
  ptr.p->backupKey[1] = req->backupKey[1];
  ptr.p->backupDataLen = req->backupDataLen;
  ptr.p->masterData.errorCode = 0;
  ptr.p->noOfBytes = 0;
  ptr.p->noOfRecords = 0;
  ptr.p->noOfLogBytes = 0;
  ptr.p->noOfLogRecords = 0;
  ptr.p->currGCP = 0;
  ptr.p->startGCP = 0;
  ptr.p->stopGCP = 0;

  /**
   * Allocate files
   */
  BackupFilePtr files[3];
  Uint32 noOfPages[] = {
    NO_OF_PAGES_META_FILE,
    2,   // 32k
    0    // 3M
  };
  const Uint32 maxInsert[] = {
    MAX_WORDS_META_FILE,
    4096,    // 16k
    16*3000, // Max 16 tuples
  };
  Uint32 minWrite[] = {
    8192,
    8192,
    32768
  };
  Uint32 maxWrite[] = {
    8192,
    8192,
    32768
  };
  
  minWrite[1] = c_defaults.m_minWriteSize;
  maxWrite[1] = c_defaults.m_maxWriteSize;
  noOfPages[1] = (c_defaults.m_logBufferSize + sizeof(Page32) - 1) / 
    sizeof(Page32);
  minWrite[2] = c_defaults.m_minWriteSize;
  maxWrite[2] = c_defaults.m_maxWriteSize;
  noOfPages[2] = (c_defaults.m_dataBufferSize + sizeof(Page32) - 1) / 
    sizeof(Page32);

  if (ptr.p->is_lcp())
  {
    noOfPages[2] = (c_defaults.m_lcp_buffer_size + sizeof(Page32) - 1) / 
      sizeof(Page32);
  }
  
  ptr.p->ctlFilePtr = ptr.p->logFilePtr = ptr.p->dataFilePtr = RNIL;

  for(Uint32 i = 0; i<3; i++) {
    jam();
    if(ptr.p->is_lcp() && i != 2)
    {
      files[i].i = RNIL;
      continue;
    }
    if(!ptr.p->files.seize(files[i])) {
      jam();
      defineBackupRef(signal, ptr, 
		      DefineBackupRef::FailedToAllocateFileRecord);
      return;
    }//if

    files[i].p->tableId = RNIL;
    files[i].p->backupPtr = ptr.i;
    files[i].p->filePointer = RNIL;
    files[i].p->m_flags = 0;
    files[i].p->errorCode = 0;

    if(ERROR_INSERTED(10035) || files[i].p->pages.seize(noOfPages[i]) == false)
    {
      jam();
      DEBUG_OUT("Failed to seize " << noOfPages[i] << " pages");
      defineBackupRef(signal, ptr, DefineBackupRef::FailedToAllocateBuffers);
      return;
    }//if
    Page32Ptr pagePtr;
    files[i].p->pages.getPtr(pagePtr, 0);
    
    const char * msg = files[i].p->
      operation.dataBuffer.setup((Uint32*)pagePtr.p, 
				 noOfPages[i] * (sizeof(Page32) >> 2),
				 128,
				 minWrite[i] >> 2,
				 maxWrite[i] >> 2,
				 maxInsert[i]);
    if(msg != 0) {
      jam();
      defineBackupRef(signal, ptr, DefineBackupRef::FailedToSetupFsBuffers);
      return;
    }//if

    switch(i){
    case 0:
      files[i].p->fileType = BackupFormat::CTL_FILE;
      ptr.p->ctlFilePtr = files[i].i;
      break;
    case 1:
      if(ptr.p->flags & BackupReq::USE_UNDO_LOG)
        files[i].p->fileType = BackupFormat::UNDO_FILE;
      else
        files[i].p->fileType = BackupFormat::LOG_FILE;
      ptr.p->logFilePtr = files[i].i;
      break;
    case 2:
      files[i].p->fileType = BackupFormat::DATA_FILE;
      ptr.p->dataFilePtr = files[i].i;
    }
    files[i].p->operation.m_bytes_total = 0;
    files[i].p->operation.m_records_total = 0;
  }//for
    
  initReportStatus(signal, ptr);

  if (!verifyNodesAlive(ptr, ptr.p->nodes)) {
    jam();
    defineBackupRef(signal, ptr, DefineBackupRef::Undefined);
    return;
  }//if
  if (ERROR_INSERTED(10027)) {
    jam();
    defineBackupRef(signal, ptr, 327);
    return;
  }//if

  if(ptr.p->backupDataLen == 0) {
    jam();
    backupAllData(signal, ptr);
    return;
  }//if
  
  if(ptr.p->is_lcp())
  {
    jam();
    getFragmentInfoDone(signal, ptr);
    return;
  }
  
  /**
   * Not implemented
   */
  ndbrequire(0);
}

void
Backup::backupAllData(Signal* signal, BackupRecordPtr ptr)
{
  /**
   * Get all tables from dict
   */
  ListTablesReq * req = (ListTablesReq*)signal->getDataPtrSend();
  req->senderRef = reference();
  req->senderData = ptr.i;
  req->requestData = 0;
  req->tableId = 0;
  req->tableType = 0;
  sendSignal(DBDICT_REF, GSN_LIST_TABLES_REQ, signal, 
	     ListTablesReq::SignalLength, JBB);
}

void
Backup::execLIST_TABLES_CONF(Signal* signal)
{
  jamEntry();
  Uint32 fragInfo = signal->header.m_fragmentInfo;
  ListTablesConf* conf = (ListTablesConf*)signal->getDataPtr();
  Uint32 noOfTables = conf->noOfTables;

  BackupRecordPtr ptr LINT_SET_PTR;
  c_backupPool.getPtr(ptr, conf->senderData);

  SectionHandle handle (this, signal);
  if (noOfTables > 0)
  {
    ListTablesData ltd;
    const Uint32 listTablesDataSizeInWords = (sizeof(ListTablesData) + 3) / 4;
    SegmentedSectionPtr tableDataPtr;
    handle.getSection(tableDataPtr, ListTablesConf::TABLE_DATA);
    SimplePropertiesSectionReader
      tableDataReader(tableDataPtr, getSectionSegmentPool());

    tableDataReader.reset();
    for(unsigned int i = 0; i<noOfTables; i++) {
      jam();
      tableDataReader.getWords((Uint32 *)&ltd, listTablesDataSizeInWords);
      Uint32 tableId = ltd.getTableId();
      Uint32 tableType = ltd.getTableType();
      Uint32 state= ltd.getTableState();

      if (! (DictTabInfo::isTable(tableType) ||
             DictTabInfo::isIndex(tableType) ||
             DictTabInfo::isFilegroup(tableType) ||
             DictTabInfo::isFile(tableType)
             || DictTabInfo::isHashMap(tableType)
             ))
      {
        jam();
        continue;
      }

      if (state != DictTabInfo::StateOnline)
      {
        jam();
        continue;
      }

      TablePtr tabPtr;
      ptr.p->tables.seize(tabPtr);
      if(tabPtr.i == RNIL) {
        jam();
        defineBackupRef(signal, ptr, DefineBackupRef::FailedToAllocateTables);
        releaseSections(handle);
        return;
      }//if
      tabPtr.p->tableId = tableId;
      tabPtr.p->tableType = tableType;
    }//for
  }

  releaseSections(handle);

  /*
    If first or not last signal
    then keep accumulating table data
   */
  if ((fragInfo == 1) || (fragInfo == 2))
  {
    return;
  }
  openFiles(signal, ptr);
}

void
Backup::openFiles(Signal* signal, BackupRecordPtr ptr)
{
  jam();

  BackupFilePtr filePtr LINT_SET_PTR;

  FsOpenReq * req = (FsOpenReq *)signal->getDataPtrSend();
  req->userReference = reference();
  req->fileFlags = 
    FsOpenReq::OM_WRITEONLY | 
    FsOpenReq::OM_CREATE_IF_NONE |
    FsOpenReq::OM_APPEND |
    FsOpenReq::OM_AUTOSYNC;

  if (c_defaults.m_compressed_backup)
    req->fileFlags |= FsOpenReq::OM_GZ;

  FsOpenReq::v2_setCount(req->fileNumber, 0xFFFFFFFF);
  req->auto_sync_size = c_defaults.m_disk_synch_size;
  /**
   * Ctl file
   */
  c_backupFilePool.getPtr(filePtr, ptr.p->ctlFilePtr);
  filePtr.p->m_flags |= BackupFile::BF_OPENING;

  req->userPointer = filePtr.i;
  FsOpenReq::setVersion(req->fileNumber, 2);
  FsOpenReq::setSuffix(req->fileNumber, FsOpenReq::S_CTL);
  FsOpenReq::v2_setSequence(req->fileNumber, ptr.p->backupId);
  FsOpenReq::v2_setNodeId(req->fileNumber, getOwnNodeId());
  sendSignal(NDBFS_REF, GSN_FSOPENREQ, signal, FsOpenReq::SignalLength, JBA);

  /**
   * Log file
   */
  c_backupFilePool.getPtr(filePtr, ptr.p->logFilePtr);
  filePtr.p->m_flags |= BackupFile::BF_OPENING;
  
  //write uncompressed log file when enable undo log,since log file is read from back to front.
  if(ptr.p->flags & BackupReq::USE_UNDO_LOG)
    req->fileFlags &= ~FsOpenReq::OM_GZ;
 
  req->userPointer = filePtr.i;
  FsOpenReq::setVersion(req->fileNumber, 2);
  FsOpenReq::setSuffix(req->fileNumber, FsOpenReq::S_LOG);
  FsOpenReq::v2_setSequence(req->fileNumber, ptr.p->backupId);
  FsOpenReq::v2_setNodeId(req->fileNumber, getOwnNodeId());
  sendSignal(NDBFS_REF, GSN_FSOPENREQ, signal, FsOpenReq::SignalLength, JBA);

  /**
   * Data file
   */
  c_backupFilePool.getPtr(filePtr, ptr.p->dataFilePtr);
  filePtr.p->m_flags |= BackupFile::BF_OPENING;

  if (c_defaults.m_o_direct)
    req->fileFlags |= FsOpenReq::OM_DIRECT;
  if (c_defaults.m_compressed_backup)
    req->fileFlags |= FsOpenReq::OM_GZ;
  req->userPointer = filePtr.i;
  FsOpenReq::setVersion(req->fileNumber, 2);
  FsOpenReq::setSuffix(req->fileNumber, FsOpenReq::S_DATA);
  FsOpenReq::v2_setSequence(req->fileNumber, ptr.p->backupId);
  FsOpenReq::v2_setNodeId(req->fileNumber, getOwnNodeId());
  FsOpenReq::v2_setCount(req->fileNumber, 0);
  sendSignal(NDBFS_REF, GSN_FSOPENREQ, signal, FsOpenReq::SignalLength, JBA);
}

void
Backup::execFSOPENREF(Signal* signal)
{
  jamEntry();

  FsRef * ref = (FsRef *)signal->getDataPtr();
  
  const Uint32 userPtr = ref->userPointer;
  
  BackupFilePtr filePtr LINT_SET_PTR;
  c_backupFilePool.getPtr(filePtr, userPtr);
  
  BackupRecordPtr ptr LINT_SET_PTR;
  c_backupPool.getPtr(ptr, filePtr.p->backupPtr);
  ptr.p->setErrorCode(ref->errorCode);
  openFilesReply(signal, ptr, filePtr);
}

void
Backup::execFSOPENCONF(Signal* signal)
{
  jamEntry();
  
  FsConf * conf = (FsConf *)signal->getDataPtr();
  
  const Uint32 userPtr = conf->userPointer;
  const Uint32 filePointer = conf->filePointer;
  
  BackupFilePtr filePtr LINT_SET_PTR;
  c_backupFilePool.getPtr(filePtr, userPtr);
  filePtr.p->filePointer = filePointer; 
  
  BackupRecordPtr ptr LINT_SET_PTR;
  c_backupPool.getPtr(ptr, filePtr.p->backupPtr);

  ndbrequire(! (filePtr.p->m_flags & BackupFile::BF_OPEN));
  filePtr.p->m_flags |= BackupFile::BF_OPEN;
  openFilesReply(signal, ptr, filePtr);
}

void
Backup::openFilesReply(Signal* signal, 
		       BackupRecordPtr ptr, BackupFilePtr filePtr)
{
  jam();

  /**
   * Mark files as "opened"
   */
  ndbrequire(filePtr.p->m_flags & BackupFile::BF_OPENING);
  filePtr.p->m_flags &= ~(Uint32)BackupFile::BF_OPENING;
  filePtr.p->m_flags |= BackupFile::BF_OPEN;
  /**
   * Check if all files have recived open_reply
   */
  for(ptr.p->files.first(filePtr); filePtr.i!=RNIL;ptr.p->files.next(filePtr)) 
  {
    jam();
    if(filePtr.p->m_flags & BackupFile::BF_OPENING) {
      jam();
      return;
    }//if
  }//for

  if (ERROR_INSERTED(10037)) {
    jam();
    ptr.p->errorCode = DefineBackupRef::FailedForBackupFilesAleadyExist;
    defineBackupRef(signal, ptr);
    return;
  }
  /**
   * Did open succeed for all files
   */
  if(ptr.p->checkError()) {
    jam();
    if(ptr.p->errorCode == FsRef::fsErrFileExists)
      ptr.p->errorCode = DefineBackupRef::FailedForBackupFilesAleadyExist;

    defineBackupRef(signal, ptr);
    return;
  }//if

  if(!ptr.p->is_lcp())
  {
    /**
     * Insert file headers
     */
    ptr.p->files.getPtr(filePtr, ptr.p->ctlFilePtr);
    if(!insertFileHeader(BackupFormat::CTL_FILE, ptr.p, filePtr.p)) {
      jam();
      defineBackupRef(signal, ptr, DefineBackupRef::FailedInsertFileHeader);
      return;
    }//if
    
    BackupFormat::FileType logfiletype;
    if(ptr.p->flags & BackupReq::USE_UNDO_LOG)
      logfiletype = BackupFormat::UNDO_FILE;
    else
      logfiletype = BackupFormat::LOG_FILE;

    ptr.p->files.getPtr(filePtr, ptr.p->logFilePtr);
    if(!insertFileHeader(logfiletype, ptr.p, filePtr.p)) {
      jam();
      defineBackupRef(signal, ptr, DefineBackupRef::FailedInsertFileHeader);
      return;
    }//if
    
    ptr.p->files.getPtr(filePtr, ptr.p->dataFilePtr);
    if(!insertFileHeader(BackupFormat::DATA_FILE, ptr.p, filePtr.p)) {
      jam();
      defineBackupRef(signal, ptr, DefineBackupRef::FailedInsertFileHeader);
      return;
    }//if
  }
  else
  {
    ptr.p->files.getPtr(filePtr, ptr.p->dataFilePtr);
    if(!insertFileHeader(BackupFormat::LCP_FILE, ptr.p, filePtr.p)) {
      jam();
      defineBackupRef(signal, ptr, DefineBackupRef::FailedInsertFileHeader);
      return;
    }//if
    
    ptr.p->ctlFilePtr = ptr.p->dataFilePtr;
  }
  
  /**
   * Start CTL file thread
   */
  if (!ptr.p->is_lcp())
  {
    jam();
    ptr.p->files.getPtr(filePtr, ptr.p->ctlFilePtr);
    filePtr.p->m_flags |= BackupFile::BF_FILE_THREAD;
    
    signal->theData[0] = BackupContinueB::START_FILE_THREAD;
    signal->theData[1] = filePtr.i;
    sendSignalWithDelay(reference(), GSN_CONTINUEB, signal, 100, 2);
  }
  else
  {
    jam();
    filePtr.p->m_flags |= BackupFile::BF_LCP_META;
  }
  
  /**
   * Insert table list in ctl file
   */
  FsBuffer & buf = filePtr.p->operation.dataBuffer;
  
  const Uint32 sz = 
    (sizeof(BackupFormat::CtlFile::TableList) >> 2) +
    ptr.p->tables.count() - 1;
  
  Uint32 * dst;
  ndbrequire(sz < buf.getMaxWrite());
  if(!buf.getWritePtr(&dst, sz)) {
    jam();
    defineBackupRef(signal, ptr, DefineBackupRef::FailedInsertTableList);
    return;
  }//if
  
  BackupFormat::CtlFile::TableList* tl = 
    (BackupFormat::CtlFile::TableList*)dst;
  tl->SectionType   = htonl(BackupFormat::TABLE_LIST);
  tl->SectionLength = htonl(sz);

  TablePtr tabPtr;
  Uint32 count = 0;
  for(ptr.p->tables.first(tabPtr); 
      tabPtr.i != RNIL;
      ptr.p->tables.next(tabPtr)){
    jam();
    tl->TableIds[count] = htonl(tabPtr.p->tableId);
    count++;
  }//for
  
  buf.updateWritePtr(sz);
  
  /**
   * Start getting table definition data
   */
  ndbrequire(ptr.p->tables.first(tabPtr));
  
  signal->theData[0] = BackupContinueB::BUFFER_FULL_META;
  signal->theData[1] = ptr.i;
  signal->theData[2] = tabPtr.i;
  sendSignalWithDelay(reference(), GSN_CONTINUEB, signal, 100, 3);
  return;
}

bool
Backup::insertFileHeader(BackupFormat::FileType ft, 
			 BackupRecord * ptrP,
			 BackupFile * filePtrP){
  FsBuffer & buf = filePtrP->operation.dataBuffer;

  const Uint32 sz = sizeof(BackupFormat::FileHeader) >> 2;

  Uint32 * dst;
  ndbrequire(sz < buf.getMaxWrite());
  if(!buf.getWritePtr(&dst, sz)) {
    jam();
    return false;
  }//if
  
  BackupFormat::FileHeader* header = (BackupFormat::FileHeader*)dst;
  ndbrequire(sizeof(header->Magic) == sizeof(BACKUP_MAGIC));
  memcpy(header->Magic, BACKUP_MAGIC, sizeof(BACKUP_MAGIC));
  header->BackupVersion = htonl(NDB_BACKUP_VERSION);
  header->SectionType   = htonl(BackupFormat::FILE_HEADER);
  header->SectionLength = htonl(sz - 3);
  header->FileType      = htonl(ft);
  header->BackupId      = htonl(ptrP->backupId);
  header->BackupKey_0   = htonl(ptrP->backupKey[0]);
  header->BackupKey_1   = htonl(ptrP->backupKey[1]);
  header->ByteOrder     = 0x12345678;
  header->NdbVersion    = htonl(NDB_VERSION_D);
  header->MySQLVersion  = htonl(NDB_MYSQL_VERSION_D);
  
  buf.updateWritePtr(sz);
  return true;
}

void
Backup::execGET_TABINFOREF(Signal* signal)
{
  GetTabInfoRef * ref = (GetTabInfoRef*)signal->getDataPtr();
  
  const Uint32 senderData = ref->senderData;
  BackupRecordPtr ptr LINT_SET_PTR;
  c_backupPool.getPtr(ptr, senderData);

  BackupFilePtr filePtr LINT_SET_PTR;
  ptr.p->files.getPtr(filePtr, ptr.p->ctlFilePtr);
  filePtr.p->m_flags &= ~(Uint32)BackupFile::BF_FILE_THREAD;
  
  defineBackupRef(signal, ptr, ref->errorCode);
}

void
Backup::execGET_TABINFO_CONF(Signal* signal)
{
  jamEntry();

  if(!assembleFragments(signal)) {
    jam();
    return;
  }//if

  GetTabInfoConf * const conf = (GetTabInfoConf*)signal->getDataPtr();
  //const Uint32 senderRef = info->senderRef;
  const Uint32 len = conf->totalLen;
  const Uint32 senderData = conf->senderData;
  const Uint32 tableType = conf->tableType;
  const Uint32 tableId = conf->tableId;

  BackupRecordPtr ptr LINT_SET_PTR;
  c_backupPool.getPtr(ptr, senderData);

  SectionHandle handle(this, signal);
  SegmentedSectionPtr dictTabInfoPtr;
  handle.getSection(dictTabInfoPtr, GetTabInfoConf::DICT_TAB_INFO);
  ndbrequire(dictTabInfoPtr.sz == len);

  TablePtr tabPtr ;
  ndbrequire(findTable(ptr, tabPtr, tableId));

  BackupFilePtr filePtr LINT_SET_PTR;
  ptr.p->files.getPtr(filePtr, ptr.p->ctlFilePtr);
  FsBuffer & buf = filePtr.p->operation.dataBuffer;
  Uint32* dst = 0;
  { // Write into ctl file
    Uint32 dstLen = len + 3;
    if(!buf.getWritePtr(&dst, dstLen)) {
      jam();
      ndbrequire(false);
      ptr.p->setErrorCode(DefineBackupRef::FailedAllocateTableMem);
      releaseSections(handle);
      defineBackupRef(signal, ptr);
      return;
    }//if
    if(dst != 0) {
      jam();

      BackupFormat::CtlFile::TableDescription * desc = 
        (BackupFormat::CtlFile::TableDescription*)dst;
      desc->SectionType = htonl(BackupFormat::TABLE_DESCRIPTION);
      desc->SectionLength = htonl(len + 3);
      desc->TableType = htonl(tableType);
      dst += 3;
      
      copy(dst, dictTabInfoPtr);
      buf.updateWritePtr(dstLen);
    }//if
  }

  releaseSections(handle);

  if(ptr.p->checkError()) {
    jam();
    defineBackupRef(signal, ptr);
    return;
  }//if

  if (!DictTabInfo::isTable(tabPtr.p->tableType))
  {
    jam();

    TablePtr tmp = tabPtr;
    ptr.p->tables.next(tabPtr);
    ptr.p->tables.release(tmp);
    afterGetTabinfoLockTab(signal, ptr, tabPtr);
    return;
  }
  
  if (!parseTableDescription(signal, ptr, tabPtr, dst, len))
  {
    jam();
    defineBackupRef(signal, ptr);
    return;
  }
  
  if(!ptr.p->is_lcp())
  {
    jam();
    BackupLockTab *req = (BackupLockTab *)signal->getDataPtrSend();
    req->m_senderRef = reference();
    req->m_tableId = tabPtr.p->tableId;
    req->m_lock_unlock = BackupLockTab::LOCK_TABLE;
    req->m_backup_state = BackupLockTab::GET_TABINFO_CONF;
    req->m_backupRecordPtr_I = ptr.i;
    req->m_tablePtr_I = tabPtr.i;
    sendSignal(DBDICT_REF, GSN_BACKUP_LOCK_TAB_REQ, signal,
               BackupLockTab::SignalLength, JBB);
    if (ERROR_INSERTED(10038))
    {
      /* Test */
      AbortBackupOrd *ord = (AbortBackupOrd*)signal->getDataPtrSend();
      ord->backupId = ptr.p->backupId;
      ord->backupPtr = ptr.i;
      ord->requestType = AbortBackupOrd::ClientAbort;
      ord->senderData= ptr.p->clientData;
      sendSignal(ptr.p->masterRef, GSN_ABORT_BACKUP_ORD, signal, 
                 AbortBackupOrd::SignalLength, JBB);
    }
    return;
  }

  ptr.p->tables.next(tabPtr);
  afterGetTabinfoLockTab(signal, ptr, tabPtr);
}

void
Backup::afterGetTabinfoLockTab(Signal *signal,
                               BackupRecordPtr ptr, TablePtr tabPtr)
{
  if(tabPtr.i == RNIL) 
  {
    /**
     * Done with all tables...
     */
    jam();
    
    if(ptr.p->is_lcp())
    {
      jam();
      lcp_open_file_done(signal, ptr);
      return;
    }
    
    ndbrequire(ptr.p->tables.first(tabPtr));
    DihScanTabReq * req = (DihScanTabReq*)signal->getDataPtrSend();
    req->senderRef = reference();
    req->senderData = ptr.i;
    req->tableId = tabPtr.p->tableId;
    req->schemaTransId = 0;
    sendSignal(DBDIH_REF, GSN_DIH_SCAN_TAB_REQ, signal,
               DihScanTabReq::SignalLength, JBB);
    return;
  }//if

  /**
   * Fetch next table...
   */
  signal->theData[0] = BackupContinueB::BUFFER_FULL_META;
  signal->theData[1] = ptr.i;
  signal->theData[2] = tabPtr.i;
  sendSignalWithDelay(reference(), GSN_CONTINUEB, signal, 100, 3);
  return;
}

bool
Backup::parseTableDescription(Signal* signal, 
			      BackupRecordPtr ptr, 
			      TablePtr tabPtr, 
			      const Uint32 * tabdescptr,
			      Uint32 len)
{
  SimplePropertiesLinearReader it(tabdescptr, len);
  
  it.first();
  
  DictTabInfo::Table tmpTab; tmpTab.init();
  SimpleProperties::UnpackStatus stat;
  stat = SimpleProperties::unpack(it, &tmpTab, 
				  DictTabInfo::TableMapping, 
				  DictTabInfo::TableMappingSize, 
				  true, true);
  ndbrequire(stat == SimpleProperties::Break);

  bool lcp = ptr.p->is_lcp();

  ndbrequire(tabPtr.p->tableId == tmpTab.TableId);
  ndbrequire(lcp || (tabPtr.p->tableType == tmpTab.TableType));
  
  /**
   * LCP should not save disk attributes but only mem attributes
   */
  
  /**
   * Initialize table object
   */
  tabPtr.p->noOfRecords = 0;
  tabPtr.p->schemaVersion = tmpTab.TableVersion;
  tabPtr.p->triggerIds[0] = ILLEGAL_TRIGGER_ID;
  tabPtr.p->triggerIds[1] = ILLEGAL_TRIGGER_ID;
  tabPtr.p->triggerIds[2] = ILLEGAL_TRIGGER_ID;
  tabPtr.p->triggerAllocated[0] = false;
  tabPtr.p->triggerAllocated[1] = false;
  tabPtr.p->triggerAllocated[2] = false;

  tabPtr.p->noOfAttributes = tmpTab.NoOfAttributes;
  tabPtr.p->maxRecordSize = 1; // LEN word
  bzero(tabPtr.p->attrInfo, sizeof(tabPtr.p->attrInfo));

  Uint32 *list = tabPtr.p->attrInfo + 1;

  if (lcp)
  {
    jam();
    AttributeHeader::init(tabPtr.p->attrInfo, AttributeHeader::READ_LCP, 0);
  }
  else
  {
    jam();
    AttributeHeader::init(tabPtr.p->attrInfo, AttributeHeader::READ_ALL,
                          tmpTab.NoOfAttributes);
  }

  Uint32 varsize = 0;
  Uint32 disk = 0;
  Uint32 null = 0;
  for(Uint32 i = 0; i<tmpTab.NoOfAttributes; i++) {
    jam();
    DictTabInfo::Attribute tmp; tmp.init();
    stat = SimpleProperties::unpack(it, &tmp, 
				    DictTabInfo::AttributeMapping, 
				    DictTabInfo::AttributeMappingSize,
				    true, true);
    
    ndbrequire(stat == SimpleProperties::Break);
    it.next(); // Move Past EndOfAttribute

    if(lcp && tmp.AttributeStorageType == NDB_STORAGETYPE_DISK)
    {
      disk++;
      continue;
    }

    if (tmp.AttributeArrayType != NDB_ARRAYTYPE_FIXED)
      varsize++;

    if (tmp.AttributeNullableFlag)
      null++;

    if (tmp.AttributeSize == 0)
    {
      tabPtr.p->maxRecordSize += (tmp.AttributeArraySize + 31) >> 5;
    }
    else
    {
      const Uint32 arr = tmp.AttributeArraySize;
      const Uint32 sz = 1 << tmp.AttributeSize;
      const Uint32 sz32 = (sz * arr + 31) >> 5;

      tabPtr.p->maxRecordSize += sz32;
    }
  }

  tabPtr.p->attrInfoLen = list - tabPtr.p->attrInfo;

  if (lcp)
  {
    Dbtup* tup = (Dbtup*)globalData.getBlock(DBTUP, instance());
    tabPtr.p->maxRecordSize = 1 + tup->get_max_lcp_record_size(tmpTab.TableId);
  }
  else
  {
    // mask
    tabPtr.p->maxRecordSize += 1 + ((tmpTab.NoOfAttributes + null + 31) >> 5);
    tabPtr.p->maxRecordSize += (2 * varsize + 3) / 4;
  }

  return true;
}

void
Backup::execDIH_SCAN_TAB_CONF(Signal* signal)
{
  jamEntry();
  DihScanTabConf * conf = (DihScanTabConf*)signal->getDataPtr();
  const Uint32 fragCount = conf->fragmentCount;
  const Uint32 tableId = conf->tableId;
  const Uint32 senderData = conf->senderData;
  const Uint32 scanCookie = conf->scanCookie;
  ndbrequire(conf->reorgFlag == 0); // no backup during table reorg

  BackupRecordPtr ptr LINT_SET_PTR;
  c_backupPool.getPtr(ptr, senderData);

  TablePtr tabPtr;
  ndbrequire(findTable(ptr, tabPtr, tableId));
  
  tabPtr.p->m_scan_cookie = scanCookie;
  ndbrequire(tabPtr.p->fragments.seize(fragCount) != false);
  for(Uint32 i = 0; i<fragCount; i++) {
    jam();
    FragmentPtr fragPtr;
    tabPtr.p->fragments.getPtr(fragPtr, i);
    fragPtr.p->scanned = 0;
    fragPtr.p->scanning = 0;
    fragPtr.p->tableId = tableId;
    fragPtr.p->fragmentId = i;
    fragPtr.p->lqhInstanceKey = 0;
    fragPtr.p->node = 0;
  }//for
  
  /**
   * Next table
   */
  if(ptr.p->tables.next(tabPtr)) {
    jam();
    DihScanTabReq * req = (DihScanTabReq*)signal->getDataPtrSend();
    req->senderRef = reference();
    req->senderData = ptr.i;
    req->tableId = tabPtr.p->tableId;
    req->schemaTransId = 0;
    sendSignal(DBDIH_REF, GSN_DIH_SCAN_TAB_REQ, signal,
               DihScanTabReq::SignalLength, JBB);
    return;
  }//if
  
  ptr.p->tables.first(tabPtr);
  getFragmentInfo(signal, ptr, tabPtr, 0);
}

void
Backup::getFragmentInfo(Signal* signal, 
			BackupRecordPtr ptr, TablePtr tabPtr, Uint32 fragNo)
{
  jam();
  
  for(; tabPtr.i != RNIL; ptr.p->tables.next(tabPtr)) {
    jam();
    const Uint32 fragCount = tabPtr.p->fragments.getSize();
    for(; fragNo < fragCount; fragNo ++) {
      jam();
      FragmentPtr fragPtr;
      tabPtr.p->fragments.getPtr(fragPtr, fragNo);
      
      if(fragPtr.p->scanned == 0 && fragPtr.p->scanning == 0) {
	jam();
        DihScanGetNodesReq* req = (DihScanGetNodesReq*)signal->getDataPtrSend();
        req->senderRef = reference();
        req->senderData = ptr.i;
        req->tableId = tabPtr.p->tableId;
        req->fragId = fragNo;
        req->scanCookie = tabPtr.p->m_scan_cookie;
	sendSignal(DBDIH_REF, GSN_DIH_SCAN_GET_NODES_REQ, signal,
                   DihScanGetNodesReq::SignalLength, JBB);
	return;
      }//if
    }//for

    DihScanTabCompleteRep*rep= (DihScanTabCompleteRep*)signal->getDataPtrSend();
    rep->tableId = tabPtr.p->tableId;
    rep->scanCookie = tabPtr.p->m_scan_cookie;
    sendSignal(DBDIH_REF, GSN_DIH_SCAN_TAB_COMPLETE_REP, signal,
               DihScanTabCompleteRep::SignalLength, JBB);

    fragNo = 0;
  }//for
  

  getFragmentInfoDone(signal, ptr);
}

void
Backup::execDIH_SCAN_GET_NODES_CONF(Signal* signal)
{
  jamEntry();
  
  DihScanGetNodesConf* conf = (DihScanGetNodesConf*)signal->getDataPtrSend();
  const Uint32 senderData = conf->senderData;
  const Uint32 nodeCount = conf->count;
  const Uint32 tableId = conf->tableId;
  const Uint32 fragNo = conf->fragId;
  const Uint32 instanceKey = conf->instanceKey;

  ndbrequire(nodeCount > 0 && nodeCount <= MAX_REPLICAS);
  
  BackupRecordPtr ptr LINT_SET_PTR;
  c_backupPool.getPtr(ptr, senderData);

  TablePtr tabPtr;
  ndbrequire(findTable(ptr, tabPtr, tableId));

  FragmentPtr fragPtr;
  tabPtr.p->fragments.getPtr(fragPtr, fragNo);
  fragPtr.p->lqhInstanceKey = instanceKey;
  
  fragPtr.p->node = conf->nodes[0];

  getFragmentInfo(signal, ptr, tabPtr, fragNo + 1);
}

void
Backup::getFragmentInfoDone(Signal* signal, BackupRecordPtr ptr)
{
  ptr.p->m_gsn = GSN_DEFINE_BACKUP_CONF;
  ptr.p->slaveState.setState(DEFINED);
  DefineBackupConf * conf = (DefineBackupConf*)signal->getDataPtr();
  conf->backupPtr = ptr.i;
  conf->backupId = ptr.p->backupId;
  sendSignal(ptr.p->masterRef, GSN_DEFINE_BACKUP_CONF, signal,
	     DefineBackupConf::SignalLength, JBB);
}


/*****************************************************************************
 * 
 * Slave functionallity: Start backup
 *
 *****************************************************************************/
void
Backup::execSTART_BACKUP_REQ(Signal* signal)
{
  jamEntry();

  CRASH_INSERTION((10015));

  StartBackupReq* req = (StartBackupReq*)signal->getDataPtr();
  const Uint32 ptrI = req->backupPtr;

  BackupRecordPtr ptr LINT_SET_PTR;
  c_backupPool.getPtr(ptr, ptrI);

  ptr.p->slaveState.setState(STARTED);
  ptr.p->m_gsn = GSN_START_BACKUP_REQ;

  /**
   * Start file threads...
   */
  BackupFilePtr filePtr;
  for(ptr.p->files.first(filePtr); filePtr.i!=RNIL;ptr.p->files.next(filePtr))
  {
    jam();
    if(! (filePtr.p->m_flags & BackupFile::BF_FILE_THREAD))
    {
      jam();
      filePtr.p->m_flags |= BackupFile::BF_FILE_THREAD;
      signal->theData[0] = BackupContinueB::START_FILE_THREAD;
      signal->theData[1] = filePtr.i;
      sendSignalWithDelay(reference(), GSN_CONTINUEB, signal, 100, 2);
    }//if
  }//for

  /**
   * Tell DBTUP to create triggers
   */
  TablePtr tabPtr;
  ndbrequire(ptr.p->tables.first(tabPtr));
  sendCreateTrig(signal, ptr, tabPtr);
}

/*****************************************************************************
 * 
 * Slave functionallity: Backup fragment
 *
 *****************************************************************************/
void
Backup::execBACKUP_FRAGMENT_REQ(Signal* signal)
{
  jamEntry();
  BackupFragmentReq* req = (BackupFragmentReq*)signal->getDataPtr();

  CRASH_INSERTION((10016));

  const Uint32 ptrI = req->backupPtr;
  //const Uint32 backupId = req->backupId;
  const Uint32 tableId = req->tableId;
  const Uint32 fragNo = req->fragmentNo;
  const Uint32 count = req->count;

  /**
   * Get backup record
   */
  BackupRecordPtr ptr LINT_SET_PTR;
  c_backupPool.getPtr(ptr, ptrI);

  ptr.p->slaveState.setState(SCANNING);
  ptr.p->m_gsn = GSN_BACKUP_FRAGMENT_REQ;

  /**
   * Get file
   */
  BackupFilePtr filePtr LINT_SET_PTR;
  c_backupFilePool.getPtr(filePtr, ptr.p->dataFilePtr);
  
  ndbrequire(filePtr.p->backupPtr == ptrI);
  ndbrequire(filePtr.p->m_flags == 
	     (BackupFile::BF_OPEN | BackupFile::BF_FILE_THREAD));
  
  /**
   * Get table
   */
  TablePtr tabPtr;
  ndbrequire(findTable(ptr, tabPtr, tableId));

  /**
   * Get fragment
   */
  FragmentPtr fragPtr;
  tabPtr.p->fragments.getPtr(fragPtr, fragNo);

  ndbrequire(fragPtr.p->scanned == 0);
  ndbrequire(fragPtr.p->scanning == 0 || 
	     refToNode(ptr.p->masterRef) == getOwnNodeId());

  /**
   * Init operation
   */
  if(filePtr.p->tableId != tableId) {
    jam();
    filePtr.p->operation.init(tabPtr);
    filePtr.p->tableId = tableId;
  }//if
  
  /**
   * Check for space in buffer
   */
  if(!filePtr.p->operation.newFragment(tableId, fragPtr.p->fragmentId)) {
    jam();
    req->count = count + 1;
    sendSignalWithDelay(reference(), GSN_BACKUP_FRAGMENT_REQ, signal, 50,
			signal->length());
    ptr.p->slaveState.setState(STARTED);
    return;
  }//if
  
  /**
   * Mark things as "in use"
   */
  fragPtr.p->scanning = 1;
  filePtr.p->fragmentNo = fragPtr.p->fragmentId;
  
  /**
   * Start scan
   */
  {
    filePtr.p->m_flags |= BackupFile::BF_SCAN_THREAD;
    
    Table & table = * tabPtr.p;
    ScanFragReq * req = (ScanFragReq *)signal->getDataPtrSend();
    const Uint32 parallelism = 16;
    const Uint32 attrLen = 5 + table.attrInfoLen;

    req->senderData = filePtr.i;
    req->resultRef = reference();
    req->schemaVersion = table.schemaVersion;
    req->fragmentNoKeyLen = fragPtr.p->fragmentId;
    req->requestInfo = 0;
    req->savePointId = 0;
    req->tableId = table.tableId;
    ScanFragReq::setReadCommittedFlag(req->requestInfo, 1);
    ScanFragReq::setLockMode(req->requestInfo, 0);
    ScanFragReq::setHoldLockFlag(req->requestInfo, 0);
    ScanFragReq::setKeyinfoFlag(req->requestInfo, 0);
    ScanFragReq::setAttrLen(req->requestInfo, attrLen);
    ScanFragReq::setTupScanFlag(req->requestInfo, 1);
    if (ptr.p->is_lcp())
    {
      ScanFragReq::setScanPrio(req->requestInfo, 1);
      ScanFragReq::setNoDiskFlag(req->requestInfo, 1);
      ScanFragReq::setLcpScanFlag(req->requestInfo, 1);
    }
    req->transId1 = 0;
    req->transId2 = (BACKUP << 20) + (getOwnNodeId() << 8);
    req->clientOpPtr= filePtr.i;
    req->batch_size_rows= parallelism;
    req->batch_size_bytes= 0;
    BlockReference lqhRef = 0;
    if (ptr.p->is_lcp()) {
      lqhRef = calcInstanceBlockRef(DBLQH);
    } else {
      const Uint32 instanceKey = fragPtr.p->lqhInstanceKey;
      ndbrequire(instanceKey != 0);
      lqhRef = numberToRef(DBLQH, instanceKey, getOwnNodeId());
    }
    sendSignal(lqhRef, GSN_SCAN_FRAGREQ, signal,
               ScanFragReq::SignalLength, JBB);
    
    signal->theData[0] = filePtr.i;
    signal->theData[1] = 0;
    signal->theData[2] = (BACKUP << 20) + (getOwnNodeId() << 8);
    
    // Return all
    signal->theData[3] = table.attrInfoLen;
    signal->theData[4] = 0;
    signal->theData[5] = 0;
    signal->theData[6] = 0;
    signal->theData[7] = 0;
    
    Uint32 dataPos = 8;
    memcpy(signal->theData + dataPos, table.attrInfo, 4*table.attrInfoLen);
    dataPos += table.attrInfoLen;
    ndbassert(dataPos < 25);
    sendSignal(lqhRef, GSN_ATTRINFO, signal, dataPos, JBB);
  }
}

void
Backup::execSCAN_HBREP(Signal* signal)
{
  jamEntry();
}

void
Backup::execTRANSID_AI(Signal* signal)
{
  jamEntry();

  const Uint32 filePtrI = signal->theData[0];
  //const Uint32 transId1 = signal->theData[1];
  //const Uint32 transId2 = signal->theData[2];
  Uint32 dataLen  = signal->length() - 3;
  
  BackupFilePtr filePtr LINT_SET_PTR;
  c_backupFilePool.getPtr(filePtr, filePtrI);

  OperationRecord & op = filePtr.p->operation;
  
  /**
   * Unpack data
   */
  Uint32 * dst = op.dst;
  if (signal->getNoOfSections() == 0)
  {
    jam();
    const Uint32 * src = &signal->theData[3];
    * dst = htonl(dataLen);
    memcpy(dst + 1, src, 4*dataLen);
  }
  else
  {
    jam();
    SectionHandle handle(this, signal);
    SegmentedSectionPtr dataPtr;
    handle.getSection(dataPtr, 0);
    dataLen = dataPtr.sz;

    * dst = htonl(dataLen);
    copy(dst + 1, dataPtr);
    releaseSections(handle);
  }

  op.attrSzTotal += dataLen;
  ndbrequire(dataLen < op.maxRecordSize);

  op.finished(dataLen);

  op.newRecord(dst + dataLen + 1);
}

void 
Backup::OperationRecord::init(const TablePtr & ptr)
{
  tablePtr = ptr.i;
  maxRecordSize = ptr.p->maxRecordSize;
}

bool
Backup::OperationRecord::newFragment(Uint32 tableId, Uint32 fragNo)
{
  Uint32 * tmp;
  const Uint32 headSz = (sizeof(BackupFormat::DataFile::FragmentHeader) >> 2);
  const Uint32 sz = headSz + 16 * maxRecordSize;
  
  ndbrequire(sz < dataBuffer.getMaxWrite());
  if(dataBuffer.getWritePtr(&tmp, sz)) {
    jam();
    BackupFormat::DataFile::FragmentHeader * head = 
      (BackupFormat::DataFile::FragmentHeader*)tmp;

    head->SectionType   = htonl(BackupFormat::FRAGMENT_HEADER);
    head->SectionLength = htonl(headSz);
    head->TableId       = htonl(tableId);
    head->FragmentNo    = htonl(fragNo);
    head->ChecksumType  = htonl(0);

    opNoDone = opNoConf = opLen = 0;
    newRecord(tmp + headSz);
    scanStart = tmp;
    scanStop  = (tmp + headSz);
    
    noOfRecords = 0;
    noOfBytes = 0;
    return true;
  }//if
  return false;
}

bool
Backup::OperationRecord::fragComplete(Uint32 tableId, Uint32 fragNo, bool fill_record)
{
  Uint32 * tmp;
  const Uint32 footSz = sizeof(BackupFormat::DataFile::FragmentFooter) >> 2;
  Uint32 sz = footSz + 1;

  if (fill_record)
  {
    Uint32 * new_tmp;
    if (!dataBuffer.getWritePtr(&tmp, sz))
      return false;
    new_tmp = tmp + sz;

    if ((UintPtr)new_tmp & (sizeof(Page32)-1))
    {
      /* padding is needed to get full write */
      new_tmp += 2 /* to fit empty header minimum 2 words*/;
      new_tmp = (Uint32 *)(((UintPtr)new_tmp + sizeof(Page32)-1) &
                            ~(UintPtr)(sizeof(Page32)-1));
      /* new write sz */
      sz = new_tmp - tmp;
    }
  }

  if(dataBuffer.getWritePtr(&tmp, sz)) {
    jam();
    * tmp = 0; // Finish record stream
    tmp++;
    BackupFormat::DataFile::FragmentFooter * foot = 
      (BackupFormat::DataFile::FragmentFooter*)tmp;
    foot->SectionType   = htonl(BackupFormat::FRAGMENT_FOOTER);
    foot->SectionLength = htonl(footSz);
    foot->TableId       = htonl(tableId);
    foot->FragmentNo    = htonl(fragNo);
    foot->NoOfRecords   = htonl(noOfRecords);
    foot->Checksum      = htonl(0);

    if (sz != footSz + 1)
    {
      tmp += footSz;
      memset(tmp, 0, (sz - footSz - 1) * 4);
      *tmp = htonl(BackupFormat::EMPTY_ENTRY);
      tmp++;
      *tmp = htonl(sz - footSz - 1);
    }

    dataBuffer.updateWritePtr(sz);
    return true;
  }//if
  return false;
}

bool
Backup::OperationRecord::newScan()
{
  Uint32 * tmp;
  ndbrequire(16 * maxRecordSize < dataBuffer.getMaxWrite());
  if(dataBuffer.getWritePtr(&tmp, 16 * maxRecordSize))
  {
    jam();
    opNoDone = opNoConf = opLen = 0;
    newRecord(tmp);
    scanStart = tmp;
    scanStop = tmp;
    return true;
  }//if
  return false;
}

bool
Backup::OperationRecord::closeScan()
{
  opNoDone = opNoConf = opLen = 0;
  return true;
}

bool 
Backup::OperationRecord::scanConf(Uint32 noOfOps, Uint32 total_len)
{
  const Uint32 done = opNoDone-opNoConf;
  
  ndbrequire(noOfOps == done);
  ndbrequire(opLen == total_len);
  opNoConf = opNoDone;
  
  const Uint32 len = (scanStop - scanStart);
  ndbrequire(len < dataBuffer.getMaxWrite());
  dataBuffer.updateWritePtr(len);
  noOfBytes += (len << 2);
  m_bytes_total += (len << 2);
  return true;
}

void
Backup::execSCAN_FRAGREF(Signal* signal)
{
  jamEntry();

  ScanFragRef * ref = (ScanFragRef*)signal->getDataPtr();
  
  const Uint32 filePtrI = ref->senderData;
  BackupFilePtr filePtr LINT_SET_PTR;
  c_backupFilePool.getPtr(filePtr, filePtrI);
  
  filePtr.p->errorCode = ref->errorCode;
  filePtr.p->m_flags &= ~(Uint32)BackupFile::BF_SCAN_THREAD;
  
  backupFragmentRef(signal, filePtr);
}

void
Backup::execSCAN_FRAGCONF(Signal* signal)
{
  jamEntry();

  CRASH_INSERTION((10017));

  ScanFragConf * conf = (ScanFragConf*)signal->getDataPtr();
  
  const Uint32 filePtrI = conf->senderData;
  BackupFilePtr filePtr LINT_SET_PTR;
  c_backupFilePool.getPtr(filePtr, filePtrI);

  OperationRecord & op = filePtr.p->operation;
  
  op.scanConf(conf->completedOps, conf->total_len);
  const Uint32 completed = conf->fragmentCompleted;
  if(completed != 2) {
    jam();
    
    checkScan(signal, filePtr);
    return;
  }//if

  fragmentCompleted(signal, filePtr);
}

void
Backup::fragmentCompleted(Signal* signal, BackupFilePtr filePtr)
{
  jam();

  if(filePtr.p->errorCode != 0)
  {
    jam();    
    filePtr.p->m_flags &= ~(Uint32)BackupFile::BF_SCAN_THREAD;
    backupFragmentRef(signal, filePtr); // Scan completed
    return;
  }//if
    
  BackupRecordPtr ptr LINT_SET_PTR;
  c_backupPool.getPtr(ptr, filePtr.p->backupPtr);

  OperationRecord & op = filePtr.p->operation;
  if(!op.fragComplete(filePtr.p->tableId, filePtr.p->fragmentNo,
                      c_defaults.m_o_direct))
  {
    jam();
    signal->theData[0] = BackupContinueB::BUFFER_FULL_FRAG_COMPLETE;
    signal->theData[1] = filePtr.i;
    sendSignalWithDelay(reference(), GSN_CONTINUEB, signal, 50, 2);
    return;
  }//if
  
  filePtr.p->m_flags &= ~(Uint32)BackupFile::BF_SCAN_THREAD;
  
  if (ptr.p->is_lcp())
  {
    ptr.p->slaveState.setState(STOPPING);
    filePtr.p->operation.dataBuffer.eof();
  }
  else
  {
    BackupFragmentConf * conf = (BackupFragmentConf*)signal->getDataPtrSend();
    conf->backupId = ptr.p->backupId;
    conf->backupPtr = ptr.i;
    conf->tableId = filePtr.p->tableId;
    conf->fragmentNo = filePtr.p->fragmentNo;
    conf->noOfRecordsLow = (Uint32)(op.noOfRecords & 0xFFFFFFFF);
    conf->noOfRecordsHigh = (Uint32)(op.noOfRecords >> 32);
    conf->noOfBytesLow = (Uint32)(op.noOfBytes & 0xFFFFFFFF);
    conf->noOfBytesHigh = (Uint32)(op.noOfBytes >> 32);
    sendSignal(ptr.p->masterRef, GSN_BACKUP_FRAGMENT_CONF, signal,
	       BackupFragmentConf::SignalLength, JBB);

    ptr.p->m_gsn = GSN_BACKUP_FRAGMENT_CONF;
    ptr.p->slaveState.setState(STARTED);
  }
  return;
}

void
Backup::backupFragmentRef(Signal * signal, BackupFilePtr filePtr)
{
  BackupRecordPtr ptr LINT_SET_PTR;
  c_backupPool.getPtr(ptr, filePtr.p->backupPtr);

  ptr.p->m_gsn = GSN_BACKUP_FRAGMENT_REF;
  
  BackupFragmentRef * ref = (BackupFragmentRef*)signal->getDataPtrSend();
  ref->backupId = ptr.p->backupId;
  ref->backupPtr = ptr.i;
  ref->nodeId = getOwnNodeId();
  ref->errorCode = filePtr.p->errorCode;
  sendSignal(ptr.p->masterRef, GSN_BACKUP_FRAGMENT_REF, signal,
	     BackupFragmentRef::SignalLength, JBB);
}
 
void
Backup::checkScan(Signal* signal, BackupFilePtr filePtr)
{  
  OperationRecord & op = filePtr.p->operation;
  BlockReference lqhRef = 0;
  {
    BackupRecordPtr ptr LINT_SET_PTR;
    c_backupPool.getPtr(ptr, filePtr.p->backupPtr);
    if (ptr.p->is_lcp()) {
      lqhRef = calcInstanceBlockRef(DBLQH);
    } else {
      TablePtr tabPtr;
      ndbrequire(findTable(ptr, tabPtr, filePtr.p->tableId));
      FragmentPtr fragPtr;
      tabPtr.p->fragments.getPtr(fragPtr, filePtr.p->fragmentNo);
      const Uint32 instanceKey = fragPtr.p->lqhInstanceKey;
      lqhRef = numberToRef(DBLQH, instanceKey, getOwnNodeId());
    }
  }

  if(filePtr.p->errorCode != 0)
  {
    jam();

    /**
     * Close scan
     */
    op.closeScan();
    ScanFragNextReq * req = (ScanFragNextReq *)signal->getDataPtrSend();
    req->senderData = filePtr.i;
    req->closeFlag = 1;
    req->transId1 = 0;
    req->transId2 = (BACKUP << 20) + (getOwnNodeId() << 8);
    sendSignal(lqhRef, GSN_SCAN_NEXTREQ, signal, 
	       ScanFragNextReq::SignalLength, JBB);
    return;
  }//if
  
  if(op.newScan()) {
    jam();
    
    ScanFragNextReq * req = (ScanFragNextReq *)signal->getDataPtrSend();
    req->senderData = filePtr.i;
    req->closeFlag = 0;
    req->transId1 = 0;
    req->transId2 = (BACKUP << 20) + (getOwnNodeId() << 8);
    req->batch_size_rows= 16;
    req->batch_size_bytes= 0;

    if (ERROR_INSERTED(10039) && 
	filePtr.p->tableId >= 2 &&
	filePtr.p->operation.noOfRecords > 0)
    {
      ndbout_c("halting backup for table %d fragment: %d after %llu records",
	       filePtr.p->tableId,
	       filePtr.p->fragmentNo,
	       filePtr.p->operation.noOfRecords);
      memmove(signal->theData+2, signal->theData, 
	      4*ScanFragNextReq::SignalLength);
      signal->theData[0] = BackupContinueB::ZDELAY_SCAN_NEXT;
      signal->theData[1] = filePtr.i;
      sendSignalWithDelay(reference(), GSN_CONTINUEB, signal, 
			  300, 2+ScanFragNextReq::SignalLength);
      return;
    }
    if(ERROR_INSERTED(10032))
      sendSignalWithDelay(lqhRef, GSN_SCAN_NEXTREQ, signal, 
			  100, ScanFragNextReq::SignalLength);
    else if(ERROR_INSERTED(10033))
    {
      SET_ERROR_INSERT_VALUE(10032);
      sendSignalWithDelay(lqhRef, GSN_SCAN_NEXTREQ, signal, 
			  10000, ScanFragNextReq::SignalLength);
      
      BackupRecordPtr ptr LINT_SET_PTR;
      c_backupPool.getPtr(ptr, filePtr.p->backupPtr);
      AbortBackupOrd *ord = (AbortBackupOrd*)signal->getDataPtrSend();
      ord->backupId = ptr.p->backupId;
      ord->backupPtr = ptr.i;
      ord->requestType = AbortBackupOrd::FileOrScanError;
      ord->senderData= ptr.i;
      sendSignal(ptr.p->masterRef, GSN_ABORT_BACKUP_ORD, signal, 
		 AbortBackupOrd::SignalLength, JBB);
    }
    else
    {
      sendSignal(lqhRef, GSN_SCAN_NEXTREQ, signal, 
		 ScanFragNextReq::SignalLength, JBB);

      /*
        check if it is time to report backup status
      */
      BackupRecordPtr ptr LINT_SET_PTR;
      c_backupPool.getPtr(ptr, filePtr.p->backupPtr);
      if (!ptr.p->is_lcp())
        checkReportStatus(signal, ptr);
    }
    return;
  }//if
  
  signal->theData[0] = BackupContinueB::BUFFER_FULL_SCAN;
  signal->theData[1] = filePtr.i;
  sendSignalWithDelay(reference(), GSN_CONTINUEB, signal, 50, 2);
}

void
Backup::execFSAPPENDREF(Signal* signal)
{
  jamEntry();
  
  FsRef * ref = (FsRef *)signal->getDataPtr();

  const Uint32 filePtrI = ref->userPointer;
  const Uint32 errCode = ref->errorCode;
  
  BackupFilePtr filePtr LINT_SET_PTR;
  c_backupFilePool.getPtr(filePtr, filePtrI);

  filePtr.p->m_flags &= ~(Uint32)BackupFile::BF_FILE_THREAD;
  filePtr.p->errorCode = errCode;

  checkFile(signal, filePtr);
}

void
Backup::execFSAPPENDCONF(Signal* signal)
{
  jamEntry();

  CRASH_INSERTION((10018));

  //FsConf * conf = (FsConf*)signal->getDataPtr();
  const Uint32 filePtrI = signal->theData[0]; //conf->userPointer;
  const Uint32 bytes = signal->theData[1]; //conf->bytes;
  
  BackupFilePtr filePtr LINT_SET_PTR;
  c_backupFilePool.getPtr(filePtr, filePtrI);
  
  OperationRecord & op = filePtr.p->operation;
  
  op.dataBuffer.updateReadPtr(bytes >> 2);

  checkFile(signal, filePtr);
}

/*
  This routine handles two problems with writing to disk during local
  checkpoints and backups. The first problem is that we need to limit
  the writing to ensure that we don't use too much CPU and disk resources
  for backups and checkpoints. The perfect solution to this is to use
  a dynamic algorithm that adapts to the environment. Until we have
  implemented this we can satisfy ourselves with an algorithm that
  uses a configurable limit.

  The second problem is that in Linux we can get severe problems if we
  write very much to the disk without synching. In the worst case we
  can have Gigabytes of data in the Linux page cache before we reach
  the limit of how much we can write. If this happens the performance
  will drop significantly when we reach this limit since the Linux flush
  daemon will spend a few minutes on writing out the page cache to disk.
  To avoid this we ensure that a file never have more than a certain
  amount of data outstanding before synch. This variable is also
  configurable.
*/
bool
Backup::ready_to_write(bool ready, Uint32 sz, bool eof, BackupFile *fileP)
{
#if 0
  ndbout << "ready_to_write: ready = " << ready << " eof = " << eof;
  ndbout << " sz = " << sz << endl;
  ndbout << "words this period = " << m_words_written_this_period;
  ndbout << endl << "overflow disk write = " << m_overflow_disk_write;
  ndbout << endl << "Current Millisecond is = ";
  ndbout << NdbTick_CurrentMillisecond() << endl;
#endif
  if ((ready || eof) &&
      m_words_written_this_period <= m_curr_disk_write_speed)
  {
    /*
      We have a buffer ready to write or we have reached end of
      file and thus we must write the last before closing the
      file.
      We have already check that we are allowed to write at this
      moment. We only worry about history of last 100 milliseconds.
      What happened before that is of no interest since a disk
      write that was issued more than 100 milliseconds should be
      completed by now.
    */
    int overflow;
    m_words_written_this_period += sz;
    overflow = m_words_written_this_period - m_curr_disk_write_speed;
    if (overflow > 0)
      m_overflow_disk_write = overflow;
#if 0
    ndbout << "Will write with " << endl;
    ndbout << endl;
#endif
    return true;
  }
  else
  {
#if 0
    ndbout << "Will not write now" << endl << endl;
#endif
    return false;
  }
}

void
Backup::checkFile(Signal* signal, BackupFilePtr filePtr)
{

#ifdef DEBUG_ABORT
  //  ndbout_c("---- check file filePtr.i = %u", filePtr.i);
#endif

  OperationRecord & op = filePtr.p->operation;
  Uint32 *tmp = NULL;
  Uint32 sz = 0;
  bool eof = FALSE;
  bool ready = op.dataBuffer.getReadPtr(&tmp, &sz, &eof); 
#if 0
  ndbout << "Ptr to data = " << hex << tmp << endl;
#endif
  BackupRecordPtr ptr LINT_SET_PTR;
  c_backupPool.getPtr(ptr, filePtr.p->backupPtr);

  if (ERROR_INSERTED(10036))
  {
    jam();
    filePtr.p->m_flags &= ~(Uint32)BackupFile::BF_FILE_THREAD;
    filePtr.p->errorCode = 2810;
    ptr.p->setErrorCode(2810);

    if(ptr.p->m_gsn == GSN_STOP_BACKUP_REQ)
    {
      jam();
      closeFile(signal, ptr, filePtr);
    }
    return;
  }

  if(filePtr.p->errorCode != 0)
  {
    jam();
    ptr.p->setErrorCode(filePtr.p->errorCode);

    if(ptr.p->m_gsn == GSN_STOP_BACKUP_REQ)
    {
      jam();
      closeFile(signal, ptr, filePtr);
    }
    return;
  }

  if (!ready_to_write(ready, sz, eof, filePtr.p))
  {
    jam();
    signal->theData[0] = BackupContinueB::BUFFER_UNDERFLOW;
    signal->theData[1] = filePtr.i;
    sendSignalWithDelay(reference(), GSN_CONTINUEB, signal, 20, 2);
    return;
  }
  else if (sz > 0)
  {
    jam();
    FsAppendReq * req = (FsAppendReq *)signal->getDataPtrSend();
    req->filePointer   = filePtr.p->filePointer;
    req->userPointer   = filePtr.i;
    req->userReference = reference();
    req->varIndex      = 0;
    req->offset        = tmp - c_startOfPages;
    req->size          = sz;
    req->synch_flag    = 0;
    
    sendSignal(NDBFS_REF, GSN_FSAPPENDREQ, signal, 
	       FsAppendReq::SignalLength, JBA);
    return;
  }

  Uint32 flags = filePtr.p->m_flags;
  filePtr.p->m_flags &= ~(Uint32)BackupFile::BF_FILE_THREAD;
  
  ndbrequire(flags & BackupFile::BF_OPEN);
  ndbrequire(flags & BackupFile::BF_FILE_THREAD);
  
  closeFile(signal, ptr, filePtr);
}


/****************************************************************************
 * 
 * Slave functionallity: Perform logging
 *
 ****************************************************************************/
void
Backup::execBACKUP_TRIG_REQ(Signal* signal)
{
  /*
  TUP asks if this trigger is to be fired on this node.
  */
  TriggerPtr trigPtr LINT_SET_PTR;
  TablePtr tabPtr LINT_SET_PTR;
  FragmentPtr fragPtr;
  Uint32 trigger_id = signal->theData[0];
  Uint32 frag_id = signal->theData[1];
  Uint32 result;

  jamEntry();

  c_triggerPool.getPtr(trigPtr, trigger_id);

  c_tablePool.getPtr(tabPtr, trigPtr.p->tab_ptr_i);
  tabPtr.p->fragments.getPtr(fragPtr, frag_id);
  if (fragPtr.p->node != getOwnNodeId()) {

    jam();
    result = ZFALSE;
  } else {
    jam();
    result = ZTRUE;
  }//if
  signal->theData[0] = result;
}

BackupFormat::LogFile::LogEntry *
Backup::get_log_buffer(Signal* signal,
                       TriggerPtr trigPtr, Uint32 sz)
{
  Uint32 * dst;
  if(ERROR_INSERTED(10030))
  {
    jam();
    dst = 0;
  }
  else
  {
    jam();
    FsBuffer & buf = trigPtr.p->operation->dataBuffer;
    ndbrequire(sz <= buf.getMaxWrite());
    if (unlikely(!buf.getWritePtr(&dst, sz)))
    {
      jam();
      dst = 0;
    }
  }

  if (unlikely(dst == 0))
  {
    Uint32 save[TrigAttrInfo::StaticLength];
    memcpy(save, signal->getDataPtr(), 4*TrigAttrInfo::StaticLength);
    BackupRecordPtr ptr LINT_SET_PTR;
    c_backupPool.getPtr(ptr, trigPtr.p->backupPtr);
    trigPtr.p->errorCode = AbortBackupOrd::LogBufferFull;
    AbortBackupOrd *ord = (AbortBackupOrd*)signal->getDataPtrSend();
    ord->backupId = ptr.p->backupId;
    ord->backupPtr = ptr.i;
    ord->requestType = AbortBackupOrd::LogBufferFull;
    ord->senderData= ptr.i;
    sendSignal(ptr.p->masterRef, GSN_ABORT_BACKUP_ORD, signal,
               AbortBackupOrd::SignalLength, JBB);

    memcpy(signal->getDataPtrSend(), save, 4*TrigAttrInfo::StaticLength);
    return 0;
  }//if

  BackupFormat::LogFile::LogEntry * logEntry =
    (BackupFormat::LogFile::LogEntry *)dst;
  logEntry->Length       = 0;
  logEntry->TableId      = htonl(trigPtr.p->tableId);

  if(trigPtr.p->event==0)
    logEntry->TriggerEvent= htonl(TriggerEvent::TE_INSERT);
  else if(trigPtr.p->event==1)
    logEntry->TriggerEvent= htonl(TriggerEvent::TE_UPDATE);
  else if(trigPtr.p->event==2)
    logEntry->TriggerEvent= htonl(TriggerEvent::TE_DELETE);
  else {
    ndbout << "Bad Event: " << trigPtr.p->event << endl;
    ndbrequire(false);
  }

  return logEntry;
}

void
Backup::execTRIG_ATTRINFO(Signal* signal) {
  jamEntry();

  CRASH_INSERTION((10019));

  TrigAttrInfo * trg = (TrigAttrInfo*)signal->getDataPtr();

  TriggerPtr trigPtr LINT_SET_PTR;
  c_triggerPool.getPtr(trigPtr, trg->getTriggerId());
  ndbrequire(trigPtr.p->event != ILLEGAL_TRIGGER_ID); // Online...

  if(trigPtr.p->errorCode != 0) {
    jam();
    return;
  }//if

  BackupRecordPtr ptr LINT_SET_PTR;
  c_backupPool.getPtr(ptr, trigPtr.p->backupPtr);

  if(ptr.p->flags & BackupReq::USE_UNDO_LOG) {
    if(trg->getAttrInfoType() == TrigAttrInfo::AFTER_VALUES) {
      jam();
      /**
       * Backup is doing UNDO logging and don't need after values
       */
      return;
    }//if
  }
  else {
    if(trg->getAttrInfoType() == TrigAttrInfo::BEFORE_VALUES) {
      jam();
      /**
       * Backup is doing REDO logging and don't need before values
       */
      return;
    }//if
  }

  BackupFormat::LogFile::LogEntry * logEntry = trigPtr.p->logEntry;
  if(logEntry == 0) 
  {
    jam();
    Uint32 sz = trigPtr.p->maxRecordSize;
    logEntry = trigPtr.p->logEntry = get_log_buffer(signal, trigPtr, sz);
    if (unlikely(logEntry == 0))
    {
      jam();
      return;
    }
  } else {
    ndbrequire(logEntry->TableId == htonl(trigPtr.p->tableId));
//    ndbrequire(logEntry->TriggerEvent == htonl(trigPtr.p->event));
  }//if

  const Uint32 pos = logEntry->Length;
  const Uint32 dataLen = signal->length() - TrigAttrInfo::StaticLength;
  memcpy(&logEntry->Data[pos], trg->getData(), dataLen << 2);

  logEntry->Length = pos + dataLen;
}

void
Backup::execFIRE_TRIG_ORD(Signal* signal)
{
  jamEntry();
  FireTrigOrd* trg = (FireTrigOrd*)signal->getDataPtr();

  const Uint32 gci = trg->getGCI();
  const Uint32 trI = trg->getTriggerId();
  const Uint32 fragId = trg->fragId;

  TriggerPtr trigPtr LINT_SET_PTR;
  c_triggerPool.getPtr(trigPtr, trI);
  
  ndbrequire(trigPtr.p->event != ILLEGAL_TRIGGER_ID);

  BackupRecordPtr ptr LINT_SET_PTR;
  c_backupPool.getPtr(ptr, trigPtr.p->backupPtr);

  if(trigPtr.p->errorCode != 0) {
    jam();
    SectionHandle handle(this, signal);
    releaseSections(handle);
    return;
  }//if

  if (signal->getNoOfSections())
  {
    jam();
    SectionHandle handle(this, signal);
    TablePtr tabPtr;
    c_tablePool.getPtr(tabPtr, trigPtr.p->tab_ptr_i);
    FragmentPtr fragPtr;
    tabPtr.p->fragments.getPtr(fragPtr, fragId);
    if (fragPtr.p->node != getOwnNodeId()) 
    {
      jam();
      trigPtr.p->logEntry = 0;      
      releaseSections(handle);
      return;
    }

    SegmentedSectionPtr dataPtr[3];
    handle.getSection(dataPtr[0], 0);
    handle.getSection(dataPtr[1], 1);
    handle.getSection(dataPtr[2], 2);
    /**
     * dataPtr[0] : Primary key info
     * dataPtr[1] : Before values
     * dataPtr[2] : After values
     */

    /* Backup is doing UNDO logging and need before values
     * Add 2 extra words to get_log_buffer for potential gci and logEntry length info stored at end.
     */
    if(ptr.p->flags & BackupReq::USE_UNDO_LOG) {
      trigPtr.p->logEntry = get_log_buffer(signal,
                                           trigPtr, dataPtr[0].sz + dataPtr[1].sz + 2);
      if (unlikely(trigPtr.p->logEntry == 0))
      {
        jam();
        releaseSections(handle);
        return;
      }
      copy(trigPtr.p->logEntry->Data, dataPtr[0]);
      copy(trigPtr.p->logEntry->Data+dataPtr[0].sz, dataPtr[1]);
      trigPtr.p->logEntry->Length = dataPtr[0].sz + dataPtr[1].sz;
    }
    //  Backup is doing REDO logging and need after values
    else {
      trigPtr.p->logEntry = get_log_buffer(signal,
                                           trigPtr, dataPtr[0].sz + dataPtr[2].sz + 1);
      if (unlikely(trigPtr.p->logEntry == 0))
      {
        jam();
        releaseSections(handle);
        return;
      }
      copy(trigPtr.p->logEntry->Data, dataPtr[0]);
      copy(trigPtr.p->logEntry->Data+dataPtr[0].sz, dataPtr[2]);
      trigPtr.p->logEntry->Length = dataPtr[0].sz + dataPtr[2].sz;
    }

    releaseSections(handle);
  }

  ndbrequire(trigPtr.p->logEntry != 0);
  Uint32 len = trigPtr.p->logEntry->Length;
  trigPtr.p->logEntry->FragId = htonl(fragId);

  if(gci != ptr.p->currGCP)
  {
    jam();
    trigPtr.p->logEntry->TriggerEvent|= htonl(0x10000);
    trigPtr.p->logEntry->Data[len] = htonl(gci);
    len++;
    ptr.p->currGCP = gci;
  }

  Uint32 datalen = len;
  len += (sizeof(BackupFormat::LogFile::LogEntry) >> 2) - 2;
  trigPtr.p->logEntry->Length = htonl(len);

  if(ptr.p->flags & BackupReq::USE_UNDO_LOG)
  {
    /* keep the length at both the end of logEntry and ->logEntry variable
       The total length of logEntry is len + 2
    */
    trigPtr.p->logEntry->Data[datalen] = htonl(len);
  }

  Uint32 entryLength = len +1;
  if(ptr.p->flags & BackupReq::USE_UNDO_LOG)
    entryLength ++;

  ndbrequire(entryLength <= trigPtr.p->operation->dataBuffer.getMaxWrite());
  trigPtr.p->operation->dataBuffer.updateWritePtr(entryLength);
  trigPtr.p->logEntry = 0;
  
  {
    const Uint32 entryByteLength = entryLength << 2;
    trigPtr.p->operation->noOfBytes     += entryByteLength;
    trigPtr.p->operation->m_bytes_total += entryByteLength;
    trigPtr.p->operation->noOfRecords     += 1;
    trigPtr.p->operation->m_records_total += 1;
  }
}

void
Backup::sendAbortBackupOrd(Signal* signal, BackupRecordPtr ptr, 
			   Uint32 requestType)
{
  jam();
  AbortBackupOrd *ord = (AbortBackupOrd*)signal->getDataPtrSend();
  ord->backupId = ptr.p->backupId;
  ord->backupPtr = ptr.i;
  ord->requestType = requestType;
  ord->senderData= ptr.i;
  NodePtr node;
  for(c_nodes.first(node); node.i != RNIL; c_nodes.next(node)) {
    jam();
    const Uint32 nodeId = node.p->nodeId;
    if(node.p->alive && ptr.p->nodes.get(nodeId)) {
      jam();
      BlockReference ref = numberToRef(BACKUP, instanceKey(ptr), nodeId);
      sendSignal(ref, GSN_ABORT_BACKUP_ORD, signal, 
		 AbortBackupOrd::SignalLength, JBB);
    }//if
  }//for
}

/*****************************************************************************
 * 
 * Slave functionallity: Stop backup
 *
 *****************************************************************************/
void
Backup::execSTOP_BACKUP_REQ(Signal* signal)
{
  jamEntry();
  StopBackupReq * req = (StopBackupReq*)signal->getDataPtr();
  
  CRASH_INSERTION((10020));

  const Uint32 ptrI = req->backupPtr;
  //const Uint32 backupId = req->backupId;
  const Uint32 startGCP = req->startGCP;
  const Uint32 stopGCP = req->stopGCP;

  /**
   * At least one GCP must have passed
   */
  ndbrequire(stopGCP > startGCP);

  /**
   * Get backup record
   */
  BackupRecordPtr ptr LINT_SET_PTR;
  c_backupPool.getPtr(ptr, ptrI);

  ptr.p->slaveState.setState(STOPPING);
  ptr.p->m_gsn = GSN_STOP_BACKUP_REQ;
  ptr.p->startGCP= startGCP;
  ptr.p->stopGCP= stopGCP;

  /**
   * Destroy the triggers in local DBTUP we created
   */
  sendDropTrig(signal, ptr);
}

void
Backup::closeFiles(Signal* sig, BackupRecordPtr ptr)
{
  /**
   * Close all files
   */
  BackupFilePtr filePtr;
  int openCount = 0;
  for(ptr.p->files.first(filePtr); filePtr.i!=RNIL; ptr.p->files.next(filePtr))
  {
    if(! (filePtr.p->m_flags & BackupFile::BF_OPEN))
    {
      jam();
      continue;
    }
    
    jam();
    openCount++;
    
    if(filePtr.p->m_flags & BackupFile::BF_CLOSING)
    {
      jam();
      continue;
    }//if
    
    filePtr.p->operation.dataBuffer.eof();
    if(filePtr.p->m_flags & BackupFile::BF_FILE_THREAD)
    {
      jam();
#ifdef DEBUG_ABORT
      ndbout_c("Close files fileRunning == 1, filePtr.i=%u", filePtr.i);
#endif
    } 
    else 
    {
      jam();
      closeFile(sig, ptr, filePtr);
    }
  }
  
  if(openCount == 0){
    jam();
    closeFilesDone(sig, ptr);
  }//if
}

void
Backup::closeFile(Signal* signal, BackupRecordPtr ptr, BackupFilePtr filePtr)
{
  ndbrequire(filePtr.p->m_flags & BackupFile::BF_OPEN);
  ndbrequire(! (filePtr.p->m_flags & BackupFile::BF_OPENING));
  ndbrequire(! (filePtr.p->m_flags & BackupFile::BF_CLOSING));
  filePtr.p->m_flags |= BackupFile::BF_CLOSING;
  
  FsCloseReq * req = (FsCloseReq *)signal->getDataPtrSend();
  req->filePointer = filePtr.p->filePointer;
  req->userPointer = filePtr.i;
  req->userReference = reference();
  req->fileFlag = 0;
  
  if (ptr.p->errorCode)
  {
    FsCloseReq::setRemoveFileFlag(req->fileFlag, 1);
  }

#ifdef DEBUG_ABORT
  ndbout_c("***** a FSCLOSEREQ filePtr.i = %u flags: %x", 
	   filePtr.i, filePtr.p->m_flags);
#endif
  sendSignal(NDBFS_REF, GSN_FSCLOSEREQ, signal, FsCloseReq::SignalLength, JBA);

}

void
Backup::execFSCLOSEREF(Signal* signal)
{
  jamEntry();
  
  FsRef * ref = (FsRef*)signal->getDataPtr();
  const Uint32 filePtrI = ref->userPointer;
  
  BackupFilePtr filePtr LINT_SET_PTR;
  c_backupFilePool.getPtr(filePtr, filePtrI);

  BackupRecordPtr ptr LINT_SET_PTR;
  c_backupPool.getPtr(ptr, filePtr.p->backupPtr);
  
  FsConf * conf = (FsConf*)signal->getDataPtr();
  conf->userPointer = filePtrI;
  
  execFSCLOSECONF(signal);
}

void
Backup::execFSCLOSECONF(Signal* signal)
{
  jamEntry();

  FsConf * conf = (FsConf*)signal->getDataPtr();
  const Uint32 filePtrI = conf->userPointer;
  
  BackupFilePtr filePtr LINT_SET_PTR;
  c_backupFilePool.getPtr(filePtr, filePtrI);

#ifdef DEBUG_ABORT
  ndbout_c("***** FSCLOSECONF filePtrI = %u", filePtrI);
#endif
  
  ndbrequire(filePtr.p->m_flags == (BackupFile::BF_OPEN |
				    BackupFile::BF_CLOSING));

  
  filePtr.p->m_flags &= ~(Uint32)(BackupFile::BF_OPEN |BackupFile::BF_CLOSING);
  filePtr.p->operation.dataBuffer.reset();

  BackupRecordPtr ptr LINT_SET_PTR;
  c_backupPool.getPtr(ptr, filePtr.p->backupPtr);
  closeFiles(signal, ptr);
}

void
Backup::closeFilesDone(Signal* signal, BackupRecordPtr ptr)
{
  jam();

  if(ptr.p->is_lcp())
  {
    lcp_close_file_conf(signal, ptr);
    return;
  }
  
  jam();

  //error when do insert footer or close file
  if(ptr.p->checkError())
  {
    StopBackupRef * ref = (StopBackupRef*)signal->getDataPtr();
    ref->backupPtr = ptr.i;
    ref->backupId = ptr.p->backupId;
    ref->errorCode = ptr.p->errorCode;
    ref->nodeId = getOwnNodeId();
    sendSignal(ptr.p->masterRef, GSN_STOP_BACKUP_REF, signal,
             StopBackupConf::SignalLength, JBB);

    ptr.p->m_gsn = GSN_STOP_BACKUP_REF;
    ptr.p->slaveState.setState(CLEANING);
    return;
  }

  StopBackupConf* conf = (StopBackupConf*)signal->getDataPtrSend();
  conf->backupId = ptr.p->backupId;
  conf->backupPtr = ptr.i;

  BackupFilePtr filePtr LINT_SET_PTR;
  if(ptr.p->logFilePtr != RNIL)
  {
    ptr.p->files.getPtr(filePtr, ptr.p->logFilePtr);
    conf->noOfLogBytes= filePtr.p->operation.noOfBytes;
    conf->noOfLogRecords= filePtr.p->operation.noOfRecords;
  }
  else
  {
    conf->noOfLogBytes= 0;
    conf->noOfLogRecords= 0;
  }

  sendSignal(ptr.p->masterRef, GSN_STOP_BACKUP_CONF, signal,
	     StopBackupConf::SignalLength, JBB);
  
  ptr.p->m_gsn = GSN_STOP_BACKUP_CONF;
  ptr.p->slaveState.setState(CLEANING);
}

/*****************************************************************************
 * 
 * Slave functionallity: Abort backup
 *
 *****************************************************************************/
/*****************************************************************************
 * 
 * Slave functionallity: Abort backup
 *
 *****************************************************************************/
void
Backup::execABORT_BACKUP_ORD(Signal* signal)
{
  jamEntry();
  AbortBackupOrd* ord = (AbortBackupOrd*)signal->getDataPtr();

  const Uint32 backupId = ord->backupId;
  const AbortBackupOrd::RequestType requestType = 
    (AbortBackupOrd::RequestType)ord->requestType;
  const Uint32 senderData = ord->senderData;
  
#ifdef DEBUG_ABORT
  ndbout_c("******** ABORT_BACKUP_ORD ********* nodeId = %u", 
	   refToNode(signal->getSendersBlockRef()));
  ndbout_c("backupId = %u, requestType = %u, senderData = %u, ",
	   backupId, requestType, senderData);
  dumpUsedResources();
#endif

  BackupRecordPtr ptr LINT_SET_PTR;
  if(requestType == AbortBackupOrd::ClientAbort) {
    if (getOwnNodeId() != getMasterNodeId()) {
      jam();
      // forward to master
#ifdef DEBUG_ABORT
      ndbout_c("---- Forward to master nodeId = %u", getMasterNodeId());
#endif
      BlockReference ref = numberToRef(BACKUP, instanceKey(ptr), getMasterNodeId());
      sendSignal(ref, GSN_ABORT_BACKUP_ORD, 
		 signal, AbortBackupOrd::SignalLength, JBB);
      return;
    }
    jam();
    for(c_backups.first(ptr); ptr.i != RNIL; c_backups.next(ptr)) {
      jam();
      if(ptr.p->backupId == backupId && ptr.p->clientData == senderData) {
        jam();
	break;
      }//if
    }//for
    if(ptr.i == RNIL) {
      jam();
      return;
    }//if
  } else {
    if (c_backupPool.findId(senderData)) {
      jam();
      c_backupPool.getPtr(ptr, senderData);
    } else { 
      jam();
#ifdef DEBUG_ABORT
      ndbout_c("Backup: abort request type=%u on id=%u,%u not found",
	       requestType, backupId, senderData);
#endif
      return;
    }
  }//if
  
  ptr.p->m_gsn = GSN_ABORT_BACKUP_ORD;
  const bool isCoordinator = (ptr.p->masterRef == reference());
  
  bool ok = false;
  switch(requestType){

    /**
     * Requests sent to master
     */
  case AbortBackupOrd::ClientAbort:
    jam();
    // fall through
  case AbortBackupOrd::LogBufferFull:
    jam();
    // fall through
  case AbortBackupOrd::FileOrScanError:
    jam();
    ndbrequire(isCoordinator);
    ptr.p->setErrorCode(requestType);
    if(ptr.p->masterData.gsn == GSN_BACKUP_FRAGMENT_REQ)
    {
      /**
       * Only scans are actively aborted
       */
      abort_scan(signal, ptr);
    }
    return;
    
    /**
     * Requests sent to slave
     */
  case AbortBackupOrd::AbortScan:
    jam();
    ptr.p->setErrorCode(requestType);
    return;
    
  case AbortBackupOrd::BackupComplete:
    jam();
    cleanup(signal, ptr);
    return;
  case AbortBackupOrd::BackupFailure:
  case AbortBackupOrd::BackupFailureDueToNodeFail:
  case AbortBackupOrd::OkToClean:
  case AbortBackupOrd::IncompatibleVersions:
#ifndef VM_TRACE
  default:
#endif
    ptr.p->setErrorCode(requestType);
    ptr.p->masterData.errorCode = requestType;
    ok= true;
  }
  ndbrequire(ok);
  
  ptr.p->masterRef = reference();
  ptr.p->nodes.clear();
  ptr.p->nodes.set(getOwnNodeId());


  ptr.p->stopGCP= ptr.p->startGCP + 1;
  sendStopBackup(signal, ptr);
}


void
Backup::dumpUsedResources()
{
  jam();
  BackupRecordPtr ptr;

  for(c_backups.first(ptr); ptr.i != RNIL; c_backups.next(ptr)) {
    ndbout_c("Backup id=%u, slaveState.getState = %u, errorCode=%u",
	     ptr.p->backupId,
	     ptr.p->slaveState.getState(),
	     ptr.p->errorCode);

    TablePtr tabPtr;
    for(ptr.p->tables.first(tabPtr);
	tabPtr.i != RNIL;
	ptr.p->tables.next(tabPtr)) {
      jam();
      for(Uint32 j = 0; j<3; j++) {
	jam();
	TriggerPtr trigPtr LINT_SET_PTR;
	if(tabPtr.p->triggerAllocated[j]) {
	  jam();
	  c_triggerPool.getPtr(trigPtr, tabPtr.p->triggerIds[j]);
	  ndbout_c("Allocated[%u] Triggerid = %u, event = %u",
		 j,
		 tabPtr.p->triggerIds[j],
		 trigPtr.p->event);
	}//if
      }//for
    }//for
    
    BackupFilePtr filePtr;
    for(ptr.p->files.first(filePtr);
	filePtr.i != RNIL;
	ptr.p->files.next(filePtr)) {
      jam();
      ndbout_c("filePtr.i = %u, flags: H'%x ",
	       filePtr.i, filePtr.p->m_flags);
    }//for
  }
}

void
Backup::cleanup(Signal* signal, BackupRecordPtr ptr)
{
  TablePtr tabPtr;
  ptr.p->tables.first(tabPtr);
  cleanupNextTable(signal, ptr, tabPtr);
}

void
Backup::cleanupNextTable(Signal *signal, BackupRecordPtr ptr, TablePtr tabPtr)
{
  if (tabPtr.i != RNIL)
  {
    jam();
    tabPtr.p->fragments.release();
    for(Uint32 j = 0; j<3; j++) {
      jam();
      TriggerPtr trigPtr LINT_SET_PTR;
      if(tabPtr.p->triggerAllocated[j]) {
        jam();
	c_triggerPool.getPtr(trigPtr, tabPtr.p->triggerIds[j]);
	trigPtr.p->event = ILLEGAL_TRIGGER_ID;
        tabPtr.p->triggerAllocated[j] = false;
      }//if
      tabPtr.p->triggerIds[j] = ILLEGAL_TRIGGER_ID;
    }//for
    {
      BackupLockTab *req = (BackupLockTab *)signal->getDataPtrSend();
      req->m_senderRef = reference();
      req->m_tableId = tabPtr.p->tableId;
      req->m_lock_unlock = BackupLockTab::UNLOCK_TABLE;
      req->m_backup_state = BackupLockTab::CLEANUP;
      req->m_backupRecordPtr_I = ptr.i;
      req->m_tablePtr_I = tabPtr.i;
      sendSignal(DBDICT_REF, GSN_BACKUP_LOCK_TAB_REQ, signal,
                 BackupLockTab::SignalLength, JBB);
      return;
    }
  }

  BackupFilePtr filePtr;
  for(ptr.p->files.first(filePtr);filePtr.i != RNIL;ptr.p->files.next(filePtr))
  {
    jam();
    ndbrequire(filePtr.p->m_flags == 0);
    filePtr.p->pages.release();
  }//for

  ptr.p->files.release();
  ptr.p->tables.release();
  ptr.p->triggers.release();
  ptr.p->backupId = ~0;
  
  /*
    report of backup status uses these variables to keep track
    if files are used
  */
  ptr.p->ctlFilePtr = ptr.p->logFilePtr = ptr.p->dataFilePtr = RNIL;

  if(ptr.p->checkError())
    removeBackup(signal, ptr);
  else
  {
    /*
      report of backup status uses these variables to keep track
      if backup ia running and current state
    */
    ptr.p->m_gsn = 0;
    ptr.p->masterData.gsn = 0;
    c_backups.release(ptr);
  }
}


void
Backup::removeBackup(Signal* signal, BackupRecordPtr ptr)
{
  jam();
  
  FsRemoveReq * req = (FsRemoveReq *)signal->getDataPtrSend();
  req->userReference = reference();
  req->userPointer = ptr.i;
  req->directory = 1;
  req->ownDirectory = 1;
  FsOpenReq::setVersion(req->fileNumber, 2);
  FsOpenReq::setSuffix(req->fileNumber, FsOpenReq::S_CTL);
  FsOpenReq::v2_setSequence(req->fileNumber, ptr.p->backupId);
  FsOpenReq::v2_setNodeId(req->fileNumber, getOwnNodeId());
  sendSignal(NDBFS_REF, GSN_FSREMOVEREQ, signal, 
	     FsRemoveReq::SignalLength, JBA);
}

void
Backup::execFSREMOVEREF(Signal* signal)
{
  jamEntry();
  FsRef * ref = (FsRef*)signal->getDataPtr();
  const Uint32 ptrI = ref->userPointer;

  FsConf * conf = (FsConf*)signal->getDataPtr();
  conf->userPointer = ptrI;
  execFSREMOVECONF(signal);
}

void
Backup::execFSREMOVECONF(Signal* signal){
  jamEntry();

  FsConf * conf = (FsConf*)signal->getDataPtr();
  const Uint32 ptrI = conf->userPointer;
  
  /**
   * Get backup record
   */
  BackupRecordPtr ptr LINT_SET_PTR;
  c_backupPool.getPtr(ptr, ptrI);
  /*
    report of backup status uses these variables to keep track
    if backup ia running and current state
  */
  ptr.p->m_gsn = 0;
  ptr.p->masterData.gsn = 0;
  c_backups.release(ptr);
}

/**
 * LCP
 */
void
Backup::execLCP_PREPARE_REQ(Signal* signal)
{
  jamEntry();
  LcpPrepareReq req = *(LcpPrepareReq*)signal->getDataPtr();

  BackupRecordPtr ptr LINT_SET_PTR;
  c_backupPool.getPtr(ptr, req.backupPtr);

  ptr.p->m_gsn = GSN_LCP_PREPARE_REQ;

  TablePtr tabPtr;
  FragmentPtr fragPtr;
  if (!ptr.p->tables.isEmpty())
  {
    jam();
    ndbrequire(ptr.p->errorCode);
    ptr.p->tables.first(tabPtr);
    if (tabPtr.p->tableId == req.tableId)
    {
      jam();
      ndbrequire(!tabPtr.p->fragments.empty());
      tabPtr.p->fragments.getPtr(fragPtr, 0);
      fragPtr.p->fragmentId = req.fragmentId;
      defineBackupRef(signal, ptr, ptr.p->errorCode);
      return;
    }
    else
    {
      jam();
      tabPtr.p->fragments.release();
      ptr.p->tables.release();
      ptr.p->errorCode = 0;
      // fall-through
    }
  }
  
  if(!ptr.p->tables.seize(tabPtr) || !tabPtr.p->fragments.seize(1))
  {
    if(!tabPtr.isNull())
      ptr.p->tables.release();
    ndbrequire(false); // TODO
  }
  tabPtr.p->tableId = req.tableId;
  tabPtr.p->fragments.getPtr(fragPtr, 0);
  tabPtr.p->tableType = DictTabInfo::UserTable;
  fragPtr.p->fragmentId = req.fragmentId;
  fragPtr.p->lcp_no = req.lcpNo;
  fragPtr.p->scanned = 0;
  fragPtr.p->scanning = 0;
  fragPtr.p->tableId = req.tableId;
  
  ptr.p->backupId= req.backupId;
  lcp_open_file(signal, ptr);
}

void
Backup::lcp_close_file_conf(Signal* signal, BackupRecordPtr ptr)
{
  jam();
  
  TablePtr tabPtr;
  ndbrequire(ptr.p->tables.first(tabPtr));
  Uint32 tableId = tabPtr.p->tableId;

  BackupFilePtr filePtr LINT_SET_PTR;
  c_backupFilePool.getPtr(filePtr, ptr.p->dataFilePtr);
  ndbrequire(filePtr.p->m_flags == 0);

  if (ptr.p->m_gsn == GSN_LCP_PREPARE_REQ)
  {
    jam();
    defineBackupRef(signal, ptr, ptr.p->errorCode);
    return;
  }
    
  FragmentPtr fragPtr;
  tabPtr.p->fragments.getPtr(fragPtr, 0);
  Uint32 fragmentId = fragPtr.p->fragmentId;
  
  tabPtr.p->fragments.release();
  ptr.p->tables.release();
  ptr.p->errorCode = 0;
  
  BackupFragmentConf * conf = (BackupFragmentConf*)signal->getDataPtrSend();
  conf->backupId = ptr.p->backupId;
  conf->backupPtr = ptr.i;
  conf->tableId = tableId;
  conf->fragmentNo = fragmentId;
  conf->noOfRecordsLow = 0;
  conf->noOfRecordsHigh = 0;
  conf->noOfBytesLow = 0;
  conf->noOfBytesHigh = 0;
  sendSignal(ptr.p->masterRef, GSN_BACKUP_FRAGMENT_CONF, signal,
	     BackupFragmentConf::SignalLength, JBB);
}

void
Backup::lcp_open_file(Signal* signal, BackupRecordPtr ptr)
{
  FsOpenReq * req = (FsOpenReq *)signal->getDataPtrSend();
  req->userReference = reference();
  req->fileFlags = 
    FsOpenReq::OM_WRITEONLY | 
    FsOpenReq::OM_TRUNCATE |
    FsOpenReq::OM_CREATE | 
    FsOpenReq::OM_APPEND |
    FsOpenReq::OM_AUTOSYNC;

  if (c_defaults.m_compressed_lcp)
    req->fileFlags |= FsOpenReq::OM_GZ;

  if (c_defaults.m_o_direct)
    req->fileFlags |= FsOpenReq::OM_DIRECT;
  FsOpenReq::v2_setCount(req->fileNumber, 0xFFFFFFFF);
  req->auto_sync_size = c_defaults.m_disk_synch_size;
  
  TablePtr tabPtr;
  FragmentPtr fragPtr;
  
  ndbrequire(ptr.p->tables.first(tabPtr));
  tabPtr.p->fragments.getPtr(fragPtr, 0);

  /**
   * Lcp file
   */
  BackupFilePtr filePtr LINT_SET_PTR;
  c_backupFilePool.getPtr(filePtr, ptr.p->dataFilePtr);
  ndbrequire(filePtr.p->m_flags == 0);
  filePtr.p->m_flags |= BackupFile::BF_OPENING;
  filePtr.p->tableId = RNIL; // Will force init
  req->userPointer = filePtr.i;
  FsOpenReq::setVersion(req->fileNumber, 5);
  FsOpenReq::setSuffix(req->fileNumber, FsOpenReq::S_DATA);
  FsOpenReq::v5_setLcpNo(req->fileNumber, fragPtr.p->lcp_no);
  FsOpenReq::v5_setTableId(req->fileNumber, tabPtr.p->tableId);
  FsOpenReq::v5_setFragmentId(req->fileNumber, fragPtr.p->fragmentId);
  sendSignal(NDBFS_REF, GSN_FSOPENREQ, signal, FsOpenReq::SignalLength, JBA);
}

void
Backup::lcp_open_file_done(Signal* signal, BackupRecordPtr ptr)
{
  TablePtr tabPtr;
  FragmentPtr fragPtr;

  ndbrequire(ptr.p->tables.first(tabPtr));
  tabPtr.p->fragments.getPtr(fragPtr, 0);
  
  BackupFilePtr filePtr LINT_SET_PTR;
  c_backupFilePool.getPtr(filePtr, ptr.p->dataFilePtr);  
  ndbrequire(filePtr.p->m_flags == 
	     (BackupFile::BF_OPEN | BackupFile::BF_LCP_META));
  filePtr.p->m_flags &= ~(Uint32)BackupFile::BF_LCP_META;

  ptr.p->slaveState.setState(STARTED);
  
  LcpPrepareConf* conf= (LcpPrepareConf*)signal->getDataPtrSend();
  conf->senderData = ptr.p->clientData;
  conf->senderRef = reference();
  conf->tableId = tabPtr.p->tableId;
  conf->fragmentId = fragPtr.p->fragmentId;
  sendSignal(ptr.p->masterRef, GSN_LCP_PREPARE_CONF, 
	     signal, LcpPrepareConf::SignalLength, JBB);

  /**
   * Start file thread
   */
  filePtr.p->m_flags |= BackupFile::BF_FILE_THREAD;
  
  signal->theData[0] = BackupContinueB::START_FILE_THREAD;
  signal->theData[1] = filePtr.i;
  signal->theData[2] = __LINE__;
  sendSignalWithDelay(reference(), GSN_CONTINUEB, signal, 100, 3);
}

void
Backup::execEND_LCPREQ(Signal* signal)
{
  EndLcpReq* req= (EndLcpReq*)signal->getDataPtr();

  BackupRecordPtr ptr LINT_SET_PTR;
  c_backupPool.getPtr(ptr, req->backupPtr);
  ndbrequire(ptr.p->backupId == req->backupId);

  BackupFilePtr filePtr LINT_SET_PTR;
  ptr.p->files.getPtr(filePtr, ptr.p->ctlFilePtr);
  ndbrequire(filePtr.p->m_flags == 0);

  if (!ptr.p->tables.isEmpty())
  {
    jam();
    ndbrequire(ptr.p->errorCode);
    TablePtr tabPtr;
    ptr.p->tables.first(tabPtr);
    tabPtr.p->fragments.release();
    ptr.p->tables.release();
    ptr.p->errorCode = 0;
  }

  ptr.p->errorCode = 0;
  ptr.p->slaveState.setState(CLEANING);
  ptr.p->slaveState.setState(INITIAL);
  ptr.p->slaveState.setState(DEFINING);
  ptr.p->slaveState.setState(DEFINED);

  EndLcpConf* conf= (EndLcpConf*)signal->getDataPtr();
  conf->senderData = ptr.p->clientData;
  conf->senderRef = reference();
  sendSignal(ptr.p->masterRef, GSN_END_LCPCONF,
	     signal, EndLcpConf::SignalLength, JBB);
}<|MERGE_RESOLUTION|>--- conflicted
+++ resolved
@@ -1325,9 +1325,6 @@
   ptr.p->flags = flags;
   ptr.p->masterRef = reference();
   ptr.p->nodes = c_aliveNodes;
-<<<<<<< HEAD
-  ptr.p->backupId = input_backupId;
-=======
   if (input_backupId)
   {
     jam();
@@ -1338,7 +1335,6 @@
     jam();
     ptr.p->backupId = 0;
   }
->>>>>>> 3c2ffa4e
   ptr.p->backupKey[0] = 0;
   ptr.p->backupKey[1] = 0;
   ptr.p->backupDataLen = 0;

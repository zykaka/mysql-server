--- conflicted
+++ resolved
@@ -8,11 +8,7 @@
 Next DBDIH 7202
 Next DBTC 8058
 Next CMVMI 9000
-<<<<<<< HEAD
-Next BACKUP 10039
-=======
 Next BACKUP 10041
->>>>>>> f9477023
 Next DBUTIL 11002
 Next DBTUX 12008
 Next SUMA 13043
@@ -484,8 +480,8 @@
 10034: define backup reply error
 10035: Fail to allocate buffers
 
-10036: Halt backup for table >= 2
-10037: Resume backup (from 10036)
+10039: Halt backup for table >= 2
+10040: Resume backup (from 10039)
 10038: Receive abort backup in the middle of locking tables.
 
 11001: Send UTIL_SEQUENCE_REF (in master)

--- conflicted
+++ resolved
@@ -2928,20 +2928,8 @@
         if(((getNodeInfo(nodePtr.i).m_heartbeat_cnt + 1) % 60) == 0)
         {
           jam();
-<<<<<<< HEAD
-	  char buf[100];
-	  BaseString::snprintf(buf, sizeof(buf), 
-                               "Failure handling of node %d has not completed"
-                               " in %d min - state = %d",
-                               nodePtr.i, 
-                               (getNodeInfo(nodePtr.i).m_heartbeat_cnt + 1)/60,
-                               nodePtr.p->failState);
-	  warningEvent("%s", buf);
-          if (((getNodeInfo(nodePtr.i).m_heartbeat_cnt + 1) % 300) == 0)
-=======
 	  char buf[256];
           if (getNodeInfo(nodePtr.i).m_type == NodeInfo::DB)
->>>>>>> c96bdf2d
           {
             jam();
             BaseString::snprintf(buf, sizeof(buf),
@@ -2975,13 +2963,14 @@
             if (nodePtr.p->failState == WAITING_FOR_API_FAILCONF)
             {
               jam();
-              compile_time_assert(NDB_ARRAY_SIZE(nodePtr.p->m_failconf_blocks) == 4);
+              compile_time_assert(NDB_ARRAY_SIZE(nodePtr.p->m_failconf_blocks) == 5);
               BaseString::snprintf(buf, sizeof(buf),
-                                   "  Waiting for blocks: %u %u %u %u",
+                                   "  Waiting for blocks: %u %u %u %u %u",
                                    nodePtr.p->m_failconf_blocks[0],
                                    nodePtr.p->m_failconf_blocks[1],
                                    nodePtr.p->m_failconf_blocks[2],
-                                   nodePtr.p->m_failconf_blocks[3]);
+                                   nodePtr.p->m_failconf_blocks[3],
+                                   nodePtr.p->m_failconf_blocks[4]);
               warningEvent("%s", buf);
 
               for (Uint32 i = 0; i<NDB_ARRAY_SIZE(nodePtr.p->m_failconf_blocks);
@@ -3028,9 +3017,8 @@
 {
   jamEntry();
   signal->theData[0] = failedNodeNo;
-  signal->theData[1] = QMGR_REF; 
-
-<<<<<<< HEAD
+  signal->theData[1] = QMGR_REF;
+
   /* We route the ApiFailReq signals via CMVMI
    * This is done to ensure that they are received after
    * any pending signals from the failed Api node when
@@ -3042,11 +3030,17 @@
                              &signal->theData[0],
                              2));
   SectionHandle handle(this, routedSignalSectionI);
-  
+
   /* RouteOrd data */
   RouteOrd* routeOrd = (RouteOrd*) &signal->theData[0];
   routeOrd->srcRef = reference();
   routeOrd->gsn = GSN_API_FAILREQ;
+
+  NodeRecPtr failedNodePtr;
+  failedNodePtr.i = failedNodeNo;
+  ptrCheckGuard(failedNodePtr, MAX_NODES, nodeRec);
+  failedNodePtr.p->failState = WAITING_FOR_API_FAILCONF;
+
 
   /* Send ROUTE_ORD signals to CMVMI via JBA
    * CMVMI will then immediately send the API_FAILREQ
@@ -3057,16 +3051,20 @@
    */
   if (!sumaOnly)
   {
+    jam();
+    add_failconf_block(failedNodePtr, DBTC);
     routeOrd->dstRef = DBTC_REF;
     sendSignalNoRelease(CMVMI_REF, GSN_ROUTE_ORD, signal,
                         RouteOrd::SignalLength,
                         JBA, &handle);
 
+    add_failconf_block(failedNodePtr, DBDICT);
     routeOrd->dstRef = DBDICT_REF;
     sendSignalNoRelease(CMVMI_REF, GSN_ROUTE_ORD, signal,
                         RouteOrd::SignalLength,
                         JBA, &handle);
 
+    add_failconf_block(failedNodePtr, DBSPJ);
     routeOrd->dstRef = DBSPJ_REF;
     sendSignalNoRelease(CMVMI_REF, GSN_ROUTE_ORD, signal,
                         RouteOrd::SignalLength,
@@ -3074,27 +3072,11 @@
   }
 
   /* Suma always notified */
+  add_failconf_block(failedNodePtr, SUMA);
   routeOrd->dstRef = SUMA_REF;
   sendSignal(CMVMI_REF, GSN_ROUTE_ORD, signal,
              RouteOrd::SignalLength,
              JBA, &handle);
-
-=======
-  ptrCheckGuard(failedNodePtr, MAX_NODES, nodeRec);
-  failedNodePtr.p->failState = WAITING_FOR_API_FAILCONF;
-
-  /* JBB used to ensure delivery *after* any pending
-   * signals
-   */
-  add_failconf_block(failedNodePtr, DBTC);
-  sendSignal(DBTC_REF, GSN_API_FAILREQ, signal, 2, JBB);
-
-  add_failconf_block(failedNodePtr, DBDICT);
-  sendSignal(DBDICT_REF, GSN_API_FAILREQ, signal, 2, JBB);
-
-  add_failconf_block(failedNodePtr, SUMA);
-  sendSignal(SUMA_REF, GSN_API_FAILREQ, signal, 2, JBB);
->>>>>>> c96bdf2d
 }//Qmgr::sendApiFailReq()
 
 void Qmgr::execAPI_FAILREQ(Signal* signal)
@@ -3173,14 +3155,6 @@
   if (nodePtr.p->m_failconf_blocks[pos] == block)
   {
     jam();
-<<<<<<< HEAD
-    failedNodePtr.p->failState = WAITING_FOR_FAILCONF4;
-  }
-  else if (failedNodePtr.p->failState == WAITING_FOR_FAILCONF4)
-  {
-    jam();
-    failedNodePtr.p->failState = NORMAL;
-=======
     /**
      * Already in list!!
      */
@@ -3188,7 +3162,6 @@
     ndbrequire(false);
 #endif
     return;
->>>>>>> c96bdf2d
   }
   ndbrequire(nodePtr.p->m_failconf_blocks[pos] == 0);
   nodePtr.p->m_failconf_blocks[pos] = block;
@@ -4167,7 +4140,6 @@
          */
         jam();
         sendApiFailReq(signal, nodeId, false); // !sumaOnly
-        failedNodePtr.p->failState = WAITING_FOR_FAILCONF1;
         arbitRec.code = ArbitCode::ApiFail;
         handleArbitApiFail(signal, nodeId);
       }
@@ -4177,16 +4149,7 @@
          * Always inform SUMA
          */
         jam();
-<<<<<<< HEAD
         sendApiFailReq(signal, nodeId, true); // sumaOnly
-        failedNodePtr.p->failState = WAITING_FOR_FAILCONF4;
-=======
-        signal->theData[0] = nodeId;
-        signal->theData[1] = QMGR_REF;
-        add_failconf_block(failedNodePtr, SUMA);
-        sendSignal(SUMA_REF, GSN_API_FAILREQ, signal, 2, JBB);
-        failedNodePtr.p->failState = WAITING_FOR_API_FAILCONF;
->>>>>>> c96bdf2d
       }
       
       if (getNodeInfo(failedNodePtr.i).getType() == NodeInfo::MGM)

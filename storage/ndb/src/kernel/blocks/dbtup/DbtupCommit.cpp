/* Copyright (C) 2003 MySQL AB

   This program is free software; you can redistribute it and/or modify
   it under the terms of the GNU General Public License as published by
   the Free Software Foundation; version 2 of the License.

   This program is distributed in the hope that it will be useful,
   but WITHOUT ANY WARRANTY; without even the implied warranty of
   MERCHANTABILITY or FITNESS FOR A PARTICULAR PURPOSE.  See the
   GNU General Public License for more details.

   You should have received a copy of the GNU General Public License
   along with this program; if not, write to the Free Software
   Foundation, Inc., 59 Temple Place, Suite 330, Boston, MA  02111-1307  USA */

#define DBTUP_C
#define DBTUP_COMMIT_CPP
#include "Dbtup.hpp"
#include <RefConvert.hpp>
#include <ndb_limits.h>
#include <pc.hpp>
#include <signaldata/TupCommit.hpp>
#include "../dblqh/Dblqh.hpp"

void Dbtup::execTUP_DEALLOCREQ(Signal* signal)
{
  TablerecPtr regTabPtr;
  FragrecordPtr regFragPtr;
  Uint32 frag_page_id, frag_id;

  jamEntry();

  frag_id= signal->theData[0];
  regTabPtr.i= signal->theData[1];
  frag_page_id= signal->theData[2];
  Uint32 page_index= signal->theData[3];

  ptrCheckGuard(regTabPtr, cnoOfTablerec, tablerec);
  
  getFragmentrec(regFragPtr, frag_id, regTabPtr.p);
  ndbassert(regFragPtr.p != NULL);
  
  if (! (((frag_page_id << MAX_TUPLES_BITS) + page_index) == ~ (Uint32) 0))
  {
    Local_key tmp;
    tmp.m_page_no= getRealpid(regFragPtr.p, frag_page_id); 
    tmp.m_page_idx= page_index;
    
    PagePtr pagePtr;
    Tuple_header* ptr= (Tuple_header*)get_ptr(&pagePtr, &tmp, regTabPtr.p);

    ndbassert(ptr->m_header_bits & Tuple_header::FREE);

    if (ptr->m_header_bits & Tuple_header::LCP_KEEP)
    {
      ndbassert(! (ptr->m_header_bits & Tuple_header::FREED));
      ptr->m_header_bits |= Tuple_header::FREED;
      return;
    }
    
    if (regTabPtr.p->m_attributes[MM].m_no_of_varsize +
        regTabPtr.p->m_attributes[MM].m_no_of_dynamic)
    {
      jam();
      free_var_rec(regFragPtr.p, regTabPtr.p, &tmp, pagePtr);
    } else {
      free_fix_rec(regFragPtr.p, regTabPtr.p, &tmp, (Fix_page*)pagePtr.p);
    }
  }
}

void Dbtup::execTUP_WRITELOG_REQ(Signal* signal)
{
  jamEntry();
  OperationrecPtr loopOpPtr;
  loopOpPtr.i= signal->theData[0];
  Uint32 gci_hi = signal->theData[1];
  Uint32 gci_lo = signal->theData[2];
  c_operation_pool.getPtr(loopOpPtr);
  while (loopOpPtr.p->prevActiveOp != RNIL) {
    jam();
    loopOpPtr.i= loopOpPtr.p->prevActiveOp;
    c_operation_pool.getPtr(loopOpPtr);
  }
  do {
    ndbrequire(get_trans_state(loopOpPtr.p) == TRANS_STARTED);
    signal->theData[0] = loopOpPtr.p->userpointer;
    signal->theData[1] = gci_hi;
    signal->theData[2] = gci_lo;
    if (loopOpPtr.p->nextActiveOp == RNIL) {
      jam();
      EXECUTE_DIRECT(DBLQH, GSN_LQH_WRITELOG_REQ, signal, 3);
      return;
    }
    jam();
    EXECUTE_DIRECT(DBLQH, GSN_LQH_WRITELOG_REQ, signal, 3);
    jamEntry();
    loopOpPtr.i= loopOpPtr.p->nextActiveOp;
    c_operation_pool.getPtr(loopOpPtr);
  } while (true);
}

/* ---------------------------------------------------------------- */
/* INITIALIZATION OF ONE CONNECTION RECORD TO PREPARE FOR NEXT OP.  */
/* ---------------------------------------------------------------- */
void Dbtup::initOpConnection(Operationrec* regOperPtr)
{
  set_tuple_state(regOperPtr, TUPLE_ALREADY_ABORTED);
  set_trans_state(regOperPtr, TRANS_IDLE);
  regOperPtr->currentAttrinbufLen= 0;
  regOperPtr->op_struct.op_type= ZREAD;
  regOperPtr->op_struct.m_disk_preallocated= 0;
  regOperPtr->op_struct.m_load_diskpage_on_commit= 0;
  regOperPtr->op_struct.m_wait_log_buffer= 0;
  regOperPtr->op_struct.in_active_list = false;
  regOperPtr->m_undo_buffer_space= 0;
}

static
inline
bool
operator>(const Local_key& key1, const Local_key& key2)
{
  return key1.m_page_no > key2.m_page_no ||
    (key1.m_page_no == key2.m_page_no && key1.m_page_idx > key2.m_page_idx);
}

void
Dbtup::dealloc_tuple(Signal* signal,
		     Uint32 gci,
		     Page* page,
		     Tuple_header* ptr, 
		     Operationrec* regOperPtr, 
		     Fragrecord* regFragPtr, 
		     Tablerec* regTabPtr)
{
  Uint32 lcpScan_ptr_i= regFragPtr->m_lcp_scan_op;
  Uint32 lcp_keep_list = regFragPtr->m_lcp_keep_list;

  Uint32 bits = ptr->m_header_bits;
  Uint32 extra_bits = Tuple_header::FREED;
  if (bits & Tuple_header::DISK_PART)
  {
    jam();
    Local_key disk;
    memcpy(&disk, ptr->get_disk_ref_ptr(regTabPtr), sizeof(disk));
    PagePtr tmpptr;
    tmpptr.i = m_pgman.m_ptr.i;
    tmpptr.p = reinterpret_cast<Page*>(m_pgman.m_ptr.p);
    disk_page_free(signal, regTabPtr, regFragPtr, 
		   &disk, tmpptr, gci);
  }
  
  if (! (bits & (Tuple_header::LCP_SKIP | Tuple_header::ALLOC)) && 
      lcpScan_ptr_i != RNIL)
  {
    jam();
    ScanOpPtr scanOp;
    c_scanOpPool.getPtr(scanOp, lcpScan_ptr_i);
    Local_key rowid = regOperPtr->m_tuple_location;
    Local_key scanpos = scanOp.p->m_scanPos.m_key;
    rowid.m_page_no = page->frag_page_id;
    if (rowid > scanpos)
    {
      jam();
      extra_bits = Tuple_header::LCP_KEEP; // Note REMOVE FREE
      ptr->m_operation_ptr_i = lcp_keep_list;
      regFragPtr->m_lcp_keep_list = rowid.ref();
    }
  }
  
  ptr->m_header_bits = bits | extra_bits;
  
  if (regTabPtr->m_bits & Tablerec::TR_RowGCI)
  {
    jam();
    * ptr->get_mm_gci(regTabPtr) = gci;
  }
}

static void dump_buf_hex(unsigned char *p, Uint32 bytes)
{
  char buf[3001];
  char *q= buf;
  buf[0]= '\0';

  for(Uint32 i=0; i<bytes; i++)
  {
    if(i==((sizeof(buf)/3)-1))
    {
      sprintf(q, "...");
      break;
    }
    sprintf(q+3*i, " %02X", p[i]);
  }
  ndbout_c("%8p: %s", p, buf);
}
void
Dbtup::commit_operation(Signal* signal,
			Uint32 gci,
			Tuple_header* tuple_ptr, 
			PagePtr pagePtr,
			Operationrec* regOperPtr, 
			Fragrecord* regFragPtr, 
			Tablerec* regTabPtr)
{
  ndbassert(regOperPtr->op_struct.op_type != ZDELETE);
  
  Uint32 lcpScan_ptr_i= regFragPtr->m_lcp_scan_op;
  Uint32 save= tuple_ptr->m_operation_ptr_i;
  Uint32 bits= tuple_ptr->m_header_bits;

  Tuple_header *disk_ptr= 0;
  Tuple_header *copy= (Tuple_header*)
    c_undo_buffer.get_ptr(&regOperPtr->m_copy_tuple_location);
  
  Uint32 copy_bits= copy->m_header_bits;

  Uint32 fixsize= regTabPtr->m_offsets[MM].m_fix_header_size;
  Uint32 mm_vars= regTabPtr->m_attributes[MM].m_no_of_varsize;
  Uint32 mm_dyns= regTabPtr->m_attributes[MM].m_no_of_dynamic;
  if((mm_vars+mm_dyns) == 0)
  {
    jam();
    memcpy(tuple_ptr, copy, 4*fixsize);
    disk_ptr= (Tuple_header*)(((Uint32*)copy)+fixsize);
  }
  else
  {
    jam();
    /**
     * Var_part_ref is only stored in *allocated* tuple
     * so memcpy from copy, will over write it...
     * hence subtle copyout/assign...
     */
    Local_key tmp; 
    Var_part_ref *ref= tuple_ptr->get_var_part_ref_ptr(regTabPtr);
    ref->copyout(&tmp);

    memcpy(tuple_ptr, copy, 4*fixsize);
    ref->assign(&tmp);

    PagePtr vpagePtr;
    if (copy_bits & Tuple_header::VAR_PART)
    {
      jam();
      ndbassert(tmp.m_page_no != RNIL);
      ndbassert(bits & Tuple_header::VAR_PART);
      Uint32 *dst= get_ptr(&vpagePtr, *ref);
      Var_page* vpagePtrP = (Var_page*)vpagePtr.p;
      Varpart_copy*vp =(Varpart_copy*)copy->get_end_of_fix_part_ptr(regTabPtr);
      ndbassert(copy_bits & Tuple_header::COPY_TUPLE);
      /* The first word of shrunken tuple holds the lenght in words. */
      Uint32 len = vp->m_len;
      memcpy(dst, vp->m_data, 4*len);

      if(copy_bits & Tuple_header::MM_SHRINK)
      {
        jam();
        ndbassert(vpagePtrP->get_entry_len(tmp.m_page_idx) >= len);
        if (len)
        {
          jam();
          vpagePtrP->shrink_entry(tmp.m_page_idx, len);
        }
        else
        {
          jam();
          vpagePtrP->free_record(tmp.m_page_idx, Var_page::CHAIN);
          tmp.m_page_no = RNIL;
          ref->assign(&tmp);
          copy_bits &= ~(Uint32)Tuple_header::VAR_PART;
        }
        update_free_page_list(regFragPtr, vpagePtr);
      }
      else
      {
        jam();
        ndbassert(vpagePtrP->get_entry_len(tmp.m_page_idx) == len);
      }

      /**
       * Find disk part after
       * header + fixed MM part + length word + varsize part.
       */
      disk_ptr = (Tuple_header*)(vp->m_data + len);
    }
    else
    {
      jam();
      ndbassert(tmp.m_page_no == RNIL);
      disk_ptr = (Tuple_header*)copy->get_end_of_fix_part_ptr(regTabPtr);
    }
  }

  if (regTabPtr->m_no_of_disk_attributes &&
      (copy_bits & Tuple_header::DISK_INLINE))
  {
    jam();
    Local_key key;
    memcpy(&key, copy->get_disk_ref_ptr(regTabPtr), sizeof(Local_key));
    Uint32 logfile_group_id= regFragPtr->m_logfile_group_id;

    PagePtr diskPagePtr = *(PagePtr*)&m_pgman.m_ptr;
    ndbassert(diskPagePtr.p->m_page_no == key.m_page_no);
    ndbassert(diskPagePtr.p->m_file_no == key.m_file_no);
    Uint32 sz, *dst;
    if(copy_bits & Tuple_header::DISK_ALLOC)
    {
      jam();
      disk_page_alloc(signal, regTabPtr, regFragPtr, &key, diskPagePtr, gci);
    }
    
    if(regTabPtr->m_attributes[DD].m_no_of_varsize == 0)
    {
      jam();
      sz= regTabPtr->m_offsets[DD].m_fix_header_size;
      dst= ((Fix_page*)diskPagePtr.p)->get_ptr(key.m_page_idx, sz);
    }
    else
    {
      jam();
      dst= ((Var_page*)diskPagePtr.p)->get_ptr(key.m_page_idx);
      sz= ((Var_page*)diskPagePtr.p)->get_entry_len(key.m_page_idx);
    }
    
    if(! (copy_bits & Tuple_header::DISK_ALLOC))
    {
      jam();
      disk_page_undo_update(diskPagePtr.p, 
			    &key, dst, sz, gci, logfile_group_id);
    }
    
    memcpy(dst, disk_ptr, 4*sz);
    memcpy(tuple_ptr->get_disk_ref_ptr(regTabPtr), &key, sizeof(Local_key));
    
    ndbassert(! (disk_ptr->m_header_bits & Tuple_header::FREE));
    copy_bits |= Tuple_header::DISK_PART;
  }
  
  if(lcpScan_ptr_i != RNIL && (bits & Tuple_header::ALLOC))
  {
    jam();
    ScanOpPtr scanOp;
    c_scanOpPool.getPtr(scanOp, lcpScan_ptr_i);
    Local_key rowid = regOperPtr->m_tuple_location;
    Local_key scanpos = scanOp.p->m_scanPos.m_key;
    rowid.m_page_no = pagePtr.p->frag_page_id;
    if(rowid > scanpos)
    {
      jam();
       copy_bits |= Tuple_header::LCP_SKIP;
    }
  }
  
  Uint32 clear= 
    Tuple_header::ALLOC | Tuple_header::FREE | Tuple_header::COPY_TUPLE |
    Tuple_header::DISK_ALLOC | Tuple_header::DISK_INLINE | 
    Tuple_header::MM_SHRINK | Tuple_header::MM_GROWN;
  copy_bits &= ~(Uint32)clear;
  
  tuple_ptr->m_header_bits= copy_bits;
  tuple_ptr->m_operation_ptr_i= save;
  
  if (regTabPtr->m_bits & Tablerec::TR_RowGCI)
  {
    jam();
    * tuple_ptr->get_mm_gci(regTabPtr) = gci;
  }
  
  if (regTabPtr->m_bits & Tablerec::TR_Checksum) {
    jam();
    setChecksum(tuple_ptr, regTabPtr);
  }
}

void
Dbtup::disk_page_commit_callback(Signal* signal, 
				 Uint32 opPtrI, Uint32 page_id)
{
  Uint32 hash_value;
  Uint32 gci_hi, gci_lo;
  OperationrecPtr regOperPtr;

  jamEntry();
  
  c_operation_pool.getPtr(regOperPtr, opPtrI);
  c_lqh->get_op_info(regOperPtr.p->userpointer, &hash_value, &gci_hi, &gci_lo);

  TupCommitReq * const tupCommitReq= (TupCommitReq *)signal->getDataPtr();
  
  tupCommitReq->opPtr= opPtrI;
  tupCommitReq->hashValue= hash_value;
  tupCommitReq->gci_hi= gci_hi;
  tupCommitReq->gci_lo= gci_lo;
  tupCommitReq->diskpage = page_id;

  regOperPtr.p->op_struct.m_load_diskpage_on_commit= 0;
  regOperPtr.p->m_commit_disk_callback_page= page_id;
  m_global_page_pool.getPtr(m_pgman.m_ptr, page_id);
  
  {
    PagePtr tmp;
    tmp.i = m_pgman.m_ptr.i;
    tmp.p = reinterpret_cast<Page*>(m_pgman.m_ptr.p);
    disk_page_set_dirty(tmp);
  }
  
  execTUP_COMMITREQ(signal);
  if(signal->theData[0] == 0)
  {
    jam();
    c_lqh->tupcommit_conf_callback(signal, regOperPtr.p->userpointer);
  }
}

void
Dbtup::disk_page_log_buffer_callback(Signal* signal, 
				     Uint32 opPtrI,
				     Uint32 unused)
{
  Uint32 hash_value;
  Uint32 gci_hi, gci_lo;
  OperationrecPtr regOperPtr;

  jamEntry();
  
  c_operation_pool.getPtr(regOperPtr, opPtrI);
  c_lqh->get_op_info(regOperPtr.p->userpointer, &hash_value, &gci_hi, &gci_lo);
  Uint32 page= regOperPtr.p->m_commit_disk_callback_page;

  TupCommitReq * const tupCommitReq= (TupCommitReq *)signal->getDataPtr();
  
  tupCommitReq->opPtr= opPtrI;
  tupCommitReq->hashValue= hash_value;
  tupCommitReq->gci_hi= gci_hi;
  tupCommitReq->gci_lo= gci_lo;
  tupCommitReq->diskpage = page;

  ndbassert(regOperPtr.p->op_struct.m_load_diskpage_on_commit == 0);
  regOperPtr.p->op_struct.m_wait_log_buffer= 0;
  m_global_page_pool.getPtr(m_pgman.m_ptr, page);
  
  execTUP_COMMITREQ(signal);
  ndbassert(signal->theData[0] == 0);
  
  c_lqh->tupcommit_conf_callback(signal, regOperPtr.p->userpointer);
}

/**
 * Move to the first operation performed on this tuple
 */
void
Dbtup::findFirstOp(OperationrecPtr & firstPtr)
{
  jam();
  printf("Detect out-of-order commit(%u) -> ", firstPtr.i);
  ndbassert(!firstPtr.p->is_first_operation());
  while(firstPtr.p->prevActiveOp != RNIL)
  {
    firstPtr.i = firstPtr.p->prevActiveOp;
    c_operation_pool.getPtr(firstPtr);    
  }
  ndbout_c("%u", firstPtr.i);
}

/* ----------------------------------------------------------------- */
/* --------------- COMMIT THIS PART OF A TRANSACTION --------------- */
/* ----------------------------------------------------------------- */
void Dbtup::execTUP_COMMITREQ(Signal* signal) 
{
  FragrecordPtr regFragPtr;
  OperationrecPtr regOperPtr;
  TablerecPtr regTabPtr;
  KeyReqStruct req_struct;
  TransState trans_state;
<<<<<<< HEAD
  Uint32 no_of_fragrec, no_of_tablerec, hash_value;
=======
  Uint32 no_of_fragrec, no_of_tablerec;
>>>>>>> 045c1a44

  TupCommitReq * const tupCommitReq= (TupCommitReq *)signal->getDataPtr();

  regOperPtr.i= tupCommitReq->opPtr;
  Uint32 hash_value= tupCommitReq->hashValue;
  Uint32 gci = tupCommitReq->gci;

  jamEntry();

  c_operation_pool.getPtr(regOperPtr);
  
  regFragPtr.i= regOperPtr.p->fragmentPtr;
  trans_state= get_trans_state(regOperPtr.p);

  no_of_fragrec= cnoOfFragrec;

  ndbrequire(trans_state == TRANS_STARTED);
  ptrCheckGuard(regFragPtr, no_of_fragrec, fragrecord);

  no_of_tablerec= cnoOfTablerec;
  regTabPtr.i= regFragPtr.p->fragTableId;
  hash_value= tupCommitReq->hashValue;
  Uint32 gci_hi = tupCommitReq->gci_hi;
  Uint32 gci_lo = tupCommitReq->gci_lo;

  req_struct.signal= signal;
  req_struct.hash_value= hash_value;
  req_struct.gci_hi = gci_hi;
  req_struct.gci_lo = gci_lo;
  regOperPtr.p->m_commit_disk_callback_page = tupCommitReq->diskpage;

#ifdef VM_TRACE
  if (tupCommitReq->diskpage == RNIL)
  {
    m_pgman.m_ptr.i = RNIL;
    m_pgman.m_ptr.p = 0;
    req_struct.m_disk_page_ptr.i = RNIL;
    req_struct.m_disk_page_ptr.p = 0;
  }
#endif
  
  ptrCheckGuard(regTabPtr, no_of_tablerec, tablerec);

  PagePtr page;
  Tuple_header* tuple_ptr= (Tuple_header*)
    get_ptr(&page, &regOperPtr.p->m_tuple_location, regTabPtr.p);

  /**
   * NOTE: This has to be run before potential time-slice when
   *       waiting for disk, as otherwise the "other-ops" in a multi-op
   *       commit might run while we're waiting for disk
   *
   */
  if (!regTabPtr.p->tuxCustomTriggers.isEmpty())
  {
    if(get_tuple_state(regOperPtr.p) == TUPLE_PREPARED)
    {
      jam();

      OperationrecPtr loopPtr = regOperPtr;
      if (unlikely(!regOperPtr.p->is_first_operation()))
      {
        findFirstOp(loopPtr);
      }

      /**
       * Execute all tux triggers at first commit
       *   since previous tuple is otherwise removed...
       */
      jam();
      goto first;
      while(loopPtr.i != RNIL)
      {
	c_operation_pool.getPtr(loopPtr);
    first:
	executeTuxCommitTriggers(signal,
				 loopPtr.p,
				 regFragPtr.p,
				 regTabPtr.p);
	set_tuple_state(loopPtr.p, TUPLE_TO_BE_COMMITTED);
	loopPtr.i = loopPtr.p->nextActiveOp;
      }
    }
  }
  
  bool get_page = false;
  if(regOperPtr.p->op_struct.m_load_diskpage_on_commit)
  {
    jam();
    Page_cache_client::Request req;

    /**
     * Only last op on tuple needs "real" commit,
     *   hence only this one should have m_load_diskpage_on_commit
     */
    ndbassert(tuple_ptr->m_operation_ptr_i == regOperPtr.i);

    /**
     * Check for page
     */
    if(!regOperPtr.p->m_copy_tuple_location.isNull())
    {
      jam();
      Tuple_header* tmp= (Tuple_header*)
	c_undo_buffer.get_ptr(&regOperPtr.p->m_copy_tuple_location);
      
      memcpy(&req.m_page, 
	     tmp->get_disk_ref_ptr(regTabPtr.p), sizeof(Local_key));

      if (unlikely(regOperPtr.p->op_struct.op_type == ZDELETE &&
		   tmp->m_header_bits & Tuple_header::DISK_ALLOC))
      {
        jam();
	/**
	 * Insert+Delete
	 */
        regOperPtr.p->op_struct.m_load_diskpage_on_commit = 0;
        regOperPtr.p->op_struct.m_wait_log_buffer = 0;	
        disk_page_abort_prealloc(signal, regFragPtr.p, 
				 &req.m_page, req.m_page.m_page_idx);
        
        c_lgman->free_log_space(regFragPtr.p->m_logfile_group_id, 
				regOperPtr.p->m_undo_buffer_space);
	goto skip_disk;
        if (0) ndbout_c("insert+delete");
        jamEntry();
        goto skip_disk;
      }
    } 
    else
    {
      jam();
      // initial delete
      ndbassert(regOperPtr.p->op_struct.op_type == ZDELETE);
      memcpy(&req.m_page, 
	     tuple_ptr->get_disk_ref_ptr(regTabPtr.p), sizeof(Local_key));
      
      ndbassert(tuple_ptr->m_header_bits & Tuple_header::DISK_PART);
    }
    req.m_callback.m_callbackData= regOperPtr.i;
    req.m_callback.m_callbackFunction = 
      safe_cast(&Dbtup::disk_page_commit_callback);

    /*
     * Consider commit to be correlated.  Otherwise pk op + commit makes
     * the page hot.   XXX move to TUP which knows better.
     */
    int flags= regOperPtr.p->op_struct.op_type |
      Page_cache_client::COMMIT_REQ | Page_cache_client::CORR_REQ;
    int res= m_pgman.get_page(signal, req, flags);
    switch(res){
    case 0:
      /**
       * Timeslice
       */
      jam();
      signal->theData[0] = 1;
      return;
    case -1:
      ndbrequire("NOT YET IMPLEMENTED" == 0);
      break;
    default:
      jam();
    }
    get_page = true;

    {
      PagePtr tmpptr;
      tmpptr.i = m_pgman.m_ptr.i;
      tmpptr.p = reinterpret_cast<Page*>(m_pgman.m_ptr.p);
      disk_page_set_dirty(tmpptr);
    }
    
    regOperPtr.p->m_commit_disk_callback_page= res;
    regOperPtr.p->op_struct.m_load_diskpage_on_commit= 0;
  } 
  
  if(regOperPtr.p->op_struct.m_wait_log_buffer)
  {
    jam();
    /**
     * Only last op on tuple needs "real" commit,
     *   hence only this one should have m_wait_log_buffer
     */
    ndbassert(tuple_ptr->m_operation_ptr_i == regOperPtr.i);
    
    Callback cb;
    cb.m_callbackData= regOperPtr.i;
    cb.m_callbackFunction = 
      safe_cast(&Dbtup::disk_page_log_buffer_callback);
    Uint32 sz= regOperPtr.p->m_undo_buffer_space;
    
    Logfile_client lgman(this, c_lgman, regFragPtr.p->m_logfile_group_id);
    int res= lgman.get_log_buffer(signal, sz, &cb);
    jamEntry();
    switch(res){
    case 0:
      jam();
      signal->theData[0] = 1;
      return;
    case -1:
      ndbrequire("NOT YET IMPLEMENTED" == 0);
      break;
    default:
      jam();
    }
  }
  
  assert(tuple_ptr);
skip_disk:
  req_struct.m_tuple_ptr = tuple_ptr;
  
  Uint32 nextOp = regOperPtr.p->nextActiveOp;
  Uint32 prevOp = regOperPtr.p->prevActiveOp;
  /**
   * The trigger code (which is shared between detached/imediate)
   *   check op-list to check were to read before values from
   *   detached triggers should always read from original tuple value
   *   from before transaction start, not from any intermediate update
   *
   * Setting the op-list has this effect
   */
  regOperPtr.p->nextActiveOp = RNIL;
  regOperPtr.p->prevActiveOp = RNIL;
  if(tuple_ptr->m_operation_ptr_i == regOperPtr.i)
  {
    jam();
    /**
     * Perform "real" commit
     */
    Uint32 disk = regOperPtr.p->m_commit_disk_callback_page;
    set_change_mask_info(&req_struct, regOperPtr.p);
    checkDetachedTriggers(&req_struct, regOperPtr.p, regTabPtr.p, 
                          disk != RNIL);
    
    tuple_ptr->m_operation_ptr_i = RNIL;
    
    if(regOperPtr.p->op_struct.op_type != ZDELETE)
    {
      jam();
      commit_operation(signal, gci_hi, tuple_ptr, page,
		       regOperPtr.p, regFragPtr.p, regTabPtr.p); 
    }
    else
    {
      jam();
      if (get_page)
	ndbassert(tuple_ptr->m_header_bits & Tuple_header::DISK_PART);
      dealloc_tuple(signal, gci_hi, page.p, tuple_ptr,
		    regOperPtr.p, regFragPtr.p, regTabPtr.p); 
    }
  } 

  if (nextOp != RNIL)
  {
    c_operation_pool.getPtr(nextOp)->prevActiveOp = prevOp;
  }
  
  if (prevOp != RNIL)
  {
    c_operation_pool.getPtr(prevOp)->nextActiveOp = nextOp;
  }
  
  if(!regOperPtr.p->m_copy_tuple_location.isNull())
  {
    jam();
    c_undo_buffer.free_copy_tuple(&regOperPtr.p->m_copy_tuple_location);
  }
  
  initOpConnection(regOperPtr.p);
  signal->theData[0] = 0;
}

void
Dbtup::set_change_mask_info(KeyReqStruct * const req_struct,
                            Operationrec * const regOperPtr)
{
  ChangeMaskState state = get_change_mask_state(regOperPtr);
  if (state == USE_SAVED_CHANGE_MASK) {
    jam();
    req_struct->changeMask.setWord(0, regOperPtr->saved_change_mask[0]);
    req_struct->changeMask.setWord(1, regOperPtr->saved_change_mask[1]);
  } else if (state == RECALCULATE_CHANGE_MASK) {
    jam();
    // Recompute change mask, for now set all bits
    req_struct->changeMask.set();
  } else if (state == SET_ALL_MASK) {
    jam();
    req_struct->changeMask.set();
  } else {
    jam();
    ndbrequire(state == DELETE_CHANGES);
    req_struct->changeMask.set();
  }
}

void
Dbtup::calculateChangeMask(Page* const pagePtr,
                           Tablerec* const regTabPtr,
                           KeyReqStruct * const req_struct)
{
  OperationrecPtr loopOpPtr;
  Uint32 saved_word1= 0;
  Uint32 saved_word2= 0;
  loopOpPtr.i= req_struct->m_tuple_ptr->m_operation_ptr_i;
  do {
    c_operation_pool.getPtr(loopOpPtr);
    ndbrequire(loopOpPtr.p->op_struct.op_type == ZUPDATE);
    ChangeMaskState change_mask= get_change_mask_state(loopOpPtr.p);
    if (change_mask == USE_SAVED_CHANGE_MASK) {
      jam();
      saved_word1|= loopOpPtr.p->saved_change_mask[0];
      saved_word2|= loopOpPtr.p->saved_change_mask[1];
    } else if (change_mask == RECALCULATE_CHANGE_MASK) {
      jam();
      //Recompute change mask, for now set all bits
      req_struct->changeMask.set();
      return;
    } else {
      ndbrequire(change_mask == SET_ALL_MASK);
      jam();
      req_struct->changeMask.set();
      return;
    }
    loopOpPtr.i= loopOpPtr.p->prevActiveOp;
  } while (loopOpPtr.i != RNIL);
  req_struct->changeMask.setWord(0, saved_word1);
  req_struct->changeMask.setWord(1, saved_word2);
}<|MERGE_RESOLUTION|>--- conflicted
+++ resolved
@@ -474,17 +474,14 @@
   TablerecPtr regTabPtr;
   KeyReqStruct req_struct;
   TransState trans_state;
-<<<<<<< HEAD
-  Uint32 no_of_fragrec, no_of_tablerec, hash_value;
-=======
   Uint32 no_of_fragrec, no_of_tablerec;
->>>>>>> 045c1a44
 
   TupCommitReq * const tupCommitReq= (TupCommitReq *)signal->getDataPtr();
 
   regOperPtr.i= tupCommitReq->opPtr;
   Uint32 hash_value= tupCommitReq->hashValue;
-  Uint32 gci = tupCommitReq->gci;
+  Uint32 gci_hi = tupCommitReq->gci_hi;
+  Uint32 gci_lo = tupCommitReq->gci_lo;
 
   jamEntry();
 

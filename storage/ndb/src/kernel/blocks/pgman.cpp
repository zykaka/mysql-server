--- conflicted
+++ resolved
@@ -1904,13 +1904,7 @@
      */
     return;
   }
-<<<<<<< HEAD
-  jam();
-  if (m_sync_extent_pages_ongoing &&
-      m_sync_extent_next_page_entry != RNIL)
-=======
   if (m_sync_extent_pages_ongoing)
->>>>>>> dbc175cf
   {
     jam();
     /**
@@ -1919,13 +1913,7 @@
      * that we were blocked by too much IO, so we'll start up the
      * process again here.
      */
-<<<<<<< HEAD
     ndbrequire(m_lcp_ongoing == true);
-    Ptr<Page_entry> ptr;
-    Page_sublist& pl = *m_page_sublist[Page_entry::SL_LOCKED];
-    pl.getPtr(ptr, m_sync_extent_next_page_entry);
-    process_lcp_locked(signal, ptr);
-=======
     if (m_sync_extent_next_page_entry != RNIL)
     {
       /**
@@ -1958,7 +1946,6 @@
        */
       jam();
     }
->>>>>>> dbc175cf
     return;
   }
   if (m_lcp_table_id != RNIL)
@@ -3220,29 +3207,11 @@
   ptr.p->m_copy_page_i = RNIL;
 }
 
-<<<<<<< HEAD
 void
 Pgman::process_lcp_locked_fswriteconf(Signal* signal, Ptr<Page_entry> ptr)
 {
-  if (m_sync_extent_pages_ongoing)
-  {
-    jam();
-    /**
-     * Ensure that Backup block is notified of any progress we make on
-     * completing LCPs.
-     * Important that this is sent before we send SYNC_EXTENT_PAGES_CONF
-     * to ensure Backup block is prepared for receiving the signal.
-     */
-    DEB_PGMAN_LCP_EXTRA(("(%u) Written an extent page to disk, "
-                         "m_locked_pages_written: %u",
-                         instance(),
-                         m_locked_pages_written));
-    m_locked_pages_written++;
-    sendSYNC_PAGE_WAIT_REP(signal, false);
-  }
+  jam();
   ndbrequire(m_lcp_ongoing);
-=======
-  jam();
   /**
    * We have already checked that m_sync_extent_pages_ongoing is true
    * when arriving here. Extent pages are only written during LCPs since
@@ -3257,8 +3226,10 @@
    */
   m_locked_pages_written++;
   sendSYNC_PAGE_WAIT_REP(signal, false);
-
->>>>>>> dbc175cf
+  DEB_PGMAN_LCP_EXTRA(("(%u) Written an extent page to disk, "
+                       "m_locked_pages_written: %u",
+                       instance(),
+                       m_locked_pages_written));
   if (!m_lcp_loop_ongoing)
   {
     /* No CONTINUEB outstanding, we can finish sync if done */
@@ -3542,13 +3513,7 @@
        * the copy page in all get_page calls during the pageout).
        */
       jam();
-<<<<<<< HEAD
-=======
       ndbrequire(m_sync_extent_pages_ongoing);
-      Tablespace_client tsman(signal, this, c_tsman, 0, 0, 0, 0);
-      process_lcp_locked_fswriteconf(signal, ptr);
-      if (ptr.p->m_dirty_during_pageout)
->>>>>>> dbc175cf
       {
         bool made_dirty = false;
         {
@@ -3584,7 +3549,6 @@
     }
     else
     {
-<<<<<<< HEAD
       jam();
       ndbrequire(!m_extra_pgman);
       m_current_lcp_flushes++;
@@ -3608,10 +3572,6 @@
                     m_prep_lcp_outstanding));
     m_stats.m_pages_written_lcp++;
     m_current_lcp_flushes++;
-=======
-      ndbrequire(!m_sync_extent_pages_ongoing);
-    }
->>>>>>> dbc175cf
   }
   else
   {

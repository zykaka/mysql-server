/*
<<<<<<< HEAD
   Copyright (c) 2010, 2016 Oracle and/or its affiliates. All rights reserved.
=======
   Copyright (c) 2010, 2017, Oracle and/or its affiliates. All rights reserved.
>>>>>>> 0920cfc8

   This program is free software; you can redistribute it and/or modify
   it under the terms of the GNU General Public License as published by
   the Free Software Foundation; version 2 of the License.

   This program is distributed in the hope that it will be useful,
   but WITHOUT ANY WARRANTY; without even the implied warranty of
   MERCHANTABILITY or FITNESS FOR A PARTICULAR PURPOSE.  See the
   GNU General Public License for more details.

   You should have received a copy of the GNU General Public License
   along with this program; if not, write to the Free Software
   Foundation, Inc., 51 Franklin St, Fifth Floor, Boston, MA 02110-1301  USA
*/

#include "trp_client.hpp"
#include "TransporterFacade.hpp"

trp_client::trp_client()
  : m_blockNo(~Uint32(0)),
    m_facade(NULL),
    m_locked_for_poll(false),
    m_mutex(NULL),
    m_poll(),
    m_send_nodes_mask(),
    m_send_nodes_cnt(0),
    m_send_buffers(NULL),
    m_flushed_nodes_mask()
{
  m_mutex = NdbMutex_Create();
<<<<<<< HEAD

  m_locked_for_poll = false;
  m_send_nodes_cnt = 0;
=======
>>>>>>> 0920cfc8
  m_send_buffers = new TFBuffer[MAX_NODES];
}

trp_client::~trp_client()
{
  close();
  NdbMutex_Destroy(m_mutex);

  m_mutex = NULL;
  assert(m_send_nodes_cnt == 0);
  assert(m_locked_for_poll == false);
  delete [] m_send_buffers;
}

trp_client::PollQueue::PollQueue()
  : m_waiting(PQ_IDLE),
    m_locked(false),
    m_poll_owner(false),
    m_poll_queue(false),
    m_prev(NULL),
    m_next(NULL),
    m_condition(NULL)
{
  m_condition = NdbCondition_Create();
}

trp_client::PollQueue::~PollQueue()
{
  /**
   * Require that trp_client user
   * doesnt destroy object when holding any locks.
   */
<<<<<<< HEAD
  m_poll.assert_destroy();

  close();
  NdbCondition_Destroy(m_poll.m_condition);
  m_poll.m_condition = NULL;
  NdbMutex_Destroy(m_mutex);
  m_mutex = NULL;

  assert(m_send_nodes_cnt == 0);
  assert(m_locked_for_poll == false);
  delete [] m_send_buffers;
=======
  if (unlikely(
      m_waiting != PQ_IDLE ||
      m_locked == true ||
      m_poll_owner == true ||
      m_poll_queue == true ||
      m_next != 0 ||
      m_prev != 0))
  {
    ndbout << "ERR: ::~PollQueue: Deleting trp_clnt in use: waiting"
           << m_waiting
	   << " locked  " << m_locked
	   << " poll_owner " << m_poll_owner
	   << " poll_queue " << m_poll_queue
	   << " next " << m_next
	   << " prev " << m_prev
           << endl;
    require(false);
  }
  NdbCondition_Destroy(m_condition);
  m_condition = NULL;
>>>>>>> 0920cfc8
}

Uint32
trp_client::open(TransporterFacade* tf, int blockNo,
                 bool receive_thread)
{
  Uint32 res = 0;
  assert(m_facade == NULL);
  if (m_facade == NULL)
  {
    m_facade = tf;
    /**
      For user threads we only store up to 16 threads before waking
      them up, for receiver threads we store up to 256 threads before
      waking them up.
    */
    if (receive_thread)
    {
      m_poll.m_lock_array_size = 256;
    }
    else
    {
      m_poll.m_lock_array_size = 128;
    }
    m_poll.m_locked_clients =
      (trp_client**) malloc(sizeof(trp_client**) * m_poll.m_lock_array_size);
    if (m_poll.m_locked_clients == NULL)
    {
      return 0;
    }
    res = tf->open_clnt(this, blockNo);
    if (res != 0)
    {
      m_blockNo = refToBlock(res);
    }
    else
    {
<<<<<<< HEAD
      free(m_poll.m_locked_clients);
      m_poll.m_locked_clients = NULL;
      m_facade = 0;
=======
      m_facade = NULL;
>>>>>>> 0920cfc8
    }
  }
  return res;
}

Uint32
trp_client::getOwnNodeId() const
{
  return m_facade->theOwnId;
}

void
trp_client::close()
{
  if (m_facade)
  {
    m_facade->close_clnt(this);

    m_facade = NULL;
    m_blockNo = ~Uint32(0);
    if (m_poll.m_locked_clients)
    {
      free(m_poll.m_locked_clients);
      m_poll.m_locked_clients = NULL;
    }
  }
}

/**
 * The client has to 'poll' the transporter in order to receive
 * its result. The call to ::do_poll() should be encapsulate with
 * a ::prepare_poll() - ::complete_poll() pair.
 */
void
trp_client::prepare_poll()
{
  NdbMutex_Lock(m_mutex);
  assert(m_poll.m_locked == false);
<<<<<<< HEAD
  m_poll.m_locked = true;
  m_facade->start_poll(this);
=======
  assert(m_poll.m_poll_queue == false);
  assert(m_poll.m_waiting == trp_client::PollQueue::PQ_IDLE);
  assert(has_unflushed_sends() == false); //Flushed prior to poll-wait
  m_poll.m_locked = true;
>>>>>>> 0920cfc8
}

void
trp_client::do_poll(Uint32 to)
{
  assert(m_poll.m_locked == true);
  assert(m_poll.m_poll_queue == false);
  assert(m_poll.m_waiting == trp_client::PollQueue::PQ_IDLE);
  m_facade->do_poll(this, to);
}

void
trp_client::complete_poll()
{
  assert(m_poll.m_locked == true);
<<<<<<< HEAD
  m_facade->complete_poll(this);
=======
  assert(m_poll.m_poll_queue == false);
  assert(m_poll.m_waiting == trp_client::PollQueue::PQ_IDLE);
  /**
   * Ensure any signals sent by receiver/poll owner has been
   * flushed to the global Transporter buffers.
   * The send thread will eventually send the transporter buffers.
   */
  assert(has_unflushed_sends() == false);
>>>>>>> 0920cfc8
  m_poll.m_locked = false;
  NdbMutex_Unlock(m_mutex);
}

<<<<<<< HEAD
int
trp_client::do_forceSend(int val)
{
  /**
   * since force send is disabled in this "version"
   *   set forceSend=1 always...
   */
  val = 1;

  if (val == 0)
  {
    flush_send_buffers();
    return 0;
=======
/**
 * Send to the set of 'nodes' this client has produced messages to.
 * We either try to do the send immediately ourself if 'forceSend',
 * or we may choose an adaptive approach where (part of) the send
 * may be ofloaded to the send thread.
 */
int
trp_client::do_forceSend(bool forceSend)
{
  flush_send_buffers();

  if (forceSend)
  {
    m_facade->try_send_all(m_flushed_nodes_mask);
>>>>>>> 0920cfc8
  }
  else
  {
<<<<<<< HEAD
    for (Uint32 i = 0; i < m_send_nodes_cnt; i++)
    {
      Uint32 n = m_send_nodes_list[i];
      TFBuffer* b = m_send_buffers + n;
      TFBufferGuard g0(* b);
      m_facade->flush_and_send_buffer(n, b);
      b->clear();
    }
    m_send_nodes_cnt = 0;
    m_send_nodes_mask.clear();
    return 1;
  }
  return 0;
=======
    m_facade->do_send_adaptive(m_flushed_nodes_mask);
  }
  m_flushed_nodes_mask.clear();

  /**
   * Note that independent of whether we 'forceSend' or not, we *did*
   * send. Possibly with a small delay though, if we did the send
   * with assist from the send thread. However, that is the same 
   * whether the send was 'forced' or 'adaptive'
   *
   * So we always return '1' -> 'did_send'
   */
  return 1;
>>>>>>> 0920cfc8
}

/**
 * The 'safe' sendSignal() methods has to be used instead of the
 * other sendSignal methods when a reply signal has to be
 * sent by the client getting a signal 'delivered'.
 *
 * See 'is_poll_owner_thread()'-comments for more details.
 */
int
trp_client::safe_noflush_sendSignal(const NdbApiSignal* signal, Uint32 nodeId)
{
  // This thread must be the poll owner
  assert(m_facade->is_poll_owner_thread());
  return m_facade->m_poll_owner->raw_sendSignal(signal, nodeId);
}

int
trp_client::safe_sendSignal(const NdbApiSignal* signal, Uint32 nodeId)
{
  int res;
  if ((res = safe_noflush_sendSignal(signal, nodeId)) != -1)
  {
    m_facade->m_poll_owner->flush_send_buffers();
  }
  return res;
}

Uint32 *
trp_client::getWritePtr(NodeId node, Uint32 lenBytes, Uint32 prio,
                        Uint32 max_use)
{
  TFBuffer* b = m_send_buffers+node;
  TFBufferGuard g0(* b);
  bool found = m_send_nodes_mask.get(node);
  if (likely(found))
  {
    TFPage * page = b->m_tail;
    assert(page != 0);
    if (page->m_bytes + page->m_start + lenBytes <= page->max_data_bytes())
    {
      return (Uint32 *)(page->m_data + page->m_start + page->m_bytes);
    }
  }
  else
  {
    Uint32 cnt = m_send_nodes_cnt;
    m_send_nodes_mask.set(node);
    m_send_nodes_list[cnt] = node;
    m_send_nodes_cnt = cnt + 1;
  }

  TFPage* page = m_facade->alloc_sb_page(node);
  if (likely(page != 0))
  {
    page->init();

    if (b->m_tail == NULL)
    {
      assert(!found);
      b->m_head = page;
      b->m_tail = page;
    }
    else
    {
      assert(found);
      assert(b->m_head != NULL);
      b->m_tail->m_next = page;
      b->m_tail = page;
    }
    return (Uint32 *)(page->m_data);
  }

  if (b->m_tail == 0)
  {
    assert(!found);
    m_send_nodes_mask.clear(node);
    m_send_nodes_cnt--;
  }
  else
  {
    assert(found);
  }

  return NULL;
}

/**
 * This is the implementation used by the NDB API. I update the
 * current send buffer size every time a thread gets the send mutex and
 * links their buffers to the common pool of buffers. I recalculate the
 * buffer size also every time a send to the node has been completed.
 *
 * The values we read here are read unprotected, the idea is that the
 * value reported from here should only used for guidance. So it should
 * only implement throttling, it should not completely stop send activities,
 * merely delay it. So the harm in getting an inconsistent view of data
 * should not be high. Also we expect measures of slowing down to occur
 * at a fairly early stage, so not close to when the buffers are filling up.
 */
void
trp_client::getSendBufferLevel(NodeId node, SB_LevelType &level)
{
  Uint32 current_send_buffer_size = m_facade->get_current_send_buffer_size(node);
  Uint64 tot_send_buffer_size =
    m_facade->m_send_buffer.get_total_send_buffer_size();
  Uint64 tot_used_send_buffer_size =
    m_facade->m_send_buffer.get_total_used_send_buffer_size();
  calculate_send_buffer_level(current_send_buffer_size,
                              tot_send_buffer_size,
                              tot_used_send_buffer_size,
                              0,
                              level);
  return;
}

Uint32
trp_client::updateWritePtr(NodeId node, Uint32 lenBytes, Uint32 prio)
{
  TFBuffer* b = m_send_buffers+node;
  TFBufferGuard g0(* b);
  assert(m_send_nodes_mask.get(node));
  assert(b->m_head != 0);
  assert(b->m_tail != 0);

  TFPage *page = b->m_tail;
  assert(page->m_bytes + lenBytes <= page->max_data_bytes());
  page->m_bytes += lenBytes;
  b->m_bytes_in_buffer += lenBytes;
  return b->m_bytes_in_buffer;
}

<<<<<<< HEAD
=======
/**
 * Append the private client send buffers to the
 * TransporterFacade lists of prepared send buffers.
 * The TransporterFacade may then send these whenever
 * it find convienient.
 *
 * Build an aggregated bitmap 'm_flushed_nodes_mask'
 * of nodes this client has flushed messages to.
 * Client must ensure that the messages to these nodes
 * are force-sent before it starts waiting for any reply.
 *
 * Need to be called with the 'm_mutex' held
 */
>>>>>>> 0920cfc8
void
trp_client::flush_send_buffers()
{
  assert(m_poll.m_locked);
  Uint32 cnt = m_send_nodes_cnt;
  for (Uint32 i = 0; i<cnt; i++)
  {
    Uint32 node = m_send_nodes_list[i];
    assert(m_send_nodes_mask.get(node));
    TFBuffer* b = m_send_buffers + node;
    TFBufferGuard g0(* b);
    m_facade->flush_send_buffer(node, b);
    b->clear();
  }

<<<<<<< HEAD
=======
  m_flushed_nodes_mask.bitOR(m_send_nodes_mask);
>>>>>>> 0920cfc8
  m_send_nodes_cnt = 0;
  m_send_nodes_mask.clear();
}

bool
trp_client::forceSend(NodeId node)
{
  do_forceSend();
  return true;
}

#include "NdbImpl.hpp"

PollGuard::PollGuard(NdbImpl& impl)
{
  m_clnt = &impl;
  m_waiter= &impl.theWaiter;
<<<<<<< HEAD
  m_clnt->start_poll();
=======
  m_clnt->prepare_poll();
>>>>>>> 0920cfc8
  m_complete_poll_called = false;
}

/*
  This is a common routine for possibly forcing the send of buffered signals
  and receiving response the thread is waiting for. It is designed to be
  useful from:
  1) PK, UK lookups using the asynchronous interface
     This routine uses the wait_for_input routine instead since it has
     special end conditions due to the asynchronous nature of its usage.
  2) Scans
  3) dictSignal
  It uses a NdbWaiter object to wait on the events and this object is
  linked into the conditional wait queue. Thus this object contains
  a reference to its place in the queue.

  It replaces the method receiveResponse previously used on the Ndb object
*/
int PollGuard::wait_n_unlock(int wait_time, Uint32 nodeId, Uint32 state,
                             bool forceSend)
{
  int ret_val;
  m_waiter->set_node(nodeId);
  m_waiter->set_state(state);
  ret_val= wait_for_input_in_loop(wait_time, forceSend);
  unlock_and_signal();
  return ret_val;
}

int PollGuard::wait_scan(int wait_time, Uint32 nodeId, bool forceSend)
{
  m_waiter->set_node(nodeId);
  m_waiter->set_state(WAIT_SCAN);
  return wait_for_input_in_loop(wait_time, forceSend);
}

int PollGuard::wait_for_input_in_loop(int max_wait_ms, bool forceSend)
{
  int ret_val;
  m_clnt->do_forceSend(forceSend);

  const NDB_TICKS start = NdbTick_getCurrentTicks();
  int remain_wait_ms = max_wait_ms;
#ifdef VM_TRACE
  const bool verbose = (m_waiter->get_state() != WAIT_EVENT);
#endif
  do
  {
    int maxsleep = (max_wait_ms == -1) ? 60*1000 : remain_wait_ms;
    DBUG_EXECUTE_IF("ndb_simulate_nodefail", {
      if (maxsleep > 10)
        maxsleep = 10;
    });
    wait_for_input(maxsleep);

    const NDB_TICKS now = NdbTick_getCurrentTicks();
    m_clnt->recordWaitTimeNanos(NdbTick_Elapsed(start,now).nanoSec());
    Uint32 state= m_waiter->get_state();

    DBUG_EXECUTE_IF("ndb_simulate_nodefail", {
      DBUG_PRINT("info", ("Simulating node failure while waiting for response"));
      state = WAIT_NODE_FAILURE;
    });

    if (likely(state == NO_WAIT))
    {
      return 0;
    }
    else if (state == WAIT_NODE_FAILURE)
    {
      ret_val= -2;
      m_waiter->set_state(NO_WAIT);
      break;
    }
    if (max_wait_ms == -1)
    {
#ifdef NOT_USED
      ndbout << "Waited WAITFOR_RESPONSE_TIMEOUT, continuing wait" << endl;
#endif
      continue;
    }
    remain_wait_ms = max_wait_ms -
      (int)NdbTick_Elapsed(start,now).milliSec();

    if (remain_wait_ms <= 0)
    {
#ifdef VM_TRACE
      if (verbose)
      {
        ndbout << "Time-out state is " << m_waiter->get_state() << endl;
      }
#endif
      m_waiter->set_state(WST_WAIT_TIMEOUT);
      ret_val= -1;
      break;
    }
    /**
<<<<<<< HEAD
     * Ensure any signals sent by receivers are sent by send thread
     * eventually by flushing buffers to global area.
     */
    m_clnt->flush_send_buffers();
=======
     * Ensure no reply-signals sent by receivers remains unflushed.
     */
    assert(m_clnt->has_unflushed_sends() == false);
>>>>>>> 0920cfc8
  } while (1);
#ifdef VM_TRACE
  if (verbose)
  {
    ndbout << "ERR: receiveResponse - theImpl->theWaiter.m_state = ";
    ndbout << m_waiter->get_state() << endl;
  }
#endif
  return ret_val;
}

void PollGuard::wait_for_input(int wait_time)
{
  m_clnt->do_poll(wait_time);
}

void PollGuard::unlock_and_signal()
{
  if (!m_complete_poll_called)
  {
    m_clnt->complete_poll();
    m_complete_poll_called = true;
  }
}<|MERGE_RESOLUTION|>--- conflicted
+++ resolved
@@ -1,9 +1,5 @@
 /*
-<<<<<<< HEAD
-   Copyright (c) 2010, 2016 Oracle and/or its affiliates. All rights reserved.
-=======
    Copyright (c) 2010, 2017, Oracle and/or its affiliates. All rights reserved.
->>>>>>> 0920cfc8
 
    This program is free software; you can redistribute it and/or modify
    it under the terms of the GNU General Public License as published by
@@ -34,12 +30,6 @@
     m_flushed_nodes_mask()
 {
   m_mutex = NdbMutex_Create();
-<<<<<<< HEAD
-
-  m_locked_for_poll = false;
-  m_send_nodes_cnt = 0;
-=======
->>>>>>> 0920cfc8
   m_send_buffers = new TFBuffer[MAX_NODES];
 }
 
@@ -72,19 +62,6 @@
    * Require that trp_client user
    * doesnt destroy object when holding any locks.
    */
-<<<<<<< HEAD
-  m_poll.assert_destroy();
-
-  close();
-  NdbCondition_Destroy(m_poll.m_condition);
-  m_poll.m_condition = NULL;
-  NdbMutex_Destroy(m_mutex);
-  m_mutex = NULL;
-
-  assert(m_send_nodes_cnt == 0);
-  assert(m_locked_for_poll == false);
-  delete [] m_send_buffers;
-=======
   if (unlikely(
       m_waiting != PQ_IDLE ||
       m_locked == true ||
@@ -105,37 +82,16 @@
   }
   NdbCondition_Destroy(m_condition);
   m_condition = NULL;
->>>>>>> 0920cfc8
 }
 
 Uint32
-trp_client::open(TransporterFacade* tf, int blockNo,
-                 bool receive_thread)
+trp_client::open(TransporterFacade* tf, int blockNo)
 {
   Uint32 res = 0;
   assert(m_facade == NULL);
   if (m_facade == NULL)
   {
     m_facade = tf;
-    /**
-      For user threads we only store up to 16 threads before waking
-      them up, for receiver threads we store up to 256 threads before
-      waking them up.
-    */
-    if (receive_thread)
-    {
-      m_poll.m_lock_array_size = 256;
-    }
-    else
-    {
-      m_poll.m_lock_array_size = 128;
-    }
-    m_poll.m_locked_clients =
-      (trp_client**) malloc(sizeof(trp_client**) * m_poll.m_lock_array_size);
-    if (m_poll.m_locked_clients == NULL)
-    {
-      return 0;
-    }
     res = tf->open_clnt(this, blockNo);
     if (res != 0)
     {
@@ -143,13 +99,7 @@
     }
     else
     {
-<<<<<<< HEAD
-      free(m_poll.m_locked_clients);
-      m_poll.m_locked_clients = NULL;
-      m_facade = 0;
-=======
       m_facade = NULL;
->>>>>>> 0920cfc8
     }
   }
   return res;
@@ -170,11 +120,6 @@
 
     m_facade = NULL;
     m_blockNo = ~Uint32(0);
-    if (m_poll.m_locked_clients)
-    {
-      free(m_poll.m_locked_clients);
-      m_poll.m_locked_clients = NULL;
-    }
   }
 }
 
@@ -188,15 +133,10 @@
 {
   NdbMutex_Lock(m_mutex);
   assert(m_poll.m_locked == false);
-<<<<<<< HEAD
-  m_poll.m_locked = true;
-  m_facade->start_poll(this);
-=======
   assert(m_poll.m_poll_queue == false);
   assert(m_poll.m_waiting == trp_client::PollQueue::PQ_IDLE);
   assert(has_unflushed_sends() == false); //Flushed prior to poll-wait
   m_poll.m_locked = true;
->>>>>>> 0920cfc8
 }
 
 void
@@ -212,9 +152,6 @@
 trp_client::complete_poll()
 {
   assert(m_poll.m_locked == true);
-<<<<<<< HEAD
-  m_facade->complete_poll(this);
-=======
   assert(m_poll.m_poll_queue == false);
   assert(m_poll.m_waiting == trp_client::PollQueue::PQ_IDLE);
   /**
@@ -223,26 +160,10 @@
    * The send thread will eventually send the transporter buffers.
    */
   assert(has_unflushed_sends() == false);
->>>>>>> 0920cfc8
   m_poll.m_locked = false;
   NdbMutex_Unlock(m_mutex);
 }
 
-<<<<<<< HEAD
-int
-trp_client::do_forceSend(int val)
-{
-  /**
-   * since force send is disabled in this "version"
-   *   set forceSend=1 always...
-   */
-  val = 1;
-
-  if (val == 0)
-  {
-    flush_send_buffers();
-    return 0;
-=======
 /**
  * Send to the set of 'nodes' this client has produced messages to.
  * We either try to do the send immediately ourself if 'forceSend',
@@ -257,25 +178,9 @@
   if (forceSend)
   {
     m_facade->try_send_all(m_flushed_nodes_mask);
->>>>>>> 0920cfc8
   }
   else
   {
-<<<<<<< HEAD
-    for (Uint32 i = 0; i < m_send_nodes_cnt; i++)
-    {
-      Uint32 n = m_send_nodes_list[i];
-      TFBuffer* b = m_send_buffers + n;
-      TFBufferGuard g0(* b);
-      m_facade->flush_and_send_buffer(n, b);
-      b->clear();
-    }
-    m_send_nodes_cnt = 0;
-    m_send_nodes_mask.clear();
-    return 1;
-  }
-  return 0;
-=======
     m_facade->do_send_adaptive(m_flushed_nodes_mask);
   }
   m_flushed_nodes_mask.clear();
@@ -289,7 +194,6 @@
    * So we always return '1' -> 'did_send'
    */
   return 1;
->>>>>>> 0920cfc8
 }
 
 /**
@@ -422,8 +326,6 @@
   return b->m_bytes_in_buffer;
 }
 
-<<<<<<< HEAD
-=======
 /**
  * Append the private client send buffers to the
  * TransporterFacade lists of prepared send buffers.
@@ -437,7 +339,6 @@
  *
  * Need to be called with the 'm_mutex' held
  */
->>>>>>> 0920cfc8
 void
 trp_client::flush_send_buffers()
 {
@@ -453,10 +354,7 @@
     b->clear();
   }
 
-<<<<<<< HEAD
-=======
   m_flushed_nodes_mask.bitOR(m_send_nodes_mask);
->>>>>>> 0920cfc8
   m_send_nodes_cnt = 0;
   m_send_nodes_mask.clear();
 }
@@ -474,11 +372,7 @@
 {
   m_clnt = &impl;
   m_waiter= &impl.theWaiter;
-<<<<<<< HEAD
-  m_clnt->start_poll();
-=======
   m_clnt->prepare_poll();
->>>>>>> 0920cfc8
   m_complete_poll_called = false;
 }
 
@@ -576,16 +470,9 @@
       break;
     }
     /**
-<<<<<<< HEAD
-     * Ensure any signals sent by receivers are sent by send thread
-     * eventually by flushing buffers to global area.
-     */
-    m_clnt->flush_send_buffers();
-=======
      * Ensure no reply-signals sent by receivers remains unflushed.
      */
     assert(m_clnt->has_unflushed_sends() == false);
->>>>>>> 0920cfc8
   } while (1);
 #ifdef VM_TRACE
   if (verbose)

/*
   Copyright (C) 2009 Sun Microsystems Inc
    All rights reserved. Use is subject to license terms.

   This program is free software; you can redistribute it and/or modify
   it under the terms of the GNU General Public License as published by
   the Free Software Foundation; version 2 of the License.

   This program is distributed in the hope that it will be useful,
   but WITHOUT ANY WARRANTY; without even the implied warranty of
   MERCHANTABILITY or FITNESS FOR A PARTICULAR PURPOSE.  See the
   GNU General Public License for more details.

   You should have received a copy of the GNU General Public License
   along with this program; if not, write to the Free Software
   Foundation, Inc., 51 Franklin St, Fifth Floor, Boston, MA 02110-1301  USA
*/

#include <ndb_global.h>

#include "NdbQueryBuilder.hpp"
#include "NdbQueryOperation.hpp"
<<<<<<< HEAD

#include <NdbQueryOperationImpl.hpp>
#include <NdbDictionaryImpl.hpp>

NdbQuery::NdbQuery(Ndb& ndb):
  m_pimpl(new NdbQueryImpl(ndb)){
}

NdbQueryOperation* NdbQuery::getRootOperation() const{
  return m_pimpl->m_rootOperation;
}

NdbQueryOperation::NdbQueryOperation(NdbQuery& query, NdbOperation& operation)
  :m_pimpl(new NdbQueryOperationImpl(query, operation)){
}


NdbRecAttr * NdbQueryOperation::getValue(const NdbDictionary::Column* column, 
			    char* aValue){
  /* This code will only work for the lookup example in test_spj.cpp.
   */
  assert(aValue==NULL);
  /*if(getQuery().getRootOperation()==this){
    m_pimpl->m_operation.getValue(column);
    }*/
  return m_pimpl->m_receiver.getValue(&NdbColumnImpl::getImpl(*column), aValue);
}

NdbQueryOperation* NdbQueryOperation::getChildOperation(Uint32 i) const{
  assert(i==0);
  return getImpl().m_child;
}


NdbQuery& NdbQueryOperation::getQuery(){
  return m_pimpl->m_query;
};

const NdbQuery& NdbQueryOperation::getQuery() const{
  return m_pimpl->m_query;
};


NdbQueryImpl::NdbQueryImpl(Ndb& ndb):
    m_magic(MAGIC),
    m_id(ndb.theImpl->theNdbObjectIdMap.map(this)),
    m_ndb(ndb),
    m_rootOperation(NULL),
    m_missingConfRefs(0),
    m_missingTransidAIs(0){
    assert(m_id != NdbObjectIdMap::InvalidId);
}
 

void NdbQueryImpl::prepareSend() const{
=======
#include "NdbQueryOperationImpl.hpp"
#include "NdbDictionaryImpl.hpp"


NdbQuery::NdbQuery(NdbQueryImpl *pimpl):
  m_pimpl(pimpl)
{}

NdbQuery::~NdbQuery()
{}


//static
NdbQuery*
NdbQuery::buildQuery(Ndb& ndb, const NdbQueryDef& queryDef)
{ return NdbQueryImpl::buildQuery(ndb, queryDef);
}

NdbQuery*
NdbQuery::buildQuery(Ndb& ndb)  // TEMP hack to be removed
{ return NdbQueryImpl::buildQuery(ndb);
}

Uint32
NdbQuery::getNoOfOperations() const
{
  return m_pimpl->getNoOfOperations();
}

NdbQueryOperation*
NdbQuery::getQueryOperation(const char* ident) const
{
  return m_pimpl->getQueryOperation(ident);
}

NdbQueryOperation*
NdbQuery::getQueryOperation(Uint32 ident) const
{
  return m_pimpl->getQueryOperation(ident);
}

Uint32
NdbQuery::getNoOfParameters() const
{
  return m_pimpl->getNoOfParameters();
}

const NdbParamOperand*
NdbQuery::getParameter(const char* name) const
{
  return m_pimpl->getParameter(name);
}

const NdbParamOperand*
NdbQuery::getParameter(Uint32 num) const
{
  return m_pimpl->getParameter(num);
}

int
NdbQuery::nextResult(bool fetchAllowed, bool forceSend)
{
  return m_pimpl->nextResult(fetchAllowed, forceSend);
}

void
NdbQuery::close(bool forceSend, bool release)
{
  m_pimpl->close(forceSend,release);
}

NdbTransaction*
NdbQuery::getNdbTransaction() const
{
  return m_pimpl->getNdbTransaction();
}

const NdbError& 
NdbQuery::getNdbError() const {
  return m_pimpl->getNdbError();
};

NdbQueryOperation::NdbQueryOperation(NdbQueryOperationImpl *pimpl)
  :m_pimpl(pimpl)
{}
NdbQueryOperation::~NdbQueryOperation()
{}

// TODO: Remove this factory. Needed for result prototype only.
// Temp factory for Jan - will be replaced later
//static
NdbQueryOperation*
NdbQueryOperation::buildQueryOperation(NdbQuery& query,
                                       class NdbOperation& operation)
{
  return NdbQueryOperationImpl::buildQueryOperation(query,operation);
}

NdbQueryOperation* NdbQuery::getRootOperation() const
{
  return m_pimpl->getRootOperation();
}

Uint32
NdbQueryOperation::getNoOfParentOperations() const
{
  return m_pimpl->getNoOfParentOperations();
}

NdbQueryOperation*
NdbQueryOperation::getParentOperation(Uint32 i) const
{
  return m_pimpl->getParentOperation(i);
}
Uint32 
NdbQueryOperation::getNoOfChildOperations() const
{
  return m_pimpl->getNoOfChildOperations();
}

NdbQueryOperation* 
NdbQueryOperation::getChildOperation(Uint32 i) const
{
  return m_pimpl->getChildOperation(i);
}

const NdbQueryOperationDef* 
NdbQueryOperation::getQueryOperationDef() const
{
  return m_pimpl->getQueryOperationDef();
}

NdbQuery& 
NdbQueryOperation::getQuery() const {
  return m_pimpl->getQuery();
};

NdbRecAttr*
NdbQueryOperation::getValue(const char* anAttrName,
			    char* aValue)
{
  return m_pimpl->getValue(anAttrName, aValue);
}

NdbRecAttr*
NdbQueryOperation::getValue(Uint32 anAttrId, 
			    char* aValue)
{
  return m_pimpl->getValue(anAttrId, aValue);
}

NdbRecAttr*
NdbQueryOperation::getValue(const NdbDictionary::Column* column, 
			    char* aValue)
{
  return m_pimpl->getValue(column, aValue);
}

int
NdbQueryOperation::setResultRowBuf (
                       const NdbRecord *rec,
                       char* resBuffer,
                       const unsigned char* result_mask)
{
  return m_pimpl->setResultRowBuf(rec, resBuffer, result_mask);
}

int
NdbQueryOperation::setResultRowRef (
                       const NdbRecord* rec,
                       char* & bufRef,
                       const unsigned char* result_mask)
{
  return m_pimpl->setResultRowRef(rec, bufRef, result_mask);
}

bool
NdbQueryOperation::isRowNULL() const
{
  return m_pimpl->isRowNULL();
}

bool
NdbQueryOperation::isRowChanged() const
{
  return m_pimpl->isRowChanged();
}


///////////////////////////////////////////
/////////  NdbQueryImpl methods ///////////
///////////////////////////////////////////
NdbQueryImpl::NdbQueryImpl(Ndb& ndb):
  NdbQuery(this),
  m_magic(MAGIC),
  m_ndb(ndb),
  m_error(),
  m_rootOperation(NULL),
  m_id(ndb.theImpl->theNdbObjectIdMap.map(this)),
  m_msgCount(0)
{
  assert(m_id != NdbObjectIdMap::InvalidId);
}

NdbQueryImpl::NdbQueryImpl(Ndb& ndb, const NdbQueryDef& queryDef):
  NdbQuery(this),
  m_magic(MAGIC),
  m_ndb(ndb),
  m_error(),
  m_rootOperation(NULL),
  m_id(ndb.theImpl->theNdbObjectIdMap.map(this)),
  m_msgCount(0)
{
  assert(m_id != NdbObjectIdMap::InvalidId);

  const NdbQueryOperationDef* def = queryDef.getRootOperation();
  if (def != NULL)
  {
    NdbQueryOperationImpl* op = new NdbQueryOperationImpl(*this, def);
    m_rootOperation = op;

    // TODO: Instantiate NdbQueryOperationImpl's for
    // entire operation three.
  }
}

NdbQueryImpl::~NdbQueryImpl()
{
  if (m_id != NdbObjectIdMap::InvalidId) {
    m_ndb.theImpl->theNdbObjectIdMap.unmap(m_id, this);
  }
}

//static
NdbQuery*
NdbQueryImpl::buildQuery(Ndb& ndb, const NdbQueryDef& queryDef)
{
  return new NdbQueryImpl(ndb, queryDef);
}

NdbQuery*
NdbQueryImpl::buildQuery(Ndb& ndb)  // TEMP hack to be removed
{
  return new NdbQueryImpl(ndb);
}


NdbQueryOperation*
NdbQueryImpl::getRootOperation() const
{
  return m_rootOperation;
}

Uint32
NdbQueryImpl::getNoOfOperations() const
{
  return 0;  // FIXME
}

NdbQueryOperation*
NdbQueryImpl::getQueryOperation(const char* ident) const
{
  return NULL; // FIXME
}

NdbQueryOperation*
NdbQueryImpl::getQueryOperation(Uint32 ident) const
{
  return NULL; // FIXME
}

Uint32
NdbQueryImpl::getNoOfParameters() const
{
  return 0;  // FIXME
}

const NdbParamOperand*
NdbQueryImpl::getParameter(const char* name) const
{
  return NULL; // FIXME
}

const NdbParamOperand*
NdbQueryImpl::getParameter(Uint32 num) const
{
  return NULL; // FIXME
}

int
NdbQueryImpl::nextResult(bool fetchAllowed, bool forceSend)
{
  return 1; // FIXME
}

void
NdbQueryImpl::close(bool forceSend, bool release)
{
  // FIXME
}

NdbTransaction*
NdbQueryImpl::getNdbTransaction() const
{
  return NULL;  // FIXME
}

void 
NdbQueryImpl::prepareSend() const{
>>>>>>> 77c0d7df
  // TODO: Fix for cases with siblings.
  NdbQueryOperation* curr = m_rootOperation;
  while(curr!=NULL){
    curr->getImpl().prepareSend();
    curr = curr->getChildOperation(0);
<<<<<<< HEAD
    m_missingConfRefs++;
  }
}

void NdbQueryImpl::release() const{
=======
  }
}

void 
NdbQueryImpl::release() const{
>>>>>>> 77c0d7df
  // TODO: Fix for cases with siblings.
  NdbQueryOperation* curr = m_rootOperation;
  while(curr!=NULL){
    curr->getImpl().release();
    curr = curr->getChildOperation(0);
  }
}

<<<<<<< HEAD
bool NdbQueryImpl::execTCOPCONF(Uint32 len){
  m_missingConfRefs++;
=======
bool NdbQueryImpl::execTCOPCONF(Uint32 len) const{
>>>>>>> 77c0d7df
  // TODO: Fix for cases with siblings.
  Uint32 expectedLen = 0;
  NdbQueryOperation* curr = m_rootOperation;
  while(curr!=NULL){
    expectedLen += curr->getImpl().getExpectedResultLength();
    curr = curr->getChildOperation(0);
  }
  //assert(len<=expectedLen);
  ndbout << "NdbQueryImpl::execTCOPCONF() len=" << len
	 << " exepectedLen =" << expectedLen << endl;
  return expectedLen == len;
}

<<<<<<< HEAD
bool NdbQueryOperationImpl::execTRANSID_AI(const Uint32* ptr, Uint32 len){
  m_receiver.execTRANSID_AI(ptr, len);
  return m_query.countTRANSID_AI();
}
=======
////////////////////////////////////////////////////
/////////  NdbQueryOperationImpl methods ///////////
////////////////////////////////////////////////////

NdbQueryOperationImpl::NdbQueryOperationImpl(
           NdbQuery& query,
           const NdbQueryOperationDef* def):
  NdbQueryOperation(this),
  m_child(NULL),
  m_receiver(&query.getImpl().getNdb()),
  m_query(query)
{ 
  m_receiver.init(NdbReceiver::NDB_OPERATION, false, NULL);
}

///////////////////////////////////////////////////////////
// START: Temp code for Jan until we have a propper NdbQueryOperationDef

/** Only used for result processing prototype purposes. To be removed.*/
NdbQueryOperationImpl::NdbQueryOperationImpl(
           NdbQuery& query,
           class NdbOperation& operation):
  NdbQueryOperation(this),
  m_child(NULL),
  m_receiver(&query.getImpl().getNdb()),
  m_query(query),
  m_operation(&operation)
{ 
  m_receiver.init(NdbReceiver::NDB_OPERATION, false, &operation);
}

// Temp factory for Jan - will be removed later
// static
NdbQueryOperationImpl*
NdbQueryOperationImpl::buildQueryOperation(NdbQuery& query,
                                       class NdbOperation& operation)
{
  NdbQueryOperationImpl* op = new NdbQueryOperationImpl(query, operation);
  return op;
}
// END temp code
//////////////////////////////////////////////////////////

NdbQueryOperation*
NdbQueryOperationImpl::getRootOperation() const
{
  return m_query.getRootOperation();
}

Uint32
NdbQueryOperationImpl::getNoOfParentOperations() const
{
  return 0;  // FIXME
}

NdbQueryOperation*
NdbQueryOperationImpl::getParentOperation(Uint32 i) const
{
  return NULL;  // FIXME
}
Uint32 
NdbQueryOperationImpl::getNoOfChildOperations() const
{
  return 0;  // FIXME
}

NdbQueryOperation* 
NdbQueryOperationImpl::getChildOperation(Uint32 i) const
{
  assert(i==0);
  return m_child;
}

const NdbQueryOperationDef* 
NdbQueryOperationImpl::getQueryOperationDef() const
{
  return NULL;  // FIXME
}

NdbQuery& 
NdbQueryOperationImpl::getQuery() const
{
  return m_query;
}

NdbRecAttr*
NdbQueryOperationImpl::getValue(
                            const char* anAttrName,
			    char* aValue)
{
  return NULL; // FIXME
}

NdbRecAttr*
NdbQueryOperationImpl::getValue(
                            Uint32 anAttrId, 
			    char* aValue)
{
  return NULL; // FIXME
}

NdbRecAttr*
NdbQueryOperationImpl::getValue(
                            const NdbDictionary::Column* column, 
			    char* aValue)
{
  /* This code will only work for the lookup example in test_spj.cpp.
   */
  assert(aValue==NULL);
  /*if(getQuery().getRootOperation()==this){
    m_operation->getValue(column);
    }*/
  return m_receiver.getValue(&NdbColumnImpl::getImpl(*column), aValue);
}


int
NdbQueryOperationImpl::setResultRowBuf (
                       const NdbRecord *rec,
                       char* resBuffer,
                       const unsigned char* result_mask)
{
  return 0; // FIXME
}

int
NdbQueryOperationImpl::setResultRowRef (
                       const NdbRecord* rec,
                       char* & bufRef,
                       const unsigned char* result_mask)
{
  return 0; // FIXME
}

bool
NdbQueryOperationImpl::isRowNULL() const
{
  return true;  // FIXME
}

bool
NdbQueryOperationImpl::isRowChanged() const
{
  return false;  // FIXME
}
>>>>>>> 77c0d7df
<|MERGE_RESOLUTION|>--- conflicted
+++ resolved
@@ -16,68 +16,10 @@
    Foundation, Inc., 51 Franklin St, Fifth Floor, Boston, MA 02110-1301  USA
 */
 
+
+#include "NdbQueryOperationImpl.hpp"
 #include <ndb_global.h>
-
 #include "NdbQueryBuilder.hpp"
-#include "NdbQueryOperation.hpp"
-<<<<<<< HEAD
-
-#include <NdbQueryOperationImpl.hpp>
-#include <NdbDictionaryImpl.hpp>
-
-NdbQuery::NdbQuery(Ndb& ndb):
-  m_pimpl(new NdbQueryImpl(ndb)){
-}
-
-NdbQueryOperation* NdbQuery::getRootOperation() const{
-  return m_pimpl->m_rootOperation;
-}
-
-NdbQueryOperation::NdbQueryOperation(NdbQuery& query, NdbOperation& operation)
-  :m_pimpl(new NdbQueryOperationImpl(query, operation)){
-}
-
-
-NdbRecAttr * NdbQueryOperation::getValue(const NdbDictionary::Column* column, 
-			    char* aValue){
-  /* This code will only work for the lookup example in test_spj.cpp.
-   */
-  assert(aValue==NULL);
-  /*if(getQuery().getRootOperation()==this){
-    m_pimpl->m_operation.getValue(column);
-    }*/
-  return m_pimpl->m_receiver.getValue(&NdbColumnImpl::getImpl(*column), aValue);
-}
-
-NdbQueryOperation* NdbQueryOperation::getChildOperation(Uint32 i) const{
-  assert(i==0);
-  return getImpl().m_child;
-}
-
-
-NdbQuery& NdbQueryOperation::getQuery(){
-  return m_pimpl->m_query;
-};
-
-const NdbQuery& NdbQueryOperation::getQuery() const{
-  return m_pimpl->m_query;
-};
-
-
-NdbQueryImpl::NdbQueryImpl(Ndb& ndb):
-    m_magic(MAGIC),
-    m_id(ndb.theImpl->theNdbObjectIdMap.map(this)),
-    m_ndb(ndb),
-    m_rootOperation(NULL),
-    m_missingConfRefs(0),
-    m_missingTransidAIs(0){
-    assert(m_id != NdbObjectIdMap::InvalidId);
-}
- 
-
-void NdbQueryImpl::prepareSend() const{
-=======
-#include "NdbQueryOperationImpl.hpp"
 #include "NdbDictionaryImpl.hpp"
 
 
@@ -91,13 +33,13 @@
 
 //static
 NdbQuery*
-NdbQuery::buildQuery(Ndb& ndb, const NdbQueryDef& queryDef)
-{ return NdbQueryImpl::buildQuery(ndb, queryDef);
+NdbQuery::buildQuery(NdbTransaction& trans, const NdbQueryDef& queryDef)
+{ return NdbQueryImpl::buildQuery(trans, queryDef);
 }
 
 NdbQuery*
-NdbQuery::buildQuery(Ndb& ndb)  // TEMP hack to be removed
-{ return NdbQueryImpl::buildQuery(ndb);
+NdbQuery::buildQuery(NdbTransaction& trans)  // TEMP hack to be removed
+{ return NdbQueryImpl::buildQuery(trans);
 }
 
 Uint32
@@ -169,10 +111,10 @@
 // Temp factory for Jan - will be replaced later
 //static
 NdbQueryOperation*
-NdbQueryOperation::buildQueryOperation(NdbQuery& query,
+NdbQueryOperation::buildQueryOperation(NdbQueryImpl& queryImpl,
                                        class NdbOperation& operation)
 {
-  return NdbQueryOperationImpl::buildQueryOperation(query,operation);
+  return NdbQueryOperationImpl::buildQueryOperation(queryImpl, operation);
 }
 
 NdbQueryOperation* NdbQuery::getRootOperation() const
@@ -269,26 +211,28 @@
 ///////////////////////////////////////////
 /////////  NdbQueryImpl methods ///////////
 ///////////////////////////////////////////
-NdbQueryImpl::NdbQueryImpl(Ndb& ndb):
+NdbQueryImpl::NdbQueryImpl(NdbTransaction& trans):
   NdbQuery(this),
   m_magic(MAGIC),
-  m_ndb(ndb),
+  m_id(trans.getNdb()->theImpl->theNdbObjectIdMap.map(this)),
   m_error(),
+  m_transaction(trans),
   m_rootOperation(NULL),
-  m_id(ndb.theImpl->theNdbObjectIdMap.map(this)),
-  m_msgCount(0)
+  m_missingConfRefs(0),
+  m_missingTransidAIs(0)
 {
   assert(m_id != NdbObjectIdMap::InvalidId);
 }
 
-NdbQueryImpl::NdbQueryImpl(Ndb& ndb, const NdbQueryDef& queryDef):
+NdbQueryImpl::NdbQueryImpl(NdbTransaction& trans, const NdbQueryDef& queryDef):
   NdbQuery(this),
   m_magic(MAGIC),
-  m_ndb(ndb),
+  m_id(trans.getNdb()->theImpl->theNdbObjectIdMap.map(this)),
   m_error(),
+  m_transaction(trans),
   m_rootOperation(NULL),
-  m_id(ndb.theImpl->theNdbObjectIdMap.map(this)),
-  m_msgCount(0)
+  m_missingConfRefs(0),
+  m_missingTransidAIs(0)
 {
   assert(m_id != NdbObjectIdMap::InvalidId);
 
@@ -306,21 +250,21 @@
 NdbQueryImpl::~NdbQueryImpl()
 {
   if (m_id != NdbObjectIdMap::InvalidId) {
-    m_ndb.theImpl->theNdbObjectIdMap.unmap(m_id, this);
+    m_transaction.getNdb()->theImpl->theNdbObjectIdMap.unmap(m_id, this);
   }
 }
 
 //static
 NdbQuery*
-NdbQueryImpl::buildQuery(Ndb& ndb, const NdbQueryDef& queryDef)
-{
-  return new NdbQueryImpl(ndb, queryDef);
+NdbQueryImpl::buildQuery(NdbTransaction& trans, const NdbQueryDef& queryDef)
+{
+  return new NdbQueryImpl(trans, queryDef);
 }
 
 NdbQuery*
-NdbQueryImpl::buildQuery(Ndb& ndb)  // TEMP hack to be removed
-{
-  return new NdbQueryImpl(ndb);
+NdbQueryImpl::buildQuery(NdbTransaction& trans)  // TEMP hack to be removed
+{
+  return new NdbQueryImpl(trans);
 }
 
 
@@ -386,25 +330,16 @@
 
 void 
 NdbQueryImpl::prepareSend() const{
->>>>>>> 77c0d7df
   // TODO: Fix for cases with siblings.
   NdbQueryOperation* curr = m_rootOperation;
   while(curr!=NULL){
     curr->getImpl().prepareSend();
     curr = curr->getChildOperation(0);
-<<<<<<< HEAD
-    m_missingConfRefs++;
-  }
-}
-
-void NdbQueryImpl::release() const{
-=======
   }
 }
 
 void 
 NdbQueryImpl::release() const{
->>>>>>> 77c0d7df
   // TODO: Fix for cases with siblings.
   NdbQueryOperation* curr = m_rootOperation;
   while(curr!=NULL){
@@ -413,69 +348,54 @@
   }
 }
 
-<<<<<<< HEAD
-bool NdbQueryImpl::execTCOPCONF(Uint32 len){
-  m_missingConfRefs++;
-=======
-bool NdbQueryImpl::execTCOPCONF(Uint32 len) const{
->>>>>>> 77c0d7df
-  // TODO: Fix for cases with siblings.
-  Uint32 expectedLen = 0;
-  NdbQueryOperation* curr = m_rootOperation;
-  while(curr!=NULL){
-    expectedLen += curr->getImpl().getExpectedResultLength();
-    curr = curr->getChildOperation(0);
-  }
-  //assert(len<=expectedLen);
-  ndbout << "NdbQueryImpl::execTCOPCONF() len=" << len
-	 << " exepectedLen =" << expectedLen << endl;
-  return expectedLen == len;
-}
-
-<<<<<<< HEAD
-bool NdbQueryOperationImpl::execTRANSID_AI(const Uint32* ptr, Uint32 len){
-  m_receiver.execTRANSID_AI(ptr, len);
-  return m_query.countTRANSID_AI();
-}
-=======
 ////////////////////////////////////////////////////
 /////////  NdbQueryOperationImpl methods ///////////
 ////////////////////////////////////////////////////
 
 NdbQueryOperationImpl::NdbQueryOperationImpl(
-           NdbQuery& query,
+           NdbQueryImpl& queryImpl,
            const NdbQueryOperationDef* def):
   NdbQueryOperation(this),
+  m_magic(MAGIC),
+  m_id(queryImpl.getNdbTransaction()->getNdb()->theImpl
+       ->theNdbObjectIdMap.map(this)),
   m_child(NULL),
-  m_receiver(&query.getImpl().getNdb()),
-  m_query(query)
+  m_receiver(queryImpl.getNdbTransaction()->getNdb()),
+  m_queryImpl(queryImpl),
+  m_operation(*((NdbOperation*)NULL))
 { 
-  m_receiver.init(NdbReceiver::NDB_OPERATION, false, NULL);
+  assert(m_id != NdbObjectIdMap::InvalidId);
+  m_receiver.init(NdbReceiver::NDB_OPERATION, false, &m_operation, 
+		  m_queryImpl.getNdbTransaction()->getNdb());
 }
 
 ///////////////////////////////////////////////////////////
 // START: Temp code for Jan until we have a propper NdbQueryOperationDef
 
 /** Only used for result processing prototype purposes. To be removed.*/
-NdbQueryOperationImpl::NdbQueryOperationImpl(
-           NdbQuery& query,
-           class NdbOperation& operation):
+NdbQueryOperationImpl::NdbQueryOperationImpl(NdbQueryImpl& queryImpl, 
+					     NdbOperation& operation):
   NdbQueryOperation(this),
+  m_magic(MAGIC),
+  m_id(queryImpl.getNdbTransaction()->getNdb()->theImpl
+       ->theNdbObjectIdMap.map(this)),
   m_child(NULL),
-  m_receiver(&query.getImpl().getNdb()),
-  m_query(query),
-  m_operation(&operation)
+  m_receiver(queryImpl.getNdbTransaction()->getNdb()),
+  m_queryImpl(queryImpl),
+  m_operation(operation)
 { 
-  m_receiver.init(NdbReceiver::NDB_OPERATION, false, &operation);
+  assert(m_id != NdbObjectIdMap::InvalidId);
+  m_receiver.init(NdbReceiver::NDB_OPERATION, false, &operation, 
+		  m_queryImpl.getNdbTransaction()->getNdb());
 }
 
 // Temp factory for Jan - will be removed later
 // static
 NdbQueryOperationImpl*
-NdbQueryOperationImpl::buildQueryOperation(NdbQuery& query,
+NdbQueryOperationImpl::buildQueryOperation(NdbQueryImpl& queryImpl,
                                        class NdbOperation& operation)
 {
-  NdbQueryOperationImpl* op = new NdbQueryOperationImpl(query, operation);
+  NdbQueryOperationImpl* op = new NdbQueryOperationImpl(queryImpl, operation);
   return op;
 }
 // END temp code
@@ -484,7 +404,7 @@
 NdbQueryOperation*
 NdbQueryOperationImpl::getRootOperation() const
 {
-  return m_query.getRootOperation();
+  return m_queryImpl.getRootOperation();
 }
 
 Uint32
@@ -520,7 +440,7 @@
 NdbQuery& 
 NdbQueryOperationImpl::getQuery() const
 {
-  return m_query;
+  return m_queryImpl;
 }
 
 NdbRecAttr*
@@ -583,4 +503,9 @@
 {
   return false;  // FIXME
 }
->>>>>>> 77c0d7df
+
+bool 
+NdbQueryOperationImpl::execTRANSID_AI(const Uint32* ptr, Uint32 len){
+  m_receiver.execTRANSID_AI(ptr, len);
+  return m_queryImpl.countTRANSID_AI();
+}
--- conflicted
+++ resolved
@@ -37,11 +37,7 @@
 
   INCLUDE_DIRECTORIES(${JNI_INCLUDE_DIRS})
 
-<<<<<<< HEAD
-  INCLUDE_DIRECTORIES(utils 
-=======
   INCLUDE_DIRECTORIES(utils
->>>>>>> 3614719b
                       jtie)
 
   ADD_CONVENIENCE_LIBRARY(ndbjtie ndbjtie_lib.cpp)

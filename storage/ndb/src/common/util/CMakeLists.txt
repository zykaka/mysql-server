# Copyright (c) 2008, 2013, Oracle and/or its affiliates. All rights reserved.
#
# This program is free software; you can redistribute it and/or modify
# it under the terms of the GNU General Public License as published by
# the Free Software Foundation; version 2 of the License.
#
# This program is distributed in the hope that it will be useful,
# but WITHOUT ANY WARRANTY; without even the implied warranty of
# MERCHANTABILITY or FITNESS FOR A PARTICULAR PURPOSE.  See the
# GNU General Public License for more details.
#
# You should have received a copy of the GNU General Public License
# along with this program; if not, write to the Free Software
# Foundation, Inc., 51 Franklin St, Fifth Floor, Boston, MA  02110-1301  USA


INCLUDE_DIRECTORIES(${CMAKE_CURRENT_SOURCE_DIR}
                    ${CMAKE_BINARY_DIR}/include
                    ${CMAKE_BINARY_DIR}/storage/ndb/include
                    ${CMAKE_SOURCE_DIR}/include
                    ${CMAKE_SOURCE_DIR}/mysys
                    ${CMAKE_SOURCE_DIR}/storage/ndb/include
                    ${CMAKE_SOURCE_DIR}/storage/ndb/include/util
                    ${CMAKE_SOURCE_DIR}/storage/ndb/include/portlib
                    ${CMAKE_SOURCE_DIR}/storage/ndb/include/logger)

ADD_DEFINITIONS(-DNO_DUMMY_DECL)
ADD_CONVENIENCE_LIBRARY(ndbgeneral
            ndbzio.c
            File.cpp
            md5_hash.cpp
            Properties.cpp
            socket_io.cpp
            SimpleProperties.cpp
            Parser.cpp
            InputStream.cpp
            SocketServer.cpp
            SocketClient.cpp
            SocketAuthenticator.cpp
            OutputStream.cpp
            NdbOut.cpp
            BaseString.cpp
            NdbSqlUtil.cpp
            uucode.c
            random.c
            ndb_rand.c
            version.cpp
            strdup.c
            ConfigValues.cpp
            ndb_init.cpp
            ndb_opts.cpp
            basestring_vsnprintf.c
            Bitmask.cpp
	    SparseBitmask.cpp
            require.c
            Vector.cpp
            NdbPack.cpp
            HashMap2.cpp
            LinkedStack.cpp
            decimal_utils.cpp
            CharsetMap.cpp
            CharsetMapImpl.cpp
)
SET(NDBGENERAL_LIBS ndbtrace ${ZLIB_LIBRARY} mysys)
# Some parts of mysys has been split into it's own library
# called mysys_ssl, existence of new library is indicated
# by new include file my_default.h detected in ndb_configure.cmake
IF(HAVE_MY_DEFAULT_H)
  LIST(APPEND NDBGENERAL_LIBS mysys_ssl) 
ENDIF()
TARGET_LINK_LIBRARIES(ndbgeneral ${NDBGENERAL_LIBS})

ADD_EXECUTABLE(BaseString-t BaseString.cpp)
SET_TARGET_PROPERTIES(BaseString-t
                      PROPERTIES COMPILE_FLAGS "-DTEST_BASE_STRING")
TARGET_LINK_LIBRARIES(BaseString-t ndbgeneral)

ADD_EXECUTABLE(Bitmask-t Bitmask.cpp)
SET_TARGET_PROPERTIES(Bitmask-t
                      PROPERTIES COMPILE_FLAGS "-DTEST_BITMASK")
TARGET_LINK_LIBRARIES(Bitmask-t ndbgeneral)

ADD_EXECUTABLE(SparseBitmask-t SparseBitmask.cpp)
SET_TARGET_PROPERTIES(SparseBitmask-t
                      PROPERTIES COMPILE_FLAGS "-DTEST_SPARSEBITMASK")
TARGET_LINK_LIBRARIES(SparseBitmask-t ndbgeneral)

ADD_EXECUTABLE(Parser-t Parser.cpp)
SET_TARGET_PROPERTIES(Parser-t
                      PROPERTIES COMPILE_FLAGS "-DTEST_PARSER")
TARGET_LINK_LIBRARIES(Parser-t ndbgeneral)

ADD_EXECUTABLE(ndb_version-t version.cpp)
SET_TARGET_PROPERTIES(ndb_version-t
                      PROPERTIES COMPILE_FLAGS "-DTEST_VERSION")
TARGET_LINK_LIBRARIES(ndb_version-t ndbgeneral)

ADD_EXECUTABLE(NdbPack-t NdbPack.cpp)
SET_TARGET_PROPERTIES(NdbPack-t
                      PROPERTIES COMPILE_FLAGS "-DTEST_NDB_PACK")
TARGET_LINK_LIBRARIES(NdbPack-t ndbgeneral ndbportlib)

ADD_EXECUTABLE(HashMap2-t HashMap2.cpp)
SET_TARGET_PROPERTIES(HashMap2-t
                      PROPERTIES COMPILE_FLAGS "-DTEST_HASHMAP2")
TARGET_LINK_LIBRARIES(HashMap2-t ndbgeneral)

ADD_EXECUTABLE(LinkedStack-t LinkedStack.cpp)
SET_TARGET_PROPERTIES(LinkedStack-t
                      PROPERTIES COMPILE_FLAGS "-DTEST_LINKEDSTACK")
TARGET_LINK_LIBRARIES(LinkedStack-t ndbgeneral)

<<<<<<< HEAD
ADD_EXECUTABLE(NdbSqlUtil-t NdbSqlUtil.cpp)
SET_TARGET_PROPERTIES(NdbSqlUtil-t
                      PROPERTIES COMPILE_FLAGS "-DTEST_NDB_SQL_UTIL")
TARGET_LINK_LIBRARIES(NdbSqlUtil-t ndbgeneral ndbportlib)
=======
ADD_EXECUTABLE(mysql_utils_test-t mysql_utils_test.cpp)
SET_TARGET_PROPERTIES(mysql_utils_test-t
                      PROPERTIES COMPILE_FLAGS "-DTEST_MYSQL_UTILS")
TARGET_LINK_LIBRARIES(mysql_utils_test-t ndbgeneral  ndbportlib)
>>>>>>> 03979677
<|MERGE_RESOLUTION|>--- conflicted
+++ resolved
@@ -110,14 +110,12 @@
                       PROPERTIES COMPILE_FLAGS "-DTEST_LINKEDSTACK")
 TARGET_LINK_LIBRARIES(LinkedStack-t ndbgeneral)
 
-<<<<<<< HEAD
-ADD_EXECUTABLE(NdbSqlUtil-t NdbSqlUtil.cpp)
-SET_TARGET_PROPERTIES(NdbSqlUtil-t
-                      PROPERTIES COMPILE_FLAGS "-DTEST_NDB_SQL_UTIL")
-TARGET_LINK_LIBRARIES(NdbSqlUtil-t ndbgeneral ndbportlib)
-=======
 ADD_EXECUTABLE(mysql_utils_test-t mysql_utils_test.cpp)
 SET_TARGET_PROPERTIES(mysql_utils_test-t
                       PROPERTIES COMPILE_FLAGS "-DTEST_MYSQL_UTILS")
 TARGET_LINK_LIBRARIES(mysql_utils_test-t ndbgeneral  ndbportlib)
->>>>>>> 03979677
+
+ADD_EXECUTABLE(NdbSqlUtil-t NdbSqlUtil.cpp)
+SET_TARGET_PROPERTIES(NdbSqlUtil-t
+                      PROPERTIES COMPILE_FLAGS "-DTEST_NDB_SQL_UTIL")
+TARGET_LINK_LIBRARIES(NdbSqlUtil-t ndbgeneral ndbportlib)
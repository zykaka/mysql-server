/*
   Copyright (c) 2010, 2012, Oracle and/or its affiliates. All rights reserved.

   This program is free software; you can redistribute it and/or modify
   it under the terms of the GNU General Public License as published by
   the Free Software Foundation; version 2 of the License.

   This program is distributed in the hope that it will be useful,
   but WITHOUT ANY WARRANTY; without even the implied warranty of
   MERCHANTABILITY or FITNESS FOR A PARTICULAR PURPOSE.  See the
   GNU General Public License for more details.

   You should have received a copy of the GNU General Public License
   along with this program; if not, write to the Free Software
   Foundation, Inc., 51 Franklin St, Fifth Floor, Boston, MA 02110-1301  USA
*/

package com.mysql.clusterj.core.query;


import com.mysql.clusterj.ClusterJException;
import com.mysql.clusterj.ClusterJFatalInternalException;
import com.mysql.clusterj.ClusterJUserException;

import com.mysql.clusterj.core.spi.QueryExecutionContext;
import com.mysql.clusterj.core.store.IndexScanOperation;
import com.mysql.clusterj.core.store.Operation;
import com.mysql.clusterj.core.store.ScanFilter;
import com.mysql.clusterj.core.store.ScanOperation;

import com.mysql.clusterj.core.util.I18NHelper;
import com.mysql.clusterj.core.util.Logger;
import com.mysql.clusterj.core.util.LoggerFactoryService;

import com.mysql.clusterj.query.Predicate;

import java.util.ArrayList;
import java.util.Comparator;
import java.util.List;
import java.util.TreeSet;

public abstract class PredicateImpl implements Predicate {

    /** My message translator */
    static final I18NHelper local = I18NHelper.getInstance(PredicateImpl.class);

    /** My logger */
    static final Logger logger = LoggerFactoryService.getFactory().getInstance(PredicateImpl.class);

    /** My domain object. */
    protected QueryDomainTypeImpl<?> dobj;

    /** The primary/unique index for this query if it exists */
    CandidateIndexImpl uniqueIndex;

    /** The comparator for candidate indices, ordered descending by score */
    Comparator<CandidateIndexImpl> candidateIndexComparator = new Comparator<CandidateIndexImpl>() {
        public int compare(CandidateIndexImpl o1, CandidateIndexImpl o2) {
            return o2.score - o1.score;
        }
    };

    /** The candidate indices ordered by score */
    private TreeSet<CandidateIndexImpl> scoredCandidateIndices =
        new TreeSet<CandidateIndexImpl>(candidateIndexComparator);

    /** Scan types. */
    protected enum ScanType {
        INDEX_SCAN,
        TABLE_SCAN,
        UNIQUE_KEY,
        PRIMARY_KEY
    }

    /** Indicates no bound set while setting bounds on index operations */
    public static int NO_BOUND_SET = 0;
    /** Indicates lower bound set while setting bounds on index operations */
    public static int LOWER_BOUND_SET = 1;
    /** Indicates upper bound set while setting bounds on index operations */
    public static int UPPER_BOUND_SET = 2;
    /** Indicates both bounds set while setting bounds on index operations */
    public static int BOTH_BOUNDS_SET = 3;

    public PredicateImpl(QueryDomainTypeImpl<?> dobj) {
        this.dobj = dobj;
    }

    public Predicate or(Predicate other) {
        assertPredicateImpl(other);
        PredicateImpl otherPredicateImpl = (PredicateImpl)other;
        assertIdenticalDomainObject(otherPredicateImpl, "or");
        return new OrPredicateImpl(this.dobj, this, otherPredicateImpl);
    }

    public Predicate and(Predicate other) {
        assertPredicateImpl(other);
        PredicateImpl predicateImpl = (PredicateImpl)other;
        assertIdenticalDomainObject(predicateImpl, "and");
        if (other instanceof AndPredicateImpl) {
            AndPredicateImpl andPredicateImpl = (AndPredicateImpl)other;
            return andPredicateImpl.and(this);
        } else {
            return new AndPredicateImpl(dobj, this, predicateImpl);
        }
    }

    public Predicate not() {
        return new NotPredicateImpl(this);
    }

    void markBoundsForCandidateIndices(QueryExecutionContext context, CandidateIndexImpl[] candidateIndices) {
        // default is nothing to do
    }

    public int operationSetBounds(QueryExecutionContext context,
            IndexScanOperation op, boolean lastColumn) {
        throw new ClusterJFatalInternalException(
                local.message("ERR_Implementation_Should_Not_Occur"));
    }

    public int operationSetLowerBound(QueryExecutionContext context,
            IndexScanOperation op, boolean lastColumn) {
        throw new ClusterJFatalInternalException(
                local.message("ERR_Implementation_Should_Not_Occur"));
    }

    public int operationSetUpperBound(QueryExecutionContext context,
            IndexScanOperation op, boolean lastColumn){
        throw new ClusterJFatalInternalException(
                local.message("ERR_Implementation_Should_Not_Occur"));
    }

    public void operationEqual(QueryExecutionContext context,
            Operation op) {
        throw new ClusterJFatalInternalException(
                local.message("ERR_Implementation_Should_Not_Occur"));
    }

    public void operationEqualFor(QueryExecutionContext context,
            Operation op, String indexName) {
        throw new ClusterJFatalInternalException(
                local.message("ERR_Implementation_Should_Not_Occur"));
    }

    public void objectSetValuesFor(QueryExecutionContext context,
            Object row, String indexName) {
        throw new ClusterJFatalInternalException(
                local.message("ERR_Implementation_Should_Not_Occur"));
    }

    /** Create a filter for the operation. Set the condition into the
     * new filter.
     * @param context the query execution context with the parameter values
     * @param op the operation
     */
    public void filterCmpValue(QueryExecutionContext context,
            ScanOperation op) {
        try {
            ScanFilter filter = op.getScanFilter(context);
            filter.begin();
            filterCmpValue(context, op, filter);
            filter.end();
        } catch (ClusterJException ex) {
            throw ex;
        } catch (Exception ex) {
            throw new ClusterJException(
                    local.message("ERR_Get_NdbFilter"), ex);
        }
    }

    public void filterCmpValue(QueryExecutionContext context,
            ScanOperation op, ScanFilter filter) {
        throw new ClusterJFatalInternalException(
                local.message("ERR_Implementation_Should_Not_Occur"));
    }

    public void assertIdenticalDomainObject(PredicateImpl other, String venue) {
        QueryDomainTypeImpl<?> otherDomainObject = other.getDomainObject();
        if (dobj != otherDomainObject) {
            throw new ClusterJUserException(
                    local.message("ERR_Wrong_Domain_Object", venue));
        }
    }

    /** Mark this predicate as being satisfied. */
    void setSatisfied() {
        throw new UnsupportedOperationException("Not yet implemented");
    }

    /** Mark all parameters as being required. */
    public void markParameters() {
        // default is nothing to do
    }

    /** Unmark all parameters as being required. */
    public  void unmarkParameters() {
        // default is nothing to do
    }

    private void assertPredicateImpl(Predicate other) {
        if (!(other instanceof PredicateImpl)) {
            throw new UnsupportedOperationException(
                    local.message("ERR_NotImplemented"));
        }
    }

    private QueryDomainTypeImpl<?> getDomainObject() {
        return dobj;
    }

    public CandidateIndexImpl getBestCandidateIndex(QueryExecutionContext context, String[] orderingFields) {
        return getBestCandidateIndexFor(context, getTopLevelPredicates(), orderingFields);
    }

    /** Get the best candidate index for the query, considering all indices
     * defined, ordering fields, and all predicates in the query. If a unique index is usable
     * (no non-null parameters), then return it (ordering is not relevant for a single result).
     * Otherwise, choose the first index which includes the ordering fields and for which there
     * is at least one leading non-null parameter. If there are ordering fields and an index
     * containing those fields, the index might be used as a last resort in case no better index can be found.
     * @param context the query execution context
     * @param predicates the predicates
     * @param orderingFields the ordering fields
     * @return the best index for the query
     */
    protected CandidateIndexImpl getBestCandidateIndexFor(QueryExecutionContext context,
            PredicateImpl[] predicates, String[] orderingFields) {
        // if there is a primary/unique index, see if it can be used in the current context
        if (uniqueIndex != null && uniqueIndex.isUsable(context, null) > 0) {
            if (logger.isDebugEnabled()) logger.debug("usable unique index: " + uniqueIndex.getIndexName());
            return uniqueIndex;
        }
        // find the best candidate index by returning the highest scoring index that is usable
        // in the current context; i.e. satisfies all ordering fields and has non-null parameters
        // the scored candidate indices are already ordered by the number of query terms
        CandidateIndexImpl lastResort = null;
        for (CandidateIndexImpl index: scoredCandidateIndices) {
            int usability = index.isUsable(context, orderingFields);
            if (logger.isDebugEnabled()) logger.debug("index " + index.getIndexName() + " usability: " + usability);
            if (usability > 0) {
                return index;
            } else if (usability == 0) {
                if (!index.isUnique()) {
                    if (logger.isDebugEnabled()) logger.debug("last resort: " + lastResort.getIndexName());
                    // save this index; we might have to use it as a last resort
                    lastResort = index;
                }
            }
        }
        // there is no index that is usable in the current context
        // use the last resort if there is one and there are ordering fields
        return (lastResort!=null && orderingFields!=null)?lastResort:CandidateIndexImpl.getIndexForNullWhereClause();

    }

    /** Get the number of conditions in the top level predicate.
     * This is used to determine whether a unique index can be used. If there
     * are exactly the number of conditions as index columns, then the
     * unique index might be used.
     * By default (for equal, greaterThan, lessThan, greaterEqual, lessEqual)
     * there is one condition.
     * AndPredicateImpl overrides this method.
     * @return the number of conditions
     */
    protected int getNumberOfConditionsInPredicate() {
        return 1;
    }

    /** Analyze this predicate to determine whether a primary key, unique key, or ordered index
     * might be used. The result will be used during query execution once the actual parameters
     * are known.
     */
    public void prepare() {
        // Create CandidateIndexImpls
        CandidateIndexImpl[] candidateIndices = dobj.createCandidateIndexes();
        // Iterate over predicates and have each one register with
        // candidate indexes.
        for (PredicateImpl predicateImpl : getTopLevelPredicates()) {
            predicateImpl.markBoundsForCandidateIndices(candidateIndices);
        }
        // Iterate over candidate indices to find those that are usable.
        // Unique index operations require the predicates to have no extra conditions
        // beyond the index columns because key operations cannot have filters.
        // Btree index operations are ranked by the number of usable conditions
        int numberOfConditions = getNumberOfConditionsInPredicate();
        for (CandidateIndexImpl candidateIndex : candidateIndices) {
            
            if (candidateIndex.supportsConditionsOfLength(numberOfConditions)) {
                candidateIndex.score();
                int score = candidateIndex.getScore();
                
<<<<<<< HEAD
                if (score != 0 && candidateIndex.isUnique()) {
                    // there can be only one unique index for a given predicate
                    uniqueIndex = candidateIndex;
                } else {
                    // add possible indices to ordered map
                    scoredCandidateIndices.add(candidateIndex);
                }
            if (logger.isDetailEnabled()) logger.detail("Score: " + score + " from " + candidateIndex.getIndexName());
=======
                if (score != 0) {
                    if (candidateIndex.isUnique()) {
                        // there can be only one unique index for a given predicate
                        uniqueIndex = candidateIndex;
                    } else {
                        // add possible indices to ordered map
                        scoredCandidateIndices.add(candidateIndex);
                    }
                }
                if (logger.isDetailEnabled()) 
                    logger.detail("Score: " + score + " from " + candidateIndex.getIndexName());
>>>>>>> e6ffef75
            }
        }
    }

    protected void markBoundsForCandidateIndices(CandidateIndexImpl[] candidateIndices) {
        // default is nothing to do
    }

    /** Return an array of top level predicates that might be used with indices.
     * 
     * @return an array of top level predicates (defaults to {this}).
     */
    protected PredicateImpl[] getTopLevelPredicates() {
        return new PredicateImpl[] {this};
    }

    /** 
     * Return the names of properties in the top level predicates.
     * These might be used with indices.
     * @return the top level property names
     */
    public List<String> getTopLevelPropertyNames() {
        List<String> result = new ArrayList<String>();
        PredicateImpl[] predicates = getTopLevelPredicates();
        for (PredicateImpl predicate: predicates) {
            PropertyImpl property = predicate.getProperty();
            if (property != null) {
                result.add(property.fmd.getName());
            }
        }
        return result;
    }

    public ParameterImpl getParameter() {
        // default is there is no parameter for this predicate
        return null;
    }

    protected PropertyImpl getProperty() {
        // default is there is no property for this predicate
        return null;
    }

    public boolean isUsable(QueryExecutionContext context) {
        return false;
    }

}<|MERGE_RESOLUTION|>--- conflicted
+++ resolved
@@ -289,16 +289,6 @@
                 candidateIndex.score();
                 int score = candidateIndex.getScore();
                 
-<<<<<<< HEAD
-                if (score != 0 && candidateIndex.isUnique()) {
-                    // there can be only one unique index for a given predicate
-                    uniqueIndex = candidateIndex;
-                } else {
-                    // add possible indices to ordered map
-                    scoredCandidateIndices.add(candidateIndex);
-                }
-            if (logger.isDetailEnabled()) logger.detail("Score: " + score + " from " + candidateIndex.getIndexName());
-=======
                 if (score != 0) {
                     if (candidateIndex.isUnique()) {
                         // there can be only one unique index for a given predicate
@@ -310,7 +300,6 @@
                 }
                 if (logger.isDetailEnabled()) 
                     logger.detail("Score: " + score + " from " + candidateIndex.getIndexName());
->>>>>>> e6ffef75
             }
         }
     }

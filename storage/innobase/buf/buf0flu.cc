/*****************************************************************************

Copyright (c) 1995, 2013, Oracle and/or its affiliates. All Rights Reserved.

This program is free software; you can redistribute it and/or modify it under
the terms of the GNU General Public License as published by the Free Software
Foundation; version 2 of the License.

This program is distributed in the hope that it will be useful, but WITHOUT
ANY WARRANTY; without even the implied warranty of MERCHANTABILITY or FITNESS
FOR A PARTICULAR PURPOSE. See the GNU General Public License for more details.

You should have received a copy of the GNU General Public License along with
this program; if not, write to the Free Software Foundation, Inc.,
51 Franklin Street, Suite 500, Boston, MA 02110-1335 USA

*****************************************************************************/

/**************************************************//**
@file buf/buf0flu.cc
The database buffer buf_pool flush algorithm

Created 11/11/1995 Heikki Tuuri
*******************************************************/

#include "ha_prototypes.h"
#include <mysql/plugin.h>

#include "buf0flu.h"

#ifdef UNIV_NONINL
#include "buf0flu.ic"
#endif

#include "buf0buf.h"
#include "buf0checksum.h"
#include "srv0start.h"
#include "srv0srv.h"
#include "page0zip.h"
#ifndef UNIV_HOTBACKUP
#include "ut0byte.h"
#include "page0page.h"
#include "fil0fil.h"
#include "buf0lru.h"
#include "buf0rea.h"
#include "ibuf0ibuf.h"
#include "log0log.h"
#include "os0file.h"
#include "trx0sys.h"
#include "srv0mon.h"

/** Number of pages flushed through non flush_list flushes. */
static ulint buf_lru_flush_page_count = 0;

/** Flag indicating if the page_cleaner is in active state. This flag
is set to TRUE by the page_cleaner thread when it is spawned and is set
back to FALSE at shutdown by the page_cleaner as well. Therefore no
need to protect it by a mutex. It is only ever read by the thread
doing the shutdown */
ibool buf_page_cleaner_is_active = FALSE;

#ifdef UNIV_PFS_THREAD
mysql_pfs_key_t page_cleaner_thread_key;
#endif /* UNIV_PFS_THREAD */

/** Event to synchronise with the flushing. */
os_event_t	buf_flush_event;

/** If LRU list of a buf_pool is less than this size then LRU eviction
should not happen. This is because when we do LRU flushing we also put
the blocks on free list. If LRU list is very small then we can end up
in thrashing. */
#define BUF_LRU_MIN_LEN		256

/* @} */

/******************************************************************//**
Increases flush_list size in bytes with the page size in inline function */
static inline
void
incr_flush_list_size_in_bytes(
/*==========================*/
	buf_block_t*	block,		/*!< in: control block */
	buf_pool_t*	buf_pool)	/*!< in: buffer pool instance */
{
	ut_ad(buf_flush_list_mutex_own(buf_pool));

	buf_pool->stat.flush_list_bytes += block->page.size.physical();

	ut_ad(buf_pool->stat.flush_list_bytes <= buf_pool->curr_pool_size);
}

#if defined UNIV_DEBUG || defined UNIV_BUF_DEBUG
/******************************************************************//**
Validates the flush list.
@return TRUE if ok */
static
ibool
buf_flush_validate_low(
/*===================*/
	buf_pool_t*	buf_pool);	/*!< in: Buffer pool instance */

/******************************************************************//**
Validates the flush list some of the time.
@return TRUE if ok or the check was skipped */
static
ibool
buf_flush_validate_skip(
/*====================*/
	buf_pool_t*	buf_pool)	/*!< in: Buffer pool instance */
{
/** Try buf_flush_validate_low() every this many times */
# define BUF_FLUSH_VALIDATE_SKIP	23

	/** The buf_flush_validate_low() call skip counter.
	Use a signed type because of the race condition below. */
	static int buf_flush_validate_count = BUF_FLUSH_VALIDATE_SKIP;

	/* There is a race condition below, but it does not matter,
	because this call is only for heuristic purposes. We want to
	reduce the call frequency of the costly buf_flush_validate_low()
	check in debug builds. */
	if (--buf_flush_validate_count > 0) {
		return(TRUE);
	}

	buf_flush_validate_count = BUF_FLUSH_VALIDATE_SKIP;
	return(buf_flush_validate_low(buf_pool));
}
#endif /* UNIV_DEBUG || UNIV_BUF_DEBUG */

/******************************************************************//**
Insert a block in the flush_rbt and returns a pointer to its
predecessor or NULL if no predecessor. The ordering is maintained
on the basis of the <oldest_modification, space, offset> key.
@return pointer to the predecessor or NULL if no predecessor. */
static
buf_page_t*
buf_flush_insert_in_flush_rbt(
/*==========================*/
	buf_page_t*	bpage)	/*!< in: bpage to be inserted. */
{
	const ib_rbt_node_t*	c_node;
	const ib_rbt_node_t*	p_node;
	buf_page_t*		prev = NULL;
	buf_pool_t*		buf_pool = buf_pool_from_bpage(bpage);

	ut_ad(buf_flush_list_mutex_own(buf_pool));

	/* Insert this buffer into the rbt. */
	c_node = rbt_insert(buf_pool->flush_rbt, &bpage, &bpage);
	ut_a(c_node != NULL);

	/* Get the predecessor. */
	p_node = rbt_prev(buf_pool->flush_rbt, c_node);

	if (p_node != NULL) {
		buf_page_t**	value;
		value = rbt_value(buf_page_t*, p_node);
		prev = *value;
		ut_a(prev != NULL);
	}

	return(prev);
}

/*********************************************************//**
Delete a bpage from the flush_rbt. */
static
void
buf_flush_delete_from_flush_rbt(
/*============================*/
	buf_page_t*	bpage)	/*!< in: bpage to be removed. */
{
#ifdef UNIV_DEBUG
	ibool		ret = FALSE;
#endif /* UNIV_DEBUG */
	buf_pool_t*	buf_pool = buf_pool_from_bpage(bpage);

	ut_ad(buf_flush_list_mutex_own(buf_pool));

#ifdef UNIV_DEBUG
	ret =
#endif /* UNIV_DEBUG */
	rbt_delete(buf_pool->flush_rbt, &bpage);

	ut_ad(ret);
}

/*****************************************************************//**
Compare two modified blocks in the buffer pool. The key for comparison
is:
key = <oldest_modification, space, offset>
This comparison is used to maintian ordering of blocks in the
buf_pool->flush_rbt.
Note that for the purpose of flush_rbt, we only need to order blocks
on the oldest_modification. The other two fields are used to uniquely
identify the blocks.
@return < 0 if b2 < b1, 0 if b2 == b1, > 0 if b2 > b1 */
static
int
buf_flush_block_cmp(
/*================*/
	const void*	p1,		/*!< in: block1 */
	const void*	p2)		/*!< in: block2 */
{
	int			ret;
	const buf_page_t*	b1 = *(const buf_page_t**) p1;
	const buf_page_t*	b2 = *(const buf_page_t**) p2;

	ut_ad(b1 != NULL);
	ut_ad(b2 != NULL);

#ifdef UNIV_DEBUG
	buf_pool_t*	buf_pool = buf_pool_from_bpage(b1);
#endif /* UNIV_DEBUG */

	ut_ad(buf_flush_list_mutex_own(buf_pool));

	ut_ad(b1->in_flush_list);
	ut_ad(b2->in_flush_list);

	if (b2->oldest_modification > b1->oldest_modification) {
		return(1);
	} else if (b2->oldest_modification < b1->oldest_modification) {
		return(-1);
	}

	/* If oldest_modification is same then decide on the space. */
	ret = (int)(b2->id.space() - b1->id.space());

	/* Or else decide ordering on the page number. */
	return(ret ? ret : (int) (b2->id.page_no() - b1->id.page_no()));
}

/********************************************************************//**
Initialize the red-black tree to speed up insertions into the flush_list
during recovery process. Should be called at the start of recovery
process before any page has been read/written. */

void
buf_flush_init_flush_rbt(void)
/*==========================*/
{
	ulint	i;

	for (i = 0; i < srv_buf_pool_instances; i++) {
		buf_pool_t*	buf_pool;

		buf_pool = buf_pool_from_array(i);

		buf_flush_list_mutex_enter(buf_pool);

		/* Create red black tree for speedy insertions in flush list. */
		buf_pool->flush_rbt = rbt_create(
			sizeof(buf_page_t*), buf_flush_block_cmp);

		buf_flush_list_mutex_exit(buf_pool);
	}
}

/********************************************************************//**
Frees up the red-black tree. */

void
buf_flush_free_flush_rbt(void)
/*==========================*/
{
	ulint	i;

	for (i = 0; i < srv_buf_pool_instances; i++) {
		buf_pool_t*	buf_pool;

		buf_pool = buf_pool_from_array(i);

		buf_flush_list_mutex_enter(buf_pool);

#if defined UNIV_DEBUG || defined UNIV_BUF_DEBUG
		ut_a(buf_flush_validate_low(buf_pool));
#endif /* UNIV_DEBUG || UNIV_BUF_DEBUG */

		rbt_free(buf_pool->flush_rbt);
		buf_pool->flush_rbt = NULL;

		buf_flush_list_mutex_exit(buf_pool);
	}
}

/********************************************************************//**
Inserts a modified block into the flush list. */

void
buf_flush_insert_into_flush_list(
/*=============================*/
	buf_pool_t*	buf_pool,	/*!< buffer pool instance */
	buf_block_t*	block,		/*!< in/out: block which is modified */
	lsn_t		lsn)		/*!< in: oldest modification */
{
	ut_ad(!buf_pool_mutex_own(buf_pool));
	ut_ad(log_flush_order_mutex_own());
	ut_ad(buf_page_mutex_own(block));

	buf_flush_list_mutex_enter(buf_pool);

	ut_ad((UT_LIST_GET_FIRST(buf_pool->flush_list) == NULL)
	      || (UT_LIST_GET_FIRST(buf_pool->flush_list)->oldest_modification
		  <= lsn));

	/* If we are in the recovery then we need to update the flush
	red-black tree as well. */
	if (buf_pool->flush_rbt) {
		buf_flush_list_mutex_exit(buf_pool);
		buf_flush_insert_sorted_into_flush_list(buf_pool, block, lsn);
		return;
	}

	ut_ad(buf_block_get_state(block) == BUF_BLOCK_FILE_PAGE);
	ut_ad(!block->page.in_flush_list);

	ut_d(block->page.in_flush_list = TRUE);
	block->page.oldest_modification = lsn;

	UT_LIST_ADD_FIRST(buf_pool->flush_list, &block->page);

	incr_flush_list_size_in_bytes(block, buf_pool);

#ifdef UNIV_DEBUG_VALGRIND
	void*	p;

	if (block->page.size.is_compressed()) {
		p = block->page.zip.data;
	} else {
		p = block->frame;
	}

	UNIV_MEM_ASSERT_RW(p, block->page.size.physical());
#endif /* UNIV_DEBUG_VALGRIND */

#if defined UNIV_DEBUG || defined UNIV_BUF_DEBUG
	ut_a(buf_flush_validate_skip(buf_pool));
#endif /* UNIV_DEBUG || UNIV_BUF_DEBUG */

	buf_flush_list_mutex_exit(buf_pool);
}

/********************************************************************//**
Inserts a modified block into the flush list in the right sorted position.
This function is used by recovery, because there the modifications do not
necessarily come in the order of lsn's. */

void
buf_flush_insert_sorted_into_flush_list(
/*====================================*/
	buf_pool_t*	buf_pool,	/*!< in: buffer pool instance */
	buf_block_t*	block,		/*!< in/out: block which is modified */
	lsn_t		lsn)		/*!< in: oldest modification */
{
	buf_page_t*	prev_b;
	buf_page_t*	b;

	ut_ad(!buf_pool_mutex_own(buf_pool));
	ut_ad(log_flush_order_mutex_own());
	ut_ad(buf_page_mutex_own(block));
	ut_ad(buf_block_get_state(block) == BUF_BLOCK_FILE_PAGE);

	buf_flush_list_mutex_enter(buf_pool);

	/* The field in_LRU_list is protected by buf_pool->mutex, which
	we are not holding.  However, while a block is in the flush
	list, it is dirty and cannot be discarded, not from the
	page_hash or from the LRU list.  At most, the uncompressed
	page frame of a compressed block may be discarded or created
	(copying the block->page to or from a buf_page_t that is
	dynamically allocated from buf_buddy_alloc()).  Because those
	transitions hold block->mutex and the flush list mutex (via
	buf_flush_relocate_on_flush_list()), there is no possibility
	of a race condition in the assertions below. */
	ut_ad(block->page.in_LRU_list);
	ut_ad(block->page.in_page_hash);
	/* buf_buddy_block_register() will take a block in the
	BUF_BLOCK_MEMORY state, not a file page. */
	ut_ad(!block->page.in_zip_hash);

	ut_ad(!block->page.in_flush_list);
	ut_d(block->page.in_flush_list = TRUE);
	block->page.oldest_modification = lsn;

#ifdef UNIV_DEBUG_VALGRIND
	void*	p;

	if (block->page.size.is_compressed()) {
		p = block->page.zip.data;
	} else {
		p = block->frame;
	}

	UNIV_MEM_ASSERT_RW(p, block->page.size.physical());
#endif /* UNIV_DEBUG_VALGRIND */

	prev_b = NULL;

	/* For the most part when this function is called the flush_rbt
	should not be NULL. In a very rare boundary case it is possible
	that the flush_rbt has already been freed by the recovery thread
	before the last page was hooked up in the flush_list by the
	io-handler thread. In that case we'll  just do a simple
	linear search in the else block. */
	if (buf_pool->flush_rbt) {

		prev_b = buf_flush_insert_in_flush_rbt(&block->page);

	} else {

		b = UT_LIST_GET_FIRST(buf_pool->flush_list);

		while (b && b->oldest_modification
		       > block->page.oldest_modification) {
			ut_ad(b->in_flush_list);
			prev_b = b;
			b = UT_LIST_GET_NEXT(list, b);
		}
	}

	if (prev_b == NULL) {
		UT_LIST_ADD_FIRST(buf_pool->flush_list, &block->page);
	} else {
		UT_LIST_INSERT_AFTER(buf_pool->flush_list, prev_b, &block->page);
	}

	incr_flush_list_size_in_bytes(block, buf_pool);

#if defined UNIV_DEBUG || defined UNIV_BUF_DEBUG
	ut_a(buf_flush_validate_low(buf_pool));
#endif /* UNIV_DEBUG || UNIV_BUF_DEBUG */

	buf_flush_list_mutex_exit(buf_pool);
}

/********************************************************************//**
Returns TRUE if the file page block is immediately suitable for replacement,
i.e., the transition FILE_PAGE => NOT_USED allowed.
@return TRUE if can replace immediately */

ibool
buf_flush_ready_for_replace(
/*========================*/
	buf_page_t*	bpage)	/*!< in: buffer control block, must be
				buf_page_in_file(bpage) and in the LRU list */
{
#ifdef UNIV_DEBUG
	buf_pool_t*	buf_pool = buf_pool_from_bpage(bpage);
	ut_ad(buf_pool_mutex_own(buf_pool));
#endif /* UNIV_DEBUG */
	ut_ad(mutex_own(buf_page_get_mutex(bpage)));
	ut_ad(bpage->in_LRU_list);

	if (buf_page_in_file(bpage)) {

		return(bpage->oldest_modification == 0
		       && bpage->buf_fix_count == 0
		       && buf_page_get_io_fix(bpage) == BUF_IO_NONE);
	}

	ib_logf(IB_LOG_LEVEL_FATAL,
		"Buffer block %p state %u in the LRU list!",
		reinterpret_cast<const void*>(bpage), bpage->state);

	return(FALSE);
}

/********************************************************************//**
Returns true if the block is modified and ready for flushing.
@return true if can flush immediately */

bool
buf_flush_ready_for_flush(
/*======================*/
	buf_page_t*	bpage,	/*!< in: buffer control block, must be
				buf_page_in_file(bpage) */
	buf_flush_t	flush_type)/*!< in: type of flush */
{
#ifdef UNIV_DEBUG
	buf_pool_t*	buf_pool = buf_pool_from_bpage(bpage);
	ut_ad(buf_pool_mutex_own(buf_pool));
#endif /* UNIV_DEBUG */

	ut_a(buf_page_in_file(bpage));
	ut_ad(mutex_own(buf_page_get_mutex(bpage)));
	ut_ad(flush_type < BUF_FLUSH_N_TYPES);

	if (bpage->oldest_modification == 0
	    || buf_page_get_io_fix(bpage) != BUF_IO_NONE) {
		return(false);
	}

	ut_ad(bpage->in_flush_list);

	switch (flush_type) {
	case BUF_FLUSH_LIST:
	case BUF_FLUSH_LRU:
	case BUF_FLUSH_SINGLE_PAGE:
		return(true);

	case BUF_FLUSH_N_TYPES:
		break;
	}

	ut_error;
	return(false);
}

/********************************************************************//**
Remove a block from the flush list of modified blocks. */

void
buf_flush_remove(
/*=============*/
	buf_page_t*	bpage)	/*!< in: pointer to the block in question */
{
	buf_pool_t*	buf_pool = buf_pool_from_bpage(bpage);

	ut_ad(buf_pool_mutex_own(buf_pool));
	ut_ad(mutex_own(buf_page_get_mutex(bpage)));
	ut_ad(bpage->in_flush_list);

	buf_flush_list_mutex_enter(buf_pool);

	/* Important that we adjust the hazard pointer before removing
	the bpage from flush list. */
	buf_pool->flush_hp.adjust(bpage);

	switch (buf_page_get_state(bpage)) {
	case BUF_BLOCK_POOL_WATCH:
	case BUF_BLOCK_ZIP_PAGE:
		/* Clean compressed pages should not be on the flush list */
	case BUF_BLOCK_NOT_USED:
	case BUF_BLOCK_READY_FOR_USE:
	case BUF_BLOCK_MEMORY:
	case BUF_BLOCK_REMOVE_HASH:
		ut_error;
		return;
	case BUF_BLOCK_ZIP_DIRTY:
		buf_page_set_state(bpage, BUF_BLOCK_ZIP_PAGE);
		UT_LIST_REMOVE(buf_pool->flush_list, bpage);
#if defined UNIV_DEBUG || defined UNIV_BUF_DEBUG
		buf_LRU_insert_zip_clean(bpage);
#endif /* UNIV_DEBUG || UNIV_BUF_DEBUG */
		break;
	case BUF_BLOCK_FILE_PAGE:
		UT_LIST_REMOVE(buf_pool->flush_list, bpage);
		break;
	}

	/* If the flush_rbt is active then delete from there as well. */
	if (UNIV_LIKELY_NULL(buf_pool->flush_rbt)) {
		buf_flush_delete_from_flush_rbt(bpage);
	}

	/* Must be done after we have removed it from the flush_rbt
	because we assert on in_flush_list in comparison function. */
	ut_d(bpage->in_flush_list = FALSE);

	buf_pool->stat.flush_list_bytes -= bpage->size.physical();

	bpage->oldest_modification = 0;

#if defined UNIV_DEBUG || defined UNIV_BUF_DEBUG
	ut_a(buf_flush_validate_skip(buf_pool));
#endif /* UNIV_DEBUG || UNIV_BUF_DEBUG */

	buf_flush_list_mutex_exit(buf_pool);
}

/*******************************************************************//**
Relocates a buffer control block on the flush_list.
Note that it is assumed that the contents of bpage have already been
copied to dpage.
IMPORTANT: When this function is called bpage and dpage are not
exact copies of each other. For example, they both will have different
::state. Also the ::list pointers in dpage may be stale. We need to
use the current list node (bpage) to do the list manipulation because
the list pointers could have changed between the time that we copied
the contents of bpage to the dpage and the flush list manipulation
below. */

void
buf_flush_relocate_on_flush_list(
/*=============================*/
	buf_page_t*	bpage,	/*!< in/out: control block being moved */
	buf_page_t*	dpage)	/*!< in/out: destination block */
{
	buf_page_t*	prev;
	buf_page_t*	prev_b = NULL;
	buf_pool_t*	buf_pool = buf_pool_from_bpage(bpage);

	ut_ad(buf_pool_mutex_own(buf_pool));
	/* Must reside in the same buffer pool. */
	ut_ad(buf_pool == buf_pool_from_bpage(dpage));

	ut_ad(mutex_own(buf_page_get_mutex(bpage)));

	buf_flush_list_mutex_enter(buf_pool);

	/* FIXME: At this point we have both buf_pool and flush_list
	mutexes. Theoretically removal of a block from flush list is
	only covered by flush_list mutex but currently we do
	have buf_pool mutex in buf_flush_remove() therefore this block
	is guaranteed to be in the flush list. We need to check if
	this will work without the assumption of block removing code
	having the buf_pool mutex. */
	ut_ad(bpage->in_flush_list);
	ut_ad(dpage->in_flush_list);

	/* If recovery is active we must swap the control blocks in
	the flush_rbt as well. */
	if (UNIV_LIKELY_NULL(buf_pool->flush_rbt)) {
		buf_flush_delete_from_flush_rbt(bpage);
		prev_b = buf_flush_insert_in_flush_rbt(dpage);
	}

	/* Important that we adjust the hazard pointer before removing
	the bpage from the flush list. */
	buf_pool->flush_hp.adjust(bpage);

	/* Must be done after we have removed it from the flush_rbt
	because we assert on in_flush_list in comparison function. */
	ut_d(bpage->in_flush_list = FALSE);

	prev = UT_LIST_GET_PREV(list, bpage);
	UT_LIST_REMOVE(buf_pool->flush_list, bpage);

	if (prev) {
		ut_ad(prev->in_flush_list);
		UT_LIST_INSERT_AFTER( buf_pool->flush_list, prev, dpage);
	} else {
		UT_LIST_ADD_FIRST(buf_pool->flush_list, dpage);
	}

	/* Just an extra check. Previous in flush_list
	should be the same control block as in flush_rbt. */
	ut_a(!buf_pool->flush_rbt || prev_b == prev);

#if defined UNIV_DEBUG || defined UNIV_BUF_DEBUG
	ut_a(buf_flush_validate_low(buf_pool));
#endif /* UNIV_DEBUG || UNIV_BUF_DEBUG */

	buf_flush_list_mutex_exit(buf_pool);
}

/********************************************************************//**
Updates the flush system data structures when a write is completed. */

void
buf_flush_write_complete(
/*=====================*/
	buf_page_t*	bpage)	/*!< in: pointer to the block in question */
{
	buf_flush_t	flush_type;
	buf_pool_t*	buf_pool = buf_pool_from_bpage(bpage);

	ut_ad(bpage);

	buf_flush_remove(bpage);

	flush_type = buf_page_get_flush_type(bpage);
	buf_pool->n_flush[flush_type]--;

	if (buf_pool->n_flush[flush_type] == 0
	    && buf_pool->init_flush[flush_type] == FALSE) {

		/* The running flush batch has ended */

		os_event_set(buf_pool->no_flush[flush_type]);
	}

	buf_dblwr_update(bpage, flush_type);
}
#endif /* !UNIV_HOTBACKUP */

/********************************************************************//**
Calculate the checksum of a page from compressed table and update the page. */

void
buf_flush_update_zip_checksum(
/*==========================*/
	buf_frame_t*	page,		/*!< in/out: Page to update */
	ulint		size,	/*!< in: Compressed page size */
	lsn_t		lsn)		/*!< in: Lsn to stamp on the page */
{
	ut_a(size > 0);

	ib_uint32_t	checksum = page_zip_calc_checksum(
		page, size,
		static_cast<srv_checksum_algorithm_t>(srv_checksum_algorithm));

	mach_write_to_8(page + FIL_PAGE_LSN, lsn);
	memset(page + FIL_PAGE_FILE_FLUSH_LSN, 0, 8);
	mach_write_to_4(page + FIL_PAGE_SPACE_OR_CHKSUM, checksum);
}

/********************************************************************//**
Initializes a page for writing to the tablespace. */

void
buf_flush_init_for_writing(
/*=======================*/
	byte*	page,		/*!< in/out: page */
	void*	page_zip_,	/*!< in/out: compressed page, or NULL */
	lsn_t	newest_lsn)	/*!< in: newest modification lsn
				to the page */
{
	ib_uint32_t	checksum = 0 /* silence bogus gcc warning */;

	ut_ad(page);

	if (page_zip_) {
		page_zip_des_t*	page_zip;
		ulint		size;

		page_zip = static_cast<page_zip_des_t*>(page_zip_);
		size = page_zip_get_size(page_zip);

		ut_ad(size);
		ut_ad(ut_is_2pow(size));
		ut_ad(size <= UNIV_ZIP_SIZE_MAX);

		switch (UNIV_EXPECT(fil_page_get_type(page), FIL_PAGE_INDEX)) {
		case FIL_PAGE_TYPE_ALLOCATED:
		case FIL_PAGE_INODE:
		case FIL_PAGE_IBUF_BITMAP:
		case FIL_PAGE_TYPE_FSP_HDR:
		case FIL_PAGE_TYPE_XDES:
			/* These are essentially uncompressed pages. */
			memcpy(page_zip->data, page, size);
			/* fall through */
		case FIL_PAGE_TYPE_ZBLOB:
		case FIL_PAGE_TYPE_ZBLOB2:
		case FIL_PAGE_INDEX:

			buf_flush_update_zip_checksum(
				page_zip->data, size, newest_lsn);

			return;
		}

		ut_print_timestamp(stderr);
		fputs("  InnoDB: ERROR: The compressed page to be written"
		      " seems corrupt:", stderr);
		ut_print_buf(stderr, page, size);
		fputs("\nInnoDB: Possibly older version of the page:", stderr);
		ut_print_buf(stderr, page_zip->data, size);
		putc('\n', stderr);
		ut_error;
	}

	/* Write the newest modification lsn to the page header and trailer */
	mach_write_to_8(page + FIL_PAGE_LSN, newest_lsn);

	mach_write_to_8(page + UNIV_PAGE_SIZE - FIL_PAGE_END_LSN_OLD_CHKSUM,
			newest_lsn);

	/* Store the new formula checksum */

	switch ((srv_checksum_algorithm_t) srv_checksum_algorithm) {
	case SRV_CHECKSUM_ALGORITHM_CRC32:
	case SRV_CHECKSUM_ALGORITHM_STRICT_CRC32:
		checksum = buf_calc_page_crc32(page);
		break;
	case SRV_CHECKSUM_ALGORITHM_INNODB:
	case SRV_CHECKSUM_ALGORITHM_STRICT_INNODB:
		checksum = (ib_uint32_t) buf_calc_page_new_checksum(page);
		break;
	case SRV_CHECKSUM_ALGORITHM_NONE:
	case SRV_CHECKSUM_ALGORITHM_STRICT_NONE:
		checksum = BUF_NO_CHECKSUM_MAGIC;
		break;
	/* no default so the compiler will emit a warning if new enum
	is added and not handled here */
	}

	mach_write_to_4(page + FIL_PAGE_SPACE_OR_CHKSUM, checksum);

	/* We overwrite the first 4 bytes of the end lsn field to store
	the old formula checksum. Since it depends also on the field
	FIL_PAGE_SPACE_OR_CHKSUM, it has to be calculated after storing the
	new formula checksum. */

	if (srv_checksum_algorithm == SRV_CHECKSUM_ALGORITHM_STRICT_INNODB
	    || srv_checksum_algorithm == SRV_CHECKSUM_ALGORITHM_INNODB) {

		checksum = (ib_uint32_t) buf_calc_page_old_checksum(page);

		/* In other cases we use the value assigned from above.
		If CRC32 is used then it is faster to use that checksum
		(calculated above) instead of calculating another one.
		We can afford to store something other than
		buf_calc_page_old_checksum() or BUF_NO_CHECKSUM_MAGIC in
		this field because the file will not be readable by old
		versions of MySQL/InnoDB anyway (older than MySQL 5.6.3) */
	}

	mach_write_to_4(page + UNIV_PAGE_SIZE - FIL_PAGE_END_LSN_OLD_CHKSUM,
			checksum);
}

#ifndef UNIV_HOTBACKUP
/********************************************************************//**
Does an asynchronous write of a buffer page. NOTE: in simulated aio and
also when the doublewrite buffer is used, we must call
buf_dblwr_flush_buffered_writes after we have posted a batch of
writes! */
static
void
buf_flush_write_block_low(
/*======================*/
	buf_page_t*	bpage,		/*!< in: buffer block to write */
	buf_flush_t	flush_type,	/*!< in: type of flush */
	bool		sync)		/*!< in: true if sync IO request */
{
	page_t*	frame = NULL;

#ifdef UNIV_DEBUG
	buf_pool_t*	buf_pool = buf_pool_from_bpage(bpage);
	ut_ad(!buf_pool_mutex_own(buf_pool));
#endif

#ifdef UNIV_LOG_DEBUG
	static ibool	univ_log_debug_warned;
#endif /* UNIV_LOG_DEBUG */

	DBUG_PRINT("ib_buf", ("flush %s %u page " UINT32PF ":" UINT32PF,
			      sync ? "sync" : "async", (unsigned) flush_type,
			      bpage->id.space(), bpage->id.page_no()));

	ut_ad(buf_page_in_file(bpage));

	/* We are not holding buf_pool->mutex or block_mutex here.
	Nevertheless, it is safe to access bpage, because it is
	io_fixed and oldest_modification != 0.  Thus, it cannot be
	relocated in the buffer pool or removed from flush_list or
	LRU_list. */
	ut_ad(!buf_pool_mutex_own(buf_pool));
	ut_ad(!buf_flush_list_mutex_own(buf_pool));
	ut_ad(!buf_page_get_mutex(bpage)->is_owned());
	ut_ad(buf_page_get_io_fix(bpage) == BUF_IO_WRITE);
	ut_ad(bpage->oldest_modification != 0);

#ifdef UNIV_IBUF_COUNT_DEBUG
	ut_a(ibuf_count_get(bpage->id) == 0);
#endif
	ut_ad(bpage->newest_modification != 0);

#ifdef UNIV_LOG_DEBUG
	if (!univ_log_debug_warned) {
		univ_log_debug_warned = TRUE;
		ib_logf(IB_LOG_LEVEL_WARN,
			"Cannot force log to disk if UNIV_LOG_DEBUG is"
			" defined!. Crash recovery will not work!");
	}
#else
	/* Force the log to the disk before writing the modified block */
	log_write_up_to(bpage->newest_modification, true);
#endif
	switch (buf_page_get_state(bpage)) {
	case BUF_BLOCK_POOL_WATCH:
	case BUF_BLOCK_ZIP_PAGE: /* The page should be dirty. */
	case BUF_BLOCK_NOT_USED:
	case BUF_BLOCK_READY_FOR_USE:
	case BUF_BLOCK_MEMORY:
	case BUF_BLOCK_REMOVE_HASH:
		ut_error;
		break;
	case BUF_BLOCK_ZIP_DIRTY:
		frame = bpage->zip.data;

		ut_a(page_zip_verify_checksum(frame, bpage->size.physical()));

		mach_write_to_8(frame + FIL_PAGE_LSN,
				bpage->newest_modification);
		memset(frame + FIL_PAGE_FILE_FLUSH_LSN, 0, 8);
		break;
	case BUF_BLOCK_FILE_PAGE:
		frame = bpage->zip.data;
		if (!frame) {
			frame = ((buf_block_t*) bpage)->frame;
		}

		buf_flush_init_for_writing(((buf_block_t*) bpage)->frame,
					   bpage->zip.data
					   ? &bpage->zip : NULL,
					   bpage->newest_modification);
		break;
	}

	if (!srv_use_doublewrite_buf || !buf_dblwr) {
		fil_io(OS_FILE_WRITE | OS_AIO_SIMULATED_WAKE_LATER,
		       sync, bpage->id, bpage->size, 0, bpage->size.physical(),
		       frame, bpage);
	} else if (flush_type == BUF_FLUSH_SINGLE_PAGE) {
		buf_dblwr_write_single_page(bpage, sync);
	} else {
		ut_ad(!sync);
		buf_dblwr_add_to_batch(bpage);
	}

	/* When doing single page flushing the IO is done synchronously
	and we flush the changes to disk only for the tablespace we
	are working on. */
	if (sync) {
		ut_ad(flush_type == BUF_FLUSH_SINGLE_PAGE);
		fil_flush(bpage->id.space());

		/* true means we want to evict this page from the
		LRU list as well. */
		buf_page_io_complete(bpage, true);
	}

	/* Increment the counter of I/O operations used
	for selecting LRU policy. */
	buf_LRU_stat_inc_io();
}

/********************************************************************//**
Writes a flushable page asynchronously from the buffer pool to a file.
NOTE: in simulated aio we must call
os_aio_simulated_wake_handler_threads after we have posted a batch of
writes! NOTE: buf_pool->mutex and buf_page_get_mutex(bpage) must be
held upon entering this function, and they will be released by this
function if it returns true.
@return TRUE if the page was flushed */

ibool
buf_flush_page(
/*===========*/
	buf_pool_t*	buf_pool,	/*!< in: buffer pool instance */
	buf_page_t*	bpage,		/*!< in: buffer control block */
	buf_flush_t	flush_type,	/*!< in: type of flush */
	bool		sync)		/*!< in: true if sync IO request */
{
	BPageMutex*	block_mutex;

	ut_ad(flush_type < BUF_FLUSH_N_TYPES);
	ut_ad(buf_pool_mutex_own(buf_pool));
	ut_ad(buf_page_in_file(bpage));
	ut_ad(!sync || flush_type == BUF_FLUSH_SINGLE_PAGE);

	block_mutex = buf_page_get_mutex(bpage);
	ut_ad(mutex_own(block_mutex));

	ut_ad(buf_flush_ready_for_flush(bpage, flush_type));

        bool            is_uncompressed;

        is_uncompressed = (buf_page_get_state(bpage) == BUF_BLOCK_FILE_PAGE);
        ut_ad(is_uncompressed == (block_mutex != &buf_pool->zip_mutex));

        ibool           flush;
        rw_lock_t*	rw_lock;
        bool            no_fix_count = bpage->buf_fix_count == 0;

        if (!is_uncompressed) {
                flush = TRUE;
		rw_lock = NULL;
	} else if (!(no_fix_count || flush_type == BUF_FLUSH_LIST)) {
		/* This is a heuristic, to avoid expensive SX attempts. */
		flush = FALSE;
	} else {
		rw_lock = &reinterpret_cast<buf_block_t*>(bpage)->lock;
		if (flush_type != BUF_FLUSH_LIST) {
			flush = rw_lock_sx_lock_nowait(rw_lock, BUF_IO_WRITE);
		} else {
			/* Will SX lock later */
			flush = TRUE;
		}
	}

        if (flush) {

                /* We are committed to flushing by the time we get here */

                buf_page_set_io_fix(bpage, BUF_IO_WRITE);

                buf_page_set_flush_type(bpage, flush_type);

                if (buf_pool->n_flush[flush_type] == 0) {

                        os_event_reset(buf_pool->no_flush[flush_type]);
                }

                ++buf_pool->n_flush[flush_type];

                mutex_exit(block_mutex);
                buf_pool_mutex_exit(buf_pool);

                if (flush_type == BUF_FLUSH_LIST) {

			/* This is a heuristic for reducing syncs */
			if (!no_fix_count) {
                        	buf_dblwr_flush_buffered_writes();
		}

			if (is_uncompressed) {
				rw_lock_sx_lock_gen(rw_lock, BUF_IO_WRITE);
			}
                }

                /* Even though bpage is not protected by any mutex at this
                point, it is safe to access bpage, because it is io_fixed and
                oldest_modification != 0.  Thus, it cannot be relocated in the
                buffer pool or removed from flush_list or LRU_list. */

                buf_flush_write_block_low(bpage, flush_type, sync);
        }

	return(flush);
}

# if defined UNIV_DEBUG || defined UNIV_IBUF_DEBUG
/********************************************************************//**
Writes a flushable page asynchronously from the buffer pool to a file.
NOTE: buf_pool->mutex and block->mutex must be held upon entering this
function, and they will be released by this function after flushing.
This is loosely based on buf_flush_batch() and buf_flush_page().
@return TRUE if the page was flushed and the mutexes released */

ibool
buf_flush_page_try(
/*===============*/
	buf_pool_t*	buf_pool,	/*!< in/out: buffer pool instance */
	buf_block_t*	block)		/*!< in/out: buffer control block */
{
	ut_ad(buf_pool_mutex_own(buf_pool));
	ut_ad(buf_block_get_state(block) == BUF_BLOCK_FILE_PAGE);
	ut_ad(buf_page_mutex_own(block));

	if (!buf_flush_ready_for_flush(&block->page, BUF_FLUSH_SINGLE_PAGE)) {
		return(FALSE);
	}

	/* The following call will release the buffer pool and
	block mutex. */
	return(buf_flush_page(
			buf_pool, &block->page, BUF_FLUSH_SINGLE_PAGE, true));
}
# endif /* UNIV_DEBUG || UNIV_IBUF_DEBUG */

/** Check the page is in buffer pool and can be flushed.
@param[in] page_id page id
@param[in] flush_type BUF_FLUSH_LRU or BUF_FLUSH_LIST
@return true if the page can be flushed. */
static
bool
buf_flush_check_neighbor(
	const page_id_t&	page_id,
	buf_flush_t		flush_type)
{
	buf_page_t*	bpage;
	buf_pool_t*	buf_pool = buf_pool_get(page_id);
	bool		ret;

	ut_ad(flush_type == BUF_FLUSH_LRU
	      || flush_type == BUF_FLUSH_LIST);

	buf_pool_mutex_enter(buf_pool);

	/* We only want to flush pages from this buffer pool. */
	bpage = buf_page_hash_get(buf_pool, page_id);

	if (!bpage) {

		buf_pool_mutex_exit(buf_pool);
		return(false);
	}

	ut_a(buf_page_in_file(bpage));

	/* We avoid flushing 'non-old' blocks in an LRU flush,
	because the flushed blocks are soon freed */

	ret = false;
	if (flush_type != BUF_FLUSH_LRU || buf_page_is_old(bpage)) {
		BPageMutex* block_mutex = buf_page_get_mutex(bpage);

		mutex_enter(block_mutex);
		if (buf_flush_ready_for_flush(bpage, flush_type)) {
			ret = true;
		}
		mutex_exit(block_mutex);
	}
	buf_pool_mutex_exit(buf_pool);

	return(ret);
}

/** Flushes to disk all flushable pages within the flush area.
@param[in] page_id page id
@param[in] flush_type BUF_FLUSH_LRU or BUF_FLUSH_LIST
@param[in] n_flushed number of pages flushed so far in this batch
@param[in] n_to_flush maximum number of pages we are allowed to flush
@return number of pages flushed */
static
ulint
buf_flush_try_neighbors(
	const page_id_t&	page_id,
	buf_flush_t		flush_type,
	ulint			n_flushed,
	ulint			n_to_flush)
{
	ulint		i;
	ulint		low;
	ulint		high;
	ulint		count = 0;
	buf_pool_t*	buf_pool = buf_pool_get(page_id);

	ut_ad(flush_type == BUF_FLUSH_LRU || flush_type == BUF_FLUSH_LIST);

	if (UT_LIST_GET_LEN(buf_pool->LRU) < BUF_LRU_OLD_MIN_LEN
	    || srv_flush_neighbors == 0) {
		/* If there is little space or neighbor flushing is
		not enabled then just flush the victim. */
		low = page_id.page_no();
		high = page_id.page_no() + 1;
	} else {
		/* When flushed, dirty blocks are searched in
		neighborhoods of this size, and flushed along with the
		original page. */

		ulint	buf_flush_area;

		buf_flush_area	= ut_min(
			BUF_READ_AHEAD_AREA(buf_pool),
			buf_pool->curr_size / 16);

		low = (page_id.page_no() / buf_flush_area) * buf_flush_area;
		high = (page_id.page_no() / buf_flush_area + 1) * buf_flush_area;

		if (srv_flush_neighbors == 1) {
			/* adjust 'low' and 'high' to limit
			   for contiguous dirty area */
			if (page_id.page_no() > low) {
				for (i = page_id.page_no() - 1; i >= low; i--) {
					if (!buf_flush_check_neighbor(
						page_id_t(page_id.space(), i),
						flush_type)) {

						break;
					}

					if (i == low) {
						/* Avoid overwrap when low == 0
						and calling
						buf_flush_check_neighbor() with
						i == (ulint) -1 */
						i--;
						break;
					}
				}
				low = i + 1;
			}

			for (i = page_id.page_no() + 1;
			     i < high
			     && buf_flush_check_neighbor(
				     page_id_t(page_id.space(), i),
				     flush_type);
			     i++) {
				/* do nothing */
			}
			high = i;
		}
	}

	const ulint	space_size = fil_space_get_size(page_id.space());
	if (high > space_size) {
		high = space_size;
	}

	DBUG_PRINT("ib_buf", ("flush " UINT32PF ":%u..%u",
			      page_id.space(),
			      (unsigned) low, (unsigned) high));

	for (i = low; i < high; i++) {

		buf_page_t*	bpage;

		if ((count + n_flushed) >= n_to_flush) {

			/* We have already flushed enough pages and
			should call it a day. There is, however, one
			exception. If the page whose neighbors we
			are flushing has not been flushed yet then
			we'll try to flush the victim that we
			selected originally. */
			if (i <= page_id.page_no()) {
				i = page_id.page_no();
			} else {
				break;
			}
		}

		const page_id_t	cur_page_id(page_id.space(), i);

		buf_pool = buf_pool_get(cur_page_id);

		buf_pool_mutex_enter(buf_pool);

		/* We only want to flush pages from this buffer pool. */
		bpage = buf_page_hash_get(buf_pool, cur_page_id);

		if (!bpage) {

			buf_pool_mutex_exit(buf_pool);
			continue;
		}

		ut_a(buf_page_in_file(bpage));

		/* We avoid flushing 'non-old' blocks in an LRU flush,
		because the flushed blocks are soon freed */

		if (flush_type != BUF_FLUSH_LRU
		    || i == page_id.page_no()
		    || buf_page_is_old(bpage)) {

			BPageMutex* block_mutex = buf_page_get_mutex(bpage);

			mutex_enter(block_mutex);

			if (buf_flush_ready_for_flush(bpage, flush_type)
<<<<<<< HEAD
			    && (i == page_id.page_no()
				|| !bpage->buf_fix_count)) {
				/* We only try to flush those
				neighbors != offset where the buf fix
				count is zero, as we then know that we
				probably can latch the page without a
				semaphore wait. Semaphore waits are
				expensive because we must flush the
				doublewrite buffer before we start
				waiting. */

				buf_flush_page(buf_pool, bpage, flush_type, false);
				ut_ad(!mutex_own(block_mutex));
				ut_ad(!buf_pool_mutex_own(buf_pool));
				count++;
=======
			    && (i == offset || bpage->buf_fix_count == 0)) {

				/* We also try to flush those
				neighbors != offset */

				if (buf_flush_page(
					buf_pool, bpage, flush_type, false)) {
					++count;
				} else {
					mutex_exit(block_mutex);
					buf_pool_mutex_exit(buf_pool);
				}

>>>>>>> a005ad25
				continue;
			} else {
				mutex_exit(block_mutex);
			}
		}
		buf_pool_mutex_exit(buf_pool);
	}

	if (count > 0) {
		MONITOR_INC_VALUE_CUMULATIVE(
			MONITOR_FLUSH_NEIGHBOR_TOTAL_PAGE,
			MONITOR_FLUSH_NEIGHBOR_COUNT,
			MONITOR_FLUSH_NEIGHBOR_PAGES,
			(count - 1));
	}

	return(count);
}

/********************************************************************//**
Check if the block is modified and ready for flushing. If the the block
is ready to flush then flush the page and try o flush its neighbors.

@return TRUE if buf_pool mutex was released during this function.
This does not guarantee that some pages were written as well.
Number of pages written are incremented to the count. */
static
ibool
buf_flush_page_and_try_neighbors(
/*=============================*/
	buf_page_t*	bpage,		/*!< in: buffer control block,
					must be
					buf_page_in_file(bpage) */
	buf_flush_t	flush_type,	/*!< in: BUF_FLUSH_LRU
					or BUF_FLUSH_LIST */
	ulint		n_to_flush,	/*!< in: number of pages to
					flush */
	ulint*		count)		/*!< in/out: number of pages
					flushed */
{
	BPageMutex*	block_mutex;
	ibool		flushed = FALSE;
#ifdef UNIV_DEBUG
	buf_pool_t*	buf_pool = buf_pool_from_bpage(bpage);
#endif /* UNIV_DEBUG */

	ut_ad(buf_pool_mutex_own(buf_pool));

	block_mutex = buf_page_get_mutex(bpage);
	mutex_enter(block_mutex);

	ut_a(buf_page_in_file(bpage));

	if (buf_flush_ready_for_flush(bpage, flush_type)) {
		buf_pool_t*	buf_pool;

		buf_pool = buf_pool_from_bpage(bpage);

		const page_id_t	page_id = bpage->id;

		mutex_exit(block_mutex);

		buf_pool_mutex_exit(buf_pool);

		/* Try to flush also all the neighbors */
		*count += buf_flush_try_neighbors(page_id,
						  flush_type,
						  *count,
						  n_to_flush);

		buf_pool_mutex_enter(buf_pool);
		flushed = TRUE;
	} else {
		mutex_exit(block_mutex);
	}

	ut_ad(buf_pool_mutex_own(buf_pool));

	return(flushed);
}

/*******************************************************************//**
This utility moves the uncompressed frames of pages to the free list.
Note that this function does not actually flush any data to disk. It
just detaches the uncompressed frames from the compressed pages at the
tail of the unzip_LRU and puts those freed frames in the free list.
Note that it is a best effort attempt and it is not guaranteed that
after a call to this function there will be 'max' blocks in the free
list.
@return number of blocks moved to the free list. */
static
ulint
buf_free_from_unzip_LRU_list_batch(
/*===============================*/
	buf_pool_t*	buf_pool,	/*!< in: buffer pool instance */
	ulint		max)		/*!< in: desired number of
					blocks in the free_list */
{
	ulint		scanned = 0;
	ulint		count = 0;
	ulint		free_len = UT_LIST_GET_LEN(buf_pool->free);
	ulint		lru_len = UT_LIST_GET_LEN(buf_pool->unzip_LRU);

	ut_ad(buf_pool_mutex_own(buf_pool));

	buf_block_t*	block = UT_LIST_GET_LAST(buf_pool->unzip_LRU);

	while (block != NULL && count < max
	       && free_len < srv_LRU_scan_depth
	       && lru_len > UT_LIST_GET_LEN(buf_pool->LRU) / 10) {

		++scanned;
		if (buf_LRU_free_page(&block->page, false)) {
			/* Block was freed. buf_pool->mutex potentially
			released and reacquired */
			++count;
			block = UT_LIST_GET_LAST(buf_pool->unzip_LRU);

		} else {

			block = UT_LIST_GET_PREV(unzip_LRU, block);
		}

		free_len = UT_LIST_GET_LEN(buf_pool->free);
		lru_len = UT_LIST_GET_LEN(buf_pool->unzip_LRU);
	}

	ut_ad(buf_pool_mutex_own(buf_pool));

	if (scanned) {
		MONITOR_INC_VALUE_CUMULATIVE(
			MONITOR_LRU_BATCH_SCANNED,
			MONITOR_LRU_BATCH_SCANNED_NUM_CALL,
			MONITOR_LRU_BATCH_SCANNED_PER_CALL,
			scanned);
	}

	return(count);
}

/*******************************************************************//**
This utility flushes dirty blocks from the end of the LRU list.
The calling thread is not allowed to own any latches on pages!
It attempts to make 'max' blocks available in the free list. Note that
it is a best effort attempt and it is not guaranteed that after a call
to this function there will be 'max' blocks in the free list.
@return number of blocks for which the write request was queued. */
static
ulint
buf_flush_LRU_list_batch(
/*=====================*/
	buf_pool_t*	buf_pool,	/*!< in: buffer pool instance */
	ulint		max)		/*!< in: desired number of
					blocks in the free_list */
{
	buf_page_t*	bpage;
	ulint		scanned = 0;
	ulint		evict_count = 0;
	ulint		count = 0;
	ulint		free_len = UT_LIST_GET_LEN(buf_pool->free);
	ulint		lru_len = UT_LIST_GET_LEN(buf_pool->LRU);

	ut_ad(buf_pool_mutex_own(buf_pool));

	for (bpage = UT_LIST_GET_LAST(buf_pool->LRU);
	     bpage != NULL && count < max
	     && free_len < srv_LRU_scan_depth
	     && lru_len > BUF_LRU_MIN_LEN;
	     ++scanned,
	     bpage = buf_pool->lru_hp.get()) {

		buf_page_t* prev = UT_LIST_GET_PREV(LRU, bpage);
		buf_pool->lru_hp.set(prev);

		BPageMutex*	block_mutex = buf_page_get_mutex(bpage);

		mutex_enter(block_mutex);

		if (buf_flush_ready_for_replace(bpage)) {
			/* block is ready for eviction i.e., it is
			clean and is not IO-fixed or buffer fixed. */
			mutex_exit(block_mutex);
			if (buf_LRU_free_page(bpage, true)) {
				++evict_count;
			}
		} else if (buf_flush_ready_for_flush(bpage, BUF_FLUSH_LRU)) {
			/* Block is ready for flush. Dispatch an IO
			request. The IO helper thread will put it on
			free list in IO completion routine. */
			mutex_exit(block_mutex);
			buf_flush_page_and_try_neighbors(
				bpage, BUF_FLUSH_LRU, max, &count);
		} else {
			/* Can't evict or dispatch this block. Go to
			previous. */
			ut_ad(buf_pool->lru_hp.is_hp(prev));
			mutex_exit(block_mutex);
		}

		ut_ad(!mutex_own(block_mutex));
		ut_ad(buf_pool_mutex_own(buf_pool));

		free_len = UT_LIST_GET_LEN(buf_pool->free);
		lru_len = UT_LIST_GET_LEN(buf_pool->LRU);
	}

	buf_pool->lru_hp.set(NULL);

	/* We keep track of all flushes happening as part of LRU
	flush. When estimating the desired rate at which flush_list
	should be flushed, we factor in this value. */
	buf_lru_flush_page_count += count;

	ut_ad(buf_pool_mutex_own(buf_pool));

	if (evict_count) {
		MONITOR_INC_VALUE_CUMULATIVE(
			MONITOR_LRU_BATCH_EVICT_TOTAL_PAGE,
			MONITOR_LRU_BATCH_EVICT_COUNT,
			MONITOR_LRU_BATCH_EVICT_PAGES,
			evict_count);
	}

	if (scanned) {
		MONITOR_INC_VALUE_CUMULATIVE(
			MONITOR_LRU_BATCH_SCANNED,
			MONITOR_LRU_BATCH_SCANNED_NUM_CALL,
			MONITOR_LRU_BATCH_SCANNED_PER_CALL,
			scanned);
	}

	return(count);
}

/*******************************************************************//**
Flush and move pages from LRU or unzip_LRU list to the free list.
Whether LRU or unzip_LRU is used depends on the state of the system.
@return number of blocks for which either the write request was queued
or in case of unzip_LRU the number of blocks actually moved to the
free list */
static
ulint
buf_do_LRU_batch(
/*=============*/
	buf_pool_t*	buf_pool,	/*!< in: buffer pool instance */
	ulint		max)		/*!< in: desired number of
					blocks in the free_list */
{
	ulint	count = 0;

	if (buf_LRU_evict_from_unzip_LRU(buf_pool)) {
		count += buf_free_from_unzip_LRU_list_batch(buf_pool, max);
	}

	if (max > count) {
		count += buf_flush_LRU_list_batch(buf_pool, max - count);
	}

	return(count);
}

/*******************************************************************//**
This utility flushes dirty blocks from the end of the flush_list.
the calling thread is not allowed to own any latches on pages!
@return number of blocks for which the write request was queued;
ULINT_UNDEFINED if there was a flush of the same type already
running */
static
ulint
buf_do_flush_list_batch(
/*====================*/
	buf_pool_t*	buf_pool,	/*!< in: buffer pool instance */
	ulint		min_n,		/*!< in: wished minimum mumber
					of blocks flushed (it is not
					guaranteed that the actual
					number is that big, though) */
	lsn_t		lsn_limit)	/*!< all blocks whose
					oldest_modification is smaller
					than this should be flushed (if
					their number does not exceed
					min_n) */
{
	ulint		count = 0;
	ulint		scanned = 0;

	ut_ad(buf_pool_mutex_own(buf_pool));

	/* Start from the end of the list looking for a suitable
	block to be flushed. */
	buf_flush_list_mutex_enter(buf_pool);
	ulint len = UT_LIST_GET_LEN(buf_pool->flush_list);

	/* In order not to degenerate this scan to O(n*n) we attempt
	to preserve pointer of previous block in the flush list. To do
	so we declare it a hazard pointer. Any thread working on the
	flush list must check the hazard pointer and if it is removing
	the same block then it must reset it. */
	for (buf_page_t* bpage = UT_LIST_GET_LAST(buf_pool->flush_list);
	     count < min_n && bpage != NULL && len > 0
	     && bpage->oldest_modification < lsn_limit;
	     bpage = buf_pool->flush_hp.get(),
	     ++scanned) {

		buf_page_t*	prev;

		ut_a(bpage->oldest_modification > 0);
		ut_ad(bpage->in_flush_list);

		prev = UT_LIST_GET_PREV(list, bpage);
		buf_pool->flush_hp.set(prev);
		buf_flush_list_mutex_exit(buf_pool);

#ifdef UNIV_DEBUG
		bool flushed =
#endif /* UNIV_DEBUG */
		buf_flush_page_and_try_neighbors(
			bpage, BUF_FLUSH_LIST, min_n, &count);

		buf_flush_list_mutex_enter(buf_pool);

		ut_ad(flushed || buf_pool->flush_hp.is_hp(prev));

		--len;
	}

	buf_pool->flush_hp.set(NULL);
	buf_flush_list_mutex_exit(buf_pool);

	MONITOR_INC_VALUE_CUMULATIVE(MONITOR_FLUSH_BATCH_SCANNED,
				     MONITOR_FLUSH_BATCH_SCANNED_NUM_CALL,
				     MONITOR_FLUSH_BATCH_SCANNED_PER_CALL,
				     scanned);

	ut_ad(buf_pool_mutex_own(buf_pool));

	return(count);
}

/*******************************************************************//**
This utility flushes dirty blocks from the end of the LRU list or flush_list.
NOTE 1: in the case of an LRU flush the calling thread may own latches to
pages: to avoid deadlocks, this function must be written so that it cannot
end up waiting for these latches! NOTE 2: in the case of a flush list flush,
the calling thread is not allowed to own any latches on pages!
@return number of blocks for which the write request was queued */
static
ulint
buf_flush_batch(
/*============*/
	buf_pool_t*	buf_pool,	/*!< in: buffer pool instance */
	buf_flush_t	flush_type,	/*!< in: BUF_FLUSH_LRU or
					BUF_FLUSH_LIST; if BUF_FLUSH_LIST,
					then the caller must not own any
					latches on pages */
	ulint		min_n,		/*!< in: wished minimum mumber of blocks
					flushed (it is not guaranteed that the
					actual number is that big, though) */
	lsn_t		lsn_limit)	/*!< in: in the case of BUF_FLUSH_LIST
					all blocks whose oldest_modification is
					smaller than this should be flushed
					(if their number does not exceed
					min_n), otherwise ignored */
{
	ulint		count	= 0;

	ut_ad(flush_type == BUF_FLUSH_LRU || flush_type == BUF_FLUSH_LIST);

	{
		dict_sync_check	check(true);

		ut_ad(flush_type != BUF_FLUSH_LIST
		      || !sync_check_iterate(check));
	}

	buf_pool_mutex_enter(buf_pool);

	/* Note: The buffer pool mutex is released and reacquired within
	the flush functions. */
	switch (flush_type) {
	case BUF_FLUSH_LRU:
		count = buf_do_LRU_batch(buf_pool, min_n);
		break;
	case BUF_FLUSH_LIST:
		count = buf_do_flush_list_batch(buf_pool, min_n, lsn_limit);
		break;
	default:
		ut_error;
	}

	buf_pool_mutex_exit(buf_pool);

	DBUG_PRINT("ib_buf", ("flush %u completed, %u pages",
			      unsigned(flush_type), unsigned(count)));

	return(count);
}

/******************************************************************//**
Gather the aggregated stats for both flush list and LRU list flushing */
static
void
buf_flush_common(
/*=============*/
	buf_flush_t	flush_type,	/*!< in: type of flush */
	ulint		page_count)	/*!< in: number of pages flushed */
{
	buf_dblwr_flush_buffered_writes();

	ut_a(flush_type == BUF_FLUSH_LRU || flush_type == BUF_FLUSH_LIST);

	DBUG_PRINT("ib_buf", ("flush %u completed, %u pages",
			      unsigned(flush_type), unsigned(page_count)));

	srv_stats.buf_pool_flushed.add(page_count);
}

/******************************************************************//**
Start a buffer flush batch for LRU or flush list */
static
ibool
buf_flush_start(
/*============*/
	buf_pool_t*	buf_pool,	/*!< buffer pool instance */
	buf_flush_t	flush_type)	/*!< in: BUF_FLUSH_LRU
					or BUF_FLUSH_LIST */
{
	buf_pool_mutex_enter(buf_pool);

	if (buf_pool->n_flush[flush_type] > 0
	   || buf_pool->init_flush[flush_type] == TRUE) {

		/* There is already a flush batch of the same type running */

		buf_pool_mutex_exit(buf_pool);

		return(FALSE);
	}

	buf_pool->init_flush[flush_type] = TRUE;

	buf_pool_mutex_exit(buf_pool);

	return(TRUE);
}

/******************************************************************//**
End a buffer flush batch for LRU or flush list */
static
void
buf_flush_end(
/*==========*/
	buf_pool_t*	buf_pool,	/*!< buffer pool instance */
	buf_flush_t	flush_type)	/*!< in: BUF_FLUSH_LRU
					or BUF_FLUSH_LIST */
{
	buf_pool_mutex_enter(buf_pool);

	buf_pool->init_flush[flush_type] = FALSE;

	buf_pool->try_LRU_scan = TRUE;

	if (buf_pool->n_flush[flush_type] == 0) {

		/* The running flush batch has ended */

		os_event_set(buf_pool->no_flush[flush_type]);
	}

	buf_pool_mutex_exit(buf_pool);
}

/******************************************************************//**
Waits until a flush batch of the given type ends */

void
buf_flush_wait_batch_end(
/*=====================*/
	buf_pool_t*	buf_pool,	/*!< buffer pool instance */
	buf_flush_t	type)		/*!< in: BUF_FLUSH_LRU
					or BUF_FLUSH_LIST */
{
	ut_ad(type == BUF_FLUSH_LRU || type == BUF_FLUSH_LIST);

	if (buf_pool == NULL) {
		ulint	i;

		for (i = 0; i < srv_buf_pool_instances; ++i) {
			buf_pool_t*	buf_pool;

			buf_pool = buf_pool_from_array(i);

			thd_wait_begin(NULL, THD_WAIT_DISKIO);
			os_event_wait(buf_pool->no_flush[type]);
			thd_wait_end(NULL);
		}
	} else {
		thd_wait_begin(NULL, THD_WAIT_DISKIO);
		os_event_wait(buf_pool->no_flush[type]);
		thd_wait_end(NULL);
	}
}

/*******************************************************************//**
This utility flushes dirty blocks from the end of the LRU list and also
puts replaceable clean pages from the end of the LRU list to the free
list.
NOTE: The calling thread is not allowed to own any latches on pages!
@return true if a batch was queued successfully. false if another batch
of same type was already running. */
static
bool
buf_flush_LRU(
/*==========*/
	buf_pool_t*	buf_pool,	/*!< in/out: buffer pool instance */
	ulint		min_n,		/*!< in: wished minimum mumber of blocks
					flushed (it is not guaranteed that the
					actual number is that big, though) */
	ulint*		n_processed)	/*!< out: the number of pages
					which were processed is passed
					back to caller. Ignored if NULL */
{
	ulint		page_count;

	if (n_processed) {
		*n_processed = 0;
	}

	if (!buf_flush_start(buf_pool, BUF_FLUSH_LRU)) {
		return(false);
	}

	page_count = buf_flush_batch(buf_pool, BUF_FLUSH_LRU, min_n, 0);

	buf_flush_end(buf_pool, BUF_FLUSH_LRU);

	buf_flush_common(BUF_FLUSH_LRU, page_count);

	if (n_processed) {
		*n_processed = page_count;
	}

	return(true);
}

/*******************************************************************//**
This utility flushes dirty blocks from the end of the flush list of
all buffer pool instances.
NOTE: The calling thread is not allowed to own any latches on pages!
@return true if a batch was queued successfully for each buffer pool
instance. false if another batch of same type was already running in
at least one of the buffer pool instance */

bool
buf_flush_list(
/*===========*/
	ulint		min_n,		/*!< in: wished minimum mumber of blocks
					flushed (it is not guaranteed that the
					actual number is that big, though) */
	lsn_t		lsn_limit,	/*!< in the case BUF_FLUSH_LIST all
					blocks whose oldest_modification is
					smaller than this should be flushed
					(if their number does not exceed
					min_n), otherwise ignored */
	ulint*		n_processed)	/*!< out: the number of pages
					which were processed is passed
					back to caller. Ignored if NULL */

{
	ulint		i;
	bool		success = true;

	if (n_processed) {
		*n_processed = 0;
	}

	if (min_n != ULINT_MAX) {
		/* Ensure that flushing is spread evenly amongst the
		buffer pool instances. When min_n is ULINT_MAX
		we need to flush everything up to the lsn limit
		so no limit here. */
		min_n = (min_n + srv_buf_pool_instances - 1)
			 / srv_buf_pool_instances;
	}

	/* Flush to lsn_limit in all buffer pool instances */
	for (i = 0; i < srv_buf_pool_instances; i++) {
		buf_pool_t*	buf_pool;
		ulint		page_count = 0;

		buf_pool = buf_pool_from_array(i);

		if (!buf_flush_start(buf_pool, BUF_FLUSH_LIST)) {
			/* We have two choices here. If lsn_limit was
			specified then skipping an instance of buffer
			pool means we cannot guarantee that all pages
			up to lsn_limit has been flushed. We can
			return right now with failure or we can try
			to flush remaining buffer pools up to the
			lsn_limit. We attempt to flush other buffer
			pools based on the assumption that it will
			help in the retry which will follow the
			failure. */
			success = false;

			continue;
		}

		page_count = buf_flush_batch(
			buf_pool, BUF_FLUSH_LIST, min_n, lsn_limit);

		buf_flush_end(buf_pool, BUF_FLUSH_LIST);

		buf_flush_common(BUF_FLUSH_LIST, page_count);

		if (n_processed) {
			*n_processed += page_count;
		}

		if (page_count) {
			MONITOR_INC_VALUE_CUMULATIVE(
				MONITOR_FLUSH_BATCH_TOTAL_PAGE,
				MONITOR_FLUSH_BATCH_COUNT,
				MONITOR_FLUSH_BATCH_PAGES,
				page_count);
		}
	}

	return(success);
}

/******************************************************************//**
This function picks up a single page from the tail of the LRU
list, flushes it (if it is dirty), removes it from page_hash and LRU
list and puts it on the free list. It is called from user threads when
they are unable to find a replaceable page at the tail of the LRU
list i.e.: when the background LRU flushing in the page_cleaner thread
is not fast enough to keep pace with the workload.
@return true if success. */

bool
buf_flush_single_page_from_LRU(
/*===========================*/
	buf_pool_t*	buf_pool)	/*!< in/out: buffer pool instance */
{
	ulint		scanned;
	buf_page_t*	bpage;
	ibool		freed;

	buf_pool_mutex_enter(buf_pool);

	for (bpage = buf_pool->single_scan_itr.start(), scanned = 0,
	     freed = false;
	     bpage != NULL;
	     ++scanned, bpage = buf_pool->single_scan_itr.get()) {

		ut_ad(buf_pool_mutex_own(buf_pool));

		buf_page_t* prev = UT_LIST_GET_PREV(LRU, bpage);
		buf_pool->single_scan_itr.set(prev);

		BPageMutex*	block_mutex;

		block_mutex = buf_page_get_mutex(bpage);

		mutex_enter(block_mutex);

		if (buf_flush_ready_for_replace(bpage)) {
			/* block is ready for eviction i.e., it is
			clean and is not IO-fixed or buffer fixed. */
			mutex_exit(block_mutex);
			if (buf_LRU_free_page(bpage, true)) {
				buf_pool_mutex_exit(buf_pool);
				freed = true;
				break;
			}

		} else if (buf_flush_ready_for_flush(
				   bpage, BUF_FLUSH_SINGLE_PAGE)) {

			/* Block is ready for flush. Try and dispatch an IO
			request. We'll put it on free list in IO completion
			routine if it is not buffer fixed. The following call
			will release the buffer pool and block mutex.

			Note: There is no guarantee that this page has actually
			been freed, only that it has been flushed to disk */
			freed = buf_flush_page(
				buf_pool, bpage, BUF_FLUSH_SINGLE_PAGE, true);

			if (freed) {
				break;
			}

			mutex_exit(block_mutex);
		} else {
			mutex_exit(block_mutex);
		}

		ut_ad(!mutex_own(block_mutex));
	}

	if (!freed) {
		/* Can't find a single flushable page. */
		ut_ad(!bpage);
		buf_pool_mutex_exit(buf_pool);
	}

	if (scanned) {
		MONITOR_INC_VALUE_CUMULATIVE(
			MONITOR_LRU_SINGLE_FLUSH_SCANNED,
			MONITOR_LRU_SINGLE_FLUSH_SCANNED_NUM_CALL,
			MONITOR_LRU_SINGLE_FLUSH_SCANNED_PER_CALL,
			scanned);
	}

	ut_ad(!buf_pool_mutex_own(buf_pool));

	return(freed);
}

/*********************************************************************//**
Clears up tail of the LRU lists:
* Put replaceable pages at the tail of LRU to the free list
* Flush dirty pages at the tail of LRU to the disk
The depth to which we scan each buffer pool is controlled by dynamic
config parameter innodb_LRU_scan_depth.
@return total pages flushed */

ulint
buf_flush_LRU_tail(void)
/*====================*/
{
	ulint	total_flushed = 0;

	for (ulint i = 0; i < srv_buf_pool_instances; i++) {

		buf_pool_t*	buf_pool = buf_pool_from_array(i);
		ulint		scan_depth;
		ulint		n_flushed = 0;

		/* srv_LRU_scan_depth can be arbitrarily large value.
		We cap it with current LRU size. */
		buf_pool_mutex_enter(buf_pool);
		scan_depth = UT_LIST_GET_LEN(buf_pool->LRU);
		buf_pool_mutex_exit(buf_pool);

		scan_depth = ut_min(srv_LRU_scan_depth, scan_depth);

		/* Currently page_cleaner is the only thread
		that can trigger an LRU flush. It is possible
		that a batch triggered during last iteration is
		still running, */
		buf_flush_LRU(buf_pool, scan_depth, &n_flushed);
		total_flushed += n_flushed;
	}

	if (total_flushed) {
		MONITOR_INC_VALUE_CUMULATIVE(
			MONITOR_LRU_BATCH_FLUSH_TOTAL_PAGE,
			MONITOR_LRU_BATCH_FLUSH_COUNT,
			MONITOR_LRU_BATCH_FLUSH_PAGES,
			total_flushed);
	}

	return(total_flushed);
}

/*********************************************************************//**
Wait for any possible LRU flushes that are in progress to end. */

void
buf_flush_wait_LRU_batch_end(void)
/*==============================*/
{
	for (ulint i = 0; i < srv_buf_pool_instances; i++) {
		buf_pool_t*	buf_pool;

		buf_pool = buf_pool_from_array(i);

		buf_pool_mutex_enter(buf_pool);

		if (buf_pool->n_flush[BUF_FLUSH_LRU] > 0
		   || buf_pool->init_flush[BUF_FLUSH_LRU]) {

			buf_pool_mutex_exit(buf_pool);
			buf_flush_wait_batch_end(buf_pool, BUF_FLUSH_LRU);
		} else {
			buf_pool_mutex_exit(buf_pool);
		}
	}
}

/*********************************************************************//**
Flush a batch of dirty pages from the flush list
@return number of pages flushed, 0 if no page is flushed or if another
flush_list type batch is running */
static
ulint
page_cleaner_do_flush_batch(
/*========================*/
	ulint		n_to_flush,	/*!< in: number of pages that
					we should attempt to flush. */
	lsn_t		lsn_limit)	/*!< in: LSN up to which flushing
					must happen */
{
	ulint n_flushed;

	buf_flush_list(n_to_flush, lsn_limit, &n_flushed);

	return(n_flushed);
}

/*********************************************************************//**
Calculates if flushing is required based on number of dirty pages in
the buffer pool.
@return percent of io_capacity to flush to manage dirty page ratio */
static
ulint
af_get_pct_for_dirty()
/*==================*/
{
	ulint dirty_pct = buf_get_modified_ratio_pct();

	ut_a(srv_max_dirty_pages_pct_lwm
	     <= srv_max_buf_pool_modified_pct);

	if (srv_max_dirty_pages_pct_lwm == 0) {
		/* The user has not set the option to preflush dirty
		pages as we approach the high water mark. */
		if (dirty_pct > srv_max_buf_pool_modified_pct) {
			/* We have crossed the high water mark of dirty
			pages In this case we start flushing at 100% of
			innodb_io_capacity. */
			return(100);
		}
	} else if (dirty_pct > srv_max_dirty_pages_pct_lwm) {
		/* We should start flushing pages gradually. */
		return((dirty_pct * 100)
		       / (srv_max_buf_pool_modified_pct + 1));
	}

	return(0);
}

/*********************************************************************//**
Calculates if flushing is required based on redo generation rate.
@return percent of io_capacity to flush to manage redo space */
static
ulint
af_get_pct_for_lsn(
/*===============*/
	lsn_t	age)	/*!< in: current age of LSN. */
{
	lsn_t	max_async_age;
	lsn_t	lsn_age_factor;
	lsn_t	af_lwm = (srv_adaptive_flushing_lwm
			  * log_get_capacity()) / 100;

	if (age < af_lwm) {
		/* No adaptive flushing. */
		return(0);
	}

	max_async_age = log_get_max_modified_age_async();

	if (age < max_async_age && !srv_adaptive_flushing) {
		/* We have still not reached the max_async point and
		the user has disabled adaptive flushing. */
		return(0);
	}

	/* If we are here then we know that either:
	1) User has enabled adaptive flushing
	2) User may have disabled adaptive flushing but we have reached
	max_async_age. */
	lsn_age_factor = (age * 100) / max_async_age;

	ut_ad(srv_max_io_capacity >= srv_io_capacity);
	return(static_cast<ulint>(
		((srv_max_io_capacity / srv_io_capacity)
		* (lsn_age_factor * sqrt((double)lsn_age_factor)))
		/ 7.5));
}

/*********************************************************************//**
This function is called approximately once every second by the
page_cleaner thread. Based on various factors it decides if there is a
need to do flushing. If flushing is needed it is performed and the
number of pages flushed is returned.
@return number of pages flushed */
static
ulint
page_cleaner_flush_pages_if_needed(void)
/*====================================*/
{
	static	lsn_t		lsn_avg_rate = 0;
	static	lsn_t		prev_lsn = 0;
	static	lsn_t		last_lsn = 0;
	static	ulint		sum_pages = 0;
	static	ulint		last_pages = 0;
	static	ulint		prev_pages = 0;
	static	ulint		avg_page_rate = 0;
	static	ulint		n_iterations = 0;
	lsn_t			oldest_lsn;
	lsn_t			cur_lsn;
	lsn_t			age;
	lsn_t			lsn_rate;
	ulint			n_pages = 0;
	ulint			pct_for_dirty = 0;
	ulint			pct_for_lsn = 0;
	ulint			pct_total = 0;
	int			age_factor = 0;

	cur_lsn = log_get_lsn();

	if (prev_lsn == 0) {
		/* First time around. */
		prev_lsn = cur_lsn;
		return(0);
	}

	if (prev_lsn == cur_lsn) {
		return(0);
	}

	/* We update our variables every srv_flushing_avg_loops
	iterations to smooth out transition in workload. */
	if (++n_iterations >= srv_flushing_avg_loops) {

		avg_page_rate = ((sum_pages / srv_flushing_avg_loops)
				 + avg_page_rate) / 2;

		/* How much LSN we have generated since last call. */
		lsn_rate = (cur_lsn - prev_lsn) / srv_flushing_avg_loops;

		lsn_avg_rate = (lsn_avg_rate + lsn_rate) / 2;

		prev_lsn = cur_lsn;

		n_iterations = 0;

		sum_pages = 0;
	}

	oldest_lsn = buf_pool_get_oldest_modification();

	ut_ad(oldest_lsn <= log_get_lsn());

	age = cur_lsn > oldest_lsn ? cur_lsn - oldest_lsn : 0;

	pct_for_dirty = af_get_pct_for_dirty();
	pct_for_lsn = af_get_pct_for_lsn(age);

	pct_total = ut_max(pct_for_dirty, pct_for_lsn);

	/* Cap the maximum IO capacity that we are going to use by
	max_io_capacity. */
	n_pages = (PCT_IO(pct_total) + avg_page_rate) / 2;

	if (n_pages > srv_max_io_capacity) {
		n_pages = srv_max_io_capacity;
	}

	if (last_pages && cur_lsn - last_lsn > lsn_avg_rate / 2) {
		age_factor = (int) (prev_pages / last_pages);
	}

	MONITOR_SET(MONITOR_FLUSH_N_TO_FLUSH_REQUESTED, n_pages);

	prev_pages = n_pages;
	n_pages = page_cleaner_do_flush_batch(
		n_pages, oldest_lsn + lsn_avg_rate * (age_factor + 1));

	last_lsn= cur_lsn;
	last_pages= n_pages + 1;

	MONITOR_SET(MONITOR_FLUSH_AVG_PAGE_RATE, avg_page_rate);
	MONITOR_SET(MONITOR_FLUSH_LSN_AVG_RATE, lsn_avg_rate);
	MONITOR_SET(MONITOR_FLUSH_PCT_FOR_DIRTY, pct_for_dirty);
	MONITOR_SET(MONITOR_FLUSH_PCT_FOR_LSN, pct_for_lsn);

	if (n_pages) {
		MONITOR_INC_VALUE_CUMULATIVE(
			MONITOR_FLUSH_ADAPTIVE_TOTAL_PAGE,
			MONITOR_FLUSH_ADAPTIVE_COUNT,
			MONITOR_FLUSH_ADAPTIVE_PAGES,
			n_pages);

		sum_pages += n_pages;
	}

	return(n_pages);
}

/*********************************************************************//**
Puts the page_cleaner thread to sleep if it has finished work in less
than a second */
static
void
page_cleaner_sleep_if_needed(
/*=========================*/
	ulint	next_loop_time)	/*!< in: time when next loop iteration
				should start */
{
	ulint	cur_time = ut_time_ms();

	if (next_loop_time > cur_time) {
		/* Get sleep interval in micro seconds. We use
		ut_min() to avoid long sleep in case of wrap around. */
		ulint	sleep_us;

		sleep_us = ut_min(1000000, (next_loop_time - cur_time) * 1000);

		ib_int64_t	sig_count = os_event_reset(buf_flush_event);

		os_event_wait_time_low(buf_flush_event, sleep_us, sig_count);
	}
}

/******************************************************************//**
page_cleaner thread tasked with flushing dirty pages from the buffer
pools. As of now we'll have only one instance of this thread.
@return a dummy parameter */
extern "C"
os_thread_ret_t
DECLARE_THREAD(buf_flush_page_cleaner_thread)(
/*==========================================*/
	void*	arg __attribute__((unused)))
			/*!< in: a dummy parameter required by
			os_thread_create */
{
	ulint	next_loop_time = ut_time_ms() + 1000;
	ulint	n_flushed = 0;
	ulint	last_activity = srv_get_activity_count();

	ut_ad(!srv_read_only_mode);

#ifdef UNIV_PFS_THREAD
	pfs_register_thread(page_cleaner_thread_key);
#endif /* UNIV_PFS_THREAD */

#ifdef UNIV_DEBUG_THREAD_CREATION
	ib_logf(IB_LOG_LEVEL_INFO,
		"page_cleaner thread running, id %lu",
		os_thread_pf(os_thread_get_curr_id()));
#endif /* UNIV_DEBUG_THREAD_CREATION */

	buf_page_cleaner_is_active = TRUE;

	while (srv_shutdown_state == SRV_SHUTDOWN_NONE) {

		/* The page_cleaner skips sleep if the server is
		idle and there are no pending IOs in the buffer pool
		and there is work to do. */
		if (srv_check_activity(last_activity)
		    || buf_get_n_pending_read_ios()
		    || n_flushed == 0) {

			page_cleaner_sleep_if_needed(next_loop_time);
		}

		next_loop_time = ut_time_ms() + 1000;

		if (srv_check_activity(last_activity)) {
			last_activity = srv_get_activity_count();

			/* Flush pages from end of LRU if required */
			n_flushed = buf_flush_LRU_tail();

			/* Flush pages from flush_list if required */
			n_flushed += page_cleaner_flush_pages_if_needed();
		} else {
			n_flushed = page_cleaner_do_flush_batch(
				PCT_IO(100), LSN_MAX);

			if (n_flushed) {
				MONITOR_INC_VALUE_CUMULATIVE(
					MONITOR_FLUSH_BACKGROUND_TOTAL_PAGE,
					MONITOR_FLUSH_BACKGROUND_COUNT,
					MONITOR_FLUSH_BACKGROUND_PAGES,
					n_flushed);
			}
		}
	}

	ut_ad(srv_shutdown_state > 0);
	if (srv_fast_shutdown == 2) {
		/* In very fast shutdown we simulate a crash of
		buffer pool. We are not required to do any flushing */
		goto thread_exit;
	}

	/* In case of normal and slow shutdown the page_cleaner thread
	must wait for all other activity in the server to die down.
	Note that we can start flushing the buffer pool as soon as the
	server enters shutdown phase but we must stay alive long enough
	to ensure that any work done by the master or purge threads is
	also flushed.
	During shutdown we pass through two stages. In the first stage,
	when SRV_SHUTDOWN_CLEANUP is set other threads like the master
	and the purge threads may be working as well. We start flushing
	the buffer pool but can't be sure that no new pages are being
	dirtied until we enter SRV_SHUTDOWN_FLUSH_PHASE phase. */

	do {
		n_flushed = page_cleaner_do_flush_batch(PCT_IO(100), LSN_MAX);

		/* We sleep only if there are no pages to flush */
		if (n_flushed == 0) {
			os_thread_sleep(100000);
		}
	} while (srv_shutdown_state == SRV_SHUTDOWN_CLEANUP);

	/* At this point all threads including the master and the purge
	thread must have been suspended. */
	ut_a(srv_get_active_thread_type() == SRV_NONE);
	ut_a(srv_shutdown_state == SRV_SHUTDOWN_FLUSH_PHASE);

	/* We can now make a final sweep on flushing the buffer pool
	and exit after we have cleaned the whole buffer pool.
	It is important that we wait for any running batch that has
	been triggered by us to finish. Otherwise we can end up
	considering end of that batch as a finish of our final
	sweep and we'll come out of the loop leaving behind dirty pages
	in the flush_list */
	buf_flush_wait_batch_end(NULL, BUF_FLUSH_LIST);
	buf_flush_wait_LRU_batch_end();

	bool	success;

	do {

		success = buf_flush_list(PCT_IO(100), LSN_MAX, &n_flushed);
		buf_flush_wait_batch_end(NULL, BUF_FLUSH_LIST);

	} while (!success || n_flushed > 0);

	/* Some sanity checks */
	ut_a(srv_get_active_thread_type() == SRV_NONE);
	ut_a(srv_shutdown_state == SRV_SHUTDOWN_FLUSH_PHASE);

	for (ulint i = 0; i < srv_buf_pool_instances; i++) {
		buf_pool_t* buf_pool = buf_pool_from_array(i);
		ut_a(UT_LIST_GET_LEN(buf_pool->flush_list) == 0);
	}

	/* We have lived our life. Time to die. */

thread_exit:
	buf_page_cleaner_is_active = FALSE;

	/* We count the number of threads in os_thread_exit(). A created
	thread should always use that to exit and not use return() to exit. */
	os_thread_exit(NULL);

	OS_THREAD_DUMMY_RETURN;
}

/*******************************************************************//**
Synchronously flush dirty blocks from the end of the flush list of all buffer
pool instances.
NOTE: The calling thread is not allowed to own any latches on pages! */

void
buf_flush_sync_all_buf_pools(void)
/*==============================*/
{
	bool success;
	do {
		success = buf_flush_list(ULINT_MAX, LSN_MAX, NULL);
		buf_flush_wait_batch_end(NULL, BUF_FLUSH_LIST);
	} while (!success);

	ut_a(success);
}
#if defined UNIV_DEBUG || defined UNIV_BUF_DEBUG

/** Functor to validate the flush list. */
struct	Check {
	void	operator()(const buf_page_t* elem)
	{
		ut_a(elem->in_flush_list);
	}
};

/******************************************************************//**
Validates the flush list.
@return TRUE if ok */
static
ibool
buf_flush_validate_low(
/*===================*/
	buf_pool_t*	buf_pool)		/*!< in: Buffer pool instance */
{
	buf_page_t*		bpage;
	const ib_rbt_node_t*	rnode = NULL;

	ut_ad(buf_flush_list_mutex_own(buf_pool));

	UT_LIST_VALIDATE(buf_pool->flush_list, Check());

	bpage = UT_LIST_GET_FIRST(buf_pool->flush_list);

	/* If we are in recovery mode i.e.: flush_rbt != NULL
	then each block in the flush_list must also be present
	in the flush_rbt. */
	if (UNIV_LIKELY_NULL(buf_pool->flush_rbt)) {
		rnode = rbt_first(buf_pool->flush_rbt);
	}

	while (bpage != NULL) {
		const lsn_t	om = bpage->oldest_modification;

		ut_ad(buf_pool_from_bpage(bpage) == buf_pool);

		ut_ad(bpage->in_flush_list);

		/* A page in buf_pool->flush_list can be in
		BUF_BLOCK_REMOVE_HASH state. This happens when a page
		is in the middle of being relocated. In that case the
		original descriptor can have this state and still be
		in the flush list waiting to acquire the
		buf_pool->flush_list_mutex to complete the relocation. */
		ut_a(buf_page_in_file(bpage)
		     || buf_page_get_state(bpage) == BUF_BLOCK_REMOVE_HASH);
		ut_a(om > 0);

		if (UNIV_LIKELY_NULL(buf_pool->flush_rbt)) {
			buf_page_t** prpage;

			ut_a(rnode);
			prpage = rbt_value(buf_page_t*, rnode);

			ut_a(*prpage);
			ut_a(*prpage == bpage);
			rnode = rbt_next(buf_pool->flush_rbt, rnode);
		}

		bpage = UT_LIST_GET_NEXT(list, bpage);

		ut_a(!bpage || om >= bpage->oldest_modification);
	}

	/* By this time we must have exhausted the traversal of
	flush_rbt (if active) as well. */
	ut_a(rnode == NULL);

	return(TRUE);
}

/******************************************************************//**
Validates the flush list.
@return TRUE if ok */

ibool
buf_flush_validate(
/*===============*/
	buf_pool_t*	buf_pool)	/*!< buffer pool instance */
{
	ibool	ret;

	buf_flush_list_mutex_enter(buf_pool);

	ret = buf_flush_validate_low(buf_pool);

	buf_flush_list_mutex_exit(buf_pool);

	return(ret);
}
#endif /* UNIV_DEBUG || UNIV_BUF_DEBUG */
#endif /* !UNIV_HOTBACKUP */

#ifdef UNIV_DEBUG
/******************************************************************//**
Check if there are any dirty pages that belong to a space id in the flush
list in a particular buffer pool.
@return number of dirty pages present in a single buffer pool */

ulint
buf_pool_get_dirty_pages_count(
/*===========================*/
	buf_pool_t*	buf_pool,	/*!< in: buffer pool */
	ulint		id)		/*!< in: space id to check */

{
	ulint		count = 0;

	buf_pool_mutex_enter(buf_pool);
	buf_flush_list_mutex_enter(buf_pool);

	buf_page_t*	bpage;

	for (bpage = UT_LIST_GET_FIRST(buf_pool->flush_list);
	     bpage != 0;
	     bpage = UT_LIST_GET_NEXT(list, bpage)) {

		ut_ad(buf_page_in_file(bpage));
		ut_ad(bpage->in_flush_list);
		ut_ad(bpage->oldest_modification > 0);

		if (bpage->id.space() == id) {
			++count;
		}
	}

	buf_flush_list_mutex_exit(buf_pool);
	buf_pool_mutex_exit(buf_pool);

	return(count);
}

/******************************************************************//**
Check if there are any dirty pages that belong to a space id in the flush list.
@return number of dirty pages present in all the buffer pools */

ulint
buf_flush_get_dirty_pages_count(
/*============================*/
	ulint		id)		/*!< in: space id to check */

{
	ulint		count = 0;

	for (ulint i = 0; i < srv_buf_pool_instances; ++i) {
		buf_pool_t*	buf_pool;

		buf_pool = buf_pool_from_array(i);

		count += buf_pool_get_dirty_pages_count(buf_pool, id);
	}

	return(count);
}
#endif /* UNIV_DEBUG */<|MERGE_RESOLUTION|>--- conflicted
+++ resolved
@@ -1227,24 +1227,8 @@
 			mutex_enter(block_mutex);
 
 			if (buf_flush_ready_for_flush(bpage, flush_type)
-<<<<<<< HEAD
 			    && (i == page_id.page_no()
-				|| !bpage->buf_fix_count)) {
-				/* We only try to flush those
-				neighbors != offset where the buf fix
-				count is zero, as we then know that we
-				probably can latch the page without a
-				semaphore wait. Semaphore waits are
-				expensive because we must flush the
-				doublewrite buffer before we start
-				waiting. */
-
-				buf_flush_page(buf_pool, bpage, flush_type, false);
-				ut_ad(!mutex_own(block_mutex));
-				ut_ad(!buf_pool_mutex_own(buf_pool));
-				count++;
-=======
-			    && (i == offset || bpage->buf_fix_count == 0)) {
+				|| bpage->buf_fix_count == 0)) {
 
 				/* We also try to flush those
 				neighbors != offset */
@@ -1257,7 +1241,6 @@
 					buf_pool_mutex_exit(buf_pool);
 				}
 
->>>>>>> a005ad25
 				continue;
 			} else {
 				mutex_exit(block_mutex);

--- conflicted
+++ resolved
@@ -743,16 +743,9 @@
 			return;
 		}
 
-<<<<<<< HEAD
-		ut_print_timestamp(stderr);
-		fputs("  InnoDB: ERROR: The compressed page to be written"
-		      " seems corrupt:", stderr);
-		ut_print_buf(stderr, page, size);
-=======
 		ib_logf(IB_LOG_LEVEL_ERROR,
 			"The compressed page to be written seems corrupt:");
-		ut_print_buf(stderr, page, zip_size);
->>>>>>> fea7607a
+		ut_print_buf(stderr, page, size);
 		fputs("\nInnoDB: Possibly older version of the page:", stderr);
 		ut_print_buf(stderr, page_zip->data, size);
 		putc('\n', stderr);

/*****************************************************************************

Copyright (c) 1995, 2011, Oracle and/or its affiliates. All Rights Reserved.
Copyright (c) 2008, Google Inc.

Portions of this file contain modifications contributed and copyrighted by
Google, Inc. Those modifications are gratefully acknowledged and are described
briefly in the InnoDB documentation. The contributions by Google are
incorporated with their permission, and subject to the conditions contained in
the file COPYING.Google.

This program is free software; you can redistribute it and/or modify it under
the terms of the GNU General Public License as published by the Free Software
Foundation; version 2 of the License.

This program is distributed in the hope that it will be useful, but WITHOUT
ANY WARRANTY; without even the implied warranty of MERCHANTABILITY or FITNESS
FOR A PARTICULAR PURPOSE. See the GNU General Public License for more details.

You should have received a copy of the GNU General Public License along with
this program; if not, write to the Free Software Foundation, Inc., 59 Temple
Place, Suite 330, Boston, MA 02111-1307 USA

*****************************************************************************/

/**************************************************//**
@file buf/buf0buf.c
The database buffer buf_pool

Created 11/5/1995 Heikki Tuuri
*******************************************************/

#include "buf0buf.h"

#ifdef UNIV_NONINL
#include "buf0buf.ic"
#endif

#include "mem0mem.h"
#include "btr0btr.h"
#include "fil0fil.h"
#ifndef UNIV_HOTBACKUP
#include "buf0buddy.h"
#include "lock0lock.h"
#include "btr0sea.h"
#include "ibuf0ibuf.h"
#include "trx0undo.h"
#include "log0log.h"
#endif /* !UNIV_HOTBACKUP */
#include "srv0srv.h"
#include "dict0dict.h"
#include "log0recv.h"
#include "page0zip.h"

/*
		IMPLEMENTATION OF THE BUFFER POOL
		=================================

Performance improvement:
------------------------
Thread scheduling in NT may be so slow that the OS wait mechanism should
not be used even in waiting for disk reads to complete.
Rather, we should put waiting query threads to the queue of
waiting jobs, and let the OS thread do something useful while the i/o
is processed. In this way we could remove most OS thread switches in
an i/o-intensive benchmark like TPC-C.

A possibility is to put a user space thread library between the database
and NT. User space thread libraries might be very fast.

SQL Server 7.0 can be configured to use 'fibers' which are lightweight
threads in NT. These should be studied.

		Buffer frames and blocks
		------------------------
Following the terminology of Gray and Reuter, we call the memory
blocks where file pages are loaded buffer frames. For each buffer
frame there is a control block, or shortly, a block, in the buffer
control array. The control info which does not need to be stored
in the file along with the file page, resides in the control block.

		Buffer pool struct
		------------------
The buffer buf_pool contains a single mutex which protects all the
control data structures of the buf_pool. The content of a buffer frame is
protected by a separate read-write lock in its control block, though.
These locks can be locked and unlocked without owning the buf_pool->mutex.
The OS events in the buf_pool struct can be waited for without owning the
buf_pool->mutex.

The buf_pool->mutex is a hot-spot in main memory, causing a lot of
memory bus traffic on multiprocessor systems when processors
alternately access the mutex. On our Pentium, the mutex is accessed
maybe every 10 microseconds. We gave up the solution to have mutexes
for each control block, for instance, because it seemed to be
complicated.

A solution to reduce mutex contention of the buf_pool->mutex is to
create a separate mutex for the page hash table. On Pentium,
accessing the hash table takes 2 microseconds, about half
of the total buf_pool->mutex hold time.

		Control blocks
		--------------

The control block contains, for instance, the bufferfix count
which is incremented when a thread wants a file page to be fixed
in a buffer frame. The bufferfix operation does not lock the
contents of the frame, however. For this purpose, the control
block contains a read-write lock.

The buffer frames have to be aligned so that the start memory
address of a frame is divisible by the universal page size, which
is a power of two.

We intend to make the buffer buf_pool size on-line reconfigurable,
that is, the buf_pool size can be changed without closing the database.
Then the database administarator may adjust it to be bigger
at night, for example. The control block array must
contain enough control blocks for the maximum buffer buf_pool size
which is used in the particular database.
If the buf_pool size is cut, we exploit the virtual memory mechanism of
the OS, and just refrain from using frames at high addresses. Then the OS
can swap them to disk.

The control blocks containing file pages are put to a hash table
according to the file address of the page.
We could speed up the access to an individual page by using
"pointer swizzling": we could replace the page references on
non-leaf index pages by direct pointers to the page, if it exists
in the buf_pool. We could make a separate hash table where we could
chain all the page references in non-leaf pages residing in the buf_pool,
using the page reference as the hash key,
and at the time of reading of a page update the pointers accordingly.
Drawbacks of this solution are added complexity and,
possibly, extra space required on non-leaf pages for memory pointers.
A simpler solution is just to speed up the hash table mechanism
in the database, using tables whose size is a power of 2.

		Lists of blocks
		---------------

There are several lists of control blocks.

The free list (buf_pool->free) contains blocks which are currently not
used.

The common LRU list contains all the blocks holding a file page
except those for which the bufferfix count is non-zero.
The pages are in the LRU list roughly in the order of the last
access to the page, so that the oldest pages are at the end of the
list. We also keep a pointer to near the end of the LRU list,
which we can use when we want to artificially age a page in the
buf_pool. This is used if we know that some page is not needed
again for some time: we insert the block right after the pointer,
causing it to be replaced sooner than would normally be the case.
Currently this aging mechanism is used for read-ahead mechanism
of pages, and it can also be used when there is a scan of a full
table which cannot fit in the memory. Putting the pages near the
end of the LRU list, we make sure that most of the buf_pool stays
in the main memory, undisturbed.

The unzip_LRU list contains a subset of the common LRU list.  The
blocks on the unzip_LRU list hold a compressed file page and the
corresponding uncompressed page frame.  A block is in unzip_LRU if and
only if the predicate buf_page_belongs_to_unzip_LRU(&block->page)
holds.  The blocks in unzip_LRU will be in same order as they are in
the common LRU list.  That is, each manipulation of the common LRU
list will result in the same manipulation of the unzip_LRU list.

The chain of modified blocks (buf_pool->flush_list) contains the blocks
holding file pages that have been modified in the memory
but not written to disk yet. The block with the oldest modification
which has not yet been written to disk is at the end of the chain.
The access to this list is protected by buf_pool->flush_list_mutex.

The chain of unmodified compressed blocks (buf_pool->zip_clean)
contains the control blocks (buf_page_t) of those compressed pages
that are not in buf_pool->flush_list and for which no uncompressed
page has been allocated in the buffer pool.  The control blocks for
uncompressed pages are accessible via buf_block_t objects that are
reachable via buf_pool->chunks[].

The chains of free memory blocks (buf_pool->zip_free[]) are used by
the buddy allocator (buf0buddy.c) to keep track of currently unused
memory blocks of size sizeof(buf_page_t)..UNIV_PAGE_SIZE / 2.  These
blocks are inside the UNIV_PAGE_SIZE-sized memory blocks of type
BUF_BLOCK_MEMORY that the buddy allocator requests from the buffer
pool.  The buddy allocator is solely used for allocating control
blocks for compressed pages (buf_page_t) and compressed page frames.

		Loading a file page
		-------------------

First, a victim block for replacement has to be found in the
buf_pool. It is taken from the free list or searched for from the
end of the LRU-list. An exclusive lock is reserved for the frame,
the io_fix field is set in the block fixing the block in buf_pool,
and the io-operation for loading the page is queued. The io-handler thread
releases the X-lock on the frame and resets the io_fix field
when the io operation completes.

A thread may request the above operation using the function
buf_page_get(). It may then continue to request a lock on the frame.
The lock is granted when the io-handler releases the x-lock.

		Read-ahead
		----------

The read-ahead mechanism is intended to be intelligent and
isolated from the semantically higher levels of the database
index management. From the higher level we only need the
information if a file page has a natural successor or
predecessor page. On the leaf level of a B-tree index,
these are the next and previous pages in the natural
order of the pages.

Let us first explain the read-ahead mechanism when the leafs
of a B-tree are scanned in an ascending or descending order.
When a read page is the first time referenced in the buf_pool,
the buffer manager checks if it is at the border of a so-called
linear read-ahead area. The tablespace is divided into these
areas of size 64 blocks, for example. So if the page is at the
border of such an area, the read-ahead mechanism checks if
all the other blocks in the area have been accessed in an
ascending or descending order. If this is the case, the system
looks at the natural successor or predecessor of the page,
checks if that is at the border of another area, and in this case
issues read-requests for all the pages in that area. Maybe
we could relax the condition that all the pages in the area
have to be accessed: if data is deleted from a table, there may
appear holes of unused pages in the area.

A different read-ahead mechanism is used when there appears
to be a random access pattern to a file.
If a new page is referenced in the buf_pool, and several pages
of its random access area (for instance, 32 consecutive pages
in a tablespace) have recently been referenced, we may predict
that the whole area may be needed in the near future, and issue
the read requests for the whole area.
*/

#ifndef UNIV_HOTBACKUP
/** Value in microseconds */
static const int WAIT_FOR_READ	= 5000;
/** Number of attemtps made to read in a page in the buffer pool */
static const ulint BUF_PAGE_READ_MAX_RETRIES = 100;

/** The buffer pools of the database */
UNIV_INTERN buf_pool_t*	buf_pool_ptr;

#if defined UNIV_DEBUG || defined UNIV_BUF_DEBUG
static ulint	buf_dbg_counter	= 0; /*!< This is used to insert validation
					operations in execution in the
					debug version */
#endif /* UNIV_DEBUG || UNIV_BUF_DEBUG */
#ifdef UNIV_DEBUG
/** If this is set TRUE, the program prints info whenever
read-ahead or flush occurs */
UNIV_INTERN ibool		buf_debug_prints = FALSE;
#endif /* UNIV_DEBUG */

#ifdef UNIV_PFS_RWLOCK
/* Keys to register buffer block related rwlocks and mutexes with
performance schema */
UNIV_INTERN mysql_pfs_key_t	buf_block_lock_key;
# ifdef UNIV_SYNC_DEBUG
UNIV_INTERN mysql_pfs_key_t	buf_block_debug_latch_key;
# endif /* UNIV_SYNC_DEBUG */
#endif /* UNIV_PFS_RWLOCK */

#ifdef UNIV_PFS_MUTEX
UNIV_INTERN mysql_pfs_key_t	buffer_block_mutex_key;
UNIV_INTERN mysql_pfs_key_t	buf_pool_mutex_key;
UNIV_INTERN mysql_pfs_key_t	buf_pool_zip_mutex_key;
UNIV_INTERN mysql_pfs_key_t	flush_list_mutex_key;
#endif /* UNIV_PFS_MUTEX */

#if defined UNIV_PFS_MUTEX || defined UNIV_PFS_RWLOCK
# ifndef PFS_SKIP_BUFFER_MUTEX_RWLOCK

/* Buffer block mutexes and rwlocks can be registered
in one group rather than individually. If PFS_GROUP_BUFFER_SYNC
is defined, register buffer block mutex and rwlock
in one group after their initialization. */
#  define PFS_GROUP_BUFFER_SYNC

/* This define caps the number of mutexes/rwlocks can
be registered with performance schema. Developers can
modify this define if necessary. Please note, this would
be effective only if PFS_GROUP_BUFFER_SYNC is defined. */
#  define PFS_MAX_BUFFER_MUTEX_LOCK_REGISTER	ULINT_MAX

# endif /* !PFS_SKIP_BUFFER_MUTEX_RWLOCK */
#endif /* UNIV_PFS_MUTEX || UNIV_PFS_RWLOCK */

/** A chunk of buffers.  The buffer pool is allocated in chunks. */
struct buf_chunk_struct{
	ulint		mem_size;	/*!< allocated size of the chunk */
	ulint		size;		/*!< size of frames[] and blocks[] */
	void*		mem;		/*!< pointer to the memory area which
					was allocated for the frames */
	buf_block_t*	blocks;		/*!< array of buffer control blocks */
};
#endif /* !UNIV_HOTBACKUP */

/********************************************************************//**
Gets the smallest oldest_modification lsn for any page in the pool. Returns
zero if all modified pages have been flushed to disk.
@return oldest modification in pool, zero if none */
UNIV_INTERN
ib_uint64_t
buf_pool_get_oldest_modification(void)
/*==================================*/
{
	ulint		i;
	buf_page_t*	bpage;
	ib_uint64_t	lsn = 0;
	ib_uint64_t	oldest_lsn = 0;

	/* When we traverse all the flush lists we don't want another
	thread to add a dirty page to any flush list. */
	log_flush_order_mutex_enter();

	for (i = 0; i < srv_buf_pool_instances; i++) {
		buf_pool_t*	buf_pool;

		buf_pool = buf_pool_from_array(i);

		buf_flush_list_mutex_enter(buf_pool);

		bpage = UT_LIST_GET_LAST(buf_pool->flush_list);

		if (bpage != NULL) {
			ut_ad(bpage->in_flush_list);
			lsn = bpage->oldest_modification;
		}

		buf_flush_list_mutex_exit(buf_pool);

		if (!oldest_lsn || oldest_lsn > lsn) {
			oldest_lsn = lsn;
		}
	}

	log_flush_order_mutex_exit();

	/* The returned answer may be out of date: the flush_list can
	change after the mutex has been released. */

	return(oldest_lsn);
}

/********************************************************************//**
Get total buffer pool statistics. */
UNIV_INTERN
void
buf_get_total_list_len(
/*===================*/
	ulint*		LRU_len,	/*!< out: length of all LRU lists */
	ulint*		free_len,	/*!< out: length of all free lists */
	ulint*		flush_list_len)	/*!< out: length of all flush lists */
{
	ulint		i;

	*LRU_len = 0;
	*free_len = 0;
	*flush_list_len = 0;

	for (i = 0; i < srv_buf_pool_instances; i++) {
		buf_pool_t*	buf_pool;

		buf_pool = buf_pool_from_array(i);
		*LRU_len += UT_LIST_GET_LEN(buf_pool->LRU);
		*free_len += UT_LIST_GET_LEN(buf_pool->free);
		*flush_list_len += UT_LIST_GET_LEN(buf_pool->flush_list);
	}
}

/********************************************************************//**
Get total buffer pool statistics. */
UNIV_INTERN
void
buf_get_total_stat(
/*===============*/
	buf_pool_stat_t*	tot_stat)	/*!< out: buffer pool stats */
{
	ulint			i;

	memset(tot_stat, 0, sizeof(*tot_stat));

	for (i = 0; i < srv_buf_pool_instances; i++) {
		buf_pool_stat_t*buf_stat;
		buf_pool_t*	buf_pool;

		buf_pool = buf_pool_from_array(i);

		buf_stat = &buf_pool->stat;
		tot_stat->n_page_gets += buf_stat->n_page_gets;
		tot_stat->n_pages_read += buf_stat->n_pages_read;
		tot_stat->n_pages_written += buf_stat->n_pages_written;
		tot_stat->n_pages_created += buf_stat->n_pages_created;
		tot_stat->n_ra_pages_read_rnd += buf_stat->n_ra_pages_read_rnd;
		tot_stat->n_ra_pages_read += buf_stat->n_ra_pages_read;
		tot_stat->n_ra_pages_evicted += buf_stat->n_ra_pages_evicted;
		tot_stat->n_pages_made_young += buf_stat->n_pages_made_young;

		tot_stat->n_pages_not_made_young +=
			buf_stat->n_pages_not_made_young;
	}
}

/********************************************************************//**
Allocates a buffer block.
@return own: the allocated block, in state BUF_BLOCK_MEMORY */
UNIV_INTERN
buf_block_t*
buf_block_alloc(
/*============*/
	buf_pool_t*	buf_pool)	/*!< in/out: buffer pool instance,
					or NULL for round-robin selection
					of the buffer pool */
{
	buf_block_t*	block;
	ulint		index;
	static ulint	buf_pool_index;

	if (buf_pool == NULL) {
		/* We are allocating memory from any buffer pool, ensure
		we spread the grace on all buffer pool instances. */
		index = buf_pool_index++ % srv_buf_pool_instances;
		buf_pool = buf_pool_from_array(index);
	}

	block = buf_LRU_get_free_block(buf_pool);

	buf_block_set_state(block, BUF_BLOCK_MEMORY);

	return(block);
}

/********************************************************************//**
Calculates a page checksum which is stored to the page when it is written
to a file. Note that we must be careful to calculate the same value on
32-bit and 64-bit architectures.
@return	checksum */
UNIV_INTERN
ulint
buf_calc_page_new_checksum(
/*=======================*/
	const byte*	page)	/*!< in: buffer page */
{
	ulint checksum;

	/* Since the field FIL_PAGE_FILE_FLUSH_LSN, and in versions <= 4.1.x
	..._ARCH_LOG_NO, are written outside the buffer pool to the first
	pages of data files, we have to skip them in the page checksum
	calculation.
	We must also skip the field FIL_PAGE_SPACE_OR_CHKSUM where the
	checksum is stored, and also the last 8 bytes of page because
	there we store the old formula checksum. */

	checksum = ut_fold_binary(page + FIL_PAGE_OFFSET,
				  FIL_PAGE_FILE_FLUSH_LSN - FIL_PAGE_OFFSET)
		+ ut_fold_binary(page + FIL_PAGE_DATA,
				 UNIV_PAGE_SIZE - FIL_PAGE_DATA
				 - FIL_PAGE_END_LSN_OLD_CHKSUM);
	checksum = checksum & 0xFFFFFFFFUL;

	return(checksum);
}

/********************************************************************//**
In versions < 4.0.14 and < 4.1.1 there was a bug that the checksum only
looked at the first few bytes of the page. This calculates that old
checksum.
NOTE: we must first store the new formula checksum to
FIL_PAGE_SPACE_OR_CHKSUM before calculating and storing this old checksum
because this takes that field as an input!
@return	checksum */
UNIV_INTERN
ulint
buf_calc_page_old_checksum(
/*=======================*/
	const byte*	page)	/*!< in: buffer page */
{
	ulint checksum;

	checksum = ut_fold_binary(page, FIL_PAGE_FILE_FLUSH_LSN);

	checksum = checksum & 0xFFFFFFFFUL;

	return(checksum);
}

/********************************************************************//**
Checks if a page is corrupt.
@return	TRUE if corrupted */
UNIV_INTERN
ibool
buf_page_is_corrupted(
/*==================*/
	const byte*	read_buf,	/*!< in: a database page */
	ulint		zip_size)	/*!< in: size of compressed page;
					0 for uncompressed pages */
{
	ulint		checksum_field;
	ulint		old_checksum_field;

	if (UNIV_LIKELY(!zip_size)
	    && memcmp(read_buf + FIL_PAGE_LSN + 4,
		      read_buf + UNIV_PAGE_SIZE
		      - FIL_PAGE_END_LSN_OLD_CHKSUM + 4, 4)) {

		/* Stored log sequence numbers at the start and the end
		of page do not match */

		return(TRUE);
	}

#ifndef UNIV_HOTBACKUP
	if (recv_lsn_checks_on) {
		ib_uint64_t	current_lsn;

		if (log_peek_lsn(&current_lsn)
		    && UNIV_UNLIKELY
		    (current_lsn
		     < mach_read_from_8(read_buf + FIL_PAGE_LSN))) {
			ut_print_timestamp(stderr);

			fprintf(stderr,
				"  InnoDB: Error: page %lu log sequence number"
				" %llu\n"
				"InnoDB: is in the future! Current system "
				"log sequence number %llu.\n"
				"InnoDB: Your database may be corrupt or "
				"you may have copied the InnoDB\n"
				"InnoDB: tablespace but not the InnoDB "
				"log files. See\n"
				"InnoDB: " REFMAN "forcing-innodb-recovery.html\n"
				"InnoDB: for more information.\n",
				(ulong) mach_read_from_4(read_buf
							 + FIL_PAGE_OFFSET),
				mach_read_from_8(read_buf + FIL_PAGE_LSN),
				current_lsn);
		}
	}
#endif

	/* If we use checksums validation, make additional check before
	returning TRUE to ensure that the checksum is not equal to
	BUF_NO_CHECKSUM_MAGIC which might be stored by InnoDB with checksums
	disabled. Otherwise, skip checksum calculation and return FALSE */

	if (UNIV_LIKELY(srv_use_checksums)) {
		checksum_field = mach_read_from_4(read_buf
						  + FIL_PAGE_SPACE_OR_CHKSUM);

		if (UNIV_UNLIKELY(zip_size)) {
			return(checksum_field != BUF_NO_CHECKSUM_MAGIC
			       && checksum_field
			       != page_zip_calc_checksum(read_buf, zip_size));
		}

		old_checksum_field = mach_read_from_4(
			read_buf + UNIV_PAGE_SIZE
			- FIL_PAGE_END_LSN_OLD_CHKSUM);

		/* There are 2 valid formulas for old_checksum_field:

		1. Very old versions of InnoDB only stored 8 byte lsn to the
		start and the end of the page.

		2. Newer InnoDB versions store the old formula checksum
		there. */

		if (old_checksum_field != mach_read_from_4(read_buf
							   + FIL_PAGE_LSN)
		    && old_checksum_field != BUF_NO_CHECKSUM_MAGIC
		    && old_checksum_field
		    != buf_calc_page_old_checksum(read_buf)) {

			return(TRUE);
		}

		/* InnoDB versions < 4.0.14 and < 4.1.1 stored the space id
		(always equal to 0), to FIL_PAGE_SPACE_OR_CHKSUM */

		if (checksum_field != 0
		    && checksum_field != BUF_NO_CHECKSUM_MAGIC
		    && checksum_field
		    != buf_calc_page_new_checksum(read_buf)) {

			return(TRUE);
		}
	}

	return(FALSE);
}

/********************************************************************//**
Prints a page to stderr. */
UNIV_INTERN
void
buf_page_print(
/*===========*/
	const byte*	read_buf,	/*!< in: a database page */
	ulint		zip_size)	/*!< in: compressed page size, or
				0 for uncompressed pages */
{
#ifndef UNIV_HOTBACKUP
	dict_index_t*	index;
#endif /* !UNIV_HOTBACKUP */
	ulint		checksum;
	ulint		old_checksum;
	ulint		size	= zip_size;

	if (!size) {
		size = UNIV_PAGE_SIZE;
	}

	ut_print_timestamp(stderr);
	fprintf(stderr, "  InnoDB: Page dump in ascii and hex (%lu bytes):\n",
		(ulong) size);
	ut_print_buf(stderr, read_buf, size);
	fputs("\nInnoDB: End of page dump\n", stderr);

	if (zip_size) {
		/* Print compressed page. */

		switch (fil_page_get_type(read_buf)) {
		case FIL_PAGE_TYPE_ZBLOB:
		case FIL_PAGE_TYPE_ZBLOB2:
			checksum = srv_use_checksums
				? page_zip_calc_checksum(read_buf, zip_size)
				: BUF_NO_CHECKSUM_MAGIC;
			ut_print_timestamp(stderr);
			fprintf(stderr,
				"  InnoDB: Compressed BLOB page"
				" checksum %lu, stored %lu\n"
				"InnoDB: Page lsn %lu %lu\n"
				"InnoDB: Page number (if stored"
				" to page already) %lu,\n"
				"InnoDB: space id (if stored"
				" to page already) %lu\n",
				(ulong) checksum,
				(ulong) mach_read_from_4(
					read_buf + FIL_PAGE_SPACE_OR_CHKSUM),
				(ulong) mach_read_from_4(
					read_buf + FIL_PAGE_LSN),
				(ulong) mach_read_from_4(
					read_buf + (FIL_PAGE_LSN + 4)),
				(ulong) mach_read_from_4(
					read_buf + FIL_PAGE_OFFSET),
				(ulong) mach_read_from_4(
					read_buf
					+ FIL_PAGE_ARCH_LOG_NO_OR_SPACE_ID));
			return;
		default:
			ut_print_timestamp(stderr);
			fprintf(stderr,
				"  InnoDB: unknown page type %lu,"
				" assuming FIL_PAGE_INDEX\n",
				fil_page_get_type(read_buf));
			/* fall through */
		case FIL_PAGE_INDEX:
			checksum = srv_use_checksums
				? page_zip_calc_checksum(read_buf, zip_size)
				: BUF_NO_CHECKSUM_MAGIC;

			ut_print_timestamp(stderr);
			fprintf(stderr,
				"  InnoDB: Compressed page checksum %lu,"
				" stored %lu\n"
				"InnoDB: Page lsn %lu %lu\n"
				"InnoDB: Page number (if stored"
				" to page already) %lu,\n"
				"InnoDB: space id (if stored"
				" to page already) %lu\n",
				(ulong) checksum,
				(ulong) mach_read_from_4(
					read_buf + FIL_PAGE_SPACE_OR_CHKSUM),
				(ulong) mach_read_from_4(
					read_buf + FIL_PAGE_LSN),
				(ulong) mach_read_from_4(
					read_buf + (FIL_PAGE_LSN + 4)),
				(ulong) mach_read_from_4(
					read_buf + FIL_PAGE_OFFSET),
				(ulong) mach_read_from_4(
					read_buf
					+ FIL_PAGE_ARCH_LOG_NO_OR_SPACE_ID));
			return;
		case FIL_PAGE_TYPE_XDES:
			/* This is an uncompressed page. */
			break;
		}
	}

	checksum = srv_use_checksums
		? buf_calc_page_new_checksum(read_buf) : BUF_NO_CHECKSUM_MAGIC;
	old_checksum = srv_use_checksums
		? buf_calc_page_old_checksum(read_buf) : BUF_NO_CHECKSUM_MAGIC;

	ut_print_timestamp(stderr);
	fprintf(stderr,
		"  InnoDB: Page checksum %lu, prior-to-4.0.14-form"
		" checksum %lu\n"
		"InnoDB: stored checksum %lu, prior-to-4.0.14-form"
		" stored checksum %lu\n"
		"InnoDB: Page lsn %lu %lu, low 4 bytes of lsn"
		" at page end %lu\n"
		"InnoDB: Page number (if stored to page already) %lu,\n"
		"InnoDB: space id (if created with >= MySQL-4.1.1"
		" and stored already) %lu\n",
		(ulong) checksum, (ulong) old_checksum,
		(ulong) mach_read_from_4(read_buf + FIL_PAGE_SPACE_OR_CHKSUM),
		(ulong) mach_read_from_4(read_buf + UNIV_PAGE_SIZE
					 - FIL_PAGE_END_LSN_OLD_CHKSUM),
		(ulong) mach_read_from_4(read_buf + FIL_PAGE_LSN),
		(ulong) mach_read_from_4(read_buf + FIL_PAGE_LSN + 4),
		(ulong) mach_read_from_4(read_buf + UNIV_PAGE_SIZE
					 - FIL_PAGE_END_LSN_OLD_CHKSUM + 4),
		(ulong) mach_read_from_4(read_buf + FIL_PAGE_OFFSET),
		(ulong) mach_read_from_4(read_buf
					 + FIL_PAGE_ARCH_LOG_NO_OR_SPACE_ID));

#ifndef UNIV_HOTBACKUP
	if (mach_read_from_2(read_buf + TRX_UNDO_PAGE_HDR + TRX_UNDO_PAGE_TYPE)
	    == TRX_UNDO_INSERT) {
		fprintf(stderr,
			"InnoDB: Page may be an insert undo log page\n");
	} else if (mach_read_from_2(read_buf + TRX_UNDO_PAGE_HDR
				    + TRX_UNDO_PAGE_TYPE)
		   == TRX_UNDO_UPDATE) {
		fprintf(stderr,
			"InnoDB: Page may be an update undo log page\n");
	}
#endif /* !UNIV_HOTBACKUP */

	switch (fil_page_get_type(read_buf)) {
		index_id_t	index_id;
	case FIL_PAGE_INDEX:
		index_id = btr_page_get_index_id(read_buf);
		fprintf(stderr,
			"InnoDB: Page may be an index page where"
			" index id is %llu\n",
			(ullint) index_id);
#ifndef UNIV_HOTBACKUP
		index = dict_index_find_on_id_low(index_id);
		if (index) {
			fputs("InnoDB: (", stderr);
			dict_index_name_print(stderr, NULL, index);
			fputs(")\n", stderr);
		}
#endif /* !UNIV_HOTBACKUP */
		break;
	case FIL_PAGE_INODE:
		fputs("InnoDB: Page may be an 'inode' page\n", stderr);
		break;
	case FIL_PAGE_IBUF_FREE_LIST:
		fputs("InnoDB: Page may be an insert buffer free list page\n",
		      stderr);
		break;
	case FIL_PAGE_TYPE_ALLOCATED:
		fputs("InnoDB: Page may be a freshly allocated page\n",
		      stderr);
		break;
	case FIL_PAGE_IBUF_BITMAP:
		fputs("InnoDB: Page may be an insert buffer bitmap page\n",
		      stderr);
		break;
	case FIL_PAGE_TYPE_SYS:
		fputs("InnoDB: Page may be a system page\n",
		      stderr);
		break;
	case FIL_PAGE_TYPE_TRX_SYS:
		fputs("InnoDB: Page may be a transaction system page\n",
		      stderr);
		break;
	case FIL_PAGE_TYPE_FSP_HDR:
		fputs("InnoDB: Page may be a file space header page\n",
		      stderr);
		break;
	case FIL_PAGE_TYPE_XDES:
		fputs("InnoDB: Page may be an extent descriptor page\n",
		      stderr);
		break;
	case FIL_PAGE_TYPE_BLOB:
		fputs("InnoDB: Page may be a BLOB page\n",
		      stderr);
		break;
	case FIL_PAGE_TYPE_ZBLOB:
	case FIL_PAGE_TYPE_ZBLOB2:
		fputs("InnoDB: Page may be a compressed BLOB page\n",
		      stderr);
		break;
	}
}

#ifndef UNIV_HOTBACKUP

# ifdef PFS_GROUP_BUFFER_SYNC
/********************************************************************//**
This function registers mutexes and rwlocks in buffer blocks with
performance schema. If PFS_MAX_BUFFER_MUTEX_LOCK_REGISTER is
defined to be a value less than chunk->size, then only mutexes
and rwlocks in the first PFS_MAX_BUFFER_MUTEX_LOCK_REGISTER
blocks are registered. */
static
void
pfs_register_buffer_block(
/*======================*/
	buf_chunk_t*	chunk)		/*!< in/out: chunk of buffers */
{
	ulint		i;
	ulint		num_to_register;
	buf_block_t*    block;

	block = chunk->blocks;

	num_to_register = ut_min(chunk->size,
				 PFS_MAX_BUFFER_MUTEX_LOCK_REGISTER);

	for (i = 0; i < num_to_register; i++) {
		mutex_t*	mutex;
		rw_lock_t*	rwlock;

#  ifdef UNIV_PFS_MUTEX
		mutex = &block->mutex;
		ut_a(!mutex->pfs_psi);
		mutex->pfs_psi = (PSI_server)
			? PSI_server->init_mutex(buffer_block_mutex_key, mutex)
			: NULL;
#  endif /* UNIV_PFS_MUTEX */

#  ifdef UNIV_PFS_RWLOCK
		rwlock = &block->lock;
		ut_a(!rwlock->pfs_psi);
		rwlock->pfs_psi = (PSI_server)
			? PSI_server->init_rwlock(buf_block_lock_key, rwlock)
			: NULL;

#   ifdef UNIV_SYNC_DEBUG
		rwlock = &block->debug_latch;
		ut_a(!rwlock->pfs_psi);
		rwlock->pfs_psi = (PSI_server)
			? PSI_server->init_rwlock(buf_block_debug_latch_key,
						  rwlock)
			: NULL;
#   endif /* UNIV_SYNC_DEBUG */

#  endif /* UNIV_PFS_RWLOCK */
		block++;
	}
}
# endif /* PFS_GROUP_BUFFER_SYNC */

/********************************************************************//**
Initializes a buffer control block when the buf_pool is created. */
static
void
buf_block_init(
/*===========*/
	buf_pool_t*	buf_pool,	/*!< in: buffer pool instance */
	buf_block_t*	block,		/*!< in: pointer to control block */
	byte*		frame)		/*!< in: pointer to buffer frame */
{
	UNIV_MEM_DESC(frame, UNIV_PAGE_SIZE, block);

	block->frame = frame;

	block->page.buf_pool_index = buf_pool_index(buf_pool);
	block->page.state = BUF_BLOCK_NOT_USED;
	block->page.buf_fix_count = 0;
	block->page.io_fix = BUF_IO_NONE;

	block->modify_clock = 0;

#if defined UNIV_DEBUG_FILE_ACCESSES || defined UNIV_DEBUG
	block->page.file_page_was_freed = FALSE;
#endif /* UNIV_DEBUG_FILE_ACCESSES || UNIV_DEBUG */

	block->check_index_page_at_flush = FALSE;
	block->index = NULL;

#ifdef UNIV_DEBUG
	block->page.in_page_hash = FALSE;
	block->page.in_zip_hash = FALSE;
	block->page.in_flush_list = FALSE;
	block->page.in_free_list = FALSE;
	block->page.in_LRU_list = FALSE;
	block->in_unzip_LRU_list = FALSE;
#endif /* UNIV_DEBUG */
#if defined UNIV_AHI_DEBUG || defined UNIV_DEBUG
	block->n_pointers = 0;
#endif /* UNIV_AHI_DEBUG || UNIV_DEBUG */
	page_zip_des_init(&block->page.zip);

#if defined PFS_SKIP_BUFFER_MUTEX_RWLOCK || defined PFS_GROUP_BUFFER_SYNC
	/* If PFS_SKIP_BUFFER_MUTEX_RWLOCK is defined, skip registration
	of buffer block mutex/rwlock with performance schema. If
	PFS_GROUP_BUFFER_SYNC is defined, skip the registration
	since buffer block mutex/rwlock will be registered later in
	pfs_register_buffer_block() */

	mutex_create(PFS_NOT_INSTRUMENTED, &block->mutex, SYNC_BUF_BLOCK);
	rw_lock_create(PFS_NOT_INSTRUMENTED, &block->lock, SYNC_LEVEL_VARYING);

# ifdef UNIV_SYNC_DEBUG
	rw_lock_create(PFS_NOT_INSTRUMENTED,
		       &block->debug_latch, SYNC_NO_ORDER_CHECK);
# endif /* UNIV_SYNC_DEBUG */

#else /* PFS_SKIP_BUFFER_MUTEX_RWLOCK || PFS_GROUP_BUFFER_SYNC */
	mutex_create(buffer_block_mutex_key, &block->mutex, SYNC_BUF_BLOCK);
	rw_lock_create(buf_block_lock_key, &block->lock, SYNC_LEVEL_VARYING);

# ifdef UNIV_SYNC_DEBUG
	rw_lock_create(buf_block_debug_latch_key,
		       &block->debug_latch, SYNC_NO_ORDER_CHECK);
# endif /* UNIV_SYNC_DEBUG */
#endif /* PFS_SKIP_BUFFER_MUTEX_RWLOCK || PFS_GROUP_BUFFER_SYNC */

	ut_ad(rw_lock_validate(&(block->lock)));

}

/********************************************************************//**
Allocates a chunk of buffer frames.
@return	chunk, or NULL on failure */
static
buf_chunk_t*
buf_chunk_init(
/*===========*/
	buf_pool_t*	buf_pool,	/*!< in: buffer pool instance */
	buf_chunk_t*	chunk,		/*!< out: chunk of buffers */
	ulint		mem_size)	/*!< in: requested size in bytes */
{
	buf_block_t*	block;
	byte*		frame;
	ulint		i;

	/* Round down to a multiple of page size,
	although it already should be. */
	mem_size = ut_2pow_round(mem_size, UNIV_PAGE_SIZE);
	/* Reserve space for the block descriptors. */
	mem_size += ut_2pow_round((mem_size / UNIV_PAGE_SIZE) * (sizeof *block)
				  + (UNIV_PAGE_SIZE - 1), UNIV_PAGE_SIZE);

	chunk->mem_size = mem_size;
	chunk->mem = os_mem_alloc_large(&chunk->mem_size);

	if (UNIV_UNLIKELY(chunk->mem == NULL)) {

		return(NULL);
	}

	/* Allocate the block descriptors from
	the start of the memory block. */
	chunk->blocks = chunk->mem;

	/* Align a pointer to the first frame.  Note that when
	os_large_page_size is smaller than UNIV_PAGE_SIZE,
	we may allocate one fewer block than requested.  When
	it is bigger, we may allocate more blocks than requested. */

	frame = ut_align(chunk->mem, UNIV_PAGE_SIZE);
	chunk->size = chunk->mem_size / UNIV_PAGE_SIZE
		- (frame != chunk->mem);

	/* Subtract the space needed for block descriptors. */
	{
		ulint	size = chunk->size;

		while (frame < (byte*) (chunk->blocks + size)) {
			frame += UNIV_PAGE_SIZE;
			size--;
		}

		chunk->size = size;
	}

	/* Init block structs and assign frames for them. Then we
	assign the frames to the first blocks (we already mapped the
	memory above). */

	block = chunk->blocks;

	for (i = chunk->size; i--; ) {

		buf_block_init(buf_pool, block, frame);

#ifdef HAVE_purify
		/* Wipe contents of frame to eliminate a Purify warning */
		memset(block->frame, '\0', UNIV_PAGE_SIZE);
#endif
		/* Add the block to the free list */
		UT_LIST_ADD_LAST(list, buf_pool->free, (&block->page));

		ut_d(block->page.in_free_list = TRUE);
		ut_ad(buf_pool_from_block(block) == buf_pool);

		block++;
		frame += UNIV_PAGE_SIZE;
	}

#ifdef PFS_GROUP_BUFFER_SYNC
	pfs_register_buffer_block(chunk);
#endif
	return(chunk);
}

#ifdef UNIV_DEBUG
/*********************************************************************//**
Finds a block in the given buffer chunk that points to a
given compressed page.
@return	buffer block pointing to the compressed page, or NULL */
static
buf_block_t*
buf_chunk_contains_zip(
/*===================*/
	buf_chunk_t*	chunk,	/*!< in: chunk being checked */
	const void*	data)	/*!< in: pointer to compressed page */
{
	buf_block_t*	block;
	ulint		i;

	block = chunk->blocks;

	for (i = chunk->size; i--; block++) {
		if (block->page.zip.data == data) {

			return(block);
		}
	}

	return(NULL);
}

/*********************************************************************//**
Finds a block in the buffer pool that points to a
given compressed page.
@return	buffer block pointing to the compressed page, or NULL */
UNIV_INTERN
buf_block_t*
buf_pool_contains_zip(
/*==================*/
	buf_pool_t*	buf_pool,	/*!< in: buffer pool instance */
	const void*	data)		/*!< in: pointer to compressed page */
{
	ulint		n;
	buf_chunk_t*	chunk = buf_pool->chunks;

	ut_ad(buf_pool);
	ut_ad(buf_pool_mutex_own(buf_pool));
	for (n = buf_pool->n_chunks; n--; chunk++) {

		buf_block_t* block = buf_chunk_contains_zip(chunk, data);

		if (block) {
			return(block);
		}
	}

	return(NULL);
}
#endif /* UNIV_DEBUG */

/*********************************************************************//**
Checks that all file pages in the buffer chunk are in a replaceable state.
@return	address of a non-free block, or NULL if all freed */
static
const buf_block_t*
buf_chunk_not_freed(
/*================*/
	buf_chunk_t*	chunk)	/*!< in: chunk being checked */
{
	buf_block_t*	block;
	ulint		i;

	block = chunk->blocks;

	for (i = chunk->size; i--; block++) {
		ibool	ready;

		switch (buf_block_get_state(block)) {
		case BUF_BLOCK_ZIP_FREE:
		case BUF_BLOCK_ZIP_PAGE:
		case BUF_BLOCK_ZIP_DIRTY:
			/* The uncompressed buffer pool should never
			contain compressed block descriptors. */
			ut_error;
			break;
		case BUF_BLOCK_NOT_USED:
		case BUF_BLOCK_READY_FOR_USE:
		case BUF_BLOCK_MEMORY:
		case BUF_BLOCK_REMOVE_HASH:
			/* Skip blocks that are not being used for
			file pages. */
			break;
		case BUF_BLOCK_FILE_PAGE:
			mutex_enter(&block->mutex);
			ready = buf_flush_ready_for_replace(&block->page);
			mutex_exit(&block->mutex);

			if (!ready) {

				return(block);
			}

			break;
		}
	}

	return(NULL);
}

/********************************************************************//**
Set buffer pool size variables after resizing it */
static
void
buf_pool_set_sizes(void)
/*====================*/
{
	ulint	i;
	ulint	curr_size = 0;

	buf_pool_mutex_enter_all();

	for (i = 0; i < srv_buf_pool_instances; i++) {
		buf_pool_t*	buf_pool;

		buf_pool = buf_pool_from_array(i);
		curr_size += buf_pool->curr_pool_size;
	}

	srv_buf_pool_curr_size = curr_size;
	srv_buf_pool_old_size = srv_buf_pool_size;

	buf_pool_mutex_exit_all();
}

/********************************************************************//**
Initialize a buffer pool instance.
@return DB_SUCCESS if all goes well. */
UNIV_INTERN
ulint
buf_pool_init_instance(
/*===================*/
	buf_pool_t*	buf_pool,	/*!< in: buffer pool instance */
	ulint		buf_pool_size,	/*!< in: size in bytes */
	ulint		instance_no)	/*!< in: id of the instance */
{
	ulint		i;
	buf_chunk_t*	chunk;

	/* 1. Initialize general fields
	------------------------------- */
	mutex_create(buf_pool_mutex_key,
		     &buf_pool->mutex, SYNC_BUF_POOL);
	mutex_create(buf_pool_zip_mutex_key,
		     &buf_pool->zip_mutex, SYNC_BUF_BLOCK);

	buf_pool_mutex_enter(buf_pool);

	if (buf_pool_size > 0) {
		buf_pool->n_chunks = 1;
		buf_pool->chunks = chunk = mem_zalloc(sizeof *chunk);

		UT_LIST_INIT(buf_pool->free);

		if (!buf_chunk_init(buf_pool, chunk, buf_pool_size)) {
			mem_free(chunk);
			mem_free(buf_pool);

			buf_pool_mutex_exit(buf_pool);

			return(DB_ERROR);
		}

		buf_pool->instance_no = instance_no;
		buf_pool->old_pool_size = buf_pool_size;
		buf_pool->curr_size = chunk->size;
		buf_pool->curr_pool_size = buf_pool->curr_size * UNIV_PAGE_SIZE;

		buf_pool->page_hash = hash_create(2 * buf_pool->curr_size);
		buf_pool->zip_hash = hash_create(2 * buf_pool->curr_size);

		buf_pool->last_printout_time = ut_time();
	}
	/* 2. Initialize flushing fields
	-------------------------------- */

	mutex_create(flush_list_mutex_key, &buf_pool->flush_list_mutex,
		     SYNC_BUF_FLUSH_LIST);

	for (i = BUF_FLUSH_LRU; i < BUF_FLUSH_N_TYPES; i++) {
		buf_pool->no_flush[i] = os_event_create(NULL);
	}

	/* 3. Initialize LRU fields
	--------------------------- */

	/* All fields are initialized by mem_zalloc(). */

	buf_pool_mutex_exit(buf_pool);

	return(DB_SUCCESS);
}

/********************************************************************//**
free one buffer pool instance */
static
void
buf_pool_free_instance(
/*===================*/
	buf_pool_t*	buf_pool)	/* in,own: buffer pool instance
					to free */
{
	buf_chunk_t*	chunk;
	buf_chunk_t*	chunks;
	buf_page_t*	bpage;

	bpage = UT_LIST_GET_LAST(buf_pool->LRU);
	while (bpage != NULL) {
		buf_page_t*	prev_bpage = UT_LIST_GET_PREV(LRU, bpage);
		enum buf_page_state	state = buf_page_get_state(bpage);

		ut_ad(buf_page_in_file(bpage));
		ut_ad(bpage->in_LRU_list);

		if (state != BUF_BLOCK_FILE_PAGE) {
<<<<<<< HEAD
			/* We must not have any dirty block. */
			ut_ad(state == BUF_BLOCK_ZIP_PAGE);
=======
			/* We must not have any dirty block except
			when doing a fast shutdown. */
			ut_ad(state == BUF_BLOCK_ZIP_PAGE
			      || srv_fast_shutdown == 2);
>>>>>>> 863a73b8
			buf_page_free_descriptor(bpage);
		}

		bpage = prev_bpage;
	}

	chunks = buf_pool->chunks;
	chunk = chunks + buf_pool->n_chunks;

	while (--chunk >= chunks) {
		os_mem_free_large(chunk->mem, chunk->mem_size);
	}

	mem_free(buf_pool->chunks);
	hash_table_free(buf_pool->page_hash);
	hash_table_free(buf_pool->zip_hash);
}

/********************************************************************//**
Creates the buffer pool.
@return	DB_SUCCESS if success, DB_ERROR if not enough memory or error */
UNIV_INTERN
ulint
buf_pool_init(
/*==========*/
	ulint	total_size,	/*!< in: size of the total pool in bytes */
	ulint	n_instances)	/*!< in: number of instances */
{
	ulint		i;
	const ulint	size	= total_size / n_instances;

	ut_ad(n_instances > 0);
	ut_ad(n_instances <= MAX_BUFFER_POOLS);
	ut_ad(n_instances == srv_buf_pool_instances);

	/* We create an extra buffer pool instance, this instance is used
	for flushing the flush lists, to keep track of n_flush for all
	the buffer pools and also used as a waiting object during flushing. */
	buf_pool_ptr = mem_zalloc(n_instances * sizeof *buf_pool_ptr);

	for (i = 0; i < n_instances; i++) {
		buf_pool_t*	ptr	= &buf_pool_ptr[i];

		if (buf_pool_init_instance(ptr, size, i) != DB_SUCCESS) {

			/* Free all the instances created so far. */
			buf_pool_free(i);

			return(DB_ERROR);
		}
	}

	buf_pool_set_sizes();
	buf_LRU_old_ratio_update(100 * 3/ 8, FALSE);

	btr_search_sys_create(buf_pool_get_curr_size() / sizeof(void*) / 64);

	return(DB_SUCCESS);
}

/********************************************************************//**
Frees the buffer pool at shutdown.  This must not be invoked before
freeing all mutexes. */
UNIV_INTERN
void
buf_pool_free(
/*==========*/
	ulint	n_instances)	/*!< in: numbere of instances to free */
{
	ulint	i;

	for (i = 0; i < n_instances; i++) {
		buf_pool_free_instance(buf_pool_from_array(i));
	}

	mem_free(buf_pool_ptr);
	buf_pool_ptr = NULL;
}

/********************************************************************//**
Clears the adaptive hash index on all pages in the buffer pool. */
UNIV_INTERN
void
buf_pool_clear_hash_index(void)
/*===========================*/
{
	ulint	p;

#ifdef UNIV_SYNC_DEBUG
	ut_ad(rw_lock_own(&btr_search_latch, RW_LOCK_EX));
#endif /* UNIV_SYNC_DEBUG */
	ut_ad(!btr_search_enabled);

	for (p = 0; p < srv_buf_pool_instances; p++) {
		buf_pool_t*	buf_pool = buf_pool_from_array(p);
		buf_chunk_t*	chunks	= buf_pool->chunks;
		buf_chunk_t*	chunk	= chunks + buf_pool->n_chunks;

		while (--chunk >= chunks) {
			buf_block_t*	block	= chunk->blocks;
			ulint		i	= chunk->size;

			for (; i--; block++) {
				dict_index_t*	index	= block->index;

				/* We can set block->index = NULL
				when we have an x-latch on btr_search_latch;
				see the comment in buf0buf.h */

				if (!index) {
					/* Not hashed */
					continue;
				}

				block->index = NULL;
# if defined UNIV_AHI_DEBUG || defined UNIV_DEBUG
				block->n_pointers = 0;
# endif /* UNIV_AHI_DEBUG || UNIV_DEBUG */
			}
		}
	}
}

/********************************************************************//**
Relocate a buffer control block.  Relocates the block on the LRU list
and in buf_pool->page_hash.  Does not relocate bpage->list.
The caller must take care of relocating bpage->list. */
UNIV_INTERN
void
buf_relocate(
/*=========*/
	buf_page_t*	bpage,	/*!< in/out: control block being relocated;
				buf_page_get_state(bpage) must be
				BUF_BLOCK_ZIP_DIRTY or BUF_BLOCK_ZIP_PAGE */
	buf_page_t*	dpage)	/*!< in/out: destination control block */
{
	buf_page_t*	b;
	ulint		fold;
	buf_pool_t*	buf_pool = buf_pool_from_bpage(bpage);

	ut_ad(buf_pool_mutex_own(buf_pool));
	ut_ad(mutex_own(buf_page_get_mutex(bpage)));
	ut_a(buf_page_get_io_fix(bpage) == BUF_IO_NONE);
	ut_a(bpage->buf_fix_count == 0);
	ut_ad(bpage->in_LRU_list);
	ut_ad(!bpage->in_zip_hash);
	ut_ad(bpage->in_page_hash);
	ut_ad(bpage == buf_page_hash_get(buf_pool,
			       		 bpage->space, bpage->offset));
	ut_ad(!buf_pool_watch_is_sentinel(buf_pool, bpage));
#ifdef UNIV_DEBUG
	switch (buf_page_get_state(bpage)) {
	case BUF_BLOCK_ZIP_FREE:
	case BUF_BLOCK_NOT_USED:
	case BUF_BLOCK_READY_FOR_USE:
	case BUF_BLOCK_FILE_PAGE:
	case BUF_BLOCK_MEMORY:
	case BUF_BLOCK_REMOVE_HASH:
		ut_error;
	case BUF_BLOCK_ZIP_DIRTY:
	case BUF_BLOCK_ZIP_PAGE:
		break;
	}
#endif /* UNIV_DEBUG */

	memcpy(dpage, bpage, sizeof *dpage);

	ut_d(bpage->in_LRU_list = FALSE);
	ut_d(bpage->in_page_hash = FALSE);

	/* relocate buf_pool->LRU */
	b = UT_LIST_GET_PREV(LRU, bpage);
	UT_LIST_REMOVE(LRU, buf_pool->LRU, bpage);

	if (b) {
		UT_LIST_INSERT_AFTER(LRU, buf_pool->LRU, b, dpage);
	} else {
		UT_LIST_ADD_FIRST(LRU, buf_pool->LRU, dpage);
	}

	if (UNIV_UNLIKELY(buf_pool->LRU_old == bpage)) {
		buf_pool->LRU_old = dpage;
#ifdef UNIV_LRU_DEBUG
		/* buf_pool->LRU_old must be the first item in the LRU list
		whose "old" flag is set. */
		ut_a(buf_pool->LRU_old->old);
		ut_a(!UT_LIST_GET_PREV(LRU, buf_pool->LRU_old)
		     || !UT_LIST_GET_PREV(LRU, buf_pool->LRU_old)->old);
		ut_a(!UT_LIST_GET_NEXT(LRU, buf_pool->LRU_old)
		     || UT_LIST_GET_NEXT(LRU, buf_pool->LRU_old)->old);
	} else {
		/* Check that the "old" flag is consistent in
		the block and its neighbours. */
		buf_page_set_old(dpage, buf_page_is_old(dpage));
#endif /* UNIV_LRU_DEBUG */
	}

	ut_d(UT_LIST_VALIDATE(LRU, buf_page_t, buf_pool->LRU,
			      ut_ad(ut_list_node_313->in_LRU_list)));

	/* relocate buf_pool->page_hash */
	fold = buf_page_address_fold(bpage->space, bpage->offset);

	HASH_DELETE(buf_page_t, hash, buf_pool->page_hash, fold, bpage);
	HASH_INSERT(buf_page_t, hash, buf_pool->page_hash, fold, dpage);
}

/********************************************************************//**
Determine if a block is a sentinel for a buffer pool watch.
@return	TRUE if a sentinel for a buffer pool watch, FALSE if not */
UNIV_INTERN
ibool
buf_pool_watch_is_sentinel(
/*=======================*/
	buf_pool_t*		buf_pool,	/*!< buffer pool instance */
	const buf_page_t*	bpage)		/*!< in: block */
{
	ut_ad(buf_page_in_file(bpage));

	if (bpage < &buf_pool->watch[0]
	    || bpage >= &buf_pool->watch[BUF_POOL_WATCH_SIZE]) {

		ut_ad(buf_page_get_state(bpage) != BUF_BLOCK_ZIP_PAGE
		      || bpage->zip.data != NULL);

		return(FALSE);
	}

	ut_ad(buf_page_get_state(bpage) == BUF_BLOCK_ZIP_PAGE);
	ut_ad(!bpage->in_zip_hash);
	ut_ad(bpage->in_page_hash);
	ut_ad(bpage->zip.data == NULL);
	ut_ad(bpage->buf_fix_count > 0);
	return(TRUE);
}

/****************************************************************//**
Add watch for the given page to be read in. Caller must have the buffer pool
mutex reserved.
@return NULL if watch set, block if the page is in the buffer pool */
UNIV_INTERN
buf_page_t*
buf_pool_watch_set(
/*===============*/
	ulint	space,	/*!< in: space id */
	ulint	offset,	/*!< in: page number */
	ulint	fold)	/*!< in: buf_page_address_fold(space, offset) */
{
	buf_page_t*	bpage;
	ulint		i;
	buf_pool_t*	buf_pool = buf_pool_get(space, offset);

	ut_ad(buf_pool_mutex_own(buf_pool));

	bpage = buf_page_hash_get_low(buf_pool, space, offset, fold);

	if (UNIV_LIKELY_NULL(bpage)) {
		if (!buf_pool_watch_is_sentinel(buf_pool, bpage)) {
			/* The page was loaded meanwhile. */
			return(bpage);
		}
		/* Add to an existing watch. */
		bpage->buf_fix_count++;
		return(NULL);
	}

	for (i = 0; i < BUF_POOL_WATCH_SIZE; i++) {
		bpage = &buf_pool->watch[i];

		ut_ad(bpage->access_time == 0);
		ut_ad(bpage->newest_modification == 0);
		ut_ad(bpage->oldest_modification == 0);
		ut_ad(bpage->zip.data == NULL);
		ut_ad(!bpage->in_zip_hash);

		switch (bpage->state) {
		case BUF_BLOCK_POOL_WATCH:
			ut_ad(!bpage->in_page_hash);
			ut_ad(bpage->buf_fix_count == 0);

			/* bpage is pointing to buf_pool->watch[],
			which is protected by buf_pool->mutex.
			Normally, buf_page_t objects are protected by
			buf_block_t::mutex or buf_pool->zip_mutex or both. */

			bpage->state = BUF_BLOCK_ZIP_PAGE;
			bpage->space = space;
			bpage->offset = offset;
			bpage->buf_fix_count = 1;

			ut_d(bpage->in_page_hash = TRUE);
			HASH_INSERT(buf_page_t, hash, buf_pool->page_hash,
				    fold, bpage);
			return(NULL);
		case BUF_BLOCK_ZIP_PAGE:
			ut_ad(bpage->in_page_hash);
			ut_ad(bpage->buf_fix_count > 0);
			break;
		default:
			ut_error;
		}
	}

	/* Allocation failed.  Either the maximum number of purge
	threads should never exceed BUF_POOL_WATCH_SIZE, or this code
	should be modified to return a special non-NULL value and the
	caller should purge the record directly. */
	ut_error;

	/* Fix compiler warning */
	return(NULL);
}

/****************************************************************//**
Remove the sentinel block for the watch before replacing it with a real block.
buf_page_watch_clear() or buf_page_watch_occurred() will notice that
the block has been replaced with the real block.
@return reference count, to be added to the replacement block */
static
void
buf_pool_watch_remove(
/*==================*/
	buf_pool_t*	buf_pool,	/*!< buffer pool instance */
	ulint		fold,		/*!< in: buf_page_address_fold(
					space, offset) */
	buf_page_t*	watch)		/*!< in/out: sentinel for watch */
{
	ut_ad(buf_pool_mutex_own(buf_pool));

	HASH_DELETE(buf_page_t, hash, buf_pool->page_hash, fold, watch);
	ut_d(watch->in_page_hash = FALSE);
	watch->buf_fix_count = 0;
	watch->state = BUF_BLOCK_POOL_WATCH;
}

/****************************************************************//**
Stop watching if the page has been read in.
buf_pool_watch_set(space,offset) must have returned NULL before. */
UNIV_INTERN
void
buf_pool_watch_unset(
/*=================*/
	ulint	space,	/*!< in: space id */
	ulint	offset)	/*!< in: page number */
{
	buf_page_t*	bpage;
	buf_pool_t*	buf_pool = buf_pool_get(space, offset);
	ulint		fold = buf_page_address_fold(space, offset);

	buf_pool_mutex_enter(buf_pool);
	bpage = buf_page_hash_get_low(buf_pool, space, offset, fold);
	/* The page must exist because buf_pool_watch_set()
	increments buf_fix_count. */
	ut_a(bpage);

	if (UNIV_UNLIKELY(!buf_pool_watch_is_sentinel(buf_pool, bpage))) {
		mutex_t* mutex = buf_page_get_mutex(bpage);

		mutex_enter(mutex);
		ut_a(bpage->buf_fix_count > 0);
		bpage->buf_fix_count--;
		mutex_exit(mutex);
	} else {
		ut_a(bpage->buf_fix_count > 0);

		if (UNIV_LIKELY(!--bpage->buf_fix_count)) {
			buf_pool_watch_remove(buf_pool, fold, bpage);
		}
	}

	buf_pool_mutex_exit(buf_pool);
}

/****************************************************************//**
Check if the page has been read in.
This may only be called after buf_pool_watch_set(space,offset)
has returned NULL and before invoking buf_pool_watch_unset(space,offset).
@return	FALSE if the given page was not read in, TRUE if it was */
UNIV_INTERN
ibool
buf_pool_watch_occurred(
/*====================*/
	ulint	space,	/*!< in: space id */
	ulint	offset)	/*!< in: page number */
{
	ibool		ret;
	buf_page_t*	bpage;
	buf_pool_t*	buf_pool = buf_pool_get(space, offset);
	ulint		fold	= buf_page_address_fold(space, offset);

	buf_pool_mutex_enter(buf_pool);

	bpage = buf_page_hash_get_low(buf_pool, space, offset, fold);
	/* The page must exist because buf_pool_watch_set()
	increments buf_fix_count. */
	ut_a(bpage);
	ret = !buf_pool_watch_is_sentinel(buf_pool, bpage);
	buf_pool_mutex_exit(buf_pool);

	return(ret);
}

/********************************************************************//**
Moves a page to the start of the buffer pool LRU list. This high-level
function can be used to prevent an important page from slipping out of
the buffer pool. */
UNIV_INTERN
void
buf_page_make_young(
/*================*/
	buf_page_t*	bpage)	/*!< in: buffer block of a file page */
{
	buf_pool_t*	buf_pool = buf_pool_from_bpage(bpage);

	buf_pool_mutex_enter(buf_pool);

	ut_a(buf_page_in_file(bpage));

	buf_LRU_make_block_young(bpage);

	buf_pool_mutex_exit(buf_pool);
}

/********************************************************************//**
Sets the time of the first access of a page and moves a page to the
start of the buffer pool LRU list if it is too old.  This high-level
function can be used to prevent an important page from slipping
out of the buffer pool. */
static
void
buf_page_set_accessed_make_young(
/*=============================*/
	buf_page_t*	bpage,		/*!< in/out: buffer block of a
					file page */
	unsigned	access_time)	/*!< in: bpage->access_time
					read under mutex protection,
					or 0 if unknown */
{
	buf_pool_t*	buf_pool = buf_pool_from_bpage(bpage);

	ut_ad(!buf_pool_mutex_own(buf_pool));
	ut_a(buf_page_in_file(bpage));

	if (buf_page_peek_if_too_old(bpage)) {
		buf_pool_mutex_enter(buf_pool);
		buf_LRU_make_block_young(bpage);
		buf_pool_mutex_exit(buf_pool);
	} else if (!access_time) {
		ulint	time_ms = ut_time_ms();
		buf_pool_mutex_enter(buf_pool);
		buf_page_set_accessed(bpage, time_ms);
		buf_pool_mutex_exit(buf_pool);
	}
}

/********************************************************************//**
Resets the check_index_page_at_flush field of a page if found in the buffer
pool. */
UNIV_INTERN
void
buf_reset_check_index_page_at_flush(
/*================================*/
	ulint	space,	/*!< in: space id */
	ulint	offset)	/*!< in: page number */
{
	buf_block_t*	block;
	buf_pool_t*	buf_pool = buf_pool_get(space, offset);

	buf_pool_mutex_enter(buf_pool);

	block = (buf_block_t*) buf_page_hash_get(buf_pool, space, offset);

	if (block && buf_block_get_state(block) == BUF_BLOCK_FILE_PAGE) {
		ut_ad(!buf_pool_watch_is_sentinel(buf_pool, &block->page));
		block->check_index_page_at_flush = FALSE;
	}

	buf_pool_mutex_exit(buf_pool);
}

#if defined UNIV_DEBUG_FILE_ACCESSES || defined UNIV_DEBUG
/********************************************************************//**
Sets file_page_was_freed TRUE if the page is found in the buffer pool.
This function should be called when we free a file page and want the
debug version to check that it is not accessed any more unless
reallocated.
@return	control block if found in page hash table, otherwise NULL */
UNIV_INTERN
buf_page_t*
buf_page_set_file_page_was_freed(
/*=============================*/
	ulint	space,	/*!< in: space id */
	ulint	offset)	/*!< in: page number */
{
	buf_page_t*	bpage;
	buf_pool_t*	buf_pool = buf_pool_get(space, offset);

	buf_pool_mutex_enter(buf_pool);

	bpage = buf_page_hash_get(buf_pool, space, offset);

	if (bpage) {
		ut_ad(!buf_pool_watch_is_sentinel(buf_pool, bpage));
		/* bpage->file_page_was_freed can already hold
		when this code is invoked from dict_drop_index_tree() */
		bpage->file_page_was_freed = TRUE;
	}

	buf_pool_mutex_exit(buf_pool);

	return(bpage);
}

/********************************************************************//**
Sets file_page_was_freed FALSE if the page is found in the buffer pool.
This function should be called when we free a file page and want the
debug version to check that it is not accessed any more unless
reallocated.
@return	control block if found in page hash table, otherwise NULL */
UNIV_INTERN
buf_page_t*
buf_page_reset_file_page_was_freed(
/*===============================*/
	ulint	space,	/*!< in: space id */
	ulint	offset)	/*!< in: page number */
{
	buf_page_t*	bpage;
	buf_pool_t*	buf_pool = buf_pool_get(space, offset);

	buf_pool_mutex_enter(buf_pool);

	bpage = buf_page_hash_get(buf_pool, space, offset);

	if (bpage) {
		ut_ad(!buf_pool_watch_is_sentinel(buf_pool, bpage));
		bpage->file_page_was_freed = FALSE;
	}

	buf_pool_mutex_exit(buf_pool);

	return(bpage);
}
#endif /* UNIV_DEBUG_FILE_ACCESSES || UNIV_DEBUG */

/********************************************************************//**
Get read access to a compressed page (usually of type
FIL_PAGE_TYPE_ZBLOB or FIL_PAGE_TYPE_ZBLOB2).
The page must be released with buf_page_release_zip().
NOTE: the page is not protected by any latch.  Mutual exclusion has to
be implemented at a higher level.  In other words, all possible
accesses to a given page through this function must be protected by
the same set of mutexes or latches.
@return	pointer to the block */
UNIV_INTERN
buf_page_t*
buf_page_get_zip(
/*=============*/
	ulint		space,	/*!< in: space id */
	ulint		zip_size,/*!< in: compressed page size */
	ulint		offset)	/*!< in: page number */
{
	buf_page_t*	bpage;
	mutex_t*	block_mutex;
	ibool		must_read;
	unsigned	access_time;
	buf_pool_t*	buf_pool = buf_pool_get(space, offset);

	buf_pool->stat.n_page_gets++;

	for (;;) {
		buf_pool_mutex_enter(buf_pool);
lookup:
		bpage = buf_page_hash_get(buf_pool, space, offset);
		if (bpage) {
			ut_ad(!buf_pool_watch_is_sentinel(buf_pool, bpage));
			break;
		}

		/* Page not in buf_pool: needs to be read from file */

		buf_pool_mutex_exit(buf_pool);

		buf_read_page(space, zip_size, offset);

#if defined UNIV_DEBUG || defined UNIV_BUF_DEBUG
		ut_a(++buf_dbg_counter % 37 || buf_validate());
#endif /* UNIV_DEBUG || UNIV_BUF_DEBUG */
	}

	if (UNIV_UNLIKELY(!bpage->zip.data)) {
		/* There is no compressed page. */
err_exit:
		buf_pool_mutex_exit(buf_pool);
		return(NULL);
	}

	ut_ad(!buf_pool_watch_is_sentinel(buf_pool, bpage));

	switch (buf_page_get_state(bpage)) {
	case BUF_BLOCK_NOT_USED:
	case BUF_BLOCK_READY_FOR_USE:
	case BUF_BLOCK_MEMORY:
	case BUF_BLOCK_REMOVE_HASH:
	case BUF_BLOCK_ZIP_FREE:
		break;
	case BUF_BLOCK_ZIP_PAGE:
	case BUF_BLOCK_ZIP_DIRTY:
		block_mutex = &buf_pool->zip_mutex;
		mutex_enter(block_mutex);
		bpage->buf_fix_count++;
		goto got_block;
	case BUF_BLOCK_FILE_PAGE:
		block_mutex = &((buf_block_t*) bpage)->mutex;
		mutex_enter(block_mutex);

		/* Discard the uncompressed page frame if possible. */
		if (buf_LRU_free_block(bpage, FALSE)) {

			mutex_exit(block_mutex);
			goto lookup;
		}

		buf_block_buf_fix_inc((buf_block_t*) bpage,
				      __FILE__, __LINE__);
		goto got_block;
	}

	ut_error;
	goto err_exit;

got_block:
	must_read = buf_page_get_io_fix(bpage) == BUF_IO_READ;
	access_time = buf_page_is_accessed(bpage);

	buf_pool_mutex_exit(buf_pool);

	mutex_exit(block_mutex);

	buf_page_set_accessed_make_young(bpage, access_time);

#if defined UNIV_DEBUG_FILE_ACCESSES || defined UNIV_DEBUG
	ut_a(!bpage->file_page_was_freed);
#endif

#if defined UNIV_DEBUG || defined UNIV_BUF_DEBUG
	ut_a(++buf_dbg_counter % 5771 || buf_validate());
	ut_a(bpage->buf_fix_count > 0);
	ut_a(buf_page_in_file(bpage));
#endif /* UNIV_DEBUG || UNIV_BUF_DEBUG */

	if (must_read) {
		/* Let us wait until the read operation
		completes */

		for (;;) {
			enum buf_io_fix	io_fix;

			mutex_enter(block_mutex);
			io_fix = buf_page_get_io_fix(bpage);
			mutex_exit(block_mutex);

			if (io_fix == BUF_IO_READ) {

				os_thread_sleep(WAIT_FOR_READ);
			} else {
				break;
			}
		}
	}

#ifdef UNIV_IBUF_COUNT_DEBUG
	ut_a(ibuf_count_get(buf_page_get_space(bpage),
			    buf_page_get_page_no(bpage)) == 0);
#endif
	return(bpage);
}

/********************************************************************//**
Initialize some fields of a control block. */
UNIV_INLINE
void
buf_block_init_low(
/*===============*/
	buf_block_t*	block)	/*!< in: block to init */
{
	block->check_index_page_at_flush = FALSE;
	block->index		= NULL;

	block->n_hash_helps	= 0;
	block->n_fields		= 1;
	block->n_bytes		= 0;
	block->left_side	= TRUE;
}
#endif /* !UNIV_HOTBACKUP */

/********************************************************************//**
Decompress a block.
@return	TRUE if successful */
UNIV_INTERN
ibool
buf_zip_decompress(
/*===============*/
	buf_block_t*	block,	/*!< in/out: block */
	ibool		check)	/*!< in: TRUE=verify the page checksum */
{
	const byte*	frame		= block->page.zip.data;
	ulint		stamp_checksum	= mach_read_from_4(
		frame + FIL_PAGE_SPACE_OR_CHKSUM);

	ut_ad(buf_block_get_zip_size(block));
	ut_a(buf_block_get_space(block) != 0);

	if (UNIV_LIKELY(check && stamp_checksum != BUF_NO_CHECKSUM_MAGIC)) {
		ulint	calc_checksum	= page_zip_calc_checksum(
			frame, page_zip_get_size(&block->page.zip));

		if (UNIV_UNLIKELY(stamp_checksum != calc_checksum)) {
			ut_print_timestamp(stderr);
			fprintf(stderr,
				"  InnoDB: compressed page checksum mismatch"
				" (space %u page %u): %lu != %lu\n",
				block->page.space, block->page.offset,
				stamp_checksum, calc_checksum);
			return(FALSE);
		}
	}

	switch (fil_page_get_type(frame)) {
	case FIL_PAGE_INDEX:
		if (page_zip_decompress(&block->page.zip,
					block->frame, TRUE)) {
			return(TRUE);
		}

		fprintf(stderr,
			"InnoDB: unable to decompress space %lu page %lu\n",
			(ulong) block->page.space,
			(ulong) block->page.offset);
		return(FALSE);

	case FIL_PAGE_TYPE_ALLOCATED:
	case FIL_PAGE_INODE:
	case FIL_PAGE_IBUF_BITMAP:
	case FIL_PAGE_TYPE_FSP_HDR:
	case FIL_PAGE_TYPE_XDES:
	case FIL_PAGE_TYPE_ZBLOB:
	case FIL_PAGE_TYPE_ZBLOB2:
		/* Copy to uncompressed storage. */
		memcpy(block->frame, frame,
		       buf_block_get_zip_size(block));
		return(TRUE);
	}

	ut_print_timestamp(stderr);
	fprintf(stderr,
		"  InnoDB: unknown compressed page"
		" type %lu\n",
		fil_page_get_type(frame));
	return(FALSE);
}

#ifndef UNIV_HOTBACKUP
/*******************************************************************//**
Gets the block to whose frame the pointer is pointing to if found
in this buffer pool instance.
@return	pointer to block */
UNIV_INTERN
buf_block_t*
buf_block_align_instance(
/*=====================*/
 	buf_pool_t*	buf_pool,	/*!< in: buffer in which the block
					resides */
	const byte*	ptr)		/*!< in: pointer to a frame */
{
	buf_chunk_t*	chunk;
	ulint		i;

	/* TODO: protect buf_pool->chunks with a mutex (it will
	currently remain constant after buf_pool_init()) */
	for (chunk = buf_pool->chunks, i = buf_pool->n_chunks; i--; chunk++) {
		ulint	offs;

		if (UNIV_UNLIKELY(ptr < chunk->blocks->frame)) {

			continue;
		}
		/* else */

		offs = ptr - chunk->blocks->frame;

		offs >>= UNIV_PAGE_SIZE_SHIFT;

		if (UNIV_LIKELY(offs < chunk->size)) {
			buf_block_t*	block = &chunk->blocks[offs];

			/* The function buf_chunk_init() invokes
			buf_block_init() so that block[n].frame ==
			block->frame + n * UNIV_PAGE_SIZE.  Check it. */
			ut_ad(block->frame == page_align(ptr));
#ifdef UNIV_DEBUG
			/* A thread that updates these fields must
			hold buf_pool->mutex and block->mutex.  Acquire
			only the latter. */
			mutex_enter(&block->mutex);

			switch (buf_block_get_state(block)) {
			case BUF_BLOCK_ZIP_FREE:
			case BUF_BLOCK_ZIP_PAGE:
			case BUF_BLOCK_ZIP_DIRTY:
				/* These types should only be used in
				the compressed buffer pool, whose
				memory is allocated from
				buf_pool->chunks, in UNIV_PAGE_SIZE
				blocks flagged as BUF_BLOCK_MEMORY. */
				ut_error;
				break;
			case BUF_BLOCK_NOT_USED:
			case BUF_BLOCK_READY_FOR_USE:
			case BUF_BLOCK_MEMORY:
				/* Some data structures contain
				"guess" pointers to file pages.  The
				file pages may have been freed and
				reused.  Do not complain. */
				break;
			case BUF_BLOCK_REMOVE_HASH:
				/* buf_LRU_block_remove_hashed_page()
				will overwrite the FIL_PAGE_OFFSET and
				FIL_PAGE_ARCH_LOG_NO_OR_SPACE_ID with
				0xff and set the state to
				BUF_BLOCK_REMOVE_HASH. */
				ut_ad(page_get_space_id(page_align(ptr))
				      == 0xffffffff);
				ut_ad(page_get_page_no(page_align(ptr))
				      == 0xffffffff);
				break;
			case BUF_BLOCK_FILE_PAGE:
				ut_ad(block->page.space
				      == page_get_space_id(page_align(ptr)));
				ut_ad(block->page.offset
				      == page_get_page_no(page_align(ptr)));
				break;
			}

			mutex_exit(&block->mutex);
#endif /* UNIV_DEBUG */

			return(block);
		}
	}

	return(NULL);
}

/*******************************************************************//**
Gets the block to whose frame the pointer is pointing to.
@return	pointer to block, never NULL */
UNIV_INTERN
buf_block_t*
buf_block_align(
/*============*/
	const byte*	ptr)	/*!< in: pointer to a frame */
{
	ulint		i;

	for (i = 0; i < srv_buf_pool_instances; i++) {
		buf_block_t*	block;

		block = buf_block_align_instance(
			buf_pool_from_array(i), ptr);
		if (block) {
			return(block);
		}
	}

	/* The block should always be found. */
	ut_error;
	return(NULL);
}

/********************************************************************//**
Find out if a pointer belongs to a buf_block_t. It can be a pointer to
the buf_block_t itself or a member of it. This functions checks one of
the buffer pool instances.
@return	TRUE if ptr belongs to a buf_block_t struct */
static
ibool
buf_pointer_is_block_field_instance(
/*================================*/
	buf_pool_t*	buf_pool,	/*!< in: buffer pool instance */
	const void*	ptr)		/*!< in: pointer not dereferenced */
{
	const buf_chunk_t*		chunk	= buf_pool->chunks;
	const buf_chunk_t* const	echunk	= chunk + buf_pool->n_chunks;

	/* TODO: protect buf_pool->chunks with a mutex (it will
	currently remain constant after buf_pool_init()) */
	while (chunk < echunk) {
		if (ptr >= (void *)chunk->blocks
		    && ptr < (void *)(chunk->blocks + chunk->size)) {

			return(TRUE);
		}

		chunk++;
	}

	return(FALSE);
}

/********************************************************************//**
Find out if a pointer belongs to a buf_block_t. It can be a pointer to
the buf_block_t itself or a member of it
@return	TRUE if ptr belongs to a buf_block_t struct */
UNIV_INTERN
ibool
buf_pointer_is_block_field(
/*=======================*/
	const void*	ptr)	/*!< in: pointer not dereferenced */
{
	ulint	i;

	for (i = 0; i < srv_buf_pool_instances; i++) {
		ibool	found;

		found = buf_pointer_is_block_field_instance(
			buf_pool_from_array(i), ptr);
		if (found) {
			return(TRUE);
		}
	}

	return(FALSE);
}

/********************************************************************//**
Find out if a buffer block was created by buf_chunk_init().
@return	TRUE if "block" has been added to buf_pool->free by buf_chunk_init() */
static
ibool
buf_block_is_uncompressed(
/*======================*/
	buf_pool_t*		buf_pool,	/*!< in: buffer pool instance */
	const buf_block_t*	block)		/*!< in: pointer to block,
						not dereferenced */
{
	ut_ad(buf_pool_mutex_own(buf_pool));

	if (UNIV_UNLIKELY((((ulint) block) % sizeof *block) != 0)) {
		/* The pointer should be aligned. */
		return(FALSE);
	}

	return(buf_pointer_is_block_field_instance(buf_pool, (void *)block));
}

/********************************************************************//**
This is the general function used to get access to a database page.
@return	pointer to the block or NULL */
UNIV_INTERN
buf_block_t*
buf_page_get_gen(
/*=============*/
	ulint		space,	/*!< in: space id */
	ulint		zip_size,/*!< in: compressed page size in bytes
				or 0 for uncompressed pages */
	ulint		offset,	/*!< in: page number */
	ulint		rw_latch,/*!< in: RW_S_LATCH, RW_X_LATCH, RW_NO_LATCH */
	buf_block_t*	guess,	/*!< in: guessed block or NULL */
	ulint		mode,	/*!< in: BUF_GET, BUF_GET_IF_IN_POOL,
				BUF_PEEK_IF_IN_POOL, BUF_GET_NO_LATCH, or
				BUF_GET_IF_IN_POOL_OR_WATCH */
	const char*	file,	/*!< in: file name */
	ulint		line,	/*!< in: line where called */
	mtr_t*		mtr)	/*!< in: mini-transaction */
{
	buf_block_t*	block;
	ulint		fold;
	unsigned	access_time;
	ulint		fix_type;
	ibool		must_read;
	ulint		retries = 0;
	buf_pool_t*	buf_pool = buf_pool_get(space, offset);

	ut_ad(mtr);
	ut_ad(mtr->state == MTR_ACTIVE);
	ut_ad((rw_latch == RW_S_LATCH)
	      || (rw_latch == RW_X_LATCH)
	      || (rw_latch == RW_NO_LATCH));
#ifdef UNIV_DEBUG
	switch (mode) {
	case BUF_GET_NO_LATCH:
		ut_ad(rw_latch == RW_NO_LATCH);
		break;
	case BUF_GET:
	case BUF_GET_IF_IN_POOL:
	case BUF_PEEK_IF_IN_POOL:
	case BUF_GET_IF_IN_POOL_OR_WATCH:
	case BUF_GET_POSSIBLY_FREED:
		break;
	default:
		ut_error;
	}
#endif /* UNIV_DEBUG */
	ut_ad(zip_size == fil_space_get_zip_size(space));
	ut_ad(ut_is_2pow(zip_size));
#ifndef UNIV_LOG_DEBUG
	ut_ad(!ibuf_inside(mtr)
	      || ibuf_page_low(space, zip_size, offset,
			       FALSE, file, line, NULL));
#endif
	buf_pool->stat.n_page_gets++;
	fold = buf_page_address_fold(space, offset);
loop:
	block = guess;
	buf_pool_mutex_enter(buf_pool);

	if (block) {
		/* If the guess is a compressed page descriptor that
		has been allocated by buf_page_alloc_descriptor(),
		it may have been freed by buf_relocate(). */

		if (!buf_block_is_uncompressed(buf_pool, block)
		    || offset != block->page.offset
		    || space != block->page.space
		    || buf_block_get_state(block) != BUF_BLOCK_FILE_PAGE) {

			block = guess = NULL;
		} else {
			ut_ad(!block->page.in_zip_hash);
			ut_ad(block->page.in_page_hash);
		}
	}

	if (block == NULL) {
		block = (buf_block_t*) buf_page_hash_get_low(
			buf_pool, space, offset, fold);
	}

loop2:
	if (block && buf_pool_watch_is_sentinel(buf_pool, &block->page)) {
		block = NULL;
	}

	if (block == NULL) {
		/* Page not in buf_pool: needs to be read from file */

		if (mode == BUF_GET_IF_IN_POOL_OR_WATCH) {
			block = (buf_block_t*) buf_pool_watch_set(
				space, offset, fold);

			if (UNIV_LIKELY_NULL(block)) {

				goto got_block;
			}
		}

		buf_pool_mutex_exit(buf_pool);

		if (mode == BUF_GET_IF_IN_POOL
		    || mode == BUF_PEEK_IF_IN_POOL
		    || mode == BUF_GET_IF_IN_POOL_OR_WATCH) {

			return(NULL);
		}

		if (buf_read_page(space, zip_size, offset)) {
			buf_read_ahead_random(space, zip_size, offset,
					      ibuf_inside(mtr));

			retries = 0;
		} else if (retries < BUF_PAGE_READ_MAX_RETRIES) {
			++retries;
		} else {
			fprintf(stderr, "InnoDB: Error: Unable"
				" to read tablespace %lu page no"
				" %lu into the buffer pool after"
				" %lu attempts\n"
				"InnoDB: The most probable cause"
				" of this error may be that the"
				" table has been corrupted.\n"
				"InnoDB: You can try to fix this"
				" problem by using"
				" innodb_force_recovery.\n"
				"InnoDB: Please see reference manual"
				" for more details.\n"
				"InnoDB: Aborting...\n",
				space, offset,
				BUF_PAGE_READ_MAX_RETRIES);

			ut_error;
		}

#if defined UNIV_DEBUG || defined UNIV_BUF_DEBUG
		ut_a(++buf_dbg_counter % 37 || buf_validate());
#endif /* UNIV_DEBUG || UNIV_BUF_DEBUG */
		goto loop;
	}

got_block:
	ut_ad(page_zip_get_size(&block->page.zip) == zip_size);

	must_read = buf_block_get_io_fix(block) == BUF_IO_READ;

	if (must_read && (mode == BUF_GET_IF_IN_POOL
			  || mode == BUF_PEEK_IF_IN_POOL)) {

		/* The page is being read to buffer pool,
		but we cannot wait around for the read to
		complete. */
		buf_pool_mutex_exit(buf_pool);

		return(NULL);
	}

	switch (buf_block_get_state(block)) {
		buf_page_t*	bpage;
		ibool		success;

	case BUF_BLOCK_FILE_PAGE:
		break;

	case BUF_BLOCK_ZIP_PAGE:
	case BUF_BLOCK_ZIP_DIRTY:
		bpage = &block->page;
		/* Protect bpage->buf_fix_count. */
		mutex_enter(&buf_pool->zip_mutex);

		if (bpage->buf_fix_count
		    || buf_page_get_io_fix(bpage) != BUF_IO_NONE) {
			/* This condition often occurs when the buffer
			is not buffer-fixed, but I/O-fixed by
			buf_page_init_for_read(). */
			mutex_exit(&buf_pool->zip_mutex);
wait_until_unfixed:
			/* The block is buffer-fixed or I/O-fixed.
			Try again later. */
			buf_pool_mutex_exit(buf_pool);
			os_thread_sleep(WAIT_FOR_READ);

			goto loop;
		}

		/* Allocate an uncompressed page. */
		buf_pool_mutex_exit(buf_pool);
		mutex_exit(&buf_pool->zip_mutex);

		block = buf_LRU_get_free_block(buf_pool);
		ut_a(block);

		buf_pool_mutex_enter(buf_pool);
		mutex_enter(&block->mutex);

		{
			buf_page_t*	hash_bpage;

			hash_bpage = buf_page_hash_get_low(
				buf_pool, space, offset, fold);

			if (UNIV_UNLIKELY(bpage != hash_bpage)) {
				/* The buf_pool->page_hash was modified
				while buf_pool->mutex was released.
				Free the block that was allocated. */

				buf_LRU_block_free_non_file_page(block);
				mutex_exit(&block->mutex);

				block = (buf_block_t*) hash_bpage;
				goto loop2;
			}
		}

		if (UNIV_UNLIKELY
		    (bpage->buf_fix_count
		     || buf_page_get_io_fix(bpage) != BUF_IO_NONE)) {

			/* The block was buffer-fixed or I/O-fixed
			while buf_pool->mutex was not held by this thread.
			Free the block that was allocated and try again.
			This should be extremely unlikely. */

			buf_LRU_block_free_non_file_page(block);
			mutex_exit(&block->mutex);

			goto wait_until_unfixed;
		}

		/* Move the compressed page from bpage to block,
		and uncompress it. */

		mutex_enter(&buf_pool->zip_mutex);

		buf_relocate(bpage, &block->page);
		buf_block_init_low(block);
		block->lock_hash_val = lock_rec_hash(space, offset);

		UNIV_MEM_DESC(&block->page.zip.data,
			      page_zip_get_size(&block->page.zip), block);

		if (buf_page_get_state(&block->page)
		    == BUF_BLOCK_ZIP_PAGE) {
#if defined UNIV_DEBUG || defined UNIV_BUF_DEBUG
			UT_LIST_REMOVE(list, buf_pool->zip_clean,
				       &block->page);
#endif /* UNIV_DEBUG || UNIV_BUF_DEBUG */
			ut_ad(!block->page.in_flush_list);
		} else {
			/* Relocate buf_pool->flush_list. */
			buf_flush_relocate_on_flush_list(bpage,
							 &block->page);
		}

		/* Buffer-fix, I/O-fix, and X-latch the block
		for the duration of the decompression.
		Also add the block to the unzip_LRU list. */
		block->page.state = BUF_BLOCK_FILE_PAGE;

		/* Insert at the front of unzip_LRU list */
		buf_unzip_LRU_add_block(block, FALSE);

		block->page.buf_fix_count = 1;
		buf_block_set_io_fix(block, BUF_IO_READ);
		rw_lock_x_lock_func(&block->lock, 0, file, line);

		UNIV_MEM_INVALID(bpage, sizeof *bpage);

		mutex_exit(&block->mutex);
		mutex_exit(&buf_pool->zip_mutex);
		buf_pool->n_pend_unzip++;

		buf_pool_mutex_exit(buf_pool);

		buf_page_free_descriptor(bpage);

		/* Decompress the page and apply buffered operations
		while not holding buf_pool->mutex or block->mutex. */
		success = buf_zip_decompress(block, srv_use_checksums);
		ut_a(success);

		if (UNIV_LIKELY(!recv_no_ibuf_operations)) {
			ibuf_merge_or_delete_for_page(block, space, offset,
						      zip_size, TRUE);
		}

		/* Unfix and unlatch the block. */
		buf_pool_mutex_enter(buf_pool);
		mutex_enter(&block->mutex);
		block->page.buf_fix_count--;
		buf_block_set_io_fix(block, BUF_IO_NONE);
		mutex_exit(&block->mutex);
		buf_pool->n_pend_unzip--;
		rw_lock_x_unlock(&block->lock);

		break;

	case BUF_BLOCK_ZIP_FREE:
	case BUF_BLOCK_NOT_USED:
	case BUF_BLOCK_READY_FOR_USE:
	case BUF_BLOCK_MEMORY:
	case BUF_BLOCK_REMOVE_HASH:
		ut_error;
		break;
	}

	ut_ad(buf_block_get_state(block) == BUF_BLOCK_FILE_PAGE);

	mutex_enter(&block->mutex);
#if UNIV_WORD_SIZE == 4
	/* On 32-bit systems, there is no padding in buf_page_t.  On
	other systems, Valgrind could complain about uninitialized pad
	bytes. */
	UNIV_MEM_ASSERT_RW(&block->page, sizeof block->page);
#endif
#if defined UNIV_DEBUG || defined UNIV_IBUF_DEBUG
	if ((mode == BUF_GET_IF_IN_POOL || mode == BUF_GET_IF_IN_POOL_OR_WATCH)
	    && ibuf_debug) {
		/* Try to evict the block from the buffer pool, to use the
		insert buffer (change buffer) as much as possible. */

		if (buf_LRU_free_block(&block->page, TRUE)) {
			mutex_exit(&block->mutex);
			if (mode == BUF_GET_IF_IN_POOL_OR_WATCH) {
				/* Set the watch, as it would have
				been set if the page were not in the
				buffer pool in the first place. */
				block = (buf_block_t*) buf_pool_watch_set(
					space, offset, fold);

				if (UNIV_LIKELY_NULL(block)) {

					/* The page entered the buffer
					pool for some reason. Try to
					evict it again. */
					goto got_block;
				}
			}
			buf_pool_mutex_exit(buf_pool);
			fprintf(stderr,
				"innodb_change_buffering_debug evict %u %u\n",
				(unsigned) space, (unsigned) offset);
			return(NULL);
		} else if (buf_flush_page_try(buf_pool, block)) {
			fprintf(stderr,
				"innodb_change_buffering_debug flush %u %u\n",
				(unsigned) space, (unsigned) offset);
			guess = block;
			goto loop;
		}

		/* Failed to evict the page; change it directly */
	}
#endif /* UNIV_DEBUG || UNIV_IBUF_DEBUG */

	buf_block_buf_fix_inc(block, file, line);
#if defined UNIV_DEBUG_FILE_ACCESSES || defined UNIV_DEBUG
	ut_a(mode == BUF_GET_POSSIBLY_FREED
	     || !block->page.file_page_was_freed);
#endif
	mutex_exit(&block->mutex);

	/* Check if this is the first access to the page */

	access_time = buf_page_is_accessed(&block->page);

	buf_pool_mutex_exit(buf_pool);

	if (UNIV_LIKELY(mode != BUF_PEEK_IF_IN_POOL)) {
		buf_page_set_accessed_make_young(&block->page, access_time);
	}

#if defined UNIV_DEBUG || defined UNIV_BUF_DEBUG
	ut_a(++buf_dbg_counter % 5771 || buf_validate());
	ut_a(block->page.buf_fix_count > 0);
	ut_a(buf_block_get_state(block) == BUF_BLOCK_FILE_PAGE);
#endif /* UNIV_DEBUG || UNIV_BUF_DEBUG */

	switch (rw_latch) {
	case RW_NO_LATCH:
		if (must_read) {
			/* Let us wait until the read operation
			completes */

			for (;;) {
				enum buf_io_fix	io_fix;

				mutex_enter(&block->mutex);
				io_fix = buf_block_get_io_fix(block);
				mutex_exit(&block->mutex);

				if (io_fix == BUF_IO_READ) {

					os_thread_sleep(WAIT_FOR_READ);
				} else {
					break;
				}
			}
		}

		fix_type = MTR_MEMO_BUF_FIX;
		break;

	case RW_S_LATCH:
		rw_lock_s_lock_func(&(block->lock), 0, file, line);

		fix_type = MTR_MEMO_PAGE_S_FIX;
		break;

	default:
		ut_ad(rw_latch == RW_X_LATCH);
		rw_lock_x_lock_func(&(block->lock), 0, file, line);

		fix_type = MTR_MEMO_PAGE_X_FIX;
		break;
	}

	mtr_memo_push(mtr, block, fix_type);

	if (UNIV_LIKELY(mode != BUF_PEEK_IF_IN_POOL) && !access_time) {
		/* In the case of a first access, try to apply linear
		read-ahead */

		buf_read_ahead_linear(space, zip_size, offset,
				      ibuf_inside(mtr));
	}

#ifdef UNIV_IBUF_COUNT_DEBUG
	ut_a(ibuf_count_get(buf_block_get_space(block),
			    buf_block_get_page_no(block)) == 0);
#endif
	return(block);
}

/********************************************************************//**
This is the general function used to get optimistic access to a database
page.
@return	TRUE if success */
UNIV_INTERN
ibool
buf_page_optimistic_get(
/*====================*/
	ulint		rw_latch,/*!< in: RW_S_LATCH, RW_X_LATCH */
	buf_block_t*	block,	/*!< in: guessed buffer block */
	ib_uint64_t	modify_clock,/*!< in: modify clock value if mode is
				..._GUESS_ON_CLOCK */
	const char*	file,	/*!< in: file name */
	ulint		line,	/*!< in: line where called */
	mtr_t*		mtr)	/*!< in: mini-transaction */
{
	buf_pool_t*	buf_pool;
	unsigned	access_time;
	ibool		success;
	ulint		fix_type;

	ut_ad(block);
	ut_ad(mtr);
	ut_ad(mtr->state == MTR_ACTIVE);
	ut_ad((rw_latch == RW_S_LATCH) || (rw_latch == RW_X_LATCH));

	mutex_enter(&block->mutex);

	if (UNIV_UNLIKELY(buf_block_get_state(block) != BUF_BLOCK_FILE_PAGE)) {

		mutex_exit(&block->mutex);

		return(FALSE);
	}

	buf_block_buf_fix_inc(block, file, line);

	mutex_exit(&block->mutex);

	/* Check if this is the first access to the page.
	We do a dirty read on purpose, to avoid mutex contention.
	This field is only used for heuristic purposes; it does not
	affect correctness. */

	access_time = buf_page_is_accessed(&block->page);
	buf_page_set_accessed_make_young(&block->page, access_time);

	ut_ad(!ibuf_inside(mtr)
	      || ibuf_page(buf_block_get_space(block),
			   buf_block_get_zip_size(block),
			   buf_block_get_page_no(block), NULL));

	if (rw_latch == RW_S_LATCH) {
		success = rw_lock_s_lock_nowait(&(block->lock),
						file, line);
		fix_type = MTR_MEMO_PAGE_S_FIX;
	} else {
		success = rw_lock_x_lock_func_nowait(&(block->lock),
						     file, line);
		fix_type = MTR_MEMO_PAGE_X_FIX;
	}

	if (UNIV_UNLIKELY(!success)) {
		mutex_enter(&block->mutex);
		buf_block_buf_fix_dec(block);
		mutex_exit(&block->mutex);

		return(FALSE);
	}

	if (UNIV_UNLIKELY(modify_clock != block->modify_clock)) {
		buf_block_dbg_add_level(block, SYNC_NO_ORDER_CHECK);

		if (rw_latch == RW_S_LATCH) {
			rw_lock_s_unlock(&(block->lock));
		} else {
			rw_lock_x_unlock(&(block->lock));
		}

		mutex_enter(&block->mutex);
		buf_block_buf_fix_dec(block);
		mutex_exit(&block->mutex);

		return(FALSE);
	}

	mtr_memo_push(mtr, block, fix_type);

#if defined UNIV_DEBUG || defined UNIV_BUF_DEBUG
	ut_a(++buf_dbg_counter % 5771 || buf_validate());
	ut_a(block->page.buf_fix_count > 0);
	ut_a(buf_block_get_state(block) == BUF_BLOCK_FILE_PAGE);
#endif /* UNIV_DEBUG || UNIV_BUF_DEBUG */

#if defined UNIV_DEBUG_FILE_ACCESSES || defined UNIV_DEBUG
	ut_a(block->page.file_page_was_freed == FALSE);
#endif
	if (UNIV_UNLIKELY(!access_time)) {
		/* In the case of a first access, try to apply linear
		read-ahead */

		buf_read_ahead_linear(buf_block_get_space(block),
				      buf_block_get_zip_size(block),
				      buf_block_get_page_no(block),
				      ibuf_inside(mtr));
	}

#ifdef UNIV_IBUF_COUNT_DEBUG
	ut_a(ibuf_count_get(buf_block_get_space(block),
			    buf_block_get_page_no(block)) == 0);
#endif
	buf_pool = buf_pool_from_block(block);
	buf_pool->stat.n_page_gets++;

	return(TRUE);
}

/********************************************************************//**
This is used to get access to a known database page, when no waiting can be
done. For example, if a search in an adaptive hash index leads us to this
frame.
@return	TRUE if success */
UNIV_INTERN
ibool
buf_page_get_known_nowait(
/*======================*/
	ulint		rw_latch,/*!< in: RW_S_LATCH, RW_X_LATCH */
	buf_block_t*	block,	/*!< in: the known page */
	ulint		mode,	/*!< in: BUF_MAKE_YOUNG or BUF_KEEP_OLD */
	const char*	file,	/*!< in: file name */
	ulint		line,	/*!< in: line where called */
	mtr_t*		mtr)	/*!< in: mini-transaction */
{
	buf_pool_t*	buf_pool;
	ibool		success;
	ulint		fix_type;

	ut_ad(mtr);
	ut_ad(mtr->state == MTR_ACTIVE);
	ut_ad((rw_latch == RW_S_LATCH) || (rw_latch == RW_X_LATCH));

	mutex_enter(&block->mutex);

	if (buf_block_get_state(block) == BUF_BLOCK_REMOVE_HASH) {
		/* Another thread is just freeing the block from the LRU list
		of the buffer pool: do not try to access this page; this
		attempt to access the page can only come through the hash
		index because when the buffer block state is ..._REMOVE_HASH,
		we have already removed it from the page address hash table
		of the buffer pool. */

		mutex_exit(&block->mutex);

		return(FALSE);
	}

	ut_a(buf_block_get_state(block) == BUF_BLOCK_FILE_PAGE);

	buf_block_buf_fix_inc(block, file, line);

	mutex_exit(&block->mutex);

	buf_pool = buf_pool_from_block(block);

	if (mode == BUF_MAKE_YOUNG && buf_page_peek_if_too_old(&block->page)) {
		buf_pool_mutex_enter(buf_pool);
		buf_LRU_make_block_young(&block->page);
		buf_pool_mutex_exit(buf_pool);
	} else if (!buf_page_is_accessed(&block->page)) {
		/* Above, we do a dirty read on purpose, to avoid
		mutex contention.  The field buf_page_t::access_time
		is only used for heuristic purposes.  Writes to the
		field must be protected by mutex, however. */
		ulint	time_ms = ut_time_ms();

		buf_pool_mutex_enter(buf_pool);
		buf_page_set_accessed(&block->page, time_ms);
		buf_pool_mutex_exit(buf_pool);
	}

	ut_ad(!ibuf_inside(mtr) || mode == BUF_KEEP_OLD);

	if (rw_latch == RW_S_LATCH) {
		success = rw_lock_s_lock_nowait(&(block->lock),
						file, line);
		fix_type = MTR_MEMO_PAGE_S_FIX;
	} else {
		success = rw_lock_x_lock_func_nowait(&(block->lock),
						     file, line);
		fix_type = MTR_MEMO_PAGE_X_FIX;
	}

	if (!success) {
		mutex_enter(&block->mutex);
		buf_block_buf_fix_dec(block);
		mutex_exit(&block->mutex);

		return(FALSE);
	}

	mtr_memo_push(mtr, block, fix_type);

#if defined UNIV_DEBUG || defined UNIV_BUF_DEBUG
	ut_a(++buf_dbg_counter % 5771 || buf_validate());
	ut_a(block->page.buf_fix_count > 0);
	ut_a(buf_block_get_state(block) == BUF_BLOCK_FILE_PAGE);
#endif /* UNIV_DEBUG || UNIV_BUF_DEBUG */
#if defined UNIV_DEBUG_FILE_ACCESSES || defined UNIV_DEBUG
	ut_a(block->page.file_page_was_freed == FALSE);
#endif

#ifdef UNIV_IBUF_COUNT_DEBUG
	ut_a((mode == BUF_KEEP_OLD)
	     || (ibuf_count_get(buf_block_get_space(block),
				buf_block_get_page_no(block)) == 0));
#endif
	buf_pool->stat.n_page_gets++;

	return(TRUE);
}

/*******************************************************************//**
Given a tablespace id and page number tries to get that page. If the
page is not in the buffer pool it is not loaded and NULL is returned.
Suitable for using when holding the kernel mutex.
@return	pointer to a page or NULL */
UNIV_INTERN
const buf_block_t*
buf_page_try_get_func(
/*==================*/
	ulint		space_id,/*!< in: tablespace id */
	ulint		page_no,/*!< in: page number */
	const char*	file,	/*!< in: file name */
	ulint		line,	/*!< in: line where called */
	mtr_t*		mtr)	/*!< in: mini-transaction */
{
	buf_block_t*	block;
	ibool		success;
	ulint		fix_type;
	buf_pool_t*	buf_pool = buf_pool_get(space_id, page_no);

	ut_ad(mtr);
	ut_ad(mtr->state == MTR_ACTIVE);

	buf_pool_mutex_enter(buf_pool);
	block = buf_block_hash_get(buf_pool, space_id, page_no);

	if (!block || buf_block_get_state(block) != BUF_BLOCK_FILE_PAGE) {
		buf_pool_mutex_exit(buf_pool);
		return(NULL);
	}

	ut_ad(!buf_pool_watch_is_sentinel(buf_pool, &block->page));

	mutex_enter(&block->mutex);
	buf_pool_mutex_exit(buf_pool);

#if defined UNIV_DEBUG || defined UNIV_BUF_DEBUG
	ut_a(buf_block_get_state(block) == BUF_BLOCK_FILE_PAGE);
	ut_a(buf_block_get_space(block) == space_id);
	ut_a(buf_block_get_page_no(block) == page_no);
#endif /* UNIV_DEBUG || UNIV_BUF_DEBUG */

	buf_block_buf_fix_inc(block, file, line);
	mutex_exit(&block->mutex);

	fix_type = MTR_MEMO_PAGE_S_FIX;
	success = rw_lock_s_lock_nowait(&block->lock, file, line);

	if (!success) {
		/* Let us try to get an X-latch. If the current thread
		is holding an X-latch on the page, we cannot get an
		S-latch. */

		fix_type = MTR_MEMO_PAGE_X_FIX;
		success = rw_lock_x_lock_func_nowait(&block->lock,
						     file, line);
	}

	if (!success) {
		mutex_enter(&block->mutex);
		buf_block_buf_fix_dec(block);
		mutex_exit(&block->mutex);

		return(NULL);
	}

	mtr_memo_push(mtr, block, fix_type);
#if defined UNIV_DEBUG || defined UNIV_BUF_DEBUG
	ut_a(++buf_dbg_counter % 5771 || buf_validate());
	ut_a(block->page.buf_fix_count > 0);
	ut_a(buf_block_get_state(block) == BUF_BLOCK_FILE_PAGE);
#endif /* UNIV_DEBUG || UNIV_BUF_DEBUG */
#if defined UNIV_DEBUG_FILE_ACCESSES || defined UNIV_DEBUG
	ut_a(block->page.file_page_was_freed == FALSE);
#endif /* UNIV_DEBUG_FILE_ACCESSES || UNIV_DEBUG */
	buf_block_dbg_add_level(block, SYNC_NO_ORDER_CHECK);

	buf_pool->stat.n_page_gets++;

#ifdef UNIV_IBUF_COUNT_DEBUG
	ut_a(ibuf_count_get(buf_block_get_space(block),
			    buf_block_get_page_no(block)) == 0);
#endif

	return(block);
}

/********************************************************************//**
Initialize some fields of a control block. */
UNIV_INLINE
void
buf_page_init_low(
/*==============*/
	buf_page_t*	bpage)	/*!< in: block to init */
{
	bpage->flush_type = BUF_FLUSH_LRU;
	bpage->io_fix = BUF_IO_NONE;
	bpage->buf_fix_count = 0;
	bpage->freed_page_clock = 0;
	bpage->access_time = 0;
	bpage->newest_modification = 0;
	bpage->oldest_modification = 0;
	HASH_INVALIDATE(bpage, hash);
#if defined UNIV_DEBUG_FILE_ACCESSES || defined UNIV_DEBUG
	bpage->file_page_was_freed = FALSE;
#endif /* UNIV_DEBUG_FILE_ACCESSES || UNIV_DEBUG */
}

/********************************************************************//**
Inits a page to the buffer buf_pool. */
static __attribute__((nonnull))
void
buf_page_init(
/*==========*/
	buf_pool_t*	buf_pool,/*!< in/out: buffer pool */
	ulint		space,	/*!< in: space id */
	ulint		offset,	/*!< in: offset of the page within space
				in units of a page */
	ulint		fold,	/*!< in: buf_page_address_fold(space,offset) */
	buf_block_t*	block)	/*!< in/out: block to init */
{
	buf_page_t*	hash_page;

	ut_ad(buf_pool == buf_pool_get(space, offset));
	ut_ad(buf_pool_mutex_own(buf_pool));
	ut_ad(mutex_own(&(block->mutex)));
	ut_a(buf_block_get_state(block) != BUF_BLOCK_FILE_PAGE);

	/* Set the state of the block */
	buf_block_set_file_page(block, space, offset);

#ifdef UNIV_DEBUG_VALGRIND
	if (!space) {
		/* Silence valid Valgrind warnings about uninitialized
		data being written to data files.  There are some unused
		bytes on some pages that InnoDB does not initialize. */
		UNIV_MEM_VALID(block->frame, UNIV_PAGE_SIZE);
	}
#endif /* UNIV_DEBUG_VALGRIND */

	buf_block_init_low(block);

	block->lock_hash_val = lock_rec_hash(space, offset);

	buf_page_init_low(&block->page);

	/* Insert into the hash table of file pages */

	hash_page = buf_page_hash_get_low(buf_pool, space, offset, fold);

	if (UNIV_LIKELY(!hash_page)) {
	} else if (buf_pool_watch_is_sentinel(buf_pool, hash_page)) {
		/* Preserve the reference count. */
		ulint	buf_fix_count = hash_page->buf_fix_count;

		ut_a(buf_fix_count > 0);
		block->page.buf_fix_count += buf_fix_count;
		buf_pool_watch_remove(buf_pool, fold, hash_page);
	} else {
		fprintf(stderr,
			"InnoDB: Error: page %lu %lu already found"
			" in the hash table: %p, %p\n",
			(ulong) space,
			(ulong) offset,
			(const void*) hash_page, (const void*) block);
#if defined UNIV_DEBUG || defined UNIV_BUF_DEBUG
		mutex_exit(&block->mutex);
		buf_pool_mutex_exit(buf_pool);
		buf_print();
		buf_LRU_print();
		buf_validate();
		buf_LRU_validate();
#endif /* UNIV_DEBUG || UNIV_BUF_DEBUG */
		ut_error;
	}

	ut_ad(!block->page.in_zip_hash);
	ut_ad(!block->page.in_page_hash);
	ut_d(block->page.in_page_hash = TRUE);
	HASH_INSERT(buf_page_t, hash, buf_pool->page_hash,
		    fold, &block->page);
}

/********************************************************************//**
Function which inits a page for read to the buffer buf_pool. If the page is
(1) already in buf_pool, or
(2) if we specify to read only ibuf pages and the page is not an ibuf page, or
(3) if the space is deleted or being deleted,
then this function does nothing.
Sets the io_fix flag to BUF_IO_READ and sets a non-recursive exclusive lock
on the buffer frame. The io-handler must take care that the flag is cleared
and the lock released later.
@return	pointer to the block or NULL */
UNIV_INTERN
buf_page_t*
buf_page_init_for_read(
/*===================*/
	ulint*		err,	/*!< out: DB_SUCCESS or DB_TABLESPACE_DELETED */
	ulint		mode,	/*!< in: BUF_READ_IBUF_PAGES_ONLY, ... */
	ulint		space,	/*!< in: space id */
	ulint		zip_size,/*!< in: compressed page size, or 0 */
	ibool		unzip,	/*!< in: TRUE=request uncompressed page */
	ib_int64_t	tablespace_version,
				/*!< in: prevents reading from a wrong
				version of the tablespace in case we have done
				DISCARD + IMPORT */
	ulint		offset)	/*!< in: page number */
{
	buf_block_t*	block;
	buf_page_t*	bpage	= NULL;
	buf_page_t*	watch_page;
	mtr_t		mtr;
	ulint		fold;
	ibool		lru	= FALSE;
	void*		data;
	buf_pool_t*	buf_pool = buf_pool_get(space, offset);

	ut_ad(buf_pool);

	*err = DB_SUCCESS;

	if (mode == BUF_READ_IBUF_PAGES_ONLY) {
		/* It is a read-ahead within an ibuf routine */

		ut_ad(!ibuf_bitmap_page(zip_size, offset));

		ibuf_mtr_start(&mtr);

		if (!recv_no_ibuf_operations
		    && !ibuf_page(space, zip_size, offset, &mtr)) {

			ibuf_mtr_commit(&mtr);

			return(NULL);
		}
	} else {
		ut_ad(mode == BUF_READ_ANY_PAGE);
	}

	if (zip_size && UNIV_LIKELY(!unzip)
	    && UNIV_LIKELY(!recv_recovery_is_on())) {
		block = NULL;
	} else {
		block = buf_LRU_get_free_block(buf_pool);
		ut_ad(block);
		ut_ad(buf_pool_from_block(block) == buf_pool);
	}

	fold = buf_page_address_fold(space, offset);

	buf_pool_mutex_enter(buf_pool);

	watch_page = buf_page_hash_get_low(buf_pool, space, offset, fold);
	if (watch_page && !buf_pool_watch_is_sentinel(buf_pool, watch_page)) {
		/* The page is already in the buffer pool. */
		watch_page = NULL;
err_exit:
		if (block) {
			mutex_enter(&block->mutex);
			buf_LRU_block_free_non_file_page(block);
			mutex_exit(&block->mutex);
		}

		bpage = NULL;
		goto func_exit;
	}

	if (fil_tablespace_deleted_or_being_deleted_in_mem(
		    space, tablespace_version)) {
		/* The page belongs to a space which has been
		deleted or is being deleted. */
		*err = DB_TABLESPACE_DELETED;

		goto err_exit;
	}

	if (block) {
		bpage = &block->page;
		mutex_enter(&block->mutex);

		ut_ad(buf_pool_from_bpage(bpage) == buf_pool);

		buf_page_init(buf_pool, space, offset, fold, block);

		/* The block must be put to the LRU list, to the old blocks */
		buf_LRU_add_block(bpage, TRUE/* to old blocks */);

		/* We set a pass-type x-lock on the frame because then
		the same thread which called for the read operation
		(and is running now at this point of code) can wait
		for the read to complete by waiting for the x-lock on
		the frame; if the x-lock were recursive, the same
		thread would illegally get the x-lock before the page
		read is completed.  The x-lock is cleared by the
		io-handler thread. */

		rw_lock_x_lock_gen(&block->lock, BUF_IO_READ);
		buf_page_set_io_fix(bpage, BUF_IO_READ);

		if (UNIV_UNLIKELY(zip_size)) {
			page_zip_set_size(&block->page.zip, zip_size);

			/* buf_pool->mutex may be released and
			reacquired by buf_buddy_alloc().  Thus, we
			must release block->mutex in order not to
			break the latching order in the reacquisition
			of buf_pool->mutex.  We also must defer this
			operation until after the block descriptor has
			been added to buf_pool->LRU and
			buf_pool->page_hash. */
			mutex_exit(&block->mutex);
			data = buf_buddy_alloc(buf_pool, zip_size, &lru);
			mutex_enter(&block->mutex);
			block->page.zip.data = data;

			/* To maintain the invariant
			block->in_unzip_LRU_list
			== buf_page_belongs_to_unzip_LRU(&block->page)
			we have to add this block to unzip_LRU
			after block->page.zip.data is set. */
			ut_ad(buf_page_belongs_to_unzip_LRU(&block->page));
			buf_unzip_LRU_add_block(block, TRUE);
		}

		mutex_exit(&block->mutex);
	} else {
		/* The compressed page must be allocated before the
		control block (bpage), in order to avoid the
		invocation of buf_buddy_relocate_block() on
		uninitialized data. */
		data = buf_buddy_alloc(buf_pool, zip_size, &lru);

		/* If buf_buddy_alloc() allocated storage from the LRU list,
		it released and reacquired buf_pool->mutex.  Thus, we must
		check the page_hash again, as it may have been modified. */
		if (UNIV_UNLIKELY(lru)) {

			watch_page = buf_page_hash_get_low(
				buf_pool, space, offset, fold);

			if (watch_page
			    && !buf_pool_watch_is_sentinel(buf_pool,
				   			   watch_page)) {

				/* The block was added by some other thread. */
				watch_page = NULL;
				buf_buddy_free(buf_pool, data, zip_size);

				bpage = NULL;
				goto func_exit;
			}
		}

		bpage = buf_page_alloc_descriptor();

		/* Initialize the buf_pool pointer. */
		bpage->buf_pool_index = buf_pool_index(buf_pool);

		page_zip_des_init(&bpage->zip);
		page_zip_set_size(&bpage->zip, zip_size);
		bpage->zip.data = data;

		mutex_enter(&buf_pool->zip_mutex);
		UNIV_MEM_DESC(bpage->zip.data,
			      page_zip_get_size(&bpage->zip), bpage);

		buf_page_init_low(bpage);

		bpage->state	= BUF_BLOCK_ZIP_PAGE;
		bpage->space	= space;
		bpage->offset	= offset;

#ifdef UNIV_DEBUG
		bpage->in_page_hash = FALSE;
		bpage->in_zip_hash = FALSE;
		bpage->in_flush_list = FALSE;
		bpage->in_free_list = FALSE;
		bpage->in_LRU_list = FALSE;
#endif /* UNIV_DEBUG */

		ut_d(bpage->in_page_hash = TRUE);

		if (UNIV_LIKELY_NULL(watch_page)) {
			/* Preserve the reference count. */
			ulint	buf_fix_count = watch_page->buf_fix_count;
			ut_a(buf_fix_count > 0);
			bpage->buf_fix_count += buf_fix_count;
			ut_ad(buf_pool_watch_is_sentinel(buf_pool, watch_page));
			buf_pool_watch_remove(buf_pool, fold, watch_page);
		}

		HASH_INSERT(buf_page_t, hash, buf_pool->page_hash, fold,
			    bpage);

		/* The block must be put to the LRU list, to the old blocks */
		buf_LRU_add_block(bpage, TRUE/* to old blocks */);
#if defined UNIV_DEBUG || defined UNIV_BUF_DEBUG
		buf_LRU_insert_zip_clean(bpage);
#endif /* UNIV_DEBUG || UNIV_BUF_DEBUG */

		buf_page_set_io_fix(bpage, BUF_IO_READ);

		mutex_exit(&buf_pool->zip_mutex);
	}

	buf_pool->n_pend_reads++;
func_exit:
	buf_pool_mutex_exit(buf_pool);

	if (mode == BUF_READ_IBUF_PAGES_ONLY) {

		ibuf_mtr_commit(&mtr);
	}

	ut_ad(!bpage || buf_page_in_file(bpage));
	return(bpage);
}

/********************************************************************//**
Initializes a page to the buffer buf_pool. The page is usually not read
from a file even if it cannot be found in the buffer buf_pool. This is one
of the functions which perform to a block a state transition NOT_USED =>
FILE_PAGE (the other is buf_page_get_gen).
@return	pointer to the block, page bufferfixed */
UNIV_INTERN
buf_block_t*
buf_page_create(
/*============*/
	ulint	space,	/*!< in: space id */
	ulint	offset,	/*!< in: offset of the page within space in units of
			a page */
	ulint	zip_size,/*!< in: compressed page size, or 0 */
	mtr_t*	mtr)	/*!< in: mini-transaction handle */
{
	buf_frame_t*	frame;
	buf_block_t*	block;
	ulint		fold;
	buf_block_t*	free_block	= NULL;
	ulint		time_ms		= ut_time_ms();
	buf_pool_t*	buf_pool 	= buf_pool_get(space, offset);

	ut_ad(mtr);
	ut_ad(mtr->state == MTR_ACTIVE);
	ut_ad(space || !zip_size);

	free_block = buf_LRU_get_free_block(buf_pool);

	fold = buf_page_address_fold(space, offset);

	buf_pool_mutex_enter(buf_pool);

	block = (buf_block_t*) buf_page_hash_get_low(
		buf_pool, space, offset, fold);

	if (block
	    && buf_page_in_file(&block->page)
	    && !buf_pool_watch_is_sentinel(buf_pool, &block->page)) {
#ifdef UNIV_IBUF_COUNT_DEBUG
		ut_a(ibuf_count_get(space, offset) == 0);
#endif
#if defined UNIV_DEBUG_FILE_ACCESSES || defined UNIV_DEBUG
		block->page.file_page_was_freed = FALSE;
#endif /* UNIV_DEBUG_FILE_ACCESSES || UNIV_DEBUG */

		/* Page can be found in buf_pool */
		buf_pool_mutex_exit(buf_pool);

		buf_block_free(free_block);

		return(buf_page_get_with_no_latch(space, zip_size,
						  offset, mtr));
	}

	/* If we get here, the page was not in buf_pool: init it there */

#ifdef UNIV_DEBUG
	if (buf_debug_prints) {
		fprintf(stderr, "Creating space %lu page %lu to buffer\n",
			(ulong) space, (ulong) offset);
	}
#endif /* UNIV_DEBUG */

	block = free_block;

	mutex_enter(&block->mutex);

	buf_page_init(buf_pool, space, offset, fold, block);

	/* The block must be put to the LRU list */
	buf_LRU_add_block(&block->page, FALSE);

	buf_block_buf_fix_inc(block, __FILE__, __LINE__);
	buf_pool->stat.n_pages_created++;

	if (zip_size) {
		void*	data;
		ibool	lru;

		/* Prevent race conditions during buf_buddy_alloc(),
		which may release and reacquire buf_pool->mutex,
		by IO-fixing and X-latching the block. */

		buf_page_set_io_fix(&block->page, BUF_IO_READ);
		rw_lock_x_lock(&block->lock);

		page_zip_set_size(&block->page.zip, zip_size);
		mutex_exit(&block->mutex);
		/* buf_pool->mutex may be released and reacquired by
		buf_buddy_alloc().  Thus, we must release block->mutex
		in order not to break the latching order in
		the reacquisition of buf_pool->mutex.  We also must
		defer this operation until after the block descriptor
		has been added to buf_pool->LRU and buf_pool->page_hash. */
		data = buf_buddy_alloc(buf_pool, zip_size, &lru);
		mutex_enter(&block->mutex);
		block->page.zip.data = data;

		/* To maintain the invariant
		block->in_unzip_LRU_list
		== buf_page_belongs_to_unzip_LRU(&block->page)
		we have to add this block to unzip_LRU after
		block->page.zip.data is set. */
		ut_ad(buf_page_belongs_to_unzip_LRU(&block->page));
		buf_unzip_LRU_add_block(block, FALSE);

		buf_page_set_io_fix(&block->page, BUF_IO_NONE);
		rw_lock_x_unlock(&block->lock);
	}

	buf_page_set_accessed(&block->page, time_ms);

	buf_pool_mutex_exit(buf_pool);

	mtr_memo_push(mtr, block, MTR_MEMO_BUF_FIX);

	mutex_exit(&block->mutex);

	/* Delete possible entries for the page from the insert buffer:
	such can exist if the page belonged to an index which was dropped */

	ibuf_merge_or_delete_for_page(NULL, space, offset, zip_size, TRUE);

	/* Flush pages from the end of the LRU list if necessary */
	buf_flush_free_margin(buf_pool);

	frame = block->frame;

	memset(frame + FIL_PAGE_PREV, 0xff, 4);
	memset(frame + FIL_PAGE_NEXT, 0xff, 4);
	mach_write_to_2(frame + FIL_PAGE_TYPE, FIL_PAGE_TYPE_ALLOCATED);

	/* Reset to zero the file flush lsn field in the page; if the first
	page of an ibdata file is 'created' in this function into the buffer
	pool then we lose the original contents of the file flush lsn stamp.
	Then InnoDB could in a crash recovery print a big, false, corruption
	warning if the stamp contains an lsn bigger than the ib_logfile lsn. */

	memset(frame + FIL_PAGE_FILE_FLUSH_LSN, 0, 8);

#if defined UNIV_DEBUG || defined UNIV_BUF_DEBUG
	ut_a(++buf_dbg_counter % 357 || buf_validate());
#endif /* UNIV_DEBUG || UNIV_BUF_DEBUG */
#ifdef UNIV_IBUF_COUNT_DEBUG
	ut_a(ibuf_count_get(buf_block_get_space(block),
			    buf_block_get_page_no(block)) == 0);
#endif
	return(block);
}

/********************************************************************//**
Mark a table with the specified space pointed by bpage->space corrupted.
Also remove the bpage from LRU list.
@return TRUE if successful */
static
ibool
buf_mark_space_corrupt(
/*===================*/
	buf_page_t*	bpage)	/*!< in: pointer to the block in question */
{
	buf_pool_t*	buf_pool = buf_pool_from_bpage(bpage);
	const ibool	uncompressed = (buf_page_get_state(bpage)
					== BUF_BLOCK_FILE_PAGE);
	ulint		space = bpage->space;
	ibool		ret = TRUE;

	/* First unfix and release lock on the bpage */
	buf_pool_mutex_enter(buf_pool);
	mutex_enter(buf_page_get_mutex(bpage));
	ut_ad(buf_page_get_io_fix(bpage) == BUF_IO_READ);
	ut_ad(bpage->buf_fix_count == 0);

	/* Set BUF_IO_NONE before we remove the block from LRU list */
	buf_page_set_io_fix(bpage, BUF_IO_NONE);

	if (uncompressed) {
		rw_lock_x_unlock_gen(
			&((buf_block_t*) bpage)->lock,
			BUF_IO_READ);
	}

	/* Find the table with specified space id, and mark it corrupted */
	if (dict_set_corrupted_by_space(space)) {
		buf_LRU_free_one_page(bpage);
	} else {
		ret = FALSE;
	}

	ut_ad(buf_pool->n_pend_reads > 0);
	buf_pool->n_pend_reads--;

	mutex_exit(buf_page_get_mutex(bpage));
	buf_pool_mutex_exit(buf_pool);

	return(ret);
}

/********************************************************************//**
Completes an asynchronous read or write request of a file page to or from
the buffer pool. */
UNIV_INTERN
void
buf_page_io_complete(
/*=================*/
	buf_page_t*	bpage)	/*!< in: pointer to the block in question */
{
	enum buf_io_fix	io_type;
	buf_pool_t*	buf_pool = buf_pool_from_bpage(bpage);
	const ibool	uncompressed = (buf_page_get_state(bpage)
					== BUF_BLOCK_FILE_PAGE);

	ut_a(buf_page_in_file(bpage));

	/* We do not need protect io_fix here by mutex to read
	it because this is the only function where we can change the value
	from BUF_IO_READ or BUF_IO_WRITE to some other value, and our code
	ensures that this is the only thread that handles the i/o for this
	block. */

	io_type = buf_page_get_io_fix(bpage);
	ut_ad(io_type == BUF_IO_READ || io_type == BUF_IO_WRITE);

	if (io_type == BUF_IO_READ) {
		ulint	read_page_no;
		ulint	read_space_id;
		byte*	frame;

		if (buf_page_get_zip_size(bpage)) {
			frame = bpage->zip.data;
			buf_pool->n_pend_unzip++;
			if (uncompressed
			    && !buf_zip_decompress((buf_block_t*) bpage,
						   FALSE)) {

				buf_pool->n_pend_unzip--;
				goto corrupt;
			}
			buf_pool->n_pend_unzip--;
		} else {
			ut_a(uncompressed);
			frame = ((buf_block_t*) bpage)->frame;
		}

		/* If this page is not uninitialized and not in the
		doublewrite buffer, then the page number and space id
		should be the same as in block. */
		read_page_no = mach_read_from_4(frame + FIL_PAGE_OFFSET);
		read_space_id = mach_read_from_4(
			frame + FIL_PAGE_ARCH_LOG_NO_OR_SPACE_ID);

		if (bpage->space == TRX_SYS_SPACE
		    && trx_doublewrite_page_inside(bpage->offset)) {

			ut_print_timestamp(stderr);
			fprintf(stderr,
				"  InnoDB: Error: reading page %lu\n"
				"InnoDB: which is in the"
				" doublewrite buffer!\n",
				(ulong) bpage->offset);
		} else if (!read_space_id && !read_page_no) {
			/* This is likely an uninitialized page. */
		} else if ((bpage->space
			    && bpage->space != read_space_id)
			   || bpage->offset != read_page_no) {
			/* We did not compare space_id to read_space_id
			if bpage->space == 0, because the field on the
			page may contain garbage in MySQL < 4.1.1,
			which only supported bpage->space == 0. */

			ut_print_timestamp(stderr);
			fprintf(stderr,
				"  InnoDB: Error: space id and page n:o"
				" stored in the page\n"
				"InnoDB: read in are %lu:%lu,"
				" should be %lu:%lu!\n",
				(ulong) read_space_id, (ulong) read_page_no,
				(ulong) bpage->space,
				(ulong) bpage->offset);
		}

		/* From version 3.23.38 up we store the page checksum
		to the 4 first bytes of the page end lsn field */

		if (buf_page_is_corrupted(frame,
					  buf_page_get_zip_size(bpage))) {
corrupt:
			fprintf(stderr,
				"InnoDB: Database page corruption on disk"
				" or a failed\n"
				"InnoDB: file read of page %lu.\n"
				"InnoDB: You may have to recover"
				" from a backup.\n",
				(ulong) bpage->offset);
			buf_page_print(frame, buf_page_get_zip_size(bpage));
			fprintf(stderr,
				"InnoDB: Database page corruption on disk"
				" or a failed\n"
				"InnoDB: file read of page %lu.\n"
				"InnoDB: You may have to recover"
				" from a backup.\n",
				(ulong) bpage->offset);
			fputs("InnoDB: It is also possible that"
			      " your operating\n"
			      "InnoDB: system has corrupted its"
			      " own file cache\n"
			      "InnoDB: and rebooting your computer"
			      " removes the\n"
			      "InnoDB: error.\n"
			      "InnoDB: If the corrupt page is an index page\n"
			      "InnoDB: you can also try to"
			      " fix the corruption\n"
			      "InnoDB: by dumping, dropping,"
			      " and reimporting\n"
			      "InnoDB: the corrupt table."
			      " You can use CHECK\n"
			      "InnoDB: TABLE to scan your"
			      " table for corruption.\n"
			      "InnoDB: See also "
			      REFMAN "forcing-innodb-recovery.html\n"
			      "InnoDB: about forcing recovery.\n", stderr);

			if (srv_force_recovery < SRV_FORCE_IGNORE_CORRUPT) {
				/* If page space id is larger than TRX_SYS_SPACE
				(0), we will attempt to mark the corresponding
				table as corrupted instead of crashing server */
				if (bpage->space > TRX_SYS_SPACE
				    && buf_mark_space_corrupt(bpage)) {
					return;
				} else {
					fputs("InnoDB: Ending processing"
					      " because of"
					      " a corrupt database page.\n",
					      stderr);
					ut_error;
				}
			}
		}

		if (recv_recovery_is_on()) {
			/* Pages must be uncompressed for crash recovery. */
			ut_a(uncompressed);
			recv_recover_page(TRUE, (buf_block_t*) bpage);
		}

		if (uncompressed && !recv_no_ibuf_operations) {
			ibuf_merge_or_delete_for_page(
				(buf_block_t*) bpage, bpage->space,
				bpage->offset, buf_page_get_zip_size(bpage),
				TRUE);
		}
	}

	buf_pool_mutex_enter(buf_pool);
	mutex_enter(buf_page_get_mutex(bpage));

#ifdef UNIV_IBUF_COUNT_DEBUG
	if (io_type == BUF_IO_WRITE || uncompressed) {
		/* For BUF_IO_READ of compressed-only blocks, the
		buffered operations will be merged by buf_page_get_gen()
		after the block has been uncompressed. */
		ut_a(ibuf_count_get(bpage->space, bpage->offset) == 0);
	}
#endif
	/* Because this thread which does the unlocking is not the same that
	did the locking, we use a pass value != 0 in unlock, which simply
	removes the newest lock debug record, without checking the thread
	id. */

	buf_page_set_io_fix(bpage, BUF_IO_NONE);

	switch (io_type) {
	case BUF_IO_READ:
		/* NOTE that the call to ibuf may have moved the ownership of
		the x-latch to this OS thread: do not let this confuse you in
		debugging! */

		ut_ad(buf_pool->n_pend_reads > 0);
		buf_pool->n_pend_reads--;
		buf_pool->stat.n_pages_read++;

		if (uncompressed) {
			rw_lock_x_unlock_gen(&((buf_block_t*) bpage)->lock,
					     BUF_IO_READ);
		}

		break;

	case BUF_IO_WRITE:
		/* Write means a flush operation: call the completion
		routine in the flush system */

		buf_flush_write_complete(bpage);

		if (uncompressed) {
			rw_lock_s_unlock_gen(&((buf_block_t*) bpage)->lock,
					     BUF_IO_WRITE);
		}

		buf_pool->stat.n_pages_written++;

		break;

	default:
		ut_error;
	}

#ifdef UNIV_DEBUG
	if (buf_debug_prints) {
		fprintf(stderr, "Has %s page space %lu page no %lu\n",
			io_type == BUF_IO_READ ? "read" : "written",
			(ulong) buf_page_get_space(bpage),
			(ulong) buf_page_get_page_no(bpage));
	}
#endif /* UNIV_DEBUG */

	mutex_exit(buf_page_get_mutex(bpage));
	buf_pool_mutex_exit(buf_pool);
}

/*********************************************************************//**
Asserts that all file pages in the buffer are in a replaceable state.
@return	TRUE */
static
ibool
buf_all_freed_instance(
/*===================*/
	buf_pool_t*	buf_pool)	/*!< in: buffer pool instancce */
{
	ulint		i;
	buf_chunk_t*	chunk;

	ut_ad(buf_pool);

	buf_pool_mutex_enter(buf_pool);

	chunk = buf_pool->chunks;

	for (i = buf_pool->n_chunks; i--; chunk++) {

		const buf_block_t* block = buf_chunk_not_freed(chunk);

		if (UNIV_LIKELY_NULL(block)) {
			fprintf(stderr,
				"Page %lu %lu still fixed or dirty\n",
				(ulong) block->page.space,
				(ulong) block->page.offset);
			ut_error;
		}
	}

	buf_pool_mutex_exit(buf_pool);

	return(TRUE);
}

/*********************************************************************//**
Invalidates file pages in one buffer pool instance */
static
void
buf_pool_invalidate_instance(
/*=========================*/
	buf_pool_t*	buf_pool)	/*!< in: buffer pool instance */
{
	ibool		freed;
	enum buf_flush	i;

	buf_pool_mutex_enter(buf_pool);

	for (i = BUF_FLUSH_LRU; i < BUF_FLUSH_N_TYPES; i++) {

		/* As this function is called during startup and
		during redo application phase during recovery, InnoDB
		is single threaded (apart from IO helper threads) at
		this stage. No new write batch can be in intialization
		stage at this point. */
		ut_ad(buf_pool->init_flush[i] == FALSE);

		/* However, it is possible that a write batch that has
		been posted earlier is still not complete. For buffer
		pool invalidation to proceed we must ensure there is NO
		write activity happening. */
		if (buf_pool->n_flush[i] > 0) {
			buf_pool_mutex_exit(buf_pool);
			buf_flush_wait_batch_end(buf_pool, i);
			buf_pool_mutex_enter(buf_pool);
		}
	}

	buf_pool_mutex_exit(buf_pool);

	ut_ad(buf_all_freed_instance(buf_pool));

	freed = TRUE;

	while (freed) {
		freed = buf_LRU_search_and_free_block(buf_pool, 100);
	}

	buf_pool_mutex_enter(buf_pool);

	ut_ad(UT_LIST_GET_LEN(buf_pool->LRU) == 0);
	ut_ad(UT_LIST_GET_LEN(buf_pool->unzip_LRU) == 0);

	buf_pool->freed_page_clock = 0;
	buf_pool->LRU_old = NULL;
	buf_pool->LRU_old_len = 0;
	buf_pool->LRU_flush_ended = 0;

	memset(&buf_pool->stat, 0x00, sizeof(buf_pool->stat));
	buf_refresh_io_stats(buf_pool);

	buf_pool_mutex_exit(buf_pool);
}

/*********************************************************************//**
Invalidates the file pages in the buffer pool when an archive recovery is
completed. All the file pages buffered must be in a replaceable state when
this function is called: not latched and not modified. */
UNIV_INTERN
void
buf_pool_invalidate(void)
/*=====================*/
{
	ulint   i;
<<<<<<< HEAD

	for (i = 0; i < srv_buf_pool_instances; i++) {
		buf_pool_invalidate_instance(buf_pool_from_array(i));
	}
}

#if defined UNIV_DEBUG || defined UNIV_BUF_DEBUG
/*********************************************************************//**
Validates data in one buffer pool instance
@return	TRUE */
static
ibool
buf_pool_validate_instance(
/*=======================*/
	buf_pool_t*	buf_pool)	/*!< in: buffer pool instance */
{
	buf_page_t*	b;
	buf_chunk_t*	chunk;
	ulint		i;
	ulint		n_single_flush	= 0;
	ulint		n_lru_flush	= 0;
	ulint		n_list_flush	= 0;
	ulint		n_lru		= 0;
	ulint		n_flush		= 0;
	ulint		n_free		= 0;
	ulint		n_zip		= 0;

	ut_ad(buf_pool);

	buf_pool_mutex_enter(buf_pool);

	chunk = buf_pool->chunks;

	/* Check the uncompressed blocks. */

	for (i = buf_pool->n_chunks; i--; chunk++) {

		ulint		j;
		buf_block_t*	block = chunk->blocks;

		for (j = chunk->size; j--; block++) {

			mutex_enter(&block->mutex);

			switch (buf_block_get_state(block)) {
			case BUF_BLOCK_ZIP_FREE:
			case BUF_BLOCK_ZIP_PAGE:
			case BUF_BLOCK_ZIP_DIRTY:
				/* These should only occur on
				zip_clean, zip_free[], or flush_list. */
				ut_error;
				break;

			case BUF_BLOCK_FILE_PAGE:
				ut_a(buf_page_hash_get(buf_pool,
						       buf_block_get_space(
							       block),
						       buf_block_get_page_no(
							       block))
				     == &block->page);

#ifdef UNIV_IBUF_COUNT_DEBUG
				ut_a(buf_page_get_io_fix(&block->page)
				     == BUF_IO_READ
				     || !ibuf_count_get(buf_block_get_space(
								block),
							buf_block_get_page_no(
								block)));
#endif
				switch (buf_page_get_io_fix(&block->page)) {
				case BUF_IO_NONE:
					break;

				case BUF_IO_WRITE:
					switch (buf_page_get_flush_type(
							&block->page)) {
					case BUF_FLUSH_LRU:
						n_lru_flush++;
						ut_a(rw_lock_is_locked(
							     &block->lock,
							     RW_LOCK_SHARED));
						break;
					case BUF_FLUSH_LIST:
						n_list_flush++;
						break;
					case BUF_FLUSH_SINGLE_PAGE:
						n_single_flush++;
						break;
					default:
						ut_error;
					}

					break;

				case BUF_IO_READ:

					ut_a(rw_lock_is_locked(&block->lock,
							       RW_LOCK_EX));
					break;
=======

	for (i = 0; i < srv_buf_pool_instances; i++) {
		buf_pool_invalidate_instance(buf_pool_from_array(i));
	}
}

#if defined UNIV_DEBUG || defined UNIV_BUF_DEBUG
/*********************************************************************//**
Validates data in one buffer pool instance
@return	TRUE */
static
ibool
buf_pool_validate_instance(
/*=======================*/
	buf_pool_t*	buf_pool)	/*!< in: buffer pool instance */
{
	buf_page_t*	b;
	buf_chunk_t*	chunk;
	ulint		i;
	ulint		n_single_flush	= 0;
	ulint		n_lru_flush	= 0;
	ulint		n_list_flush	= 0;
	ulint		n_lru		= 0;
	ulint		n_flush		= 0;
	ulint		n_free		= 0;
	ulint		n_zip		= 0;

	ut_ad(buf_pool);

	buf_pool_mutex_enter(buf_pool);

	chunk = buf_pool->chunks;

	/* Check the uncompressed blocks. */

	for (i = buf_pool->n_chunks; i--; chunk++) {

		ulint		j;
		buf_block_t*	block = chunk->blocks;

		for (j = chunk->size; j--; block++) {

			mutex_enter(&block->mutex);

			switch (buf_block_get_state(block)) {
			case BUF_BLOCK_ZIP_FREE:
			case BUF_BLOCK_ZIP_PAGE:
			case BUF_BLOCK_ZIP_DIRTY:
				/* These should only occur on
				zip_clean, zip_free[], or flush_list. */
				ut_error;
				break;

			case BUF_BLOCK_FILE_PAGE:
				ut_a(buf_page_hash_get(buf_pool,
						       buf_block_get_space(
							       block),
						       buf_block_get_page_no(
							       block))
				     == &block->page);

#ifdef UNIV_IBUF_COUNT_DEBUG
				ut_a(buf_page_get_io_fix(&block->page)
				     == BUF_IO_READ
				     || !ibuf_count_get(buf_block_get_space(
								block),
							buf_block_get_page_no(
								block)));
#endif
				switch (buf_page_get_io_fix(&block->page)) {
				case BUF_IO_NONE:
					break;

				case BUF_IO_WRITE:
					switch (buf_page_get_flush_type(
							&block->page)) {
					case BUF_FLUSH_LRU:
						n_lru_flush++;
						ut_a(rw_lock_is_locked(
							     &block->lock,
							     RW_LOCK_SHARED));
						break;
					case BUF_FLUSH_LIST:
						n_list_flush++;
						break;
					case BUF_FLUSH_SINGLE_PAGE:
						n_single_flush++;
						break;
					default:
						ut_error;
					}

					break;

				case BUF_IO_READ:

					ut_a(rw_lock_is_locked(&block->lock,
							       RW_LOCK_EX));
					break;

				case BUF_IO_PIN:
					break;
>>>>>>> 863a73b8
				}

				n_lru++;
				break;

			case BUF_BLOCK_NOT_USED:
				n_free++;
				break;

			case BUF_BLOCK_READY_FOR_USE:
			case BUF_BLOCK_MEMORY:
			case BUF_BLOCK_REMOVE_HASH:
				/* do nothing */
				break;
			}

			mutex_exit(&block->mutex);
		}
	}

	mutex_enter(&buf_pool->zip_mutex);

	/* Check clean compressed-only blocks. */

	for (b = UT_LIST_GET_FIRST(buf_pool->zip_clean); b;
	     b = UT_LIST_GET_NEXT(list, b)) {
		ut_a(buf_page_get_state(b) == BUF_BLOCK_ZIP_PAGE);
		switch (buf_page_get_io_fix(b)) {
		case BUF_IO_NONE:
<<<<<<< HEAD
=======
		case BUF_IO_PIN:
>>>>>>> 863a73b8
			/* All clean blocks should be I/O-unfixed. */
			break;
		case BUF_IO_READ:
			/* In buf_LRU_free_block(), we temporarily set
			b->io_fix = BUF_IO_READ for a newly allocated
			control block in order to prevent
			buf_page_get_gen() from decompressing the block. */
			break;
		default:
			ut_error;
			break;
		}

		/* It is OK to read oldest_modification here because
		we have acquired buf_pool->zip_mutex above which acts
		as the 'block->mutex' for these bpages. */
		ut_a(!b->oldest_modification);
		ut_a(buf_page_hash_get(buf_pool, b->space, b->offset) == b);

		n_lru++;
		n_zip++;
	}

	/* Check dirty blocks. */

	buf_flush_list_mutex_enter(buf_pool);
	for (b = UT_LIST_GET_FIRST(buf_pool->flush_list); b;
	     b = UT_LIST_GET_NEXT(list, b)) {
		ut_ad(b->in_flush_list);
		ut_a(b->oldest_modification);
		n_flush++;

		switch (buf_page_get_state(b)) {
		case BUF_BLOCK_ZIP_DIRTY:
			n_lru++;
			n_zip++;
			switch (buf_page_get_io_fix(b)) {
			case BUF_IO_NONE:
			case BUF_IO_READ:
<<<<<<< HEAD
=======
			case BUF_IO_PIN:
>>>>>>> 863a73b8
				break;
			case BUF_IO_WRITE:
				switch (buf_page_get_flush_type(b)) {
				case BUF_FLUSH_LRU:
					n_lru_flush++;
					break;
				case BUF_FLUSH_LIST:
					n_list_flush++;
					break;
				case BUF_FLUSH_SINGLE_PAGE:
					n_single_flush++;
					break;
				default:
					ut_error;
				}
				break;
			}
			break;
		case BUF_BLOCK_FILE_PAGE:
			/* uncompressed page */
			break;
		case BUF_BLOCK_ZIP_FREE:
		case BUF_BLOCK_ZIP_PAGE:
		case BUF_BLOCK_NOT_USED:
		case BUF_BLOCK_READY_FOR_USE:
		case BUF_BLOCK_MEMORY:
		case BUF_BLOCK_REMOVE_HASH:
			ut_error;
			break;
		}
		ut_a(buf_page_hash_get(buf_pool, b->space, b->offset) == b);
	}

	ut_a(UT_LIST_GET_LEN(buf_pool->flush_list) == n_flush);

	buf_flush_list_mutex_exit(buf_pool);

	mutex_exit(&buf_pool->zip_mutex);

	if (n_lru + n_free > buf_pool->curr_size + n_zip) {
		fprintf(stderr, "n LRU %lu, n free %lu, pool %lu zip %lu\n",
			(ulong) n_lru, (ulong) n_free,
			(ulong) buf_pool->curr_size, (ulong) n_zip);
		ut_error;
	}

	ut_a(UT_LIST_GET_LEN(buf_pool->LRU) == n_lru);
	if (UT_LIST_GET_LEN(buf_pool->free) != n_free) {
		fprintf(stderr, "Free list len %lu, free blocks %lu\n",
			(ulong) UT_LIST_GET_LEN(buf_pool->free),
			(ulong) n_free);
		ut_error;
	}

	ut_a(buf_pool->n_flush[BUF_FLUSH_SINGLE_PAGE] == n_single_flush);
	ut_a(buf_pool->n_flush[BUF_FLUSH_LIST] == n_list_flush);
	ut_a(buf_pool->n_flush[BUF_FLUSH_LRU] == n_lru_flush);

	buf_pool_mutex_exit(buf_pool);

	ut_a(buf_LRU_validate());
	ut_a(buf_flush_validate(buf_pool));

	return(TRUE);
}

/*********************************************************************//**
Validates the buffer buf_pool data structure.
@return	TRUE */
UNIV_INTERN
ibool
buf_validate(void)
/*==============*/
{
	ulint	i;

	for (i = 0; i < srv_buf_pool_instances; i++) {
		buf_pool_t*	buf_pool;

		buf_pool = buf_pool_from_array(i);

		buf_pool_validate_instance(buf_pool);
	}
	return(TRUE);
}

#endif /* UNIV_DEBUG || UNIV_BUF_DEBUG */

#if defined UNIV_DEBUG_PRINT || defined UNIV_DEBUG || defined UNIV_BUF_DEBUG
/*********************************************************************//**
Prints info of the buffer buf_pool data structure for one instance. */
static
void
buf_print_instance(
/*===============*/
	buf_pool_t*	buf_pool)
{
	index_id_t*	index_ids;
	ulint*		counts;
	ulint		size;
	ulint		i;
	ulint		j;
	index_id_t	id;
	ulint		n_found;
	buf_chunk_t*	chunk;
	dict_index_t*	index;

	ut_ad(buf_pool);

	size = buf_pool->curr_size;

	index_ids = mem_alloc(size * sizeof *index_ids);
	counts = mem_alloc(sizeof(ulint) * size);

	buf_pool_mutex_enter(buf_pool);
	buf_flush_list_mutex_enter(buf_pool);

	fprintf(stderr,
		"buf_pool size %lu\n"
		"database pages %lu\n"
		"free pages %lu\n"
		"modified database pages %lu\n"
		"n pending decompressions %lu\n"
		"n pending reads %lu\n"
		"n pending flush LRU %lu list %lu single page %lu\n"
		"pages made young %lu, not young %lu\n"
		"pages read %lu, created %lu, written %lu\n",
		(ulong) size,
		(ulong) UT_LIST_GET_LEN(buf_pool->LRU),
		(ulong) UT_LIST_GET_LEN(buf_pool->free),
		(ulong) UT_LIST_GET_LEN(buf_pool->flush_list),
		(ulong) buf_pool->n_pend_unzip,
		(ulong) buf_pool->n_pend_reads,
		(ulong) buf_pool->n_flush[BUF_FLUSH_LRU],
		(ulong) buf_pool->n_flush[BUF_FLUSH_LIST],
		(ulong) buf_pool->n_flush[BUF_FLUSH_SINGLE_PAGE],
		(ulong) buf_pool->stat.n_pages_made_young,
		(ulong) buf_pool->stat.n_pages_not_made_young,
		(ulong) buf_pool->stat.n_pages_read,
		(ulong) buf_pool->stat.n_pages_created,
		(ulong) buf_pool->stat.n_pages_written);

	buf_flush_list_mutex_exit(buf_pool);

	/* Count the number of blocks belonging to each index in the buffer */

	n_found = 0;

	chunk = buf_pool->chunks;

	for (i = buf_pool->n_chunks; i--; chunk++) {
		buf_block_t*	block		= chunk->blocks;
		ulint		n_blocks	= chunk->size;

		for (; n_blocks--; block++) {
			const buf_frame_t* frame = block->frame;

			if (fil_page_get_type(frame) == FIL_PAGE_INDEX) {

				id = btr_page_get_index_id(frame);

				/* Look for the id in the index_ids array */
				j = 0;

				while (j < n_found) {

					if (index_ids[j] == id) {
						counts[j]++;

						break;
					}
					j++;
				}

				if (j == n_found) {
					n_found++;
					index_ids[j] = id;
					counts[j] = 1;
				}
			}
		}
	}

	buf_pool_mutex_exit(buf_pool);

	for (i = 0; i < n_found; i++) {
		index = dict_index_get_if_in_cache(index_ids[i]);

		fprintf(stderr,
			"Block count for index %llu in buffer is about %lu",
			(ullint) index_ids[i],
			(ulong) counts[i]);

		if (index) {
			putc(' ', stderr);
			dict_index_name_print(stderr, NULL, index);
		}

		putc('\n', stderr);
	}

	mem_free(index_ids);
	mem_free(counts);

	ut_a(buf_pool_validate_instance(buf_pool));
}

/*********************************************************************//**
Prints info of the buffer buf_pool data structure. */
UNIV_INTERN
void
buf_print(void)
/*===========*/
{
	ulint   i;

	for (i = 0; i < srv_buf_pool_instances; i++) {
		buf_pool_t*	buf_pool;

		buf_pool = buf_pool_from_array(i);
		buf_print_instance(buf_pool);
	}
}
#endif /* UNIV_DEBUG_PRINT || UNIV_DEBUG || UNIV_BUF_DEBUG */

#ifdef UNIV_DEBUG
/*********************************************************************//**
Returns the number of latched pages in the buffer pool.
@return	number of latched pages */
UNIV_INTERN
ulint
buf_get_latched_pages_number_instance(
/*==================================*/
	buf_pool_t*	buf_pool)	/*!< in: buffer pool instance */
{
	buf_page_t*	b;
	ulint		i;
	buf_chunk_t*	chunk;
	ulint		fixed_pages_number = 0;

	buf_pool_mutex_enter(buf_pool);

	chunk = buf_pool->chunks;

	for (i = buf_pool->n_chunks; i--; chunk++) {
		buf_block_t*	block;
		ulint		j;

		block = chunk->blocks;

		for (j = chunk->size; j--; block++) {
			if (buf_block_get_state(block)
			    != BUF_BLOCK_FILE_PAGE) {

				continue;
			}

			mutex_enter(&block->mutex);

			if (block->page.buf_fix_count != 0
			    || buf_page_get_io_fix(&block->page)
			    != BUF_IO_NONE) {
				fixed_pages_number++;
			}

			mutex_exit(&block->mutex);
		}
	}

	mutex_enter(&buf_pool->zip_mutex);

	/* Traverse the lists of clean and dirty compressed-only blocks. */

	for (b = UT_LIST_GET_FIRST(buf_pool->zip_clean); b;
	     b = UT_LIST_GET_NEXT(list, b)) {
		ut_a(buf_page_get_state(b) == BUF_BLOCK_ZIP_PAGE);
		ut_a(buf_page_get_io_fix(b) != BUF_IO_WRITE);

		if (b->buf_fix_count != 0
		    || buf_page_get_io_fix(b) != BUF_IO_NONE) {
			fixed_pages_number++;
		}
	}

	buf_flush_list_mutex_enter(buf_pool);
	for (b = UT_LIST_GET_FIRST(buf_pool->flush_list); b;
	     b = UT_LIST_GET_NEXT(list, b)) {
		ut_ad(b->in_flush_list);

		switch (buf_page_get_state(b)) {
		case BUF_BLOCK_ZIP_DIRTY:
			if (b->buf_fix_count != 0
			    || buf_page_get_io_fix(b) != BUF_IO_NONE) {
				fixed_pages_number++;
			}
			break;
		case BUF_BLOCK_FILE_PAGE:
			/* uncompressed page */
			break;
		case BUF_BLOCK_ZIP_FREE:
		case BUF_BLOCK_ZIP_PAGE:
		case BUF_BLOCK_NOT_USED:
		case BUF_BLOCK_READY_FOR_USE:
		case BUF_BLOCK_MEMORY:
		case BUF_BLOCK_REMOVE_HASH:
			ut_error;
			break;
		}
	}

	buf_flush_list_mutex_exit(buf_pool);
	mutex_exit(&buf_pool->zip_mutex);
	buf_pool_mutex_exit(buf_pool);

	return(fixed_pages_number);
}

/*********************************************************************//**
Returns the number of latched pages in all the buffer pools.
@return	number of latched pages */
UNIV_INTERN
ulint
buf_get_latched_pages_number(void)
/*==============================*/
{
	ulint	i;
	ulint	total_latched_pages = 0;

	for (i = 0; i < srv_buf_pool_instances; i++) {
		buf_pool_t*	buf_pool;

		buf_pool = buf_pool_from_array(i);

		total_latched_pages += buf_get_latched_pages_number_instance(
			buf_pool);
	}

	return(total_latched_pages);
}

#endif /* UNIV_DEBUG */

/*********************************************************************//**
Returns the number of pending buf pool ios.
@return	number of pending I/O operations */
UNIV_INTERN
ulint
buf_get_n_pending_ios(void)
/*=======================*/
{
	ulint	i;
	ulint	pend_ios = 0;

	for (i = 0; i < srv_buf_pool_instances; i++) {
		buf_pool_t*	buf_pool;

		buf_pool = buf_pool_from_array(i);

		pend_ios +=
			buf_pool->n_pend_reads
			+ buf_pool->n_flush[BUF_FLUSH_LRU]
			+ buf_pool->n_flush[BUF_FLUSH_LIST]
			+ buf_pool->n_flush[BUF_FLUSH_SINGLE_PAGE];
	}

	return(pend_ios);
}

/*********************************************************************//**
Returns the ratio in percents of modified pages in the buffer pool /
database pages in the buffer pool.
@return	modified page percentage ratio */
UNIV_INTERN
ulint
buf_get_modified_ratio_pct(void)
/*============================*/
{
	ulint		ratio;
	ulint		lru_len = 0;
	ulint		free_len = 0;
	ulint		flush_list_len = 0;

	buf_get_total_list_len(&lru_len, &free_len, &flush_list_len);

	ratio = (100 * flush_list_len) / (1 + lru_len + free_len);

	/* 1 + is there to avoid division by zero */

	return(ratio);
}

/*******************************************************************//**
Aggregates a pool stats information with the total buffer pool stats  */
static
void
buf_stats_aggregate_pool_info(
/*==========================*/
	buf_pool_info_t*	total_info,	/*!< in/out: the buffer pool
						info to store aggregated
						result */
	const buf_pool_info_t*	pool_info)	/*!< in: individual buffer pool
						stats info */
{
	ut_a(total_info && pool_info);

	/* Nothing to copy if total_info is the same as pool_info */
	if (total_info == pool_info) {
		return;
	}

	total_info->pool_size += pool_info->pool_size;
	total_info->lru_len += pool_info->lru_len;
	total_info->old_lru_len += pool_info->old_lru_len;
	total_info->free_list_len += pool_info->free_list_len;
	total_info->flush_list_len += pool_info->flush_list_len;
	total_info->n_pend_unzip += pool_info->n_pend_unzip;
	total_info->n_pend_reads += pool_info->n_pend_reads;
	total_info->n_pending_flush_lru += pool_info->n_pending_flush_lru;
	total_info->n_pending_flush_list += pool_info->n_pending_flush_list;
	total_info->n_pending_flush_single_page +=
		 pool_info->n_pending_flush_single_page;
	total_info->n_pages_made_young += pool_info->n_pages_made_young;
	total_info->n_pages_not_made_young += pool_info->n_pages_not_made_young;
	total_info->n_pages_read += pool_info->n_pages_read;
	total_info->n_pages_created += pool_info->n_pages_created;
	total_info->n_pages_written += pool_info->n_pages_written;
	total_info->n_page_gets += pool_info->n_page_gets;
	total_info->n_ra_pages_read_rnd += pool_info->n_ra_pages_read_rnd;
	total_info->n_ra_pages_read += pool_info->n_ra_pages_read;
	total_info->n_ra_pages_evicted += pool_info->n_ra_pages_evicted;
	total_info->page_made_young_rate += pool_info->page_made_young_rate;
	total_info->page_not_made_young_rate +=
		pool_info->page_not_made_young_rate;
	total_info->pages_read_rate += pool_info->pages_read_rate;
	total_info->pages_created_rate += pool_info->pages_created_rate;
	total_info->pages_written_rate += pool_info->pages_written_rate;
	total_info->n_page_get_delta += pool_info->n_page_get_delta;
	total_info->page_read_delta += pool_info->page_read_delta;
	total_info->young_making_delta += pool_info->young_making_delta;
	total_info->not_young_making_delta += pool_info->not_young_making_delta;
	total_info->pages_readahead_rnd_rate += pool_info->pages_readahead_rnd_rate;
	total_info->pages_readahead_rate += pool_info->pages_readahead_rate;
	total_info->pages_evicted_rate += pool_info->pages_evicted_rate;
	total_info->unzip_lru_len += pool_info->unzip_lru_len;
	total_info->io_sum += pool_info->io_sum;
	total_info->io_cur += pool_info->io_cur;
	total_info->unzip_sum += pool_info->unzip_sum;
	total_info->unzip_cur += pool_info->unzip_cur;
}
/*******************************************************************//**
Collect buffer pool stats information for a buffer pool. Also
record aggregated stats if there are more than one buffer pool
in the server */
static
void
buf_stats_get_pool_info(
/*====================*/
	buf_pool_t*		buf_pool,	/*!< in: buffer pool */
	ulint			pool_id,	/*!< in: buffer pool ID */
	buf_pool_info_t*	all_pool_info)	/*!< in/out: buffer pool info
						to fill */
{
	buf_pool_info_t*        pool_info;
	time_t			current_time;
	double			time_elapsed;

	/* Find appropriate pool_info to store stats for this buffer pool */
	pool_info = &all_pool_info[pool_id];

	buf_pool_mutex_enter(buf_pool);
	buf_flush_list_mutex_enter(buf_pool);

	pool_info->pool_unique_id = pool_id;

	pool_info->pool_size = buf_pool->curr_size;

	pool_info->lru_len = UT_LIST_GET_LEN(buf_pool->LRU);

	pool_info->old_lru_len = buf_pool->LRU_old_len;

	pool_info->free_list_len = UT_LIST_GET_LEN(buf_pool->free);

	pool_info->flush_list_len = UT_LIST_GET_LEN(buf_pool->flush_list);

	pool_info->n_pend_unzip = UT_LIST_GET_LEN(buf_pool->unzip_LRU);

	pool_info->n_pend_reads = buf_pool->n_pend_reads;

	pool_info->n_pending_flush_lru =
		 (buf_pool->n_flush[BUF_FLUSH_LRU]
		  + buf_pool->init_flush[BUF_FLUSH_LRU]);

	pool_info->n_pending_flush_list =
		 (buf_pool->n_flush[BUF_FLUSH_LIST]
		  + buf_pool->init_flush[BUF_FLUSH_LIST]);

	pool_info->n_pending_flush_single_page =
		 buf_pool->n_flush[BUF_FLUSH_SINGLE_PAGE];

	buf_flush_list_mutex_exit(buf_pool);

	current_time = time(NULL);
	time_elapsed = 0.001 + difftime(current_time,
					buf_pool->last_printout_time);

	pool_info->n_pages_made_young = buf_pool->stat.n_pages_made_young;

	pool_info->n_pages_not_made_young =
		buf_pool->stat.n_pages_not_made_young;

	pool_info->n_pages_read = buf_pool->stat.n_pages_read;

	pool_info->n_pages_created = buf_pool->stat.n_pages_created;

	pool_info->n_pages_written = buf_pool->stat.n_pages_written;

	pool_info->n_page_gets = buf_pool->stat.n_page_gets;

	pool_info->n_ra_pages_read_rnd = buf_pool->stat.n_ra_pages_read_rnd;
	pool_info->n_ra_pages_read = buf_pool->stat.n_ra_pages_read;

	pool_info->n_ra_pages_evicted = buf_pool->stat.n_ra_pages_evicted;

	pool_info->page_made_young_rate =
		 (buf_pool->stat.n_pages_made_young
		  - buf_pool->old_stat.n_pages_made_young) / time_elapsed;

	pool_info->page_not_made_young_rate =
		 (buf_pool->stat.n_pages_not_made_young
		  - buf_pool->old_stat.n_pages_not_made_young) / time_elapsed;

	pool_info->pages_read_rate =
		(buf_pool->stat.n_pages_read
		  - buf_pool->old_stat.n_pages_read) / time_elapsed;

	pool_info->pages_created_rate =
		(buf_pool->stat.n_pages_created
		 - buf_pool->old_stat.n_pages_created) / time_elapsed;

	pool_info->pages_written_rate =
		(buf_pool->stat.n_pages_written
		 - buf_pool->old_stat.n_pages_written) / time_elapsed;

	pool_info->n_page_get_delta = buf_pool->stat.n_page_gets
				      - buf_pool->old_stat.n_page_gets;

	if (pool_info->n_page_get_delta) {
		pool_info->page_read_delta = buf_pool->stat.n_pages_read
					     - buf_pool->old_stat.n_pages_read;

		pool_info->young_making_delta =
			buf_pool->stat.n_pages_made_young
			- buf_pool->old_stat.n_pages_made_young;

		pool_info->not_young_making_delta =
			buf_pool->stat.n_pages_not_made_young
			- buf_pool->old_stat.n_pages_not_made_young;
	}
	pool_info->pages_readahead_rnd_rate =
		 (buf_pool->stat.n_ra_pages_read_rnd
		  - buf_pool->old_stat.n_ra_pages_read_rnd) / time_elapsed;


	pool_info->pages_readahead_rate =
		 (buf_pool->stat.n_ra_pages_read
		  - buf_pool->old_stat.n_ra_pages_read) / time_elapsed;

	pool_info->pages_evicted_rate =
		(buf_pool->stat.n_ra_pages_evicted
		 - buf_pool->old_stat.n_ra_pages_evicted) / time_elapsed;

	pool_info->unzip_lru_len = UT_LIST_GET_LEN(buf_pool->unzip_LRU);

	pool_info->io_sum = buf_LRU_stat_sum.io;

	pool_info->io_cur = buf_LRU_stat_cur.io;

	pool_info->unzip_sum = buf_LRU_stat_sum.unzip;

	pool_info->unzip_cur = buf_LRU_stat_cur.unzip;

	buf_refresh_io_stats(buf_pool);
	buf_pool_mutex_exit(buf_pool);
}

/*********************************************************************//**
Prints info of the buffer i/o. */
UNIV_INTERN
void
buf_print_io_instance(
/*==================*/
	buf_pool_info_t*pool_info,	/*!< in: buffer pool info */
	FILE*		file)		/*!< in/out: buffer where to print */
{
	ut_ad(pool_info);

	fprintf(file,
		"Buffer pool size   %lu\n"
		"Free buffers       %lu\n"
		"Database pages     %lu\n"
		"Old database pages %lu\n"
		"Modified db pages  %lu\n"
		"Pending reads %lu\n"
		"Pending writes: LRU %lu, flush list %lu, single page %lu\n",
		pool_info->pool_size,
		pool_info->free_list_len,
		pool_info->lru_len,
		pool_info->old_lru_len,
		pool_info->flush_list_len,
		pool_info->n_pend_reads,
		pool_info->n_pending_flush_lru,
		pool_info->n_pending_flush_list,
		pool_info->n_pending_flush_single_page);

	fprintf(file,
		"Pages made young %lu, not young %lu\n"
		"%.2f youngs/s, %.2f non-youngs/s\n"
		"Pages read %lu, created %lu, written %lu\n"
		"%.2f reads/s, %.2f creates/s, %.2f writes/s\n",
		pool_info->n_pages_made_young,
		pool_info->n_pages_not_made_young,
		pool_info->page_made_young_rate,
		pool_info->page_not_made_young_rate,
		pool_info->n_pages_read,
		pool_info->n_pages_created,
		pool_info->n_pages_written,
		pool_info->pages_read_rate,
		pool_info->pages_created_rate,
		pool_info->pages_written_rate);

	if (pool_info->n_page_get_delta) {
		fprintf(file,
			"Buffer pool hit rate %lu / 1000,"
			" young-making rate %lu / 1000 not %lu / 1000\n",
			(ulong) (1000 - (1000 * pool_info->page_read_delta
					 / pool_info->n_page_get_delta)),
			(ulong) (1000 * pool_info->young_making_delta
				 / pool_info->n_page_get_delta),
			(ulong) (1000 * pool_info->not_young_making_delta
				 / pool_info->n_page_get_delta));
	} else {
		fputs("No buffer pool page gets since the last printout\n",
		      file);
	}

	/* Statistics about read ahead algorithm */
	fprintf(file, "Pages read ahead %.2f/s,"
		" evicted without access %.2f/s,"
		" Random read ahead %.2f/s\n",

		pool_info->pages_readahead_rate,
		pool_info->pages_evicted_rate,
		pool_info->pages_readahead_rnd_rate);

	/* Print some values to help us with visualizing what is
	happening with LRU eviction. */
	fprintf(file,
		"LRU len: %lu, unzip_LRU len: %lu\n"
		"I/O sum[%lu]:cur[%lu], unzip sum[%lu]:cur[%lu]\n",
		pool_info->lru_len, pool_info->unzip_lru_len,
		pool_info->io_sum, pool_info->io_cur,
		pool_info->unzip_sum, pool_info->unzip_cur);
}

/*********************************************************************//**
Prints info of the buffer i/o. */
UNIV_INTERN
void
buf_print_io(
/*=========*/
	FILE*	file)	/*!< in/out: buffer where to print */
{
	ulint			i;
	buf_pool_info_t*	pool_info;
	buf_pool_info_t*	pool_info_total;

	/* If srv_buf_pool_instances is greater than 1, allocate
	one extra buf_pool_info_t, the last one stores
	aggregated/total values from all pools */
	if (srv_buf_pool_instances > 1) {
		pool_info = (buf_pool_info_t*) mem_zalloc((
			srv_buf_pool_instances + 1) * sizeof *pool_info);

		pool_info_total = &pool_info[srv_buf_pool_instances];
	} else {
		ut_a(srv_buf_pool_instances == 1);
		pool_info_total = pool_info = (buf_pool_info_t*) mem_zalloc(
			sizeof *pool_info)
	}

	for (i = 0; i < srv_buf_pool_instances; i++) {
		buf_pool_t*	buf_pool;

		buf_pool = buf_pool_from_array(i);

		/* Fetch individual buffer pool info and calculate
		aggregated stats along the way */
		buf_stats_get_pool_info(buf_pool, i, pool_info);

		/* If we have more than one buffer pool, store
		the aggregated stats  */
		if (srv_buf_pool_instances > 1) {
			buf_stats_aggregate_pool_info(pool_info_total,
						      &pool_info[i]);
		}
	}

	/* Print the aggreate buffer pool info */
	buf_print_io_instance(pool_info_total, file);

	/* If there are more than one buffer pool, print each individual pool
	info */
	if (srv_buf_pool_instances > 1) {
		fputs("----------------------\n"
		"INDIVIDUAL BUFFER POOL INFO\n"
		"----------------------\n", file);

		for (i = 0; i < srv_buf_pool_instances; i++) {
			fprintf(file, "---BUFFER POOL %lu\n", i);
			buf_print_io_instance(&pool_info[i], file);
		}
	}

	mem_free(pool_info);
}

/**********************************************************************//**
Refreshes the statistics used to print per-second averages. */
UNIV_INTERN
void
buf_refresh_io_stats(
/*=================*/
	buf_pool_t*	buf_pool)	/*!< in: buffer pool instance */
{
	buf_pool->last_printout_time = ut_time();
	buf_pool->old_stat = buf_pool->stat;
}

/**********************************************************************//**
Refreshes the statistics used to print per-second averages. */
UNIV_INTERN
void
buf_refresh_io_stats_all(void)
/*==========================*/
{
	ulint		i;

	for (i = 0; i < srv_buf_pool_instances; i++) {
		buf_pool_t*	buf_pool;

		buf_pool = buf_pool_from_array(i);

		buf_refresh_io_stats(buf_pool);
	}
}

/**********************************************************************//**
Check if all pages in all buffer pools are in a replacable state.
@return FALSE if not */
UNIV_INTERN
ibool
buf_all_freed(void)
/*===============*/
{
	ulint	i;

	for (i = 0; i < srv_buf_pool_instances; i++) {
		buf_pool_t*	buf_pool;

		buf_pool = buf_pool_from_array(i);

		if (!buf_all_freed_instance(buf_pool)) {
			return(FALSE);
		}
 	}

	return(TRUE);
}

/*********************************************************************//**
Checks that there currently are no pending i/o-operations for the buffer
pool.
@return	TRUE if there is no pending i/o */
UNIV_INTERN
ibool
buf_pool_check_no_pending_io(void)
/*==============================*/
{
	ulint		i;
	ibool		ret = TRUE;

	buf_pool_mutex_enter_all();

	for (i = 0; i < srv_buf_pool_instances && ret; i++) {
		const buf_pool_t*	buf_pool;

		buf_pool = buf_pool_from_array(i);

		if (buf_pool->n_pend_reads
		    + buf_pool->n_flush[BUF_FLUSH_LRU]
		    + buf_pool->n_flush[BUF_FLUSH_LIST]
		    + buf_pool->n_flush[BUF_FLUSH_SINGLE_PAGE]) {

			ret = FALSE;
		}
	}

	buf_pool_mutex_exit_all();

	return(ret);
}

#if 0
Code currently not used
/*********************************************************************//**
Gets the current length of the free list of buffer blocks.
@return	length of the free list */
UNIV_INTERN
ulint
buf_get_free_list_len(void)
/*=======================*/
{
	ulint	len;

	buf_pool_mutex_enter(buf_pool);

	len = UT_LIST_GET_LEN(buf_pool->free);

	buf_pool_mutex_exit(buf_pool);

	return(len);
}
#endif

#else /* !UNIV_HOTBACKUP */
/********************************************************************//**
Inits a page to the buffer buf_pool, for use in ibbackup --restore. */
UNIV_INTERN
void
buf_page_init_for_backup_restore(
/*=============================*/
	ulint		space,	/*!< in: space id */
	ulint		offset,	/*!< in: offset of the page within space
				in units of a page */
	ulint		zip_size,/*!< in: compressed page size in bytes
				or 0 for uncompressed pages */
	buf_block_t*	block)	/*!< in: block to init */
{
	block->page.state	= BUF_BLOCK_FILE_PAGE;
	block->page.space	= space;
	block->page.offset	= offset;

	page_zip_des_init(&block->page.zip);

	/* We assume that block->page.data has been allocated
	with zip_size == UNIV_PAGE_SIZE. */
	ut_ad(zip_size <= UNIV_PAGE_SIZE);
	ut_ad(ut_is_2pow(zip_size));
	page_zip_set_size(&block->page.zip, zip_size);
	if (zip_size) {
		block->page.zip.data = block->frame + UNIV_PAGE_SIZE;
	}
}
#endif /* !UNIV_HOTBACKUP */<|MERGE_RESOLUTION|>--- conflicted
+++ resolved
@@ -1230,15 +1230,10 @@
 		ut_ad(bpage->in_LRU_list);
 
 		if (state != BUF_BLOCK_FILE_PAGE) {
-<<<<<<< HEAD
-			/* We must not have any dirty block. */
-			ut_ad(state == BUF_BLOCK_ZIP_PAGE);
-=======
 			/* We must not have any dirty block except
 			when doing a fast shutdown. */
 			ut_ad(state == BUF_BLOCK_ZIP_PAGE
 			      || srv_fast_shutdown == 2);
->>>>>>> 863a73b8
 			buf_page_free_descriptor(bpage);
 		}
 
@@ -3794,7 +3789,6 @@
 /*=====================*/
 {
 	ulint   i;
-<<<<<<< HEAD
 
 	for (i = 0; i < srv_buf_pool_instances; i++) {
 		buf_pool_invalidate_instance(buf_pool_from_array(i));
@@ -3894,110 +3888,9 @@
 					ut_a(rw_lock_is_locked(&block->lock,
 							       RW_LOCK_EX));
 					break;
-=======
-
-	for (i = 0; i < srv_buf_pool_instances; i++) {
-		buf_pool_invalidate_instance(buf_pool_from_array(i));
-	}
-}
-
-#if defined UNIV_DEBUG || defined UNIV_BUF_DEBUG
-/*********************************************************************//**
-Validates data in one buffer pool instance
-@return	TRUE */
-static
-ibool
-buf_pool_validate_instance(
-/*=======================*/
-	buf_pool_t*	buf_pool)	/*!< in: buffer pool instance */
-{
-	buf_page_t*	b;
-	buf_chunk_t*	chunk;
-	ulint		i;
-	ulint		n_single_flush	= 0;
-	ulint		n_lru_flush	= 0;
-	ulint		n_list_flush	= 0;
-	ulint		n_lru		= 0;
-	ulint		n_flush		= 0;
-	ulint		n_free		= 0;
-	ulint		n_zip		= 0;
-
-	ut_ad(buf_pool);
-
-	buf_pool_mutex_enter(buf_pool);
-
-	chunk = buf_pool->chunks;
-
-	/* Check the uncompressed blocks. */
-
-	for (i = buf_pool->n_chunks; i--; chunk++) {
-
-		ulint		j;
-		buf_block_t*	block = chunk->blocks;
-
-		for (j = chunk->size; j--; block++) {
-
-			mutex_enter(&block->mutex);
-
-			switch (buf_block_get_state(block)) {
-			case BUF_BLOCK_ZIP_FREE:
-			case BUF_BLOCK_ZIP_PAGE:
-			case BUF_BLOCK_ZIP_DIRTY:
-				/* These should only occur on
-				zip_clean, zip_free[], or flush_list. */
-				ut_error;
-				break;
-
-			case BUF_BLOCK_FILE_PAGE:
-				ut_a(buf_page_hash_get(buf_pool,
-						       buf_block_get_space(
-							       block),
-						       buf_block_get_page_no(
-							       block))
-				     == &block->page);
-
-#ifdef UNIV_IBUF_COUNT_DEBUG
-				ut_a(buf_page_get_io_fix(&block->page)
-				     == BUF_IO_READ
-				     || !ibuf_count_get(buf_block_get_space(
-								block),
-							buf_block_get_page_no(
-								block)));
-#endif
-				switch (buf_page_get_io_fix(&block->page)) {
-				case BUF_IO_NONE:
-					break;
-
-				case BUF_IO_WRITE:
-					switch (buf_page_get_flush_type(
-							&block->page)) {
-					case BUF_FLUSH_LRU:
-						n_lru_flush++;
-						ut_a(rw_lock_is_locked(
-							     &block->lock,
-							     RW_LOCK_SHARED));
-						break;
-					case BUF_FLUSH_LIST:
-						n_list_flush++;
-						break;
-					case BUF_FLUSH_SINGLE_PAGE:
-						n_single_flush++;
-						break;
-					default:
-						ut_error;
-					}
-
-					break;
-
-				case BUF_IO_READ:
-
-					ut_a(rw_lock_is_locked(&block->lock,
-							       RW_LOCK_EX));
-					break;
 
 				case BUF_IO_PIN:
 					break;
->>>>>>> 863a73b8
 				}
 
 				n_lru++;
@@ -4027,10 +3920,7 @@
 		ut_a(buf_page_get_state(b) == BUF_BLOCK_ZIP_PAGE);
 		switch (buf_page_get_io_fix(b)) {
 		case BUF_IO_NONE:
-<<<<<<< HEAD
-=======
 		case BUF_IO_PIN:
->>>>>>> 863a73b8
 			/* All clean blocks should be I/O-unfixed. */
 			break;
 		case BUF_IO_READ:
@@ -4070,10 +3960,7 @@
 			switch (buf_page_get_io_fix(b)) {
 			case BUF_IO_NONE:
 			case BUF_IO_READ:
-<<<<<<< HEAD
-=======
 			case BUF_IO_PIN:
->>>>>>> 863a73b8
 				break;
 			case BUF_IO_WRITE:
 				switch (buf_page_get_flush_type(b)) {

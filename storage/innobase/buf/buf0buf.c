--- conflicted
+++ resolved
@@ -1,10 +1,6 @@
 /*****************************************************************************
 
-<<<<<<< HEAD
-Copyright (c) 1995, 2014, Oracle and/or its affiliates. All Rights Reserved.
-=======
 Copyright (c) 1995, 2015, Oracle and/or its affiliates. All Rights Reserved.
->>>>>>> 31c803e8
 Copyright (c) 2008, Google Inc.
 
 Portions of this file contain modifications contributed and copyrighted by
@@ -1532,12 +1528,9 @@
 		return(NULL);
 	}
 
-<<<<<<< HEAD
-=======
 	/* The maximum number of purge threads should never exceed
 	BUF_POOL_WATCH_SIZE. So there is no way for purge thread
 	instance to hold a watch when setting another watch. */
->>>>>>> 31c803e8
 	for (i = 0; i < BUF_POOL_WATCH_SIZE; i++) {
 		bpage = &buf_pool->watch[i];
 

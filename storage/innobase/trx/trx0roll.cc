/*****************************************************************************

Copyright (c) 1996, 2018, Oracle and/or its affiliates. All Rights Reserved.

This program is free software; you can redistribute it and/or modify it under
the terms of the GNU General Public License, version 2.0, as published by the
Free Software Foundation.

This program is also distributed with certain software (including but not
limited to OpenSSL) that is licensed under separate terms, as designated in a
particular file or component or in included license documentation. The authors
of MySQL hereby grant you an additional permission to link the program and
your derivative works with the separately licensed software that they have
included with MySQL.

This program is distributed in the hope that it will be useful, but WITHOUT
ANY WARRANTY; without even the implied warranty of MERCHANTABILITY or FITNESS
FOR A PARTICULAR PURPOSE. See the GNU General Public License, version 2.0,
for more details.

You should have received a copy of the GNU General Public License along with
this program; if not, write to the Free Software Foundation, Inc.,
51 Franklin St, Fifth Floor, Boston, MA 02110-1301  USA

*****************************************************************************/

/** @file trx/trx0roll.cc
 Transaction rollback

 Created 3/26/1996 Heikki Tuuri
 *******************************************************/

#include <sys/types.h>

#include "dict0dd.h"
#include "fsp0fsp.h"
#include "ha_prototypes.h"
#include "lock0lock.h"
#include "mach0data.h"
#include "os0thread-create.h"
#include "pars0pars.h"
#include "que0que.h"
#include "read0read.h"
#include "row0mysql.h"
#include "row0undo.h"
#include "sql_thd_internal_api.h"
#include "srv0mon.h"
#include "srv0start.h"
#include "trx0rec.h"
#include "trx0roll.h"
#include "trx0rseg.h"
#include "trx0sys.h"
#include "trx0trx.h"
#include "trx0undo.h"
#include "usr0sess.h"

#include "current_thd.h"

/** This many pages must be undone before a truncate is tried within
rollback */
static const ulint TRX_ROLL_TRUNC_THRESHOLD = 1;

/** true if trx_rollback_or_clean_all_recovered() thread is active */
bool trx_rollback_or_clean_is_active;

/** In crash recovery, the current trx to be rolled back; NULL otherwise */
static const trx_t *trx_roll_crash_recv_trx = NULL;

/** In crash recovery we set this to the undo n:o of the current trx to be
rolled back. Then we can print how many % the rollback has progressed. */
static undo_no_t trx_roll_max_undo_no;

/** Auxiliary variable which tells the previous progress % we printed */
static ulint trx_roll_progress_printed_pct;

/** Finishes a transaction rollback. */
static void trx_rollback_finish(trx_t *trx); /*!< in: transaction */

/** Rollback a transaction used in MySQL. */
static void trx_rollback_to_savepoint_low(
    trx_t *trx,           /*!< in: transaction handle */
    trx_savept_t *savept) /*!< in: pointer to savepoint undo number, if
                          partial rollback requested, or NULL for
                          complete rollback */
{
  que_thr_t *thr;
  mem_heap_t *heap;
  roll_node_t *roll_node;

  heap = mem_heap_create(512);

  roll_node = roll_node_create(heap);

  if (savept != NULL) {
    roll_node->partial = TRUE;
    roll_node->savept = *savept;
    check_trx_state(trx);
  } else {
    assert_trx_nonlocking_or_in_list(trx);
  }

  trx->error_state = DB_SUCCESS;

  if (trx_is_rseg_updated(trx)) {
    ut_ad(trx->rsegs.m_redo.rseg != 0 || trx->rsegs.m_noredo.rseg != 0);

    thr = pars_complete_graph_for_exec(roll_node, trx, heap, NULL);

    ut_a(thr == que_fork_start_command(
                    static_cast<que_fork_t *>(que_node_get_parent(thr))));

    que_run_threads(thr);

    ut_a(roll_node->undo_thr != NULL);
    que_run_threads(roll_node->undo_thr);

    /* Free the memory reserved by the undo graph. */
    que_graph_free(static_cast<que_t *>(roll_node->undo_thr->common.parent));
  }

  if (savept == NULL) {
    trx_rollback_finish(trx);
    MONITOR_INC(MONITOR_TRX_ROLLBACK);
  } else {
    trx->lock.que_state = TRX_QUE_RUNNING;
    MONITOR_INC(MONITOR_TRX_ROLLBACK_SAVEPOINT);
  }

  ut_a(trx->error_state == DB_SUCCESS);
  ut_a(trx->lock.que_state == TRX_QUE_RUNNING);

  mem_heap_free(heap);

  /* There might be work for utility threads.*/
  srv_active_wake_master_thread();

  MONITOR_DEC(MONITOR_TRX_ACTIVE);
}

/** Rollback a transaction to a given savepoint or do a complete rollback.
 @return error code or DB_SUCCESS */
dberr_t trx_rollback_to_savepoint(
    trx_t *trx,           /*!< in: transaction handle */
    trx_savept_t *savept) /*!< in: pointer to savepoint undo number, if
                          partial rollback requested, or NULL for
                          complete rollback */
{
  ut_ad(!trx_mutex_own(trx));

  trx_start_if_not_started_xa(trx, true);

  trx_rollback_to_savepoint_low(trx, savept);

  return (trx->error_state);
}

/** Rollback a transaction used in MySQL.
 @return error code or DB_SUCCESS */
static dberr_t trx_rollback_for_mysql_low(
    trx_t *trx) /*!< in/out: transaction */
{
  trx->op_info = "rollback";

  /* If we are doing the XA recovery of prepared transactions,
  then the transaction object does not have an InnoDB session
  object, and we set a dummy session that we use for all MySQL
  transactions. */

  trx_rollback_to_savepoint_low(trx, NULL);

  trx->op_info = "";

  ut_a(trx->error_state == DB_SUCCESS);

  return (trx->error_state);
}

/** Rollback a transaction used in MySQL
@param[in, out]	trx	transaction
@return error code or DB_SUCCESS */
static dberr_t trx_rollback_low(trx_t *trx) {
  /* We are reading trx->state without holding trx_sys->mutex
  here, because the rollback should be invoked for a running
  active MySQL transaction (or recovered prepared transaction)
  that is associated with the current thread. */

  switch (trx->state) {
    case TRX_STATE_FORCED_ROLLBACK:
    case TRX_STATE_NOT_STARTED:
      trx->will_lock = 0;
      ut_ad(trx->in_mysql_trx_list);
      return (DB_SUCCESS);

    case TRX_STATE_ACTIVE:
      ut_ad(trx->in_mysql_trx_list);
      assert_trx_nonlocking_or_in_list(trx);
      return (trx_rollback_for_mysql_low(trx));

    case TRX_STATE_PREPARED:
      ut_ad(!trx_is_autocommit_non_locking(trx));
      if (trx->rsegs.m_redo.rseg != NULL && trx_is_redo_rseg_updated(trx)) {
        /* Change the undo log state back from
        TRX_UNDO_PREPARED to TRX_UNDO_ACTIVE
        so that if the system gets killed,
        recovery will perform the rollback. */
        trx_undo_ptr_t *undo_ptr = &trx->rsegs.m_redo;

        mtr_t mtr;

        mtr.start();

        mutex_enter(&trx->rsegs.m_redo.rseg->mutex);

        if (undo_ptr->insert_undo != NULL) {
          trx_undo_set_state_at_prepare(trx, undo_ptr->insert_undo, true, &mtr);
        }
        if (undo_ptr->update_undo != NULL) {
          trx_undo_set_state_at_prepare(trx, undo_ptr->update_undo, true, &mtr);
        }
        mutex_exit(&trx->rsegs.m_redo.rseg->mutex);
        /* Persist the XA ROLLBACK, so that crash
        recovery will replay the rollback in case
        the redo log gets applied past this point. */
        mtr.commit();
        ut_ad(mtr.commit_lsn() > 0);
      }
#ifdef ENABLED_DEBUG_SYNC
      if (trx->mysql_thd == NULL) {
        /* We could be executing XA ROLLBACK after
        XA PREPARE and a server restart. */
      } else if (!trx_is_redo_rseg_updated(trx)) {
        /* innobase_close_connection() may roll back a
        transaction that did not generate any
        persistent undo log. The DEBUG_SYNC
        would cause an assertion failure for a
        disconnected thread.

        NOTE: InnoDB will not know about the XID
        if no persistent undo log was generated. */
      } else {
        DEBUG_SYNC_C("trx_xa_rollback");
      }
#endif /* ENABLED_DEBUG_SYNC */
      return (trx_rollback_for_mysql_low(trx));

    case TRX_STATE_COMMITTED_IN_MEMORY:
      check_trx_state(trx);
      break;
  }

  ut_error;
}

/** Rollback a transaction used in MySQL.
 @return error code or DB_SUCCESS */
dberr_t trx_rollback_for_mysql(trx_t *trx) /*!< in/out: transaction */
{
  /* Avoid the tracking of async rollback killer
  thread to enter into InnoDB. */
  if (TrxInInnoDB::is_async_rollback(trx)) {
    return (trx_rollback_low(trx));

  } else {
    TrxInInnoDB trx_in_innodb(trx, true);

    return (trx_rollback_low(trx));
  }
}

/** Rollback the latest SQL statement for MySQL.
 @return error code or DB_SUCCESS */
dberr_t trx_rollback_last_sql_stat_for_mysql(
    trx_t *trx) /*!< in/out: transaction */
{
  dberr_t err;

  /* We are reading trx->state without holding trx_sys->mutex
  here, because the statement rollback should be invoked for a
  running active MySQL transaction that is associated with the
  current thread. */
  ut_ad(trx->in_mysql_trx_list);

  switch (trx->state) {
    case TRX_STATE_FORCED_ROLLBACK:
    case TRX_STATE_NOT_STARTED:
      return (DB_SUCCESS);

    case TRX_STATE_ACTIVE:
      assert_trx_nonlocking_or_in_list(trx);

      trx->op_info = "rollback of SQL statement";

      err = trx_rollback_to_savepoint(trx, &trx->last_sql_stat_start);

      if (trx->fts_trx != NULL) {
        fts_savepoint_rollback_last_stmt(trx);
      }

      /* The following call should not be needed,
      but we play it safe: */
      trx_mark_sql_stat_end(trx);

      trx->op_info = "";

      return (err);

    case TRX_STATE_PREPARED:
    case TRX_STATE_COMMITTED_IN_MEMORY:
      /* The statement rollback is only allowed on an ACTIVE
      transaction, not a PREPARED or COMMITTED one. */
      break;
  }

  ut_error;
}

/** Search for a savepoint using name.
 @return savepoint if found else NULL */
static trx_named_savept_t *trx_savepoint_find(
    trx_t *trx,       /*!< in: transaction */
    const char *name) /*!< in: savepoint name */
{
  trx_named_savept_t *savep;

  for (savep = UT_LIST_GET_FIRST(trx->trx_savepoints); savep != NULL;
       savep = UT_LIST_GET_NEXT(trx_savepoints, savep)) {
    if (0 == ut_strcmp(savep->name, name)) {
      return (savep);
    }
  }

  return (NULL);
}

/** Frees a single savepoint struct. */
static void trx_roll_savepoint_free(
    trx_t *trx,                /*!< in: transaction handle */
    trx_named_savept_t *savep) /*!< in: savepoint to free */
{
  UT_LIST_REMOVE(trx->trx_savepoints, savep);

  ut_free(savep->name);
  ut_free(savep);
}

/** Frees savepoint structs starting from savep. */
void trx_roll_savepoints_free(
    trx_t *trx,                /*!< in: transaction handle */
    trx_named_savept_t *savep) /*!< in: free all savepoints starting
                               with this savepoint i*/
{
  while (savep != NULL) {
    trx_named_savept_t *next_savep;

    next_savep = UT_LIST_GET_NEXT(trx_savepoints, savep);

    trx_roll_savepoint_free(trx, savep);

    savep = next_savep;
  }
}

/** Rolls back a transaction back to a named savepoint. Modifications after the
 savepoint are undone but InnoDB does NOT release the corresponding locks
 which are stored in memory. If a lock is 'implicit', that is, a new inserted
 row holds a lock where the lock information is carried by the trx id stored in
 the row, these locks are naturally released in the rollback. Savepoints which
 were set after this savepoint are deleted.
 @return if no savepoint of the name found then DB_NO_SAVEPOINT,
 otherwise DB_SUCCESS */
static MY_ATTRIBUTE((warn_unused_result)) dberr_t
    trx_rollback_to_savepoint_for_mysql_low(
        trx_t *trx,                /*!< in/out: transaction */
        trx_named_savept_t *savep, /*!< in/out: savepoint */
        int64_t *mysql_binlog_cache_pos)
/*!< out: the MySQL binlog
cache position corresponding
to this savepoint; MySQL needs
this information to remove the
binlog entries of the queries
executed after the savepoint */
{
  dberr_t err;

  ut_ad(trx_state_eq(trx, TRX_STATE_ACTIVE));
  ut_ad(trx->in_mysql_trx_list);

  /* Free all savepoints strictly later than savep. */

  trx_roll_savepoints_free(trx, UT_LIST_GET_NEXT(trx_savepoints, savep));

  *mysql_binlog_cache_pos = savep->mysql_binlog_cache_pos;

  trx->op_info = "rollback to a savepoint";

  err = trx_rollback_to_savepoint(trx, &savep->savept);

  /* Store the current undo_no of the transaction so that
  we know where to roll back if we have to roll back the
  next SQL statement: */

  trx_mark_sql_stat_end(trx);

  trx->op_info = "";

  return (err);
}

/** Rolls back a transaction back to a named savepoint. Modifications after the
 savepoint are undone but InnoDB does NOT release the corresponding locks
 which are stored in memory. If a lock is 'implicit', that is, a new inserted
 row holds a lock where the lock information is carried by the trx id stored in
 the row, these locks are naturally released in the rollback. Savepoints which
 were set after this savepoint are deleted.
 @return if no savepoint of the name found then DB_NO_SAVEPOINT,
 otherwise DB_SUCCESS */
dberr_t trx_rollback_to_savepoint_for_mysql(
    trx_t *trx,                      /*!< in: transaction handle */
    const char *savepoint_name,      /*!< in: savepoint name */
    int64_t *mysql_binlog_cache_pos) /*!< out: the MySQL binlog cache
                                     position corresponding to this
                                     savepoint; MySQL needs this
                                     information to remove the
                                     binlog entries of the queries
                                     executed after the savepoint */
{
  trx_named_savept_t *savep;

  /* We are reading trx->state without holding trx_sys->mutex
  here, because the savepoint rollback should be invoked for a
  running active MySQL transaction that is associated with the
  current thread. */
  ut_ad(trx->in_mysql_trx_list);

  savep = trx_savepoint_find(trx, savepoint_name);

  if (savep == NULL) {
    return (DB_NO_SAVEPOINT);
  }

  switch (trx->state) {
    case TRX_STATE_NOT_STARTED:
    case TRX_STATE_FORCED_ROLLBACK:

      ib::error(ER_IB_MSG_1185) << "Transaction has a savepoint " << savep->name
                                << " though it is not started";

      return (DB_ERROR);

    case TRX_STATE_ACTIVE:

      return (trx_rollback_to_savepoint_for_mysql_low(trx, savep,
                                                      mysql_binlog_cache_pos));

    case TRX_STATE_PREPARED:
    case TRX_STATE_COMMITTED_IN_MEMORY:
      /* The savepoint rollback is only allowed on an ACTIVE
      transaction, not a PREPARED or COMMITTED one. */
      break;
  }

  ut_error;
  return (DB_CORRUPTION);
}

/** Creates a named savepoint. If the transaction is not yet started, starts it.
 If there is already a savepoint of the same name, this call erases that old
 savepoint and replaces it with a new. Savepoints are deleted in a transaction
 commit or rollback.
 @return always DB_SUCCESS */
dberr_t trx_savepoint_for_mysql(
    trx_t *trx,                 /*!< in: transaction handle */
    const char *savepoint_name, /*!< in: savepoint name */
    int64_t binlog_cache_pos)   /*!< in: MySQL binlog cache
                                position corresponding to this
                                connection at the time of the
                                savepoint */
{
  trx_named_savept_t *savep;

  trx_start_if_not_started_xa(trx, false);

  savep = trx_savepoint_find(trx, savepoint_name);

  if (savep) {
    /* There is a savepoint with the same name: free that */

    UT_LIST_REMOVE(trx->trx_savepoints, savep);

    ut_free(savep->name);
    ut_free(savep);
  }

  /* Create a new savepoint and add it as the last in the list */

  savep = static_cast<trx_named_savept_t *>(ut_malloc_nokey(sizeof(*savep)));

  savep->name = mem_strdup(savepoint_name);

  savep->savept = trx_savept_take(trx);

  savep->mysql_binlog_cache_pos = binlog_cache_pos;

  UT_LIST_ADD_LAST(trx->trx_savepoints, savep);

  return (DB_SUCCESS);
}

/** Releases only the named savepoint. Savepoints which were set after this
 savepoint are left as is.
 @return if no savepoint of the name found then DB_NO_SAVEPOINT,
 otherwise DB_SUCCESS */
dberr_t trx_release_savepoint_for_mysql(
    trx_t *trx,                 /*!< in: transaction handle */
    const char *savepoint_name) /*!< in: savepoint name */
{
  trx_named_savept_t *savep;

  ut_ad(trx_state_eq(trx, TRX_STATE_ACTIVE));
  ut_ad(trx->in_mysql_trx_list);

  savep = trx_savepoint_find(trx, savepoint_name);

  if (savep != NULL) {
    trx_roll_savepoint_free(trx, savep);
  }

  return (savep != NULL ? DB_SUCCESS : DB_NO_SAVEPOINT);
}

/** Determines if this transaction is rolling back an incomplete transaction
 in crash recovery.
 @return true if trx is an incomplete transaction that is being rolled
 back in crash recovery */
ibool trx_is_recv(const trx_t *trx) /*!< in: transaction */
{
  return (trx == trx_roll_crash_recv_trx);
}

/** Returns a transaction savepoint taken at this point in time.
 @return savepoint */
trx_savept_t trx_savept_take(trx_t *trx) /*!< in: transaction */
{
  trx_savept_t savept;

  savept.least_undo_no = trx->undo_no;

  return (savept);
}

/** Roll back an active transaction. */
static void trx_rollback_active(trx_t *trx) /*!< in/out: transaction */
{
  mem_heap_t *heap;
  que_fork_t *fork;
  que_thr_t *thr;
  roll_node_t *roll_node;
  int64_t rows_to_undo;
  const char *unit = "";

  heap = mem_heap_create(512);

  fork = que_fork_create(NULL, NULL, QUE_FORK_RECOVERY, heap);
  fork->trx = trx;

  thr = que_thr_create(fork, heap, NULL);

  roll_node = roll_node_create(heap);

  thr->child = roll_node;
  roll_node->common.parent = thr;

  trx->graph = fork;

  ut_a(thr == que_fork_start_command(fork));

  trx_sys_mutex_enter();

  trx_roll_crash_recv_trx = trx;

  trx_roll_max_undo_no = trx->undo_no;

  trx_roll_progress_printed_pct = 0;

  rows_to_undo = trx_roll_max_undo_no;

  trx_sys_mutex_exit();

  if (rows_to_undo > 1000000000) {
    rows_to_undo = rows_to_undo / 1000000;
    unit = "M";
  }

  const trx_id_t trx_id = trx_get_id_for_print(trx);

  ib::info(ER_IB_MSG_1186) << "Rolling back trx with id " << trx_id << ", "
                           << rows_to_undo << unit << " rows to undo";

  que_run_threads(thr);
  ut_a(roll_node->undo_thr != NULL);

  que_run_threads(roll_node->undo_thr);

  trx_rollback_finish(thr_get_trx(roll_node->undo_thr));

  /* Free the memory reserved by the undo graph */
  que_graph_free(static_cast<que_t *>(roll_node->undo_thr->common.parent));

  ut_a(trx->lock.que_state == TRX_QUE_RUNNING);

  ib::info(ER_IB_MSG_1187) << "Rollback of trx with id " << trx_id
                           << " completed";

  mem_heap_free(heap);

  trx_roll_crash_recv_trx = NULL;
}

/** Rollback or clean up any resurrected incomplete transactions. It assumes
 that the caller holds the trx_sys_t::mutex and it will release the
 lock if it does a clean up or rollback.
 @return true if the transaction was cleaned up or rolled back
 and trx_sys->mutex was released. */
static ibool trx_rollback_resurrected(
    trx_t *trx, /*!< in: transaction to rollback or clean */
    ibool all)  /*!< in: FALSE=roll back dictionary transactions;
                TRUE=roll back all non-PREPARED transactions */
{
  ut_ad(trx_sys_mutex_own());

  /* The trx->is_recovered flag and trx->state are set
  atomically under the protection of the trx->mutex (and
  lock_sys->mutex) in lock_trx_release_locks(). We do not want
  to accidentally clean up a non-recovered transaction here. */

  trx_mutex_enter(trx);
  bool is_recovered = trx->is_recovered;
  trx_state_t state = trx->state;
  trx_mutex_exit(trx);

  if (!is_recovered) {
    return (FALSE);
  }

  switch (state) {
    case TRX_STATE_COMMITTED_IN_MEMORY:
      trx_sys_mutex_exit();
      ib::info(ER_IB_MSG_1188)
          << "Cleaning up trx with id " << trx_get_id_for_print(trx);

      trx_cleanup_at_db_startup(trx);
      trx_free_resurrected(trx);
      return (TRUE);
    case TRX_STATE_ACTIVE:
      if (all || trx->ddl_operation) {
        trx_sys_mutex_exit();
        trx_rollback_active(trx);
        trx_free_for_background(trx);
        return (TRUE);
      }
      return (FALSE);
    case TRX_STATE_PREPARED:
      return (FALSE);
    case TRX_STATE_NOT_STARTED:
    case TRX_STATE_FORCED_ROLLBACK:
      break;
  }

  ut_error;
  return (FALSE);
}

/** Rollback or clean up any incomplete transactions which were
 encountered in crash recovery.  If the transaction already was
 committed, then we clean up a possible insert undo log. If the
 transaction was not yet committed, then we roll it back. */
void trx_rollback_or_clean_recovered(
    ibool all) /*!< in: FALSE=roll back dictionary transactions;
               TRUE=roll back all non-PREPARED transactions */
{
  trx_t *trx;

  ut_a(srv_force_recovery < SRV_FORCE_NO_TRX_UNDO);
  ut_ad(!all || trx_sys_need_rollback());

  if (all) {
    ib::info(ER_IB_MSG_1189) << "Starting in background the rollback"
                                " of uncommitted transactions";
  }

  /* Note: For XA recovered transactions, we rely on MySQL to
  do rollback. They will be in TRX_STATE_PREPARED state. If the server
  is shutdown and they are still lingering in trx_sys_t::trx_list
  then the shutdown will hang. */

  /* Loop over the transaction list as long as there are
  recovered transactions to clean up or recover. */

  do {
    trx_sys_mutex_enter();

    for (trx = UT_LIST_GET_FIRST(trx_sys->rw_trx_list); trx != NULL;
         trx = UT_LIST_GET_NEXT(trx_list, trx)) {
      assert_trx_in_rw_list(trx);

      /* If this function does a cleanup or rollback
      then it will release the trx_sys->mutex, therefore
      we need to reacquire it before retrying the loop. */

      if (trx_rollback_resurrected(trx, all)) {
        trx_sys_mutex_enter();

        break;
      }
    }

    trx_sys_mutex_exit();

  } while (trx != NULL);

  if (all) {
    ib::info(ER_IB_MSG_1190) << "Rollback of non-prepared transactions"
                                " completed";
  }
}

/** Rollback or clean up any incomplete transactions which were
encountered in crash recovery.  If the transaction already was
committed, then we clean up a possible insert undo log. If the
transaction was not yet committed, then we roll it back.
Note: this is done in a background thread. */
void trx_recovery_rollback_thread() {
#ifdef UNIV_PFS_THREAD
  THD *thd =
      create_thd(false, true, true, trx_recovery_rollback_thread_key.m_value);
#else
  THD *thd = create_thd(false, true, true, 0);
#endif /* UNIV_PFS_THREAD */

  my_thread_init();

  ut_ad(!srv_read_only_mode);

  trx_rollback_or_clean_recovered(TRUE);

  trx_rollback_or_clean_is_active = false;

  destroy_thd(thd);

  my_thread_end();
}

/** Tries truncate the undo logs. */
static void trx_roll_try_truncate(
    trx_t *trx,               /*!< in/out: transaction */
    trx_undo_ptr_t *undo_ptr) /*!< in: rollback segment to look
                              for next undo log record. */
{
  ut_ad(mutex_own(&trx->undo_mutex));
  ut_ad(mutex_own(&undo_ptr->rseg->mutex));

  trx->pages_undone = 0;

  if (undo_ptr->insert_undo) {
    trx_undo_truncate_end(trx, undo_ptr->insert_undo, trx->undo_no);
  }

  if (undo_ptr->update_undo) {
    trx_undo_truncate_end(trx, undo_ptr->update_undo, trx->undo_no);
  }
}

/** Pops the topmost undo log record in a single undo log and updates the info
 about the topmost record in the undo log memory struct.
 @return undo log record, the page s-latched */
static trx_undo_rec_t *trx_roll_pop_top_rec(
    trx_t *trx,       /*!< in: transaction */
    trx_undo_t *undo, /*!< in: undo log */
    mtr_t *mtr)       /*!< in: mtr */
{
  ut_ad(mutex_own(&trx->undo_mutex));

  page_t *undo_page = trx_undo_page_get_s_latched(
      page_id_t(undo->space, undo->top_page_no), undo->page_size, mtr);

  ulint offset = undo->top_offset;

  trx_undo_rec_t *prev_rec = trx_undo_get_prev_rec(
      undo_page + offset, undo->hdr_page_no, undo->hdr_offset, true, mtr);

  if (prev_rec == NULL) {
    undo->empty = TRUE;
  } else {
    page_t *prev_rec_page = page_align(prev_rec);

    if (prev_rec_page != undo_page) {
      trx->pages_undone++;
    }

    undo->top_page_no = page_get_page_no(prev_rec_page);
    undo->top_offset = prev_rec - prev_rec_page;
    undo->top_undo_no = trx_undo_rec_get_undo_no(prev_rec);
  }

  return (undo_page + offset);
}

/** Pops the topmost record when the two undo logs of a transaction are seen
 as a single stack of records ordered by their undo numbers.
 @return undo log record copied to heap, NULL if none left, or if the
 undo number of the top record would be less than the limit */
static trx_undo_rec_t *trx_roll_pop_top_rec_of_trx_low(
    trx_t *trx,               /*!< in/out: transaction */
    trx_undo_ptr_t *undo_ptr, /*!< in: rollback segment to look
                              for next undo log record. */
    undo_no_t limit,          /*!< in: least undo number we need */
    roll_ptr_t *roll_ptr,     /*!< out: roll pointer to undo record */
    mem_heap_t *heap)         /*!< in/out: memory heap where copied */
{
  trx_undo_t *undo;
  trx_undo_t *ins_undo;
  trx_undo_t *upd_undo;
  trx_undo_rec_t *undo_rec;
  trx_undo_rec_t *undo_rec_copy;
  undo_no_t undo_no;
  ibool is_insert;
  trx_rseg_t *rseg;
  mtr_t mtr;

  rseg = undo_ptr->rseg;

  mutex_enter(&trx->undo_mutex);

  if (trx->pages_undone >= TRX_ROLL_TRUNC_THRESHOLD) {
    mutex_enter(&rseg->mutex);

    trx_roll_try_truncate(trx, undo_ptr);

    mutex_exit(&rseg->mutex);
  }

  ins_undo = undo_ptr->insert_undo;
  upd_undo = undo_ptr->update_undo;

  if (!ins_undo || ins_undo->empty) {
    undo = upd_undo;
  } else if (!upd_undo || upd_undo->empty) {
    undo = ins_undo;
  } else if (upd_undo->top_undo_no > ins_undo->top_undo_no) {
    undo = upd_undo;
  } else {
    undo = ins_undo;
  }

  if (!undo || undo->empty || limit > undo->top_undo_no) {
    mutex_enter(&rseg->mutex);
    trx_roll_try_truncate(trx, undo_ptr);
    mutex_exit(&rseg->mutex);
    mutex_exit(&trx->undo_mutex);
    return (NULL);
  }

  is_insert = (undo == ins_undo);

  *roll_ptr = trx_undo_build_roll_ptr(is_insert, undo->rseg->space_id,
                                      undo->top_page_no, undo->top_offset);

  mtr_start(&mtr);

  undo_rec = trx_roll_pop_top_rec(trx, undo, &mtr);

  undo_no = trx_undo_rec_get_undo_no(undo_rec);

  ut_ad(trx_roll_check_undo_rec_ordering(undo_no, undo->rseg->space_id, trx));

  /* We print rollback progress info if we are in a crash recovery
  and the transaction has at least 1000 row operations to undo. */

  if (trx == trx_roll_crash_recv_trx && trx_roll_max_undo_no > 1000) {
    ulint progress_pct = 100 - (ulint)((undo_no * 100) / trx_roll_max_undo_no);
    if (progress_pct != trx_roll_progress_printed_pct) {
      if (trx_roll_progress_printed_pct == 0) {
        fprintf(stderr,
                "\nInnoDB: Progress in percents:"
                " %lu",
                (ulong)progress_pct);
      } else {
        fprintf(stderr, " %lu", (ulong)progress_pct);
      }
      fflush(stderr);
      trx_roll_progress_printed_pct = progress_pct;
    }
  }

  trx->undo_no = undo_no;
  trx->undo_rseg_space = undo->rseg->space_id;

  undo_rec_copy = trx_undo_rec_copy(undo_rec, heap);

  mutex_exit(&trx->undo_mutex);

  mtr_commit(&mtr);

  return (undo_rec_copy);
}

/** Get next undo log record from redo and noredo rollback segments.
 @return undo log record copied to heap, NULL if none left, or if the
 undo number of the top record would be less than the limit */
trx_undo_rec_t *trx_roll_pop_top_rec_of_trx(
    trx_t *trx,           /*!< in: transaction */
    undo_no_t limit,      /*!< in: least undo number we need */
    roll_ptr_t *roll_ptr, /*!< out: roll pointer to undo record */
    mem_heap_t *heap)     /*!< in: memory heap where copied */
{
  trx_undo_rec_t *undo_rec = 0;

  if (trx_is_redo_rseg_updated(trx)) {
    undo_rec = trx_roll_pop_top_rec_of_trx_low(trx, &trx->rsegs.m_redo, limit,
                                               roll_ptr, heap);
  }

  if (undo_rec == 0 && trx_is_temp_rseg_updated(trx)) {
    undo_rec = trx_roll_pop_top_rec_of_trx_low(trx, &trx->rsegs.m_noredo, limit,
                                               roll_ptr, heap);
  }

  return (undo_rec);
}

<<<<<<< HEAD
/** Builds an undo 'query' graph for a transaction. The actual rollback is
 performed by executing this query graph like a query subprocedure call.
 The reply about the completion of the rollback will be sent by this
 graph.
 @return own: the query graph */
static que_t *trx_roll_graph_build(trx_t *trx) /*!< in/out: transaction */
=======
/****************************************************************//**
Builds an undo 'query' graph for a transaction. The actual rollback is
performed by executing this query graph like a query subprocedure call.
The reply about the completion of the rollback will be sent by this
graph.
@return own: the query graph */
static
que_t*
trx_roll_graph_build(
/*=================*/
	trx_t*	trx,			/*!< in/out: transaction */
	bool	partial_rollback)	/*!< in: partial rollback */
>>>>>>> 066b6fdd
{
  mem_heap_t *heap;
  que_fork_t *fork;
  que_thr_t *thr;

  ut_ad(trx_mutex_own(trx));

  heap = mem_heap_create(512);
  fork = que_fork_create(NULL, NULL, QUE_FORK_ROLLBACK, heap);
  fork->trx = trx;

  thr = que_thr_create(fork, heap, NULL);

<<<<<<< HEAD
  thr->child = row_undo_node_create(trx, thr, heap);
=======
	thr->child = row_undo_node_create(trx, thr, heap, partial_rollback);
>>>>>>> 066b6fdd

  return (fork);
}

<<<<<<< HEAD
/** Starts a rollback operation, creates the UNDO graph that will do the
 actual undo operation.
 @return query graph thread that will perform the UNDO operations. */
static que_thr_t *trx_rollback_start(
    trx_t *trx,         /*!< in: transaction */
    ib_id_t roll_limit) /*!< in: rollback to undo no (for
                        partial undo), 0 if we are rolling back
                        the entire transaction */
=======
/*********************************************************************//**
Starts a rollback operation, creates the UNDO graph that will do the
actual undo operation.
@return query graph thread that will perform the UNDO operations. */
static
que_thr_t*
trx_rollback_start(
/*===============*/
	trx_t*		trx,		/*!< in: transaction */
	ib_id_t		roll_limit,	/*!< in: rollback to undo no (for
					partial undo), 0 if we are rolling back
					the entire transaction */
	bool		partial_rollback) /*!< in: partial rollback */
>>>>>>> 066b6fdd
{
  ut_ad(trx_mutex_own(trx));

  /* Initialize the rollback field in the transaction */

  ut_ad(!trx->roll_limit);
  ut_ad(!trx->in_rollback);

  trx->roll_limit = roll_limit;
  ut_d(trx->in_rollback = true);

  ut_a(trx->roll_limit <= trx->undo_no);

  trx->pages_undone = 0;

  /* Build a 'query' graph which will perform the undo operations */

<<<<<<< HEAD
  que_t *roll_graph = trx_roll_graph_build(trx);
=======
	que_t*	roll_graph = trx_roll_graph_build(trx, partial_rollback);
>>>>>>> 066b6fdd

  trx->graph = roll_graph;

  trx->lock.que_state = TRX_QUE_ROLLING_BACK;

  return (que_fork_start_command(roll_graph));
}

/** Finishes a transaction rollback. */
static void trx_rollback_finish(trx_t *trx) /*!< in: transaction */
{
  trx_commit(trx);

  trx->mod_tables.clear();

  trx->lock.que_state = TRX_QUE_RUNNING;
}

/** Creates a rollback command node struct.
 @return own: rollback node struct */
roll_node_t *roll_node_create(
    mem_heap_t *heap) /*!< in: mem heap where created */
{
  roll_node_t *node;

  node = static_cast<roll_node_t *>(mem_heap_zalloc(heap, sizeof(*node)));

  node->state = ROLL_NODE_SEND;

  node->common.type = QUE_NODE_ROLLBACK;

  return (node);
}

/** Performs an execution step for a rollback command node in a query graph.
 @return query thread to run next, or NULL */
que_thr_t *trx_rollback_step(que_thr_t *thr) /*!< in: query thread */
{
  roll_node_t *node;

  node = static_cast<roll_node_t *>(thr->run_node);

  ut_ad(que_node_get_type(node) == QUE_NODE_ROLLBACK);

  if (thr->prev_node == que_node_get_parent(node)) {
    node->state = ROLL_NODE_SEND;
  }

  if (node->state == ROLL_NODE_SEND) {
    trx_t *trx;
    ib_id_t roll_limit;

    trx = thr_get_trx(thr);

    trx_mutex_enter(trx);

    node->state = ROLL_NODE_WAIT;

    ut_a(node->undo_thr == NULL);

    roll_limit = node->partial ? node->savept.least_undo_no : 0;

    trx_commit_or_rollback_prepare(trx);

<<<<<<< HEAD
    node->undo_thr = trx_rollback_start(trx, roll_limit);
=======
		node->undo_thr = trx_rollback_start(trx,
						    roll_limit,
						    node->partial);
>>>>>>> 066b6fdd

    trx_mutex_exit(trx);

  } else {
    ut_ad(node->state == ROLL_NODE_WAIT);

    thr->run_node = que_node_get_parent(node);
  }

  return (thr);
}<|MERGE_RESOLUTION|>--- conflicted
+++ resolved
@@ -928,28 +928,14 @@
   return (undo_rec);
 }
 
-<<<<<<< HEAD
 /** Builds an undo 'query' graph for a transaction. The actual rollback is
  performed by executing this query graph like a query subprocedure call.
  The reply about the completion of the rollback will be sent by this
  graph.
- @return own: the query graph */
-static que_t *trx_roll_graph_build(trx_t *trx) /*!< in/out: transaction */
-=======
-/****************************************************************//**
-Builds an undo 'query' graph for a transaction. The actual rollback is
-performed by executing this query graph like a query subprocedure call.
-The reply about the completion of the rollback will be sent by this
-graph.
-@return own: the query graph */
-static
-que_t*
-trx_roll_graph_build(
-/*=================*/
-	trx_t*	trx,			/*!< in/out: transaction */
-	bool	partial_rollback)	/*!< in: partial rollback */
->>>>>>> 066b6fdd
-{
+@param[in,out]	trx			transaction
+@param[in]	partial_rollback	true if partial rollback
+@return	the query graph */
+static que_t *trx_roll_graph_build(trx_t *trx, bool partial_rollback) {
   mem_heap_t *heap;
   que_fork_t *fork;
   que_thr_t *thr;
@@ -962,40 +948,21 @@
 
   thr = que_thr_create(fork, heap, NULL);
 
-<<<<<<< HEAD
-  thr->child = row_undo_node_create(trx, thr, heap);
-=======
-	thr->child = row_undo_node_create(trx, thr, heap, partial_rollback);
->>>>>>> 066b6fdd
+  thr->child = row_undo_node_create(trx, thr, heap, partial_rollback);
 
   return (fork);
 }
 
-<<<<<<< HEAD
 /** Starts a rollback operation, creates the UNDO graph that will do the
  actual undo operation.
- @return query graph thread that will perform the UNDO operations. */
-static que_thr_t *trx_rollback_start(
-    trx_t *trx,         /*!< in: transaction */
-    ib_id_t roll_limit) /*!< in: rollback to undo no (for
-                        partial undo), 0 if we are rolling back
-                        the entire transaction */
-=======
-/*********************************************************************//**
-Starts a rollback operation, creates the UNDO graph that will do the
-actual undo operation.
+@param[in]	trx	transaction
+@param[in]	roll_limit	 rollback to undo no (for
+                                 partial undo), 0 if we are rolling back
+                                 the entire transaction
+@param[in]	partial_rollback true if partial rollback
 @return query graph thread that will perform the UNDO operations. */
-static
-que_thr_t*
-trx_rollback_start(
-/*===============*/
-	trx_t*		trx,		/*!< in: transaction */
-	ib_id_t		roll_limit,	/*!< in: rollback to undo no (for
-					partial undo), 0 if we are rolling back
-					the entire transaction */
-	bool		partial_rollback) /*!< in: partial rollback */
->>>>>>> 066b6fdd
-{
+static que_thr_t *trx_rollback_start(trx_t *trx, ib_id_t roll_limit,
+                                     bool partial_rollback) {
   ut_ad(trx_mutex_own(trx));
 
   /* Initialize the rollback field in the transaction */
@@ -1012,11 +979,7 @@
 
   /* Build a 'query' graph which will perform the undo operations */
 
-<<<<<<< HEAD
-  que_t *roll_graph = trx_roll_graph_build(trx);
-=======
-	que_t*	roll_graph = trx_roll_graph_build(trx, partial_rollback);
->>>>>>> 066b6fdd
+  que_t *roll_graph = trx_roll_graph_build(trx, partial_rollback);
 
   trx->graph = roll_graph;
 
@@ -1081,13 +1044,7 @@
 
     trx_commit_or_rollback_prepare(trx);
 
-<<<<<<< HEAD
-    node->undo_thr = trx_rollback_start(trx, roll_limit);
-=======
-		node->undo_thr = trx_rollback_start(trx,
-						    roll_limit,
-						    node->partial);
->>>>>>> 066b6fdd
+    node->undo_thr = trx_rollback_start(trx, roll_limit, node->partial);
 
     trx_mutex_exit(trx);
 

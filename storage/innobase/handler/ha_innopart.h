/*****************************************************************************

Copyright (c) 2014, 2017, Oracle and/or its affiliates. All Rights Reserved.

This program is free software; you can redistribute it and/or modify it under
the terms of the GNU General Public License as published by the Free Software
Foundation; version 2 of the License.

This program is distributed in the hope that it will be useful, but WITHOUT
ANY WARRANTY; without even the implied warranty of MERCHANTABILITY or FITNESS
FOR A PARTICULAR PURPOSE. See the GNU General Public License for more details.

You should have received a copy of the GNU General Public License along with
this program; if not, write to the Free Software Foundation, Inc.,
51 Franklin Street, Suite 500, Boston, MA 02110-1335 USA

*****************************************************************************/

/* The InnoDB Partition handler: the interface between MySQL and InnoDB. */

#ifndef ha_innopart_h
#define ha_innopart_h

#include <stddef.h>
#include <sys/types.h>

#include "ha_innodb.h"
#include "my_compiler.h"
#include "my_inttypes.h"
#include "partitioning/partition_handler.h"
#include "row0mysql.h"

/* Forward declarations */
class Altered_partitions;
class partition_info;

/** HA_DUPLICATE_POS and HA_READ_BEFORE_WRITE_REMOVAL is not
set from ha_innobase, but cannot yet be supported in ha_innopart.
Full text and geometry is not yet supported. */
const handler::Table_flags	HA_INNOPART_DISABLED_TABLE_FLAGS =
	( HA_CAN_FULLTEXT
	| HA_CAN_FULLTEXT_EXT
	| HA_CAN_GEOMETRY
	| HA_DUPLICATE_POS
	| HA_READ_BEFORE_WRITE_REMOVAL);

/** A simple bitset wrapper class, whose size is dynamic */
class Bitset {
public:
	/** Constructor */
	Bitset() : m_bitset(nullptr), m_width(0) {}

	/** Destructor */
	~Bitset() {}

	/** Initialize the bitset with a byte array and width
	@param[in]	bitset	byte array for this bitset
	@param[in]	width	width of the byte array */
	void init(byte* bitset, size_t width)
	{
		m_bitset = bitset;
		m_width = width;
	}

	/** Set the specified bit to the value 'bit'
	@param[in]	pos	Specified bit
	@param[in]	v	True or false */
	void set(size_t pos, bool v = true)
	{
		ut_ad(pos / 8 < m_width);
		m_bitset[pos / 8] &= ~(0x1 << (pos & 0x7));
		m_bitset[pos / 8] |= (static_cast<uint>(v) << (pos & 0x7));
	}

	/** Set all bits to true */
	void set()
	{
		memset(m_bitset, 0xFF, m_width);
	}

	/** Set all bits to false */
	void reset()
	{
		memset(m_bitset, 0, m_width);
	}

	/** Test if the specified bit is set or not
	@param[in]	pos	The specified bit
	@return True if this bit is set, otherwise false */
	bool test(size_t pos) const
	{
		ut_ad(pos / 8 < m_width);
		return((m_bitset[pos / 8] >> (pos & 0x7)) & 0x1);
	}

private:
	/** Bitset bytes */
	byte*		m_bitset;

	/** Bitset width in bytes */
	size_t		m_width;
};

typedef Bitset  Sql_stat_start_parts;

/** InnoDB partition specific Handler_share. */
class Ha_innopart_share : public Partition_share
{
private:
	/** Array of all included table definitions (one per partition). */
	dict_table_t**		m_table_parts;

	/** Instead of INNOBASE_SHARE::idx_trans_tbl. Maps MySQL index number
	to InnoDB index per partition. */
	dict_index_t**		m_index_mapping;

	/** Total number of partitions. */
	uint			m_tot_parts;

	/** Number of indexes. */
	uint			m_index_count;

	/** Reference count. */
	uint			m_ref_count;

	/** Pointer back to owning TABLE_SHARE. */
	TABLE_SHARE*		m_table_share;

public:
	Ha_innopart_share(
		TABLE_SHARE*	table_share);

	~Ha_innopart_share();

	/** Set innodb table for given partition.
	@param[in]	part_id	Partition number.
	@param[in]	table	Table. */
	inline
	void
	set_table_part(
		uint		part_id,
		dict_table_t*	table)
	{
		ut_ad(m_table_parts != NULL);
		ut_ad(part_id < m_tot_parts);
		m_table_parts[part_id] = table;
	}

	/** Return innodb table for given partition.
	@param[in]	part_id	Partition number.
	@return	InnoDB table. */
	inline
	dict_table_t*
	get_table_part(
		uint	part_id) const
	{
		ut_ad(m_table_parts != NULL);
		ut_ad(part_id < m_tot_parts);
		return(m_table_parts[part_id]);
	}

	/** Return innodb index for given partition and key number.
	@param[in]	part_id	Partition number.
	@param[in]	keynr	Key number.
	@return	InnoDB index. */
	dict_index_t*
	get_index(
		uint	part_id,
		uint	keynr);

	/** Get MySQL key number corresponding to InnoDB index.
	@param[in]	part_id	Partition number.
	@param[in]	index	InnoDB index.
	@return	MySQL key number or MAX_KEY if non-existent. */
	uint
	get_mysql_key(
		uint			part_id,
		const dict_index_t*	index);

	/** Initialize the share with table and indexes per partition.
	@param[in,out]	thd		Thread context
	@param[in]	table		MySQL table definition
	@param[in]	dd_table	Global DD table object
	@param[in]	part_info	Partition info (partition names to use)
	@param[in]	table_name	Table name (db/table_name)
	@return false on success else true. */
	bool
	open_table_parts(
		THD*			thd,
		const TABLE*		table,
		const dd::Table*	dd_table,
		partition_info*		part_info,
		const char*		table_name);

	/** Close the table partitions.
	If all instances are closed, also release the resources.
	@param[in]	only_free	true if the tables have already been
					closed, which happens during inplace
					DDL, and we just need to release the
					resources */
	void
	close_table_parts(bool only_free);

	/** @return the TABLE SHARE object */
	const TABLE_SHARE* get_table_share() const
	{
		return(m_table_share);
	}

	/** Get the number of partitions
	@return number of partitions */
	uint get_num_parts() const
	{
		ut_ad(m_tot_parts != 0);
		return(m_tot_parts);
	}

	/* Static helper functions. */
	/** Fold to lower case if windows or lower_case_table_names == 1.
	@param[in,out]	s	String to fold.*/
	static
	void
	partition_name_casedn_str(
		char*	s);

	/** Translate and append partition name.
	@param[out]	to	String to write in filesystem charset
	@param[in]	from	Name in system charset
	@param[in]	sep	Separator
	@param[in]	len	Max length of to buffer
	@return	length of written string. */
	static
	size_t
	append_sep_and_name(
		char*		to,
		const char*	from,
		const char*	sep,
		size_t		len);

	/** Set up the virtual column template for partition table, and points
	all m_table_parts[]->vc_templ to it.
	@param[in]	table		MySQL TABLE object
	@param[in]	ib_table	InnoDB dict_table_t
	@param[in]	name		Table name (db/table_name) */
	void
	set_v_templ(
		TABLE*		table,
		dict_table_t*	ib_table,
		const char*	name);

	/** Create the postfix of a partitioned table name
	@param[in,out]	partition_name	Buffer to write the postfix
	@param[in]	size		Size of the buffer
	@param[in]	dd_part		Partition
	@return	the length of written postfix. */
	static
	size_t
	create_partition_postfix(
		char*			partition_name,
		size_t			size,
		const dd::Partition*	dd_part);

private:
	/** Disable default constructor. */
	Ha_innopart_share() {};

	/** Open one partition
	@param[in,out]	client		Data dictionary client
	@param[in]	thd		Thread THD
	@param[in]	table		MySQL table definition
	@param[in]	dd_part		dd::Partition
	@param[in]	part_name	Table name of this partition
	@param[in]	part_id		Partition id
	@retval	False	On success
	@retval	True	On failure */
	bool
	open_one_table_part(
		dd::cache::Dictionary_client*	client,
		THD*				thd,
		const TABLE*			table,
		const dd::Partition*		dd_part,
		const char*			part_name,
		uint				part_id);
};

/** Get explicit specified tablespace for one (sub)partition, checking
from lowest level
@param[in]	tablespace	table-level tablespace if specified
@param[in]	part		Partition to check
@param[in]	sub_part	Sub-partition to check, if no, just NULL
@return Tablespace name, if nullptr or [0] = '\0' then nothing specified */
const char* partition_get_tablespace(
	const char*			tablespace,
	const partition_element*	part,
	const partition_element*	sub_part);

/** The class defining a partitioning aware handle to an InnoDB table.
Based on ha_innobase and extended with
- Partition_helper for re-using common partitioning functionality
- Partition_handler for providing partitioning specific api calls.
Generic partitioning functions are implemented in Partition_helper.
Lower level storage functions are implemented in ha_innobase.
Partition_handler is inherited for implementing the handler level interface
for partitioning specific functions, like truncate_partition.
InnoDB specific functions related to partitioning is implemented here. */
class ha_innopart:
	public ha_innobase,
	public Partition_helper,
	public Partition_handler
{
public:
	ha_innopart(
		handlerton*	hton,
		TABLE_SHARE*	table_arg);

	~ha_innopart();

	/** Clone this handler, used when needing more than one cursor
	to the same table.
	@param[in]	name		Table name.
	@param[in]	mem_root	mem_root to allocate from.
	@retval	Pointer to clone or NULL if error. */
	handler*
	clone(
		const char*	name,
		MEM_ROOT*	mem_root);

	/** On-line ALTER TABLE interface @see handler0alter.cc @{ */

	/** Check if InnoDB supports a particular alter table in-place.
	@param[in]	altered_table	TABLE object for new version of table.
	@param[in,out]	ha_alter_info	Structure describing changes to be done
	by ALTER TABLE and holding data used during in-place alter.
	@retval	HA_ALTER_INPLACE_NOT_SUPPORTED	Not supported
	@retval	HA_ALTER_INPLACE_NO_LOCK	Supported
	@retval	HA_ALTER_INPLACE_SHARED_LOCK_AFTER_PREPARE	Supported, but
	requires lock during main phase and exclusive lock during prepare
	phase.
	@retval	HA_ALTER_INPLACE_NO_LOCK_AFTER_PREPARE	Supported, prepare
	phase requires exclusive lock. */
	enum_alter_inplace_result
	check_if_supported_inplace_alter(
		TABLE*			altered_table,
		Alter_inplace_info*	ha_alter_info);

	/** Prepare in-place ALTER for table.
	Allows InnoDB to update internal structures with concurrent
	writes blocked (provided that check_if_supported_inplace_alter()
	did not return HA_ALTER_INPLACE_NO_LOCK).
	This will be invoked before inplace_alter_table().
	@param[in]	altered_table	TABLE object for new version of table.
	@param[in,out]	ha_alter_info	Structure describing changes to be done
	by ALTER TABLE and holding data used during in-place alter.
	@param[in]	old_table_def	dd::Table object describing old
	version of the table.
	@param[in,out]	new_table_def	dd::Table object for the new version
	of the table. Can be adjusted by this call. Changes to the table
	definition will be persisted in the data-dictionary at statement
	commit time.
	@retval	true	Failure.
	@retval	false	Success. */
	bool
	prepare_inplace_alter_table(
		TABLE*			altered_table,
		Alter_inplace_info*	ha_alter_info,
		const dd::Table*	old_table_def,
		dd::Table*		new_table_def);

	/** Alter the table structure in-place.
	Alter the table structure in-place with operations
	specified using HA_ALTER_FLAGS and Alter_inplace_information.
	The level of concurrency allowed during this operation depends
	on the return value from check_if_supported_inplace_alter().
	@param[in]	altered_table	TABLE object for new version of table.
	@param[in,out]	ha_alter_info	Structure describing changes to be done
	by ALTER TABLE and holding data used during in-place alter.
	@param[in]	old_table_def	dd::Table object describing old
	version of the table.
	@param[in,out]	new_table_def	dd::Table object for the new version
	of the table. Can be adjusted by this call. Changes to the table
	definition will be persisted in the data-dictionary at statement
	commit time.
	@retval	true	Failure.
	@retval	false	Success. */
	bool
	inplace_alter_table(
		TABLE*			altered_table,
		Alter_inplace_info*	ha_alter_info,
		const dd::Table*	old_table_def,
		dd::Table*		new_table_def);

	/** Commit or rollback.
	Commit or rollback the changes made during
	prepare_inplace_alter_table() and inplace_alter_table() inside
	the storage engine. Note that the allowed level of concurrency
	during this operation will be the same as for
	inplace_alter_table() and thus might be higher than during
	prepare_inplace_alter_table(). (E.g concurrent writes were
	blocked during prepare, but might not be during commit).
	@param[in]	altered_table	TABLE object for new version of table.
	@param[in,out]	ha_alter_info	Structure describing changes to be done
					by ALTER TABLE and holding data used
					during in-place alter.
	@param[in]	commit		true => Commit, false => Rollback.
	@param[in]	old_table_def	dd::Table object describing old
	version of the table.
	@param[in,out]	new_table_def	dd::Table object for the new version
	of the table. Can be adjusted by this call. Changes to the table
	definition will be persisted in the data-dictionary at statement
	commit time.
	@retval	true	Failure.
	@retval	false	Success. */
	bool
	commit_inplace_alter_table(
		TABLE*			altered_table,
		Alter_inplace_info*	ha_alter_info,
		bool			commit,
		const dd::Table*	old_table_def,
		dd::Table*		new_table_def);
	/** @} */

	/** Allows InnoDB to update internal structures with concurrent
	writes blocked (given that check_if_supported_inplace_alter()
	did not return HA_ALTER_INPLACE_NO_LOCK).
	This is for 'ALTER TABLE ... PARTITION' and a corresponding function
	to prepare_inplace_alter_table().
	This will be invoked before inplace_alter_partition().

	@param[in,out]	altered_table	TABLE object for new version of table
	@param[in,out]	ha_alter_info	Structure describing changes to be done
					by ALTER TABLE and holding data used
					during in-place alter.
	@param[in]	old_dd_tab	Table definition before the ALTER
	@param[in,out]	new_dd_tab	Table definition after the ALTER
	@retval	true	Failure
	@retval	false	Success */
	bool prepare_inplace_alter_partition(
		TABLE*			altered_table,
		Alter_inplace_info*	ha_alter_info,
		const dd::Table*	old_dd_tab,
		dd::Table*		new_dd_tab);

	/** Alter the table structure in-place with operations
	specified using HA_ALTER_FLAGS and Alter_inplace_information.
	This is for 'ALTER TABLE ... PARTITION' and a corresponding function
	to inplace_alter_table().
	The level of concurrency allowed during this operation depends
	on the return value from check_if_supported_inplace_alter().

	@param[in,out]	altered_table	TABLE object for new version of table
	@param[in,out]	ha_alter_info	Structure describing changes to be done
					by ALTER TABLE and holding data used
					during in-place alter.
	@param[in]	old_dd_tab	Table definition before the ALTER
	@param[in,out]	new_dd_tab	Table definition after the ALTER
	@retval	true	Failure
	@retval	false	Success */
	bool inplace_alter_partition(
		TABLE*			altered_table,
		Alter_inplace_info*	ha_alter_info,
		const dd::Table*	old_dd_tab,
		dd::Table*		new_dd_tab);

	/** Prepare to commit or roll back ALTER TABLE...ALGORITHM=INPLACE.
	This is for 'ALTER TABLE ... PARTITION' and a corresponding function
	to commit_inplace_alter_table().
	@param[in,out]	altered_table	TABLE object for new version of table.
	@param[in,out]	ha_alter_info	ALGORITHM=INPLACE metadata
	@param[in]	commit		true=Commit, false=Rollback.
	@param[in]	old_dd_tab	old table
	@param[in,out]	new_dd_tab	new table
	@retval	true	on failure (my_error() will have been called)
	@retval	false	on success */
	bool commit_inplace_alter_partition(
		TABLE*			altered_table,
		Alter_inplace_info*	ha_alter_info,
		bool			commit,
		const dd::Table*	old_dd_tab,
		dd::Table*		new_dd_tab);

	// TODO: should we implement init_table_handle_for_HANDLER() ?
	// (or is sql_stat_start handled correctly anyway?)
	int
	optimize(
		THD*		thd,
		HA_CHECK_OPT*	check_opt);

	/** Set DD discard attribute for tablespace.
	@param[in]	table_def	dd table
	@param[in]	discard		True if this table is discarded
	@return	0 or error number. */
	int
	set_dd_discard_attribute(
		dd::Table*	table_def,
		bool		discard);

	int
	discard_or_import_tablespace(
		bool		discard,
		dd::Table*	table_def);

	/** Compare key and rowid.
	Helper function for sorting records in the priority queue.
	a/b points to table->record[0] rows which must have the
	key fields set. The bytes before a and b store the rowid.
	This is used for comparing/sorting rows first according to
	KEY and if same KEY, by rowid (ref).

	@param[in]	key_info	Null terminated array of index
	information.
	@param[in]	a		Pointer to record+ref in first record.
	@param[in]	b		Pointer to record+ref in second record.
	@return Return value is SIGN(first_rec - second_rec)
	@retval	0	Keys are equal.
	@retval	-1	second_rec is greater than first_rec.
	@retval	+1	first_rec is greater than second_rec. */
	static
	int
	key_and_rowid_cmp(
		KEY**	key_info,
		uchar	*a,
		uchar	*b);

	int
	extra(
		enum ha_extra_function	operation);

	void
	print_error(
		int	error,
		myf	errflag);

	bool
	is_ignorable_error(
		int	error);

	int
	start_stmt(
		THD*		thd,
		thr_lock_type	lock_type);

	ha_rows
	records_in_range(
		uint		inx,
		key_range*	min_key,
		key_range*	max_key);

	ha_rows
	estimate_rows_upper_bound();

	uint
	alter_table_flags(
		uint	flags);

	void
	update_create_info(
		HA_CREATE_INFO*	create_info);

	int
	create(
		const char*		name,
		TABLE*			form,
		HA_CREATE_INFO*		create_info,
		dd::Table*		table_def);

	/** Drop a table.
	@param[in]	name		table name
	@param[in,out]	dd_table	data dictionary table
	@return error number
	@retval 0 on success */
	int delete_table(
		const char*		name,
		const dd::Table*	dd_table);

	int
	truncate(dd::Table *table_def);

	/** Rename a table.
	@param[in]	from		table name before rename
	@param[in]	to		table name after rename
	@param[in]	from_table	data dictionary table before rename
	@param[in,out]	to_table	data dictionary table after rename
	@return	error number
	@retval	0 on success */
	int rename_table(
		const char*		from,
		const char*		to,
		const dd::Table*	from_table,
		dd::Table*		to_table);

	int
	check(
		THD*		thd,
		HA_CHECK_OPT*	check_opt);

	/** Repair table.
	Will only handle records in wrong partition, not repairing
	corrupt innodb indexes.
	@param[in]	thd	Thread context.
	@param[in]	repair_opt	Repair options.
	@return 0 or error code. */
	int
	repair(
		THD*		thd,
		HA_CHECK_OPT*	repair_opt);

	bool
	can_switch_engines();

	uint
	referenced_by_foreign_key();

	void
	get_auto_increment(
		ulonglong	offset,
		ulonglong	increment,
		ulonglong	nb_desired_values,
		ulonglong*	first_value,
		ulonglong*	nb_reserved_values);

	int
	cmp_ref(
		const uchar*	ref1,
		const uchar*	ref2) const;

	int
	read_range_first(
		const key_range*	start_key,
		const key_range*	end_key,
		bool			eq_range_arg,
		bool			sorted)
	{
		return(Partition_helper::ph_read_range_first(
						start_key,
						end_key,
						eq_range_arg,
						sorted));
	}

	void
	position(
		const uchar*	record)
	{
		Partition_helper::ph_position(record);
	}

	/* TODO: Implement these! */
	bool
	check_if_incompatible_data(
		HA_CREATE_INFO*	info,
		uint		table_changes)
	{
		ut_ad(0);
		return(COMPATIBLE_DATA_NO);
	}

	int
	delete_all_rows()
	{
		return(handler::delete_all_rows());
	}

	int
	disable_indexes(
		uint	mode)
	{
		return(HA_ERR_WRONG_COMMAND);
	}

	int
	enable_indexes(
		uint	mode)
	{
		return(HA_ERR_WRONG_COMMAND);
	}

	void
	free_foreign_key_create_info(
		char*	str)
	{
		ut_ad(0);
	}

	int
	ft_init()
	{
		ut_ad(0);
		return(HA_ERR_WRONG_COMMAND);
	}

	FT_INFO*
	ft_init_ext(
		uint	flags,
		uint	inx,
		String*	key)
	{
		ut_ad(0);
		return(NULL);
	}

	FT_INFO*
	ft_init_ext_with_hints(
		uint		inx,
		String*		key,
		Ft_hints*	hints)
	{
		ut_ad(0);
		return(NULL);
	}

	int
	ft_read(
		uchar*	buf)
	{
		ut_ad(0);
		return(HA_ERR_WRONG_COMMAND);
	}

	bool
	get_foreign_dup_key(
		char*	child_table_name,
		uint	child_table_name_len,
		char*	child_key_name,
		uint	child_key_name_len)
	{
		ut_ad(0);
		return(false);
	}

	// TODO: not yet supporting FK.
	char*
	get_foreign_key_create_info()
	{
		return(NULL);
	}

	// TODO: not yet supporting FK.
	int
	get_foreign_key_list(
		THD*			thd,
		List<FOREIGN_KEY_INFO>*	f_key_list)
	{
		return(0);
	}

	// TODO: not yet supporting FK.
	int
	get_parent_foreign_key_list(
		THD*			thd,
		List<FOREIGN_KEY_INFO>*	f_key_list)
	{
		return(0);
	}

	// TODO: not yet supporting FK.
	int
	get_cascade_foreign_key_table_list(
		THD*				thd,
		List<st_handler_tablename>*	fk_table_list)
	{
		return(0);
	}

	int
	read_range_next()
	{
		return(Partition_helper::ph_read_range_next());
	}

	uint32
	calculate_key_hash_value(
		Field**	field_array)
	{
		return(Partition_helper::ph_calculate_key_hash_value(field_array));
	}

	Table_flags
	table_flags() const
	{
		return(ha_innobase::table_flags() | HA_CAN_REPAIR);
	}

	void
	release_auto_increment()
	{
		Partition_helper::ph_release_auto_increment();
	}

	/** Implementing Partition_handler interface @see partition_handler.h
	@{ */

	/** See Partition_handler. */
	void
	get_dynamic_partition_info(
		ha_statistics*	stat_info,
		ha_checksum*	check_sum,
		uint		part_id)
	{
		Partition_helper::get_dynamic_partition_info_low(
			stat_info,
			check_sum,
			part_id);
	}

	uint
	alter_flags(
		uint	flags MY_ATTRIBUTE((unused))) const
	{
		return(HA_PARTITION_FUNCTION_SUPPORTED
		       | HA_INPLACE_CHANGE_PARTITION);
	}

	Partition_handler*
	get_partition_handler()
	{
		return(static_cast<Partition_handler*>(this));
	}

	void
	set_part_info(
		partition_info*	part_info,
		bool		early)
	{
		Partition_helper::set_part_info_low(part_info, early);
	}

	void
	initialize_partitioning(
		partition_info*	part_info,
		bool		early)
	{
		Partition_helper::set_part_info_low(part_info, early);
	}

	handler*
	get_handler()
	{
		return(static_cast<handler*>(this));
	}
	/** @} */

private:
	/** Pointer to Ha_innopart_share on the TABLE_SHARE. */
	Ha_innopart_share*	m_part_share;

	/** ins_node per partition. Synchronized with prebuilt->ins_node
	when changing partitions. */
	ins_node_t**		m_ins_node_parts;

	/** upd_node per partition. Synchronized with prebuilt->upd_node
	when changing partitions. */
	upd_node_t**		m_upd_node_parts;

	/** blob_heap per partition. Synchronized with prebuilt->blob_heap
	when changing partitions. */
	mem_heap_t**		m_blob_heap_parts;

	/** trx_id from the partitions table->def_trx_id. Keep in sync
	with prebuilt->trx_id when changing partitions.
	prebuilt only reflects the current partition! */
	trx_id_t*		m_trx_id_parts;

	/** row_read_type per partition. */
	ulint*			m_row_read_type_parts;

	/** byte array for sql_stat_start bitset */
	byte*			m_bitset;

	/** sql_stat_start per partition. */
	Sql_stat_start_parts	m_sql_stat_start_parts;

	/** persistent cursors per partition. */
	btr_pcur_t*		m_pcur_parts;

	/** persistent cluster cursors per partition. */
	btr_pcur_t*		m_clust_pcur_parts;

	/** map from part_id to offset in above two arrays. */
	uint16_t*		m_pcur_map;

	/** Original m_prebuilt->pcur. */
	btr_pcur_t*		m_pcur;

	/** Original m_prebuilt->clust_pcur. */
	btr_pcur_t*		m_clust_pcur;

	/** New partitions during ADD/REORG/... PARTITION. */
	Altered_partitions*	m_new_partitions;

	/** Clear used ins_nodes and upd_nodes. */
	void
	clear_ins_upd_nodes();

	/** Clear the blob heaps for all partitions */
	void
	clear_blob_heaps();

	/** Reset state of file to after 'open'. This function is called
	after every statement for all tables used by that statement. */
	int
	reset();

	/** Allocate the array to hold blob heaps for all partitions */
	mem_heap_t**
	alloc_blob_heap_array();

	/** Free the array that holds blob heaps for all partitions */
	void
	free_blob_heap_array();

	/** Changes the active index of a handle.
	@param[in]	part_id	Use this partition.
	@param[in]	keynr	Use this index; MAX_KEY means always
	clustered index, even if it was internally generated by InnoDB.
	@return 0 or error code. */
	int
	change_active_index(
		uint	part_id,
		uint	keynr);

	/** Move to next partition and set its index.
	@return	0 for success else error number. */
	int
	next_partition_index();

	/** Internally called for initializing auto increment value.
	Should never be called, but defined to catch such errors.
	@return 0 on success else error code. */
	int
	innobase_initialize_autoinc();

	/** Get the index for the current partition
	@param[in]	keynr	MySQL index number.
	@return InnoDB index or NULL. */
	dict_index_t*
	innobase_get_index(
		uint	keynr);

	/** Get the index for a handle.
	Does not change active index.
	@param[in]	keynr	use this index; MAX_KEY means always clustered
	index, even if it was internally generated by InnoDB.
	@param[in]	part_id	From this partition.
	@return NULL or index instance. */
	dict_index_t*
	innopart_get_index(
		uint	part_id,
		uint	keynr);

	/** Change active partition.
	Copies needed info into m_prebuilt from the partition specific memory.
	@param[in]	part_id	Partition to set as active. */
	void
	set_partition(
		uint	part_id);

	/** Update active partition.
	Copies needed info from m_prebuilt into the partition specific memory.
	@param[in]	part_id	Partition to set as active. */
	void
	update_partition(
		uint	part_id);

	/** Helpers needed by Partition_helper, @see partition_handler.h @{ */

	/** Set the autoinc column max value.
	This should only be called once from ha_innobase::open().
	Therefore there's no need for a covering lock.
	@param[in]	-	If locking should be skipped. Not used!
	@return 0 on success else error code. */
	int
	initialize_auto_increment(
		bool	/* no_lock */);

	/** Save currently highest auto increment value.
	@param[in]	nr	Auto increment value to save. */
	void
	save_auto_increment(
		ulonglong	nr);

	/** Setup the ordered record buffer and the priority queue.
	@param[in]	used_parts	Number of used partitions in query.
	@return false for success, else true. */
	int
	init_record_priority_queue_for_parts(
		uint	used_parts);

	/** Destroy the ordered record buffer and the priority queue. */
	void
	destroy_record_priority_queue_for_parts();

	/** Create the Altered_partitoins object
	@param[in]	ha_alter_info	thd DDL operation
	@retval true	On failure
	@retval false	On success */
	bool
	prepare_for_copy_partitions(Alter_inplace_info* ha_alter_info);

	/** write row to new partition.
	@param[in]	new_part	New partition to write to.
	@return 0 for success else error code. */
	int
	write_row_in_new_part(
		uint	new_part);

	/** Write a row in specific partition.
	Stores a row in an InnoDB database, to the table specified in this
	handle.
	@param[in]	part_id	Partition to write to.
	@param[in]	record	A row in MySQL format.
	@return error code. */
	int
	write_row_in_part(
		uint	part_id,
		uchar*	record);

	/** Update a row in partition.
	Updates a row given as a parameter to a new value.
	@param[in]	part_id	Partition to update row in.
	@param[in]	old_row	Old row in MySQL format.
	@param[in]	new_row	New row in MySQL format.
	@return error number or 0. */
	int
	update_row_in_part(
		uint		part_id,
		const uchar*	old_row,
		uchar*		new_row);

	/** Deletes a row in partition.
	@param[in]	part_id	Partition to delete from.
	@param[in]	record	Row to delete in MySQL format.
	@return error number or 0. */
	int
	delete_row_in_part(
		uint		part_id,
		const uchar*	record);

	/** Return first record in index from a partition.
	@param[in]	part	Partition to read from.
	@param[out]	record	First record in index in the partition.
	@return error number or 0. */
	int
	index_first_in_part(
		uint	part,
		uchar*	record);

	/** Return last record in index from a partition.
	@param[in]	part	Partition to read from.
	@param[out]	record	Last record in index in the partition.
	@return error number or 0. */
	int
	index_last_in_part(
		uint	part,
		uchar*	record);

	/** Return previous record in index from a partition.
	@param[in]	part	Partition to read from.
	@param[out]	record	Last record in index in the partition.
	@return error number or 0. */
	int
	index_prev_in_part(
		uint	part,
		uchar*	record);

	/** Return next record in index from a partition.
	@param[in]	part	Partition to read from.
	@param[out]	record	Last record in index in the partition.
	@return error number or 0. */
	int
	index_next_in_part(
		uint	part,
		uchar*	record);

	/** Return next same record in index from a partition.
	This routine is used to read the next record, but only if the key is
	the same as supplied in the call.
	@param[in]	part	Partition to read from.
	@param[out]	record	Last record in index in the partition.
	@param[in]	key	Key to match.
	@param[in]	length	Length of key.
	@return error number or 0. */
	int
	index_next_same_in_part(
		uint		part,
		uchar*		record,
		const uchar*	key,
		uint		length);

	/** Start index scan and return first record from a partition.
	This routine starts an index scan using a start key. The calling
	function will check the end key on its own.
	@param[in]	part	Partition to read from.
	@param[out]	record	First matching record in index in the partition.
	@param[in]	key	Key to match.
	@param[in]	keypart_map	Which part of the key to use.
	@param[in]	find_flag	Key condition/direction to use.
	@return error number or 0. */
	int
	index_read_map_in_part(
		uint			part,
		uchar*			record,
		const uchar*		key,
		key_part_map		keypart_map,
		enum ha_rkey_function	find_flag);

	/** Return last matching record in index from a partition.
	@param[in]	part	Partition to read from.
	@param[out]	record	Last matching record in index in the partition.
	@param[in]	key	Key to match.
	@param[in]	keypart_map	Which part of the key to use.
	@return error number or 0. */
	int
	index_read_last_map_in_part(
		uint		part,
		uchar*		record,
		const uchar*	key,
		key_part_map	keypart_map);

	/** Start index scan and return first record from a partition.
	This routine starts an index scan using a start and end key.
	@param[in]	part	Partition to read from.
	@param[out]	record	First matching record in index in the partition.
	if NULL use table->record[0] as return buffer.
	@param[in]	start_key	Start key to match.
	@param[in]	end_key	End key to match.
	@param[in]	eq_range	Is equal range, start_key == end_key.
	@param[in]	sorted	Return rows in sorted order.
	@return error number or 0. */
	int
	read_range_first_in_part(
		uint			part,
		uchar*			record,
		const key_range*	start_key,
		const key_range*	end_key,
		bool			eq_range,
		bool			sorted);

	/** Return next record in index range scan from a partition.
	@param[in]	part	Partition to read from.
	@param[out]	record	First matching record in index in the partition.
	if NULL use table->record[0] as return buffer.
	@return error number or 0. */
	int
	read_range_next_in_part(
		uint	part,
		uchar*	record);

	/** Start index scan and return first record from a partition.
	This routine starts an index scan using a start key. The calling
	function will check the end key on its own.
	@param[in]	part	Partition to read from.
	@param[out]	record	First matching record in index in the partition.
	@param[in]	index	Index to read from.
	@param[in]	key	Key to match.
	@param[in]	keypart_map	Which part of the key to use.
	@param[in]	find_flag	Key condition/direction to use.
	@return error number or 0. */
	int
	index_read_idx_map_in_part(
		uint			part,
		uchar*			record,
		uint			index,
		const uchar*		key,
		key_part_map		keypart_map,
		enum ha_rkey_function	find_flag);

	/** Initialize random read/scan of a specific partition.
	@param[in]	part_id		Partition to initialize.
	@param[in]	scan		True for scan else random access.
	@return error number or 0. */
	int
	rnd_init_in_part(
		uint	part_id,
		bool	scan);

	/** Get next row during scan of a specific partition.
	@param[in]	part_id	Partition to read from.
	@param[out]	buf	Next row.
	@return error number or 0. */
	int
	rnd_next_in_part(
		uint	part_id,
		uchar*	buf);

	/** End random read/scan of a specific partition.
	@param[in]	part_id		Partition to end random read/scan.
	@param[in]	scan		True for scan else random access.
	@return error number or 0. */
	int
	rnd_end_in_part(
		uint	part_id,
		bool	scan);

	/** Get a reference to the current cursor position in the last used
	partition.
	@param[out]	ref_arg	Reference (PK if exists else row_id).
	@param[in]	record	Record to position. */
	void
	position_in_last_part(
		uchar*		ref_arg,
		const uchar*	record);

	/** Read row using position using given record to find.
	Only useful when position is based on primary key
	@param[in]	record  Current record in MySQL Row Format.
	@return error number or 0. */
	int
	rnd_pos_by_record(
		uchar*  record);

<<<<<<< HEAD
	/** Copy a cached MySQL record.
	@param[out]	buf		Where to copy the MySQL record.
	@param[in]	cached_row	Which record to copy. */
=======
        /** Copy a cached MySQL record.
	@param[out]	to_record	Where to copy the MySQL record.
	@param[in]	from_record	Which record to copy. */
>>>>>>> 5ac5a6db
	void
	copy_cached_row(
		uchar*		buf,
		const uchar*	cached_row);
	/** @} */

	/* Private handler:: functions specific for native InnoDB partitioning.
	@see handler.h @{ */

	/** Open an InnoDB table.
	@param[in]	name		table name
	@param[in]	mode		access mode
	@param[in]	test_if_locked	test if the file to be opened is locked
	@param[in]	table_def	dd::Table describing table to be opened
	@retval 1 if error
	@retval 0 if success */
	int
	open(
		const char*	name,
		int		mode,
		uint		test_if_locked,
		const dd::Table*	table_def);

	int
	close();

	double
	scan_time();

	/** Was the last returned row semi consistent read.
	In an UPDATE or DELETE, if the row under the cursor was locked by
	another transaction, and the engine used an optimistic read of the last
	committed row value under the cursor, then the engine returns 1 from
	this function. MySQL must NOT try to update this optimistic value. If
	the optimistic value does not match the WHERE condition, MySQL can
	decide to skip over this row. This can be used to avoid unnecessary
	lock waits.

	If this method returns true, it will also signal the storage
	engine that the next read will be a locking re-read of the row.
	@see handler.h and row0mysql.h
	@return	true if last read was semi consistent else false. */
	bool was_semi_consistent_read();

	/** Try semi consistent read.
	Tell the engine whether it should avoid unnecessary lock waits.
	If yes, in an UPDATE or DELETE, if the row under the cursor was locked
	by another transaction, the engine may try an optimistic read of
	the last committed row value under the cursor.
	@see handler.h and row0mysql.h
	@param[in]	yes	Should semi-consistent read be used. */
	void try_semi_consistent_read(
		bool	yes);

	/** Removes a lock on a row.
	Removes a new lock set on a row, if it was not read optimistically.
	This can be called after a row has been read in the processing of
	an UPDATE or a DELETE query. @see ha_innobase::unlock_row(). */
	void unlock_row();

	int
	index_init(
		uint	index,
		bool	sorted);

	int
	index_end();

	int
	rnd_init(
		bool	scan)
	{
		return(Partition_helper::ph_rnd_init(scan));
	}

	int
	rnd_end()
	{
		return(Partition_helper::ph_rnd_end());
	}

	int
	external_lock(
		THD*	thd,
		int	lock_type);

	THR_LOCK_DATA**
	store_lock(
		THD*			thd,
		THR_LOCK_DATA**		to,
		thr_lock_type		lock_type);

	int
	write_row(
		uchar*	record)
	{
		return(Partition_helper::ph_write_row(record));
	}

	int
	update_row(
		const uchar*	old_record,
		uchar*		new_record)
	{
		return(Partition_helper::ph_update_row(old_record, new_record));
	}

	int
	delete_row(
		const uchar*	record)
	{
		return(Partition_helper::ph_delete_row(record));
	}
	/** @} */

	/** Truncate partition.
	Called from Partition_handler::trunctate_partition() or truncate().
	@param[in,out]	dd_table	data dictionary table
	@retval	error number
	@retval	0 on success */
	int
	truncate_partition_low(dd::Table *dd_table);

	/** Exchange partition.
	Low-level primitive which implementation is provided here.
	@param[in]	part_table_path	data file path of the
					partitioned table
	@param[in]	swap_table_path	data file path of the to be
					swapped table
	@param[in]	part_id		The id of the partition to
					be exchanged
	@param[in,out]	part_table	partitioned table to be
					exchanged
	@param[in,out]	swap_table	table to be exchanged
	@return	error number
	@retval	0	on success */
	int exchange_partition_low(
		const char*	part_table_path,
		const char*	swap_table_path,
		uint		part_id,
		dd::Table*	part_table,
		dd::Table*	swap_table);

	/** Access methods to protected areas in handler to avoid adding
	friend class Partition_helper in class handler.
	@see partition_handler.h @{ */

	THD*
	get_thd() const
	{
		return ha_thd();
	}

	TABLE*
	get_table() const
	{
		return table;
	}

	bool
	get_eq_range() const
	{
		return eq_range;
	}

	void
	set_eq_range(bool eq_range_arg)
	{
		eq_range= eq_range_arg;
	}

	void
	set_range_key_part(KEY_PART_INFO *key_part)
	{
		range_key_part= key_part;
	}
	/** @} */

	/** Fill in data_dir_path and tablespace name from internal data
	dictionary.
	@param[in,out]	part_elem		Partition element to fill.
	@param[in]	ib_table		InnoDB table to copy from.
	@param[in]	display_tablespace	Display tablespace name if
						set. */
	void
	update_part_elem(
		partition_element*	part_elem,
		dict_table_t*		ib_table,
		bool			display_tablespace);
protected:
	/* Protected handler:: functions specific for native InnoDB partitioning.
	@see handler.h @{ */

	int
	rnd_next(
		uchar*	record)
	{
		return(Partition_helper::ph_rnd_next(record));
	}

	int
	rnd_pos(
		uchar*	record,
		uchar*	pos);

	int
	records(
		ha_rows*	num_rows);

	int
	index_next(
		uchar*	record)
	{
		return(Partition_helper::ph_index_next(record));
	}

	int
	index_next_same(
		uchar*		record,
		const uchar*	,
		uint		keylen)
	{
		return(Partition_helper::ph_index_next_same(record, keylen));
	}

	int
	index_prev(
		uchar*	record)
	{
		return(Partition_helper::ph_index_prev(record));
	}

	int
	index_first(
		uchar*	record)
	{
		return(Partition_helper::ph_index_first(record));
	}

	int
	index_last(
		uchar*	record)
	{
		return(Partition_helper::ph_index_last(record));
	}

	int
	index_read_last_map(
		uchar*		record,
		const uchar*	key,
		key_part_map	keypart_map)
	{
		return(Partition_helper::ph_index_read_last_map(
						record,
						key,
						keypart_map));
	}

	int
	index_read_map(
		uchar*			buf,
		const uchar*		key,
		key_part_map		keypart_map,
		enum ha_rkey_function	find_flag)
	{
		return(Partition_helper::ph_index_read_map(
				buf,
				key,
				keypart_map,
				find_flag));
	}

	int
	index_read_idx_map(
		uchar*			buf,
		uint			index,
		const uchar*		key,
		key_part_map		keypart_map,
		enum ha_rkey_function	find_flag)
	{
		return(Partition_helper::ph_index_read_idx_map(
				buf,
				index,
				key,
				keypart_map,
				find_flag));
	}
	/** @} */

	/** Updates and return statistics.
	Returns statistics information of the table to the MySQL interpreter,
	in various fields of the handle object.
	@param[in]	flag		Flags for what to update and return.
	@param[in]	is_analyze	True if called from "::analyze()".
	@return	HA_ERR_* error code or 0. */
	int
	info_low(
		uint	flag,
		bool	is_analyze);
};
#endif /* ha_innopart_h */<|MERGE_RESOLUTION|>--- conflicted
+++ resolved
@@ -1208,15 +1208,9 @@
 	rnd_pos_by_record(
 		uchar*  record);
 
-<<<<<<< HEAD
 	/** Copy a cached MySQL record.
 	@param[out]	buf		Where to copy the MySQL record.
 	@param[in]	cached_row	Which record to copy. */
-=======
-        /** Copy a cached MySQL record.
-	@param[out]	to_record	Where to copy the MySQL record.
-	@param[in]	from_record	Which record to copy. */
->>>>>>> 5ac5a6db
 	void
 	copy_cached_row(
 		uchar*		buf,

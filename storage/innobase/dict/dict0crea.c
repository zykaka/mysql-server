/*****************************************************************************

Copyright (c) 1996, 2010, Innobase Oy. All Rights Reserved.

This program is free software; you can redistribute it and/or modify it under
the terms of the GNU General Public License as published by the Free Software
Foundation; version 2 of the License.

This program is distributed in the hope that it will be useful, but WITHOUT
ANY WARRANTY; without even the implied warranty of MERCHANTABILITY or FITNESS
FOR A PARTICULAR PURPOSE. See the GNU General Public License for more details.

You should have received a copy of the GNU General Public License along with
this program; if not, write to the Free Software Foundation, Inc., 59 Temple
Place, Suite 330, Boston, MA 02111-1307 USA

*****************************************************************************/

/**************************************************//**
@file dict/dict0crea.c
Database object creation

Created 1/8/1996 Heikki Tuuri
*******************************************************/

#include "dict0crea.h"

#ifdef UNIV_NONINL
#include "dict0crea.ic"
#endif

#include "btr0pcur.h"
#include "btr0btr.h"
#include "page0page.h"
#include "mach0data.h"
#include "dict0boot.h"
#include "dict0dict.h"
#include "que0que.h"
#include "row0ins.h"
#include "row0mysql.h"
#include "pars0pars.h"
#include "trx0roll.h"
#include "usr0sess.h"
#include "ut0vec.h"
#include "dict0priv.h"

/*****************************************************************//**
Based on a table object, this function builds the entry to be inserted
in the SYS_TABLES system table.
@return	the tuple which should be inserted */
static
dtuple_t*
dict_create_sys_tables_tuple(
/*=========================*/
	const dict_table_t*	table,	/*!< in: table */
	mem_heap_t*		heap)	/*!< in: memory heap from
					which the memory for the built
					tuple is allocated */
{
	dict_table_t*	sys_tables;
	dtuple_t*	entry;
	dfield_t*	dfield;
	byte*		ptr;

	ut_ad(table);
	ut_ad(heap);

	sys_tables = dict_sys->sys_tables;

	entry = dtuple_create(heap, 8 + DATA_N_SYS_COLS);

	dict_table_copy_types(entry, sys_tables);

	/* 0: NAME -----------------------------*/
	dfield = dtuple_get_nth_field(entry, 0/*NAME*/);

	dfield_set_data(dfield, table->name, ut_strlen(table->name));
	/* 3: ID -------------------------------*/
	dfield = dtuple_get_nth_field(entry, 1/*ID*/);

	ptr = mem_heap_alloc(heap, 8);
	mach_write_to_8(ptr, table->id);

	dfield_set_data(dfield, ptr, 8);
	/* 4: N_COLS ---------------------------*/
	dfield = dtuple_get_nth_field(entry, 2/*N_COLS*/);

#if DICT_TF_COMPACT != 1
#error
#endif

	ptr = mem_heap_alloc(heap, 4);
	mach_write_to_4(ptr, table->n_def
			| ((table->flags & DICT_TF_COMPACT) << 31));
	dfield_set_data(dfield, ptr, 4);
	/* 5: TYPE -----------------------------*/
	dfield = dtuple_get_nth_field(entry, 3/*TYPE*/);

	ptr = mem_heap_alloc(heap, 4);
	if (table->flags & (~DICT_TF_COMPACT & ~(~0 << DICT_TF_BITS))) {
		ut_a(table->flags & DICT_TF_COMPACT);
		ut_a(dict_table_get_format(table) >= DICT_TF_FORMAT_ZIP);
		ut_a((table->flags & DICT_TF_ZSSIZE_MASK)
		     <= (DICT_TF_ZSSIZE_MAX << DICT_TF_ZSSIZE_SHIFT));
		ut_a(!(table->flags & (~0 << DICT_TF2_BITS)));
		mach_write_to_4(ptr, table->flags & ~(~0 << DICT_TF_BITS));
	} else {
		mach_write_to_4(ptr, DICT_TABLE_ORDINARY);
	}

	dfield_set_data(dfield, ptr, 4);
	/* 6: MIX_ID (obsolete) ---------------------------*/
	dfield = dtuple_get_nth_field(entry, 4/*MIX_ID*/);

	ptr = mem_heap_zalloc(heap, 8);

	dfield_set_data(dfield, ptr, 8);
	/* 7: MIX_LEN (additional flags) --------------------------*/

	dfield = dtuple_get_nth_field(entry, 5/*MIX_LEN*/);

	ptr = mem_heap_alloc(heap, 4);
	mach_write_to_4(ptr, table->flags >> DICT_TF2_SHIFT);

	dfield_set_data(dfield, ptr, 4);
	/* 8: CLUSTER_NAME ---------------------*/
	dfield = dtuple_get_nth_field(entry, 6/*CLUSTER_NAME*/);
	dfield_set_null(dfield); /* not supported */

	/* 9: SPACE ----------------------------*/
	dfield = dtuple_get_nth_field(entry, 7/*SPACE*/);

	ptr = mem_heap_alloc(heap, 4);
	mach_write_to_4(ptr, table->space);

	dfield_set_data(dfield, ptr, 4);
	/*----------------------------------*/

	return(entry);
}

/*****************************************************************//**
Based on a table object, this function builds the entry to be inserted
in the SYS_COLUMNS system table.
@return	the tuple which should be inserted */
static
dtuple_t*
dict_create_sys_columns_tuple(
/*==========================*/
	const dict_table_t*	table,	/*!< in: table */
	ulint			i,	/*!< in: column number */
	mem_heap_t*		heap)	/*!< in: memory heap from
					which the memory for the built
					tuple is allocated */
{
	dict_table_t*		sys_columns;
	dtuple_t*		entry;
	const dict_col_t*	column;
	dfield_t*		dfield;
	byte*			ptr;
	const char*		col_name;

	ut_ad(table);
	ut_ad(heap);

	column = dict_table_get_nth_col(table, i);

	sys_columns = dict_sys->sys_columns;

	entry = dtuple_create(heap, 7 + DATA_N_SYS_COLS);

	dict_table_copy_types(entry, sys_columns);

	/* 0: TABLE_ID -----------------------*/
	dfield = dtuple_get_nth_field(entry, 0/*TABLE_ID*/);

	ptr = mem_heap_alloc(heap, 8);
	mach_write_to_8(ptr, table->id);

	dfield_set_data(dfield, ptr, 8);
	/* 1: POS ----------------------------*/
	dfield = dtuple_get_nth_field(entry, 1/*POS*/);

	ptr = mem_heap_alloc(heap, 4);
	mach_write_to_4(ptr, i);

	dfield_set_data(dfield, ptr, 4);
	/* 4: NAME ---------------------------*/
	dfield = dtuple_get_nth_field(entry, 2/*NAME*/);

	col_name = dict_table_get_col_name(table, i);
	dfield_set_data(dfield, col_name, ut_strlen(col_name));
	/* 5: MTYPE --------------------------*/
	dfield = dtuple_get_nth_field(entry, 3/*MTYPE*/);

	ptr = mem_heap_alloc(heap, 4);
	mach_write_to_4(ptr, column->mtype);

	dfield_set_data(dfield, ptr, 4);
	/* 6: PRTYPE -------------------------*/
	dfield = dtuple_get_nth_field(entry, 4/*PRTYPE*/);

	ptr = mem_heap_alloc(heap, 4);
	mach_write_to_4(ptr, column->prtype);

	dfield_set_data(dfield, ptr, 4);
	/* 7: LEN ----------------------------*/
	dfield = dtuple_get_nth_field(entry, 5/*LEN*/);

	ptr = mem_heap_alloc(heap, 4);
	mach_write_to_4(ptr, column->len);

	dfield_set_data(dfield, ptr, 4);
	/* 8: PREC ---------------------------*/
	dfield = dtuple_get_nth_field(entry, 6/*PREC*/);

	ptr = mem_heap_alloc(heap, 4);
	mach_write_to_4(ptr, 0/* unused */);

	dfield_set_data(dfield, ptr, 4);
	/*---------------------------------*/

	return(entry);
}

/***************************************************************//**
Builds a table definition to insert.
@return	DB_SUCCESS or error code */
static
ulint
dict_build_table_def_step(
/*======================*/
	que_thr_t*	thr,	/*!< in: query thread */
	tab_node_t*	node)	/*!< in: table create node */
{
	dict_table_t*	table;
	dtuple_t*	row;
	ulint		error;
	ulint		flags;
	const char*	path_or_name;
	ibool		is_path;
	mtr_t		mtr;
	ulint		space = 0;
	ibool		file_per_table;

	ut_ad(mutex_own(&(dict_sys->mutex)));

	table = node->table;

	/* Cache the global variable "srv_file_per_table" to
	a local variable before using it. Please note
	"srv_file_per_table" is not under dict_sys mutex
	protection, and could be changed while executing
	this function. So better to cache the current value
	to a local variable, and all future reference to
	"srv_file_per_table" should use this local variable. */
	file_per_table = srv_file_per_table;

	dict_hdr_get_new_id(&table->id, NULL, NULL);

	thr_get_trx(thr)->table_id = table->id;

	if (file_per_table) {
		/* Get a new space id if srv_file_per_table is set */
		dict_hdr_get_new_id(NULL, NULL, &space);

		if (UNIV_UNLIKELY(space == ULINT_UNDEFINED)) {
			return(DB_ERROR);
		}

		/* We create a new single-table tablespace for the table.
		We initially let it be 4 pages:
		- page 0 is the fsp header and an extent descriptor page,
		- page 1 is an ibuf bitmap page,
		- page 2 is the first inode page,
		- page 3 will contain the root of the clustered index of the
		table we create here. */

		if (table->dir_path_of_temp_table) {
			/* We place tables created with CREATE TEMPORARY
			TABLE in the tmp dir of mysqld server */

			path_or_name = table->dir_path_of_temp_table;
			is_path = TRUE;
		} else {
			path_or_name = table->name;
			is_path = FALSE;
		}

		ut_ad(dict_table_get_format(table) <= DICT_TF_FORMAT_MAX);
		ut_ad(!dict_table_zip_size(table)
		      || dict_table_get_format(table) >= DICT_TF_FORMAT_ZIP);

		flags = table->flags & ~(~0 << DICT_TF_BITS);
		error = fil_create_new_single_table_tablespace(
			space, path_or_name, is_path,
			flags == DICT_TF_COMPACT ? 0 : flags,
			FIL_IBD_FILE_INITIAL_SIZE);
		table->space = (unsigned int) space;

		if (error != DB_SUCCESS) {

			return(error);
		}

		mtr_start(&mtr);

		fsp_header_init(table->space, FIL_IBD_FILE_INITIAL_SIZE, &mtr);

		mtr_commit(&mtr);
	} else {
		/* Create in the system tablespace: disallow new features */
		table->flags &= (~0 << DICT_TF_BITS) | DICT_TF_COMPACT;
	}

	row = dict_create_sys_tables_tuple(table, node->heap);

	ins_node_set_new_row(node->tab_def, row);

	return(DB_SUCCESS);
}

/***************************************************************//**
Builds a column definition to insert.
@return	DB_SUCCESS */
static
ulint
dict_build_col_def_step(
/*====================*/
	tab_node_t*	node)	/*!< in: table create node */
{
	dtuple_t*	row;

	row = dict_create_sys_columns_tuple(node->table, node->col_no,
					    node->heap);
	ins_node_set_new_row(node->col_def, row);

	return(DB_SUCCESS);
}

/*****************************************************************//**
Based on an index object, this function builds the entry to be inserted
in the SYS_INDEXES system table.
@return	the tuple which should be inserted */
static
dtuple_t*
dict_create_sys_indexes_tuple(
/*==========================*/
	const dict_index_t*	index,	/*!< in: index */
	mem_heap_t*		heap)	/*!< in: memory heap from
					which the memory for the built
					tuple is allocated */
{
	dict_table_t*	sys_indexes;
	dict_table_t*	table;
	dtuple_t*	entry;
	dfield_t*	dfield;
	byte*		ptr;

	ut_ad(mutex_own(&(dict_sys->mutex)));
	ut_ad(index);
	ut_ad(heap);

	sys_indexes = dict_sys->sys_indexes;

	table = dict_table_get_low(index->table_name);

	entry = dtuple_create(heap, 7 + DATA_N_SYS_COLS);

	dict_table_copy_types(entry, sys_indexes);

	/* 0: TABLE_ID -----------------------*/
	dfield = dtuple_get_nth_field(entry, 0/*TABLE_ID*/);

	ptr = mem_heap_alloc(heap, 8);
	mach_write_to_8(ptr, table->id);

	dfield_set_data(dfield, ptr, 8);
	/* 1: ID ----------------------------*/
	dfield = dtuple_get_nth_field(entry, 1/*ID*/);

	ptr = mem_heap_alloc(heap, 8);
	mach_write_to_8(ptr, index->id);

	dfield_set_data(dfield, ptr, 8);
	/* 4: NAME --------------------------*/
	dfield = dtuple_get_nth_field(entry, 2/*NAME*/);

	dfield_set_data(dfield, index->name, ut_strlen(index->name));
	/* 5: N_FIELDS ----------------------*/
	dfield = dtuple_get_nth_field(entry, 3/*N_FIELDS*/);

	ptr = mem_heap_alloc(heap, 4);
	mach_write_to_4(ptr, index->n_fields);

	dfield_set_data(dfield, ptr, 4);
	/* 6: TYPE --------------------------*/
	dfield = dtuple_get_nth_field(entry, 4/*TYPE*/);

	ptr = mem_heap_alloc(heap, 4);
	mach_write_to_4(ptr, index->type);

	dfield_set_data(dfield, ptr, 4);
	/* 7: SPACE --------------------------*/

#if DICT_SYS_INDEXES_SPACE_NO_FIELD != 7
#error "DICT_SYS_INDEXES_SPACE_NO_FIELD != 7"
#endif

	dfield = dtuple_get_nth_field(entry, 5/*SPACE*/);

	ptr = mem_heap_alloc(heap, 4);
	mach_write_to_4(ptr, index->space);

	dfield_set_data(dfield, ptr, 4);
	/* 8: PAGE_NO --------------------------*/

#if DICT_SYS_INDEXES_PAGE_NO_FIELD != 8
#error "DICT_SYS_INDEXES_PAGE_NO_FIELD != 8"
#endif

	dfield = dtuple_get_nth_field(entry, 6/*PAGE_NO*/);

	ptr = mem_heap_alloc(heap, 4);
	mach_write_to_4(ptr, FIL_NULL);

	dfield_set_data(dfield, ptr, 4);
	/*--------------------------------*/

	return(entry);
}

/*****************************************************************//**
Based on an index object, this function builds the entry to be inserted
in the SYS_FIELDS system table.
@return	the tuple which should be inserted */
static
dtuple_t*
dict_create_sys_fields_tuple(
/*=========================*/
	const dict_index_t*	index,	/*!< in: index */
	ulint			i,	/*!< in: field number */
	mem_heap_t*		heap)	/*!< in: memory heap from
					which the memory for the built
					tuple is allocated */
{
	dict_table_t*	sys_fields;
	dtuple_t*	entry;
	dict_field_t*	field;
	dfield_t*	dfield;
	byte*		ptr;
	ibool		index_contains_column_prefix_field	= FALSE;
	ulint		j;

	ut_ad(index);
	ut_ad(heap);

	for (j = 0; j < index->n_fields; j++) {
		if (dict_index_get_nth_field(index, j)->prefix_len > 0) {
			index_contains_column_prefix_field = TRUE;
			break;
		}
	}

	field = dict_index_get_nth_field(index, i);

	sys_fields = dict_sys->sys_fields;

	entry = dtuple_create(heap, 3 + DATA_N_SYS_COLS);

	dict_table_copy_types(entry, sys_fields);

	/* 0: INDEX_ID -----------------------*/
	dfield = dtuple_get_nth_field(entry, 0/*INDEX_ID*/);

	ptr = mem_heap_alloc(heap, 8);
	mach_write_to_8(ptr, index->id);

	dfield_set_data(dfield, ptr, 8);
	/* 1: POS + PREFIX LENGTH ----------------------------*/

	dfield = dtuple_get_nth_field(entry, 1/*POS*/);

	ptr = mem_heap_alloc(heap, 4);

	if (index_contains_column_prefix_field) {
		/* If there are column prefix fields in the index, then
		we store the number of the field to the 2 HIGH bytes
		and the prefix length to the 2 low bytes, */

		mach_write_to_4(ptr, (i << 16) + field->prefix_len);
	} else {
		/* Else we store the number of the field to the 2 LOW bytes.
		This is to keep the storage format compatible with
		InnoDB versions < 4.0.14. */

		mach_write_to_4(ptr, i);
	}

	dfield_set_data(dfield, ptr, 4);
	/* 4: COL_NAME -------------------------*/
	dfield = dtuple_get_nth_field(entry, 2/*COL_NAME*/);

	dfield_set_data(dfield, field->name,
			ut_strlen(field->name));
	/*---------------------------------*/

	return(entry);
}

/*****************************************************************//**
Creates the tuple with which the index entry is searched for writing the index
tree root page number, if such a tree is created.
@return	the tuple for search */
static
dtuple_t*
dict_create_search_tuple(
/*=====================*/
	const dtuple_t*	tuple,	/*!< in: the tuple inserted in the SYS_INDEXES
				table */
	mem_heap_t*	heap)	/*!< in: memory heap from which the memory for
				the built tuple is allocated */
{
	dtuple_t*	search_tuple;
	const dfield_t*	field1;
	dfield_t*	field2;

	ut_ad(tuple && heap);

	search_tuple = dtuple_create(heap, 2);

	field1 = dtuple_get_nth_field(tuple, 0);
	field2 = dtuple_get_nth_field(search_tuple, 0);

	dfield_copy(field2, field1);

	field1 = dtuple_get_nth_field(tuple, 1);
	field2 = dtuple_get_nth_field(search_tuple, 1);

	dfield_copy(field2, field1);

	ut_ad(dtuple_validate(search_tuple));

	return(search_tuple);
}

/***************************************************************//**
Builds an index definition row to insert.
@return	DB_SUCCESS or error code */
static
ulint
dict_build_index_def_step(
/*======================*/
	que_thr_t*	thr,	/*!< in: query thread */
	ind_node_t*	node)	/*!< in: index create node */
{
	dict_table_t*	table;
	dict_index_t*	index;
	dtuple_t*	row;
	trx_t*		trx;

	ut_ad(mutex_own(&(dict_sys->mutex)));

	trx = thr_get_trx(thr);

	index = node->index;

	table = dict_table_get_low(index->table_name);

	if (table == NULL) {
		return(DB_TABLE_NOT_FOUND);
	}

	trx->table_id = table->id;

	node->table = table;

	ut_ad((UT_LIST_GET_LEN(table->indexes) > 0)
	      || dict_index_is_clust(index));

	dict_hdr_get_new_id(NULL, &index->id, NULL);

	/* Inherit the space id from the table; we store all indexes of a
	table in the same tablespace */

	index->space = table->space;
	node->page_no = FIL_NULL;
	row = dict_create_sys_indexes_tuple(index, node->heap);
	node->ind_row = row;

	ins_node_set_new_row(node->ind_def, row);

	/* Note that the index was created by this transaction. */
	index->trx_id = trx->id;

	return(DB_SUCCESS);
}

/***************************************************************//**
Builds a field definition row to insert.
@return	DB_SUCCESS */
static
ulint
dict_build_field_def_step(
/*======================*/
	ind_node_t*	node)	/*!< in: index create node */
{
	dict_index_t*	index;
	dtuple_t*	row;

	index = node->index;

	row = dict_create_sys_fields_tuple(index, node->field_no, node->heap);

	ins_node_set_new_row(node->field_def, row);

	return(DB_SUCCESS);
}

/***************************************************************//**
Creates an index tree for the index if it is not a member of a cluster.
@return	DB_SUCCESS or DB_OUT_OF_FILE_SPACE */
static
ulint
dict_create_index_tree_step(
/*========================*/
	ind_node_t*	node)	/*!< in: index create node */
{
	dict_index_t*	index;
	dict_table_t*	sys_indexes;
	dtuple_t*	search_tuple;
	ulint		zip_size;
	btr_pcur_t	pcur;
	mtr_t		mtr;

	ut_ad(mutex_own(&(dict_sys->mutex)));

	index = node->index;

	sys_indexes = dict_sys->sys_indexes;

	/* Run a mini-transaction in which the index tree is allocated for
	the index and its root address is written to the index entry in
	sys_indexes */

	mtr_start(&mtr);

	search_tuple = dict_create_search_tuple(node->ind_row, node->heap);

	btr_pcur_open(UT_LIST_GET_FIRST(sys_indexes->indexes),
		      search_tuple, PAGE_CUR_L, BTR_MODIFY_LEAF,
		      &pcur, &mtr);

	btr_pcur_move_to_next_user_rec(&pcur, &mtr);

	zip_size = dict_table_zip_size(index->table);

	node->page_no = btr_create(index->type, index->space, zip_size,
				   index->id, index, &mtr);
	/* printf("Created a new index tree in space %lu root page %lu\n",
	index->space, index->page_no); */

	page_rec_write_index_page_no(btr_pcur_get_rec(&pcur),
				     DICT_SYS_INDEXES_PAGE_NO_FIELD,
				     node->page_no, &mtr);
	btr_pcur_close(&pcur);
	mtr_commit(&mtr);

	if (node->page_no == FIL_NULL) {

		return(DB_OUT_OF_FILE_SPACE);
	}

	return(DB_SUCCESS);
}

/*******************************************************************//**
Drops the index tree associated with a row in SYS_INDEXES table. */
UNIV_INTERN
void
dict_drop_index_tree(
/*=================*/
	rec_t*	rec,	/*!< in/out: record in the clustered index
			of SYS_INDEXES table */
	mtr_t*	mtr)	/*!< in: mtr having the latch on the record page */
{
	ulint		root_page_no;
	ulint		space;
	ulint		zip_size;
	const byte*	ptr;
	ulint		len;

	ut_ad(mutex_own(&(dict_sys->mutex)));
	ut_a(!dict_table_is_comp(dict_sys->sys_indexes));
	ptr = rec_get_nth_field_old(rec, DICT_SYS_INDEXES_PAGE_NO_FIELD, &len);

	ut_ad(len == 4);

	root_page_no = mtr_read_ulint(ptr, MLOG_4BYTES, mtr);

	if (root_page_no == FIL_NULL) {
		/* The tree has already been freed */

		return;
	}

	ptr = rec_get_nth_field_old(rec,
				    DICT_SYS_INDEXES_SPACE_NO_FIELD, &len);

	ut_ad(len == 4);

	space = mtr_read_ulint(ptr, MLOG_4BYTES, mtr);
	zip_size = fil_space_get_zip_size(space);

	if (UNIV_UNLIKELY(zip_size == ULINT_UNDEFINED)) {
		/* It is a single table tablespace and the .ibd file is
		missing: do nothing */

		return;
	}

	/* We free all the pages but the root page first; this operation
	may span several mini-transactions */

	btr_free_but_not_root(space, zip_size, root_page_no);

	/* Then we free the root page in the same mini-transaction where
	we write FIL_NULL to the appropriate field in the SYS_INDEXES
	record: this mini-transaction marks the B-tree totally freed */

	/* printf("Dropping index tree in space %lu root page %lu\n", space,
	root_page_no); */
	btr_free_root(space, zip_size, root_page_no, mtr);

	page_rec_write_index_page_no(rec,
				     DICT_SYS_INDEXES_PAGE_NO_FIELD,
				     FIL_NULL, mtr);
}

/*******************************************************************//**
Truncates the index tree associated with a row in SYS_INDEXES table.
@return	new root page number, or FIL_NULL on failure */
UNIV_INTERN
ulint
dict_truncate_index_tree(
/*=====================*/
	dict_table_t*	table,	/*!< in: the table the index belongs to */
	ulint		space,	/*!< in: 0=truncate,
				nonzero=create the index tree in the
				given tablespace */
	btr_pcur_t*	pcur,	/*!< in/out: persistent cursor pointing to
				record in the clustered index of
				SYS_INDEXES table. The cursor may be
				repositioned in this call. */
	mtr_t*		mtr)	/*!< in: mtr having the latch
				on the record page. The mtr may be
				committed and restarted in this call. */
{
	ulint		root_page_no;
	ibool		drop = !space;
	ulint		zip_size;
	ulint		type;
	index_id_t	index_id;
	rec_t*		rec;
	const byte*	ptr;
	ulint		len;
	dict_index_t*	index;

	ut_ad(mutex_own(&(dict_sys->mutex)));
	ut_a(!dict_table_is_comp(dict_sys->sys_indexes));
	rec = btr_pcur_get_rec(pcur);
	ptr = rec_get_nth_field_old(rec, DICT_SYS_INDEXES_PAGE_NO_FIELD, &len);

	ut_ad(len == 4);

	root_page_no = mtr_read_ulint(ptr, MLOG_4BYTES, mtr);

	if (drop && root_page_no == FIL_NULL) {
		/* The tree has been freed. */

		ut_print_timestamp(stderr);
		fprintf(stderr, "  InnoDB: Trying to TRUNCATE"
			" a missing index of table %s!\n", table->name);
		drop = FALSE;
	}

	ptr = rec_get_nth_field_old(rec,
				    DICT_SYS_INDEXES_SPACE_NO_FIELD, &len);

	ut_ad(len == 4);

	if (drop) {
		space = mtr_read_ulint(ptr, MLOG_4BYTES, mtr);
	}
<<<<<<< HEAD

	zip_size = fil_space_get_zip_size(space);

=======

	zip_size = fil_space_get_zip_size(space);

>>>>>>> 20ca15d4
	if (UNIV_UNLIKELY(zip_size == ULINT_UNDEFINED)) {
		/* It is a single table tablespace and the .ibd file is
		missing: do nothing */

		ut_print_timestamp(stderr);
		fprintf(stderr, "  InnoDB: Trying to TRUNCATE"
			" a missing .ibd file of table %s!\n", table->name);
		return(FIL_NULL);
	}

	ptr = rec_get_nth_field_old(rec,
				    DICT_SYS_INDEXES_TYPE_FIELD, &len);
	ut_ad(len == 4);
	type = mach_read_from_4(ptr);

	ptr = rec_get_nth_field_old(rec, 1, &len);
	ut_ad(len == 8);
	index_id = mach_read_from_8(ptr);

	if (!drop) {

		goto create;
	}

	/* We free all the pages but the root page first; this operation
	may span several mini-transactions */

	btr_free_but_not_root(space, zip_size, root_page_no);

	/* Then we free the root page in the same mini-transaction where
	we create the b-tree and write its new root page number to the
	appropriate field in the SYS_INDEXES record: this mini-transaction
	marks the B-tree totally truncated */

	btr_page_get(space, zip_size, root_page_no, RW_X_LATCH, mtr);

	btr_free_root(space, zip_size, root_page_no, mtr);
create:
	/* We will temporarily write FIL_NULL to the PAGE_NO field
	in SYS_INDEXES, so that the database will not get into an
	inconsistent state in case it crashes between the mtr_commit()
	below and the following mtr_commit() call. */
	page_rec_write_index_page_no(rec, DICT_SYS_INDEXES_PAGE_NO_FIELD,
				     FIL_NULL, mtr);

	/* We will need to commit the mini-transaction in order to avoid
	deadlocks in the btr_create() call, because otherwise we would
	be freeing and allocating pages in the same mini-transaction. */
	btr_pcur_store_position(pcur, mtr);
	mtr_commit(mtr);

	mtr_start(mtr);
	btr_pcur_restore_position(BTR_MODIFY_LEAF, pcur, mtr);

	/* Find the index corresponding to this SYS_INDEXES record. */
	for (index = UT_LIST_GET_FIRST(table->indexes);
	     index;
	     index = UT_LIST_GET_NEXT(indexes, index)) {
		if (index->id == index_id) {
			root_page_no = btr_create(type, space, zip_size,
						  index_id, index, mtr);
			index->page = (unsigned int) root_page_no;
			return(root_page_no);
		}
	}

	ut_print_timestamp(stderr);
	fprintf(stderr,
		"  InnoDB: Index %llu of table %s is missing\n"
		"InnoDB: from the data dictionary during TRUNCATE!\n",
		(ullint) index_id,
		table->name);

	return(FIL_NULL);
}

/*********************************************************************//**
Creates a table create graph.
@return	own: table create node */
UNIV_INTERN
tab_node_t*
tab_create_graph_create(
/*====================*/
	dict_table_t*	table,	/*!< in: table to create, built as a memory data
				structure */
	mem_heap_t*	heap)	/*!< in: heap where created */
{
	tab_node_t*	node;

	node = mem_heap_alloc(heap, sizeof(tab_node_t));

	node->common.type = QUE_NODE_CREATE_TABLE;

	node->table = table;

	node->state = TABLE_BUILD_TABLE_DEF;
	node->heap = mem_heap_create(256);

	node->tab_def = ins_node_create(INS_DIRECT, dict_sys->sys_tables,
					heap);
	node->tab_def->common.parent = node;

	node->col_def = ins_node_create(INS_DIRECT, dict_sys->sys_columns,
					heap);
	node->col_def->common.parent = node;

	node->commit_node = commit_node_create(heap);
	node->commit_node->common.parent = node;

	return(node);
}

/*********************************************************************//**
Creates an index create graph.
@return	own: index create node */
UNIV_INTERN
ind_node_t*
ind_create_graph_create(
/*====================*/
	dict_index_t*	index,	/*!< in: index to create, built as a memory data
				structure */
	mem_heap_t*	heap)	/*!< in: heap where created */
{
	ind_node_t*	node;

	node = mem_heap_alloc(heap, sizeof(ind_node_t));

	node->common.type = QUE_NODE_CREATE_INDEX;

	node->index = index;

	node->state = INDEX_BUILD_INDEX_DEF;
	node->page_no = FIL_NULL;
	node->heap = mem_heap_create(256);

	node->ind_def = ins_node_create(INS_DIRECT,
					dict_sys->sys_indexes, heap);
	node->ind_def->common.parent = node;

	node->field_def = ins_node_create(INS_DIRECT,
					  dict_sys->sys_fields, heap);
	node->field_def->common.parent = node;

	node->commit_node = commit_node_create(heap);
	node->commit_node->common.parent = node;

	return(node);
}

/***********************************************************//**
Creates a table. This is a high-level function used in SQL execution graphs.
@return	query thread to run next or NULL */
UNIV_INTERN
que_thr_t*
dict_create_table_step(
/*===================*/
	que_thr_t*	thr)	/*!< in: query thread */
{
	tab_node_t*	node;
	ulint		err	= DB_ERROR;
	trx_t*		trx;

	ut_ad(thr);
	ut_ad(mutex_own(&(dict_sys->mutex)));

	trx = thr_get_trx(thr);

	node = thr->run_node;

	ut_ad(que_node_get_type(node) == QUE_NODE_CREATE_TABLE);

	if (thr->prev_node == que_node_get_parent(node)) {
		node->state = TABLE_BUILD_TABLE_DEF;
	}

	if (node->state == TABLE_BUILD_TABLE_DEF) {

		/* DO THE CHECKS OF THE CONSISTENCY CONSTRAINTS HERE */

		err = dict_build_table_def_step(thr, node);

		if (err != DB_SUCCESS) {

			goto function_exit;
		}

		node->state = TABLE_BUILD_COL_DEF;
		node->col_no = 0;

		thr->run_node = node->tab_def;

		return(thr);
	}

	if (node->state == TABLE_BUILD_COL_DEF) {

		if (node->col_no < (node->table)->n_def) {

			err = dict_build_col_def_step(node);

			if (err != DB_SUCCESS) {

				goto function_exit;
			}

			node->col_no++;

			thr->run_node = node->col_def;

			return(thr);
		} else {
			node->state = TABLE_COMMIT_WORK;
		}
	}

	if (node->state == TABLE_COMMIT_WORK) {

		/* Table was correctly defined: do NOT commit the transaction
		(CREATE TABLE does NOT do an implicit commit of the current
		transaction) */

		node->state = TABLE_ADD_TO_CACHE;

		/* thr->run_node = node->commit_node;

		return(thr); */
	}

	if (node->state == TABLE_ADD_TO_CACHE) {

		dict_table_add_to_cache(node->table, TRUE, node->heap);

		err = DB_SUCCESS;
	}

function_exit:
	trx->error_state = err;

	if (err == DB_SUCCESS) {
		/* Ok: do nothing */

	} else if (err == DB_LOCK_WAIT) {

		return(NULL);
	} else {
		/* SQL error detected */

		return(NULL);
	}

	thr->run_node = que_node_get_parent(node);

	return(thr);
}

/***********************************************************//**
Creates an index. This is a high-level function used in SQL execution
graphs.
@return	query thread to run next or NULL */
UNIV_INTERN
que_thr_t*
dict_create_index_step(
/*===================*/
	que_thr_t*	thr)	/*!< in: query thread */
{
	ind_node_t*	node;
	ulint		err	= DB_ERROR;
	trx_t*		trx;

	ut_ad(thr);
	ut_ad(mutex_own(&(dict_sys->mutex)));

	trx = thr_get_trx(thr);

	node = thr->run_node;

	ut_ad(que_node_get_type(node) == QUE_NODE_CREATE_INDEX);

	if (thr->prev_node == que_node_get_parent(node)) {
		node->state = INDEX_BUILD_INDEX_DEF;
	}

	if (node->state == INDEX_BUILD_INDEX_DEF) {
		/* DO THE CHECKS OF THE CONSISTENCY CONSTRAINTS HERE */
		err = dict_build_index_def_step(thr, node);

		if (err != DB_SUCCESS) {

			goto function_exit;
		}

		node->state = INDEX_BUILD_FIELD_DEF;
		node->field_no = 0;

		thr->run_node = node->ind_def;

		return(thr);
	}

	if (node->state == INDEX_BUILD_FIELD_DEF) {

		if (node->field_no < (node->index)->n_fields) {

			err = dict_build_field_def_step(node);

			if (err != DB_SUCCESS) {

				goto function_exit;
			}

			node->field_no++;

			thr->run_node = node->field_def;

			return(thr);
		} else {
			node->state = INDEX_ADD_TO_CACHE;
<<<<<<< HEAD
		}
	}

	if (node->state == INDEX_ADD_TO_CACHE) {

		index_id_t	index_id = node->index->id;

		err = dict_index_add_to_cache(
			node->table, node->index, FIL_NULL,
			trx_is_strict(trx)
			|| dict_table_get_format(node->table)
			>= DICT_TF_FORMAT_ZIP);

		node->index = dict_index_get_if_in_cache_low(index_id);
		ut_a(!node->index == (err != DB_SUCCESS));

		if (err != DB_SUCCESS) {

			goto function_exit;
=======
>>>>>>> 20ca15d4
		}

		node->state = INDEX_CREATE_INDEX_TREE;
	}

	if (node->state == INDEX_ADD_TO_CACHE) {

		index_id_t	index_id = node->index->id;

		err = dict_index_add_to_cache(
			node->table, node->index, FIL_NULL,
			trx_is_strict(trx)
			|| dict_table_get_format(node->table)
			>= DICT_TF_FORMAT_ZIP);

		node->index = dict_index_get_if_in_cache_low(index_id);
		ut_a(!node->index == (err != DB_SUCCESS));

		if (err != DB_SUCCESS) {

			goto function_exit;
		}

		node->state = INDEX_CREATE_INDEX_TREE;
	}

	if (node->state == INDEX_CREATE_INDEX_TREE) {

		err = dict_create_index_tree_step(node);

		if (err != DB_SUCCESS) {
			dict_index_remove_from_cache(node->table, node->index);
			node->index = NULL;

			goto function_exit;
		}

		node->index->page = node->page_no;
		node->state = INDEX_COMMIT_WORK;
	}

	if (node->state == INDEX_COMMIT_WORK) {

		/* Index was correctly defined: do NOT commit the transaction
		(CREATE INDEX does NOT currently do an implicit commit of
		the current transaction) */

		node->state = INDEX_CREATE_INDEX_TREE;

		/* thr->run_node = node->commit_node;

		return(thr); */
	}

function_exit:
	trx->error_state = err;

	if (err == DB_SUCCESS) {
		/* Ok: do nothing */

	} else if (err == DB_LOCK_WAIT) {

		return(NULL);
	} else {
		/* SQL error detected */

		return(NULL);
	}

	thr->run_node = que_node_get_parent(node);

	return(thr);
}

/****************************************************************//**
Check whether the system foreign key tables exist. Additionally, If
they exist then move them to non-LRU end of the table LRU list.
@return TRUE if they exist. */
static
ibool
dict_check_sys_foreign_tables_exist(void)
/*=====================================*/
{
	dict_table_t*	sys_foreign;
	ibool		exists = FALSE;
	dict_table_t*	sys_foreign_cols;

	ut_a(srv_get_active_thread_type() == ULINT_UNDEFINED);

	mutex_enter(&dict_sys->mutex);

	sys_foreign = dict_table_get_low("SYS_FOREIGN");
	sys_foreign_cols = dict_table_get_low("SYS_FOREIGN_COLS");

	if (sys_foreign != NULL
	    && sys_foreign_cols != NULL
	    && UT_LIST_GET_LEN(sys_foreign->indexes) == 3
	    && UT_LIST_GET_LEN(sys_foreign_cols->indexes) == 1) {

		/* Foreign constraint system tables have already been
		created, and they are ok. Ensure that they can't be
		evicted from the table LRU cache.  */

		dict_table_move_from_lru_to_non_lru(sys_foreign);
		dict_table_move_from_lru_to_non_lru(sys_foreign_cols);

		exists = TRUE;
	}

	mutex_exit(&dict_sys->mutex);

	return(exists);
}

/****************************************************************//**
Creates the foreign key constraints system tables inside InnoDB
at database creation or database start if they are not found or are
not of the right form.
@return	DB_SUCCESS or error code */
UNIV_INTERN
ulint
dict_create_or_check_foreign_constraint_tables(void)
/*================================================*/
{
	trx_t*		trx;
	ulint		error;
	ibool		success;

	ut_a(srv_get_active_thread_type() == ULINT_UNDEFINED);

	/* Note: The master thread has not been started at this point. */

	if (dict_check_sys_foreign_tables_exist()) {
		return(DB_SUCCESS);
	}

	trx = trx_allocate_for_mysql();

	trx->op_info = "creating foreign key sys tables";

	row_mysql_lock_data_dictionary(trx);

	/* Check which incomplete table definition to drop. */

	if (dict_table_get_low("SYS_FOREIGN") != NULL) {
		fprintf(stderr,
			"InnoDB: dropping incompletely created"
			" SYS_FOREIGN table\n");
		row_drop_table_for_mysql("SYS_FOREIGN", trx, TRUE);
	}

	if (dict_table_get_low("SYS_FOREIGN_COLS") != NULL) {
		fprintf(stderr,
			"InnoDB: dropping incompletely created"
			" SYS_FOREIGN_COLS table\n");

		row_drop_table_for_mysql("SYS_FOREIGN_COLS", trx, TRUE);
	}

	fprintf(stderr,
		"InnoDB: Creating foreign key constraint system tables\n");

	/* NOTE: in dict_load_foreigns we use the fact that
	there are 2 secondary indexes on SYS_FOREIGN, and they
	are defined just like below */

	/* NOTE: when designing InnoDB's foreign key support in 2001, we made
	an error and made the table names and the foreign key id of type
	'CHAR' (internally, really a VARCHAR). We should have made the type
	VARBINARY, like in other InnoDB system tables, to get a clean
	design. */

	error = que_eval_sql(NULL,
			     "PROCEDURE CREATE_FOREIGN_SYS_TABLES_PROC () IS\n"
			     "BEGIN\n"
			     "CREATE TABLE\n"
			     "SYS_FOREIGN(ID CHAR, FOR_NAME CHAR,"
			     " REF_NAME CHAR, N_COLS INT);\n"
			     "CREATE UNIQUE CLUSTERED INDEX ID_IND"
			     " ON SYS_FOREIGN (ID);\n"
			     "CREATE INDEX FOR_IND"
			     " ON SYS_FOREIGN (FOR_NAME);\n"
			     "CREATE INDEX REF_IND"
			     " ON SYS_FOREIGN (REF_NAME);\n"
			     "CREATE TABLE\n"
			     "SYS_FOREIGN_COLS(ID CHAR, POS INT,"
			     " FOR_COL_NAME CHAR, REF_COL_NAME CHAR);\n"
			     "CREATE UNIQUE CLUSTERED INDEX ID_IND"
			     " ON SYS_FOREIGN_COLS (ID, POS);\n"
			     "END;\n"
			     , FALSE, trx);

	if (error != DB_SUCCESS) {
		fprintf(stderr, "InnoDB: error %lu in creation\n",
			(ulong) error);

		ut_a(error == DB_OUT_OF_FILE_SPACE
		     || error == DB_TOO_MANY_CONCURRENT_TRXS);

		fprintf(stderr,
			"InnoDB: creation failed\n"
			"InnoDB: tablespace is full\n"
			"InnoDB: dropping incompletely created"
			" SYS_FOREIGN tables\n");

		row_drop_table_for_mysql("SYS_FOREIGN", trx, TRUE);
		row_drop_table_for_mysql("SYS_FOREIGN_COLS", trx, TRUE);

		error = DB_MUST_GET_MORE_FILE_SPACE;
	}

	trx_commit_for_mysql(trx);

	row_mysql_unlock_data_dictionary(trx);

	trx_free_for_mysql(trx);

	if (error == DB_SUCCESS) {
		fprintf(stderr,
			"InnoDB: Foreign key constraint system tables"
			" created\n");
	}

	/* Note: The master thread has not been started at this point. */
	/* Confirm and move to the non-LRU part of the table LRU list. */

	success = dict_check_sys_foreign_tables_exist();
	ut_a(success);

	return(error);
}

/****************************************************************//**
Evaluate the given foreign key SQL statement.
@return	error code or DB_SUCCESS */
static
ulint
dict_foreign_eval_sql(
/*==================*/
	pars_info_t*	info,	/*!< in: info struct, or NULL */
	const char*	sql,	/*!< in: SQL string to evaluate */
	dict_table_t*	table,	/*!< in: table */
	dict_foreign_t*	foreign,/*!< in: foreign */
	trx_t*		trx)	/*!< in: transaction */
{
	ulint		error;
	FILE*		ef	= dict_foreign_err_file;

	error = que_eval_sql(info, sql, FALSE, trx);

	if (error == DB_DUPLICATE_KEY) {
		mutex_enter(&dict_foreign_err_mutex);
		rewind(ef);
		ut_print_timestamp(ef);
		fputs(" Error in foreign key constraint creation for table ",
		      ef);
		ut_print_name(ef, trx, TRUE, table->name);
		fputs(".\nA foreign key constraint of name ", ef);
		ut_print_name(ef, trx, TRUE, foreign->id);
		fputs("\nalready exists."
		      " (Note that internally InnoDB adds 'databasename'\n"
		      "in front of the user-defined constraint name.)\n"
		      "Note that InnoDB's FOREIGN KEY system tables store\n"
		      "constraint names as case-insensitive, with the\n"
		      "MySQL standard latin1_swedish_ci collation. If you\n"
		      "create tables or databases whose names differ only in\n"
		      "the character case, then collisions in constraint\n"
		      "names can occur. Workaround: name your constraints\n"
		      "explicitly with unique names.\n",
		      ef);

		mutex_exit(&dict_foreign_err_mutex);

		return(error);
	}

	if (error != DB_SUCCESS) {
		fprintf(stderr,
			"InnoDB: Foreign key constraint creation failed:\n"
			"InnoDB: internal error number %lu\n", (ulong) error);

		mutex_enter(&dict_foreign_err_mutex);
		ut_print_timestamp(ef);
		fputs(" Internal error in foreign key constraint creation"
		      " for table ", ef);
		ut_print_name(ef, trx, TRUE, table->name);
		fputs(".\n"
		      "See the MySQL .err log in the datadir"
		      " for more information.\n", ef);
		mutex_exit(&dict_foreign_err_mutex);

		return(error);
	}

	return(DB_SUCCESS);
}

/********************************************************************//**
Add a single foreign key field definition to the data dictionary tables in
the database.
@return	error code or DB_SUCCESS */
static
ulint
dict_create_add_foreign_field_to_dictionary(
/*========================================*/
	ulint		field_nr,	/*!< in: foreign field number */
	dict_table_t*	table,		/*!< in: table */
	dict_foreign_t*	foreign,	/*!< in: foreign */
	trx_t*		trx)		/*!< in: transaction */
{
	pars_info_t*	info = pars_info_create();

	pars_info_add_str_literal(info, "id", foreign->id);

	pars_info_add_int4_literal(info, "pos", field_nr);

	pars_info_add_str_literal(info, "for_col_name",
				  foreign->foreign_col_names[field_nr]);

	pars_info_add_str_literal(info, "ref_col_name",
				  foreign->referenced_col_names[field_nr]);

	return(dict_foreign_eval_sql(
		       info,
		       "PROCEDURE P () IS\n"
		       "BEGIN\n"
		       "INSERT INTO SYS_FOREIGN_COLS VALUES"
		       "(:id, :pos, :for_col_name, :ref_col_name);\n"
		       "END;\n",
		       table, foreign, trx));
}

/********************************************************************//**
Add a single foreign key definition to the data dictionary tables in the
database. We also generate names to constraints that were not named by the
user. A generated constraint has a name of the format
databasename/tablename_ibfk_NUMBER, where the numbers start from 1, and
are given locally for this table, that is, the number is not global, as in
the old format constraints < 4.0.18 it used to be.
@return	error code or DB_SUCCESS */
static
ulint
dict_create_add_foreign_to_dictionary(
/*==================================*/
	ulint*		id_nr,	/*!< in/out: number to use in id generation;
				incremented if used */
	dict_table_t*	table,	/*!< in: table */
	dict_foreign_t*	foreign,/*!< in: foreign */
	trx_t*		trx)	/*!< in: transaction */
{
	ulint		error;
	ulint		i;

	pars_info_t*	info = pars_info_create();

	if (foreign->id == NULL) {
		/* Generate a new constraint id */
		ulint	namelen	= strlen(table->name);
		char*	id	= mem_heap_alloc(foreign->heap, namelen + 20);
		/* no overflow if number < 1e13 */
		sprintf(id, "%s_ibfk_%lu", table->name, (ulong) (*id_nr)++);
		foreign->id = id;
	}

	pars_info_add_str_literal(info, "id", foreign->id);

	pars_info_add_str_literal(info, "for_name", table->name);

	pars_info_add_str_literal(info, "ref_name",
				  foreign->referenced_table_name);

	pars_info_add_int4_literal(info, "n_cols",
				   foreign->n_fields + (foreign->type << 24));

	error = dict_foreign_eval_sql(info,
				      "PROCEDURE P () IS\n"
				      "BEGIN\n"
				      "INSERT INTO SYS_FOREIGN VALUES"
				      "(:id, :for_name, :ref_name, :n_cols);\n"
				      "END;\n"
				      , table, foreign, trx);

	if (error != DB_SUCCESS) {

		return(error);
	}

	for (i = 0; i < foreign->n_fields; i++) {
		error = dict_create_add_foreign_field_to_dictionary(
			i, table, foreign, trx);

		if (error != DB_SUCCESS) {

			return(error);
		}
	}

	trx->op_info = "committing foreign key definitions";
	mutex_enter(&kernel_mutex);
	trx_commit_off_kernel(trx);
	mutex_exit(&kernel_mutex);
	trx->op_info = "";

	return(error);
}

/********************************************************************//**
Adds foreign key definitions to data dictionary tables in the database.
@return	error code or DB_SUCCESS */
UNIV_INTERN
ulint
dict_create_add_foreigns_to_dictionary(
/*===================================*/
	ulint		start_id,/*!< in: if we are actually doing ALTER TABLE
				ADD CONSTRAINT, we want to generate constraint
				numbers which are bigger than in the table so
				far; we number the constraints from
				start_id + 1 up; start_id should be set to 0 if
				we are creating a new table, or if the table
				so far has no constraints for which the name
				was generated here */
	dict_table_t*	table,	/*!< in: table */
	trx_t*		trx)	/*!< in: transaction */
{
	dict_foreign_t*	foreign;
	ulint		number	= start_id + 1;
	ulint		error;

	ut_ad(mutex_own(&(dict_sys->mutex)));

	if (NULL == dict_table_get_low("SYS_FOREIGN")) {
		fprintf(stderr,
			"InnoDB: table SYS_FOREIGN not found"
			" in internal data dictionary\n");

		return(DB_ERROR);
	}

	for (foreign = UT_LIST_GET_FIRST(table->foreign_list);
	     foreign;
	     foreign = UT_LIST_GET_NEXT(foreign_list, foreign)) {

		error = dict_create_add_foreign_to_dictionary(&number, table,
							      foreign, trx);

		if (error != DB_SUCCESS) {

			return(error);
		}
	}

	return(DB_SUCCESS);
}<|MERGE_RESOLUTION|>--- conflicted
+++ resolved
@@ -792,15 +792,9 @@
 	if (drop) {
 		space = mtr_read_ulint(ptr, MLOG_4BYTES, mtr);
 	}
-<<<<<<< HEAD
 
 	zip_size = fil_space_get_zip_size(space);
 
-=======
-
-	zip_size = fil_space_get_zip_size(space);
-
->>>>>>> 20ca15d4
 	if (UNIV_UNLIKELY(zip_size == ULINT_UNDEFINED)) {
 		/* It is a single table tablespace and the .ibd file is
 		missing: do nothing */
@@ -1118,31 +1112,7 @@
 			return(thr);
 		} else {
 			node->state = INDEX_ADD_TO_CACHE;
-<<<<<<< HEAD
 		}
-	}
-
-	if (node->state == INDEX_ADD_TO_CACHE) {
-
-		index_id_t	index_id = node->index->id;
-
-		err = dict_index_add_to_cache(
-			node->table, node->index, FIL_NULL,
-			trx_is_strict(trx)
-			|| dict_table_get_format(node->table)
-			>= DICT_TF_FORMAT_ZIP);
-
-		node->index = dict_index_get_if_in_cache_low(index_id);
-		ut_a(!node->index == (err != DB_SUCCESS));
-
-		if (err != DB_SUCCESS) {
-
-			goto function_exit;
-=======
->>>>>>> 20ca15d4
-		}
-
-		node->state = INDEX_CREATE_INDEX_TREE;
 	}
 
 	if (node->state == INDEX_ADD_TO_CACHE) {

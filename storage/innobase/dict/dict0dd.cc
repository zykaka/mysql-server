/*****************************************************************************

Copyright (c) 2017, Oracle and/or its affiliates. All Rights Reserved.

This program is free software; you can redistribute it and/or modify it under
the terms of the GNU General Public License as published by the Free Software
Foundation; version 2 of the License.

This program is distributed in the hope that it will be useful, but WITHOUT
ANY WARRANTY; without even the implied warranty of MERCHANTABILITY or FITNESS
FOR A PARTICULAR PURPOSE. See the GNU General Public License for more details.

You should have received a copy of the GNU General Public License along with
this program; if not, write to the Free Software Foundation, Inc.,
51 Franklin Street, Suite 500, Boston, MA 02110-1335 USA

*****************************************************************************/

/** @file dict/dict0dd.cc
Data dictionary interface */

#include <current_thd.h>

#include "dict0dd.h"
#include "dict0dict.h"
#include "dict0crea.h"
#include "dict0priv.h"
#include <dd/properties.h>
#include "dict0mem.h"
#include "dict0stats.h"
#include "rem0rec.h"
#include "data0type.h"
#include "mach0data.h"
#include "dict0dict.h"
#include "fts0priv.h"
#include "ut0crc32.h"
#include "srv0start.h"
#include "sql_table.h"
#include "sql_base.h"
#include "ha_innodb.h"
#include "derror.h"
#include "fts0plugin.h"
#include <bitset>


#ifdef UNIV_DEBUG

/** Verify a metadata lock.
@param[in,out]	thd	current thread
@param[in]	db	schema name
@param[in]	table	table name
@retval	false if acquired
@retval	true if lock is there */
static
bool
dd_mdl_verify(
	THD*			thd,
	const char*		db,
	char*			table)
{
	bool	ret = false;

	/* If InnoDB acquires MDL lock on partition table, it always
	acquires on its parent table name */
	char*   is_part = NULL;
#ifdef _WIN32
                is_part = strstr(table, "#p#");
#else
                is_part = strstr(table, "#P#");
#endif /* _WIN32 */

	if (is_part) {
		*is_part ='\0';
	}

	ret = dd::has_shared_table_mdl(thd, db, table);

	if (is_part) {
		*is_part = '#';
	}

	return(ret);
}

#endif /* UNIV_DEBUG */

/** Release a metadata lock.
@param[in,out]	thd	current thread
@param[in,out]	mdl	metadata lock */
void
dd_mdl_release(
	THD*		thd,
	MDL_ticket**	mdl)
{
	ut_ad(*mdl != nullptr);
	dd::release_mdl(thd, *mdl);
	*mdl = nullptr;
}

/** Instantiate an InnoDB in-memory table metadata (dict_table_t)
based on a Global DD object.
@param[in,out]	client		data dictionary client
@param[in]	dd_table	Global DD table object
@param[in]	dd_part		Global DD partition or subpartition, or NULL
@param[in]	tbl_name	table name, or NULL if not known
@param[in,out]	uncached	NULL if the table should be added to the cache;
				if not, *uncached=true will be assigned
				when ib_table was allocated but not cached
				(used during delete_table and rename_table)
@param[out]	table		InnoDB table (NULL if not found or loadable)
@param[in]	skip_mdl	whether meta-data locking is skipped
@return	error code
@retval	0	on success */
int
dd_table_open_on_dd_obj(
	dd::cache::Dictionary_client*	client,
	const dd::Table&		dd_table,
	const dd::Partition*		dd_part,
	const char*			tbl_name,
	bool*				uncached,
	dict_table_t*&			table,
	bool				skip_mdl,
	THD*				thd)
{
	ut_ad(dd_table.is_persistent());
	ut_ad(dd_part == nullptr || &dd_part->table() == &dd_table);
	ut_ad(dd_part == nullptr
	      || dd_table.se_private_id() == dd::INVALID_OBJECT_ID);
	ut_ad(dd_part == nullptr
	      || dd_table.partition_type() != dd::Table::PT_NONE);
	ut_ad(dd_part == nullptr
	      || dd_part->level() == (dd_part->parent() != nullptr));
	ut_ad(dd_part == nullptr
	      || ((dd_part->table().subpartition_type() != dd::Table::ST_NONE)
		  == (dd_part->parent() != nullptr)));
	ut_ad(dd_part == nullptr
	      || dd_part->parent() == nullptr
	      || dd_part->parent()->level() == 0);
#ifdef UNIV_DEBUG
	/* If this is a internal temporary table, it's impossible
	to verify the MDL against the table name, because both the
	database name and table name may be invalid for MDL */
	if (tbl_name && !row_is_mysql_tmp_table_name(tbl_name)) {
		char	db_buf[NAME_LEN + 1];
		char	tbl_buf[NAME_LEN + 1];

		innobase_parse_tbl_name(tbl_name, db_buf, tbl_buf, NULL);
		if (dd_part == NULL) {
			ut_ad(innobase_strcasecmp(dd_table.name().c_str(),
						  tbl_buf) == 0);
		} else {
			ut_ad(strncmp(dd_table.name().c_str(), tbl_buf,
				      dd_table.name().size()) == 0);
		}

		ut_ad(skip_mdl
		      || dd_mdl_verify(thd, db_buf, tbl_buf));
	}
#endif /* UNIV_DEBUG */

	int			error		= 0;
	const table_id_t	table_id	= dd_part == nullptr
		? dd_table.se_private_id()
		: dd_part->se_private_id();
	const ulint		fold		= ut_fold_ull(table_id);

	ut_ad(table_id != dd::INVALID_OBJECT_ID);

	mutex_enter(&dict_sys->mutex);

	HASH_SEARCH(id_hash, dict_sys->table_id_hash, fold,
                    dict_table_t*, table, ut_ad(table->cached),
                    table->id == table_id);

	if (table != nullptr) {
		table->acquire();
	}

	mutex_exit(&dict_sys->mutex);

	if (table || error) {
		return(error);
	}

	TABLE_SHARE		ts;
	dd::Schema*		schema;
	const char*		table_cache_key;
	size_t			table_cache_key_len;

	if (tbl_name != nullptr) {
		schema = nullptr;
		table_cache_key = tbl_name;
		table_cache_key_len = dict_get_db_name_len(tbl_name);
	} else {
		error = client->acquire_uncached<dd::Schema>(
			dd_table.schema_id(), &schema);

		if (error) {
			return(error);
		}

		table_cache_key = schema->name().c_str();
		table_cache_key_len = schema->name().size();
	}

	init_tmp_table_share(thd,
			     &ts, table_cache_key, table_cache_key_len,
			     dd_table.name().c_str(), ""/* file name */,
			     nullptr);

	error = open_table_def(thd, &ts, false, &dd_table);

	if (!error) {
		TABLE	td;

		error = open_table_from_share(thd, &ts,
					      dd_table.name().c_str(),
					      0, OPEN_FRM_FILE_ONLY, 0,
					      &td, false, &dd_table);
		if (!error) {
			char		tmp_name[2 * (NAME_LEN + 1)];
			const char*	tab_namep;

			if (tbl_name) {
				tab_namep = tbl_name;
			} else {
				snprintf(tmp_name, sizeof tmp_name,
					 "%s/%s", schema->name().c_str(),
					 dd_table.name().c_str());
				tab_namep = tmp_name;
			}

			if (dd_part == NULL) {
				table = dd_open_table(
					client, &td, tab_namep, uncached,
					table, &dd_table, skip_mdl, thd);
			} else {
				table = dd_open_table(
					client, &td, tab_namep, uncached,
					table, dd_part, skip_mdl, thd);
			}
		}

		closefrm(&td, false);
	}

	free_table_share(&ts);

	return(error);
}

/** Load an InnoDB table definition by InnoDB table ID.
@param[in,out]	thd		current thread
@param[in,out]	mdl		metadata lock;
nullptr if we are resurrecting table IX locks in recovery
@param[in]	tbl_name	table name for already granted MDL,
or nullptr if mdl==nullptr or *mdl==nullptr
@param[in]	table_id	InnoDB table or partition ID
@return	InnoDB table
@retval	nullptr	if the table is not found, or there was an error */
static
dict_table_t*
dd_table_open_on_id_low(
	THD*			thd,
	MDL_ticket**		mdl,
	const char*		tbl_name,
	table_id_t		table_id)
{
	ut_ad(thd == nullptr || thd == current_thd);
#ifdef UNIV_DEBUG
	btrsea_sync_check	check(false);
	ut_ad(!sync_check_iterate(check));
#endif
	ut_ad(!srv_is_being_shutdown);

	if (thd == nullptr) {
		ut_ad(mdl == nullptr);
		thd = current_thd;
	}

#ifdef UNIV_DEBUG
	char	db_buf[NAME_LEN + 1];
	char	tbl_buf[NAME_LEN + 1];

	if (tbl_name) {
		innobase_parse_tbl_name(tbl_name, db_buf, tbl_buf, NULL);
		ut_ad(dd_mdl_verify(thd, db_buf, tbl_buf));
	}
#endif /* UNIV_DEBUG */

	const dd::Table*				dd_table;
	const dd::Partition*				dd_part	= nullptr;
	dd::cache::Dictionary_client*			dc
		= dd::get_dd_client(thd);
	dd::cache::Dictionary_client::Auto_releaser	releaser(dc);

	for (;;) {
		dd::String_type	schema;
		dd::String_type	tablename;
		if (dc->get_table_name_by_se_private_id(handler_name,
							table_id,
							&schema, &tablename)) {
			return(nullptr);
		}

		const bool	not_table = schema.empty();

		if (not_table) {
			if (dc->get_table_name_by_partition_se_private_id(
				    handler_name, table_id,
				    &schema, &tablename)
			    || schema.empty()) {
				return(nullptr);
			}
		}

		if (mdl != nullptr) {
			if (*mdl == reinterpret_cast<MDL_ticket*>(-1)) {
				*mdl = nullptr;
			}

			ut_ad((*mdl == nullptr) == (!tbl_name));
#ifdef UNIV_DEBUG
			if (*mdl != nullptr) {

				ut_ad(strcmp(schema.c_str(), db_buf) == 0);
				if (not_table) {
					ut_ad(strncmp(tablename.c_str(),
						      tbl_buf,
						      strlen(tablename.c_str()))
					      == 0);
				} else {
					ut_ad(strcmp(tablename.c_str(),
						     tbl_buf) == 0);
				}
			}
#endif

			if (*mdl == nullptr && dd_mdl_acquire(
				    thd, mdl,
				    schema.c_str(),
				    const_cast<char*>(tablename.c_str()))) {
				return(nullptr);
			}

			ut_ad(*mdl != nullptr);
		}

		if (dc->acquire(schema, tablename, &dd_table)
		    || dd_table == nullptr) {
			if (mdl != nullptr) {
				dd_mdl_release(thd, mdl);
			}
			return(nullptr);
		}

		const bool	is_part
			= (dd_table->partition_type() != dd::Table::PT_NONE);
		bool		same_name = not_table == is_part
			&& (not_table || dd_table->se_private_id() == table_id)
			&& dd_table->engine() == handler_name;

		if (same_name && is_part) {
			auto end = dd_table->partitions().end();
			auto i = std::search_n(
				dd_table->partitions().begin(), end, 1,
				table_id,
				[](const dd::Partition* p, table_id_t id)
				{
					return(p->se_private_id() == id);
				});

			if (i == end) {
				same_name = false;
			} else {
				dd_part = *i;
				/* TODO: NEW_DD, unquote after partition
				WL#9162 is ported
				ut_ad(dd_part_is_stored(dd_part)); */
			}
		}

		if (mdl != nullptr && !same_name) {
			dd_mdl_release(thd, mdl);
			continue;
		}

		ut_ad(same_name);
		break;
	}

	ut_ad(dd_part != nullptr
	      || dd_table->se_private_id() == table_id);
	ut_ad(dd_part == nullptr || dd_table == &dd_part->table());
	ut_ad(dd_part == nullptr || dd_part->se_private_id() == table_id);

	dict_table_t*	ib_table = nullptr;

	dd_table_open_on_dd_obj(
		dc, *dd_table, dd_part, tbl_name, nullptr,
		ib_table, mdl == nullptr/*, table */, thd);

	if (mdl && ib_table == nullptr) {
		dd_mdl_release(thd, mdl);
	}

	return(ib_table);
}

/** Check if access to a table should be refused.
@param[in,out]	table	InnoDB table or partition
@return	error code
@retval	0	on success */
static MY_ATTRIBUTE((warn_unused_result))
int
dd_check_corrupted(dict_table_t*& table)
{

	if (table->is_corrupted()) {
		if (dict_table_is_sdi(table->id) || table->id <= 16) {
			my_error(ER_TABLE_CORRUPT, MYF(0),
				 "", table->name.m_name);
		} else {
			char	db_buf[NAME_LEN + 1];
			char	tbl_buf[NAME_LEN + 1];

			innobase_parse_tbl_name(
				table->name.m_name, db_buf, tbl_buf, NULL);
			my_error(ER_TABLE_CORRUPT, MYF(0),
				 db_buf, tbl_buf);
		}
		table = nullptr;
		return(HA_ERR_TABLE_CORRUPT);
	}

	dict_index_t* index = table->first_index();
	if (!dict_table_is_sdi(table->id)
	    && fil_space_get(index->space) == nullptr) {
		my_error(ER_TABLESPACE_MISSING, MYF(0), table->name.m_name);
		table = nullptr;
		return(HA_ERR_TABLESPACE_MISSING);
	}

	/* Ignore missing tablespaces for secondary indexes. */
	while ((index = index->next())) {
		if (!index->is_corrupted()
		    && fil_space_get(index->space) == nullptr) {
			dict_set_corrupted(index);
		}
	}

	return(0);
}

/** Open a persistent InnoDB table based on InnoDB table id, and
held Shared MDL lock on it.
@param[in]	table_id	table identifier
@param[in,out]	thd		current MySQL connection (for mdl)
@param[in,out]	mdl		metadata lock (*mdl set if table_id was found);
@param[in]	dict_lock	dict_sys mutex is held
mdl=NULL if we are resurrecting table IX locks in recovery
@return table
@retval NULL if the table does not exist or cannot be opened */
dict_table_t*
dd_table_open_on_id(
	table_id_t	table_id,
	THD*		thd,
	MDL_ticket**	mdl,
	bool		dict_locked)
{
	dict_table_t*   ib_table;
	const ulint     fold = ut_fold_ull(table_id);
	char		db_buf[NAME_LEN + 1];
	char		tbl_buf[NAME_LEN + 1];
	char		full_name[2 * (NAME_LEN + 1)];

	if (!dict_locked) {
		mutex_enter(&dict_sys->mutex);
	}

	HASH_SEARCH(id_hash, dict_sys->table_id_hash, fold,
		    dict_table_t*, ib_table, ut_ad(ib_table->cached),
		    ib_table->id == table_id);

	if (ib_table == NULL) {
		if (dict_table_is_sdi(table_id)) {
			/* The table is SDI table */
			space_id_t      space_id = dict_sdi_get_space_id(
				table_id);
			uint32_t        copy_num = dict_sdi_get_copy_num(
				table_id);

			/* Create in-memory table oject for SDI table */
			dict_index_t*   sdi_index = dict_sdi_create_idx_in_mem(
				space_id, copy_num, false, 0);

			if (sdi_index == NULL) {
				if (!dict_locked) {
					mutex_exit(&dict_sys->mutex);
				}
				return(NULL);
			}

			ib_table = sdi_index->table;

			ut_ad(ib_table != NULL);
			ib_table->acquire();
			mutex_exit(&dict_sys->mutex);
		} else {
			mutex_exit(&dict_sys->mutex);

			ib_table = dd_table_open_on_id_low(
				thd, mdl, nullptr, table_id);
		}
	} else if (mdl == nullptr || ib_table->is_temporary()
		   || dict_table_is_sdi(ib_table->id)) {
		if (dd_check_corrupted(ib_table)) {
			ut_ad(ib_table == nullptr);
		} else {
			ib_table->acquire();
		}
		mutex_exit(&dict_sys->mutex);
	} else {
		for (;;) {
			innobase_parse_tbl_name(
				ib_table->name.m_name, db_buf, tbl_buf, NULL);
			strcpy(full_name, ib_table->name.m_name);

			mutex_exit(&dict_sys->mutex);

			ut_ad(!ib_table->is_temporary());

			if (dd_mdl_acquire(thd, mdl, db_buf, tbl_buf)) {
				return(nullptr);
			}

			/* Re-lookup the table after acquiring MDL. */
			mutex_enter(&dict_sys->mutex);

			HASH_SEARCH(
				id_hash, dict_sys->table_id_hash, fold,
				dict_table_t*, ib_table,
				ut_ad(ib_table->cached),
				ib_table->id == table_id);


			if (ib_table != nullptr) {
				ulint	namelen = strlen(ib_table->name.m_name);

                                if (namelen != strlen(full_name)
				    || memcmp(ib_table->name.m_name,
					      full_name, namelen)) {
					dd_mdl_release(thd, mdl);
					continue;
				} else if (dd_check_corrupted(ib_table)) {
					ut_ad(ib_table == nullptr);
				} else {
					ib_table->acquire();
				}
			}

			mutex_exit(&dict_sys->mutex);
			break;
		}

		ut_ad(*mdl != nullptr);

		/* Now the table can't be found, release MDL,
		let dd_table_open_on_id_low() do the lock, as table
		name could be changed */
		if (ib_table == nullptr) {
			dd_mdl_release(thd, mdl);
			ib_table = dd_table_open_on_id_low(
				thd, mdl, nullptr, table_id);

			if (ib_table == nullptr && *mdl != nullptr) {
				dd_mdl_release(thd, mdl);
			}
		}
	}

	if (ib_table != nullptr) {
		if (table_id > 16 && !dict_table_is_sdi(table_id)
		    && !ib_table->ibd_file_missing
		    && !ib_table->is_fts_aux()) {
			if (!ib_table->stat_initialized) {
				dict_stats_init(ib_table);
			}
			ut_ad(ib_table->stat_initialized);
		}
		ut_ad(ib_table->n_ref_count > 0);
		MONITOR_INC(MONITOR_TABLE_REFERENCE);
	}

	if (dict_locked) {
		mutex_enter(&dict_sys->mutex);
	}
	return(ib_table);
}

/** Set the discard flag for a dd table.
@param[in,out]	thd	current thread
@param[in]	table	InnoDB table

@param[in]	discard	discard flag
@retval false if fail. */
bool
dd_table_discard_tablespace(
	THD*			thd,
	dict_table_t*		table,
	dd::Table*		table_def,
	bool			discard)
{
	bool			ret = false;

	DBUG_ENTER("dd_table_set_discard_flag");

	ut_ad(thd == current_thd);
#ifdef UNIV_DEBUG
	btrsea_sync_check       check(false);
	ut_ad(!sync_check_iterate(check));
#endif
	ut_ad(!srv_is_being_shutdown);

	if (table_def->se_private_id() != dd::INVALID_OBJECT_ID) {
		ut_ad(table_def->table().partitions()->empty());

		/* For discarding, we need to set new private
		id to dd_table */
		if (discard) {
			/* Set the new private id to dd_table object. */
			table_def->set_se_private_id(table->id);
		} else {
			ut_ad(table_def->se_private_id() == table->id);
		}

<<<<<<< HEAD
				dd::Properties& p = dd_index->se_private_data();
				p.set_uint32(dd_index_key_strings[DD_INDEX_ROOT], index->page);
			}
=======
		/* Set index root page. */
		const dict_index_t* index = table->first_index();
		for (auto dd_index : *table_def->indexes()) {
			ut_ad(index != NULL);
>>>>>>> f1580b76

			dd::Properties& p = dd_index->se_private_data();
			p.set_uint32(dd_index_key_strings[DD_INDEX_ROOT],
				index->page);
		}

		/* Set discard flag. */
		table_def->table().options().set_bool("discard",
							 discard);

		ret = true;
	} else {
		ret = false;
	}

	DBUG_RETURN(ret);
}

/** Open an internal handle to a persistent InnoDB table by name.
@param[in,out]	thd		current thread
@param[out]	mdl		metadata lock
@param[in]	name		InnoDB table name
@param[in]	dict_locked	has dict_sys mutex locked
@param[in]	ignore_err	whether to ignore err
@return handle to non-partitioned table
@retval NULL if the table does not exist */
dict_table_t*
dd_table_open_on_name(
	THD*			thd,
	MDL_ticket**		mdl,
	const char*		name,
	bool			dict_locked,
	ulint			ignore_err)
{
	DBUG_ENTER("dd_table_open_on_name");

#ifdef UNIV_DEBUG
	btrsea_sync_check       check(false);
	ut_ad(!sync_check_iterate(check));
#endif
	ut_ad(!srv_is_being_shutdown);

	char	db_buf[NAME_LEN + 1];
	char	tbl_buf[NAME_LEN + 1];

	bool	skip_mdl = !(thd && mdl);
	dict_table_t*	table = nullptr;

	/* Get pointer to a table object in InnoDB dictionary cache.
	For intrinsic table, get it from session private data */
	if (thd) {
		table = thd_to_innodb_session(
			thd)->lookup_table_handler(name);
	}

	if (table != nullptr) {
		table->acquire();
		DBUG_RETURN(table);
	}

	if (!innobase_parse_tbl_name(name, db_buf, tbl_buf, NULL)) {
		DBUG_RETURN(nullptr);
	}

	if (!skip_mdl && dd_mdl_acquire(thd, mdl, db_buf, tbl_buf)) {
		DBUG_RETURN(nullptr);
	}

	if (!dict_locked) {
		mutex_enter(&dict_sys->mutex);
	}

	table = dict_table_check_if_in_cache_low(name);

	if (table != nullptr) {
		table->acquire();
		if (!dict_locked) {
			mutex_exit(&dict_sys->mutex);
		}
		DBUG_RETURN(table);
	}

	mutex_exit(&dict_sys->mutex);

	const dd::Table*		dd_table = nullptr;
	dd::cache::Dictionary_client*	client = dd::get_dd_client(thd);
	dd::cache::Dictionary_client::Auto_releaser	releaser(client);

	if (client->acquire(db_buf, tbl_buf, &dd_table)
	    || dd_table == nullptr) {
		table = nullptr;
	} else {
		if (dd_table->se_private_id() == dd::INVALID_OBJECT_ID) {
			/* This must be a partitioned table. */
			ut_ad(!dd_table->partitions().empty());
			table = nullptr;
		} else {
			ut_ad(dd_table->partitions().empty());
			dd_table_open_on_dd_obj(
				client, *dd_table, nullptr, name,
				nullptr, table, skip_mdl, thd);
		}
	}

	if (table && table->is_corrupted()
	    && !(ignore_err & DICT_ERR_IGNORE_CORRUPT)) {
		mutex_enter(&dict_sys->mutex);
		table->release();
		dict_table_remove_from_cache(table);
		table = NULL;
		mutex_exit(&dict_sys->mutex);
	}

	if (table == nullptr && mdl) {
		dd_mdl_release(thd, mdl);
		*mdl = nullptr;
	}

	if (dict_locked) {
		mutex_enter(&dict_sys->mutex);
	}

        DBUG_RETURN(table);
}

/** Close an internal InnoDB table handle.
@param[in,out]	table		InnoDB table handle
@param[in,out]	thd		current MySQL connection (for mdl)
@param[in,out]	mdl		metadata lock (will be set NULL)
@param[in]	dict_locked	whether we hold dict_sys mutex */
void
dd_table_close(
	dict_table_t*	table,
	THD*		thd,
	MDL_ticket**	mdl,
	bool		dict_locked)
{
	dict_table_close(table, dict_locked, false);

	const bool is_temp = table->is_temporary();

	MONITOR_DEC(MONITOR_TABLE_REFERENCE);

	if (!is_temp && mdl != nullptr
	    && (*mdl != reinterpret_cast<MDL_ticket*>(-1))) {
		dd_mdl_release(thd, mdl);
	}
}

/** Update filename of dd::Tablespace
@param[in]	dd_space_id	dd tablespace id
@param[in]	new_path	new data file path
@retval true if fail. */
bool
dd_tablespace_update_filename(
	dd::Object_id		dd_space_id,
	const char*		new_path)
{
	dd::Tablespace*		dd_space = nullptr;
	dd::Tablespace*		new_space = nullptr;
	bool			ret = false;
	THD*			thd = current_thd;

	DBUG_ENTER("dd_tablespace_update_for_rename");
#ifdef UNIV_DEBUG
	btrsea_sync_check       check(false);
	ut_ad(!sync_check_iterate(check));
#endif
	ut_ad(!srv_is_being_shutdown);
	ut_ad(new_path != NULL);

	dd::cache::Dictionary_client*	client = dd::get_dd_client(thd);
	dd::cache::Dictionary_client::Auto_releaser	releaser(client);

	/* Get the dd tablespace */

	if (client->acquire_uncached_uncommitted<dd::Tablespace>(
			dd_space_id, &dd_space)) {
		ut_a(false);
	}

	ut_a(dd_space != NULL);
	/* Acquire mdl share lock */
	if (dd::acquire_exclusive_tablespace_mdl(
		    thd, dd_space->name().c_str(), false)) {
		ut_a(false);
	}

	/* Acquire the new dd tablespace for modification */
	if (client->acquire_for_modification<dd::Tablespace>(
			dd_space_id, &new_space)) {
		ut_a(false);
	}

	ut_ad(new_space->files().size() == 1);
	dd::Tablespace_file*	dd_file = const_cast<
		dd::Tablespace_file*>(*(new_space->files().begin()));
	dd_file->set_filename(new_path);
	bool fail = client->update(new_space);
	ut_a(!fail);

	DBUG_RETURN(ret);
}

/** Validate the table format options.
@param[in]	zip_allowed	whether ROW_FORMAT=COMPRESSED is OK
@param[in]	strict		whether innodb_strict_mode=ON
@param[out]	is_redundant	whether ROW_FORMAT=REDUNDANT
@param[out]	blob_prefix	whether ROW_FORMAT=DYNAMIC
				or ROW_FORMAT=COMPRESSED
@param[out]	zip_ssize	log2(compressed page size),
				or 0 if not ROW_FORMAT=COMPRESSED
@retval true if invalid (my_error will have been called)
@retval false if valid */
bool
format_validate(
	THD*			m_thd,
        const TABLE*		m_form,
	bool			zip_allowed,
	bool			strict,
	bool*			is_redundant,
	bool*			blob_prefix,
	unsigned*		zip_ssize,
	bool			m_implicit)
{
	bool	is_temporary = false;
	ut_ad(m_thd != nullptr);
	ut_ad(!zip_allowed || srv_page_size <= UNIV_ZIP_SIZE_MAX);

	/* 1+log2(compressed_page_size), or 0 if not compressed */
	*zip_ssize			= 0;
	const unsigned	zip_ssize_max	= std::min(
		(ulint)UNIV_PAGE_SSIZE_MAX, (ulint)PAGE_ZIP_SSIZE_MAX);
	const char*	zip_refused	= zip_allowed
		? nullptr
		: srv_page_size <= UNIV_ZIP_SIZE_MAX
		? "innodb_file_per_table=OFF"
		: "innodb_page_size>16k";
	bool		invalid		= false;

	if (unsigned key_block_size = m_form->s->key_block_size) {
		unsigned	valid_zssize = 0;
		char		kbs[MY_INT32_NUM_DECIMAL_DIGITS
				    + sizeof "KEY_BLOCK_SIZE="];
		snprintf(kbs, sizeof kbs, "KEY_BLOCK_SIZE=%u",
			 key_block_size);
		for (unsigned kbsize = 1, zssize = 1;
		     zssize <= zip_ssize_max;
		     zssize++, kbsize <<= 1) {
			if (kbsize == key_block_size) {
				valid_zssize = zssize;
				break;
			}
		}

		if (valid_zssize == 0) {
			if (strict) {
				my_error(ER_WRONG_VALUE, MYF(0),
					 "KEY_BLOCK_SIZE",
					 kbs + sizeof "KEY_BLOCK_SIZE");
				invalid = true;
			} else {
				push_warning_printf(
					m_thd, Sql_condition::SL_WARNING,
					ER_WRONG_VALUE,
					ER_DEFAULT(ER_WRONG_VALUE),
					"KEY_BLOCK_SIZE",
					kbs + sizeof "KEY_BLOCK_SIZE");
			}
		} else if (!zip_allowed) {
			int		error = is_temporary
				? ER_UNSUPPORT_COMPRESSED_TEMPORARY_TABLE
				: ER_ILLEGAL_HA_CREATE_OPTION;

			if (strict) {
				my_error(error, MYF(0), innobase_hton_name,
					 kbs, zip_refused);
				invalid = true;
			} else {
				push_warning_printf(
					m_thd, Sql_condition::SL_WARNING,
					error,
					ER_DEFAULT(error),
					innobase_hton_name,
					kbs, zip_refused);
			}
		} else if (m_form->s->row_type == ROW_TYPE_DEFAULT
			   || m_form->s->row_type == ROW_TYPE_COMPRESSED) {
			ut_ad(m_form->s->real_row_type == ROW_TYPE_COMPRESSED);
			*zip_ssize = valid_zssize;
		} else {
			int	error = is_temporary
				? ER_UNSUPPORT_COMPRESSED_TEMPORARY_TABLE
				: ER_ILLEGAL_HA_CREATE_OPTION;
			const char* conflict = get_row_format_name(
				m_form->s->row_type);

			if (strict) {
				my_error(error, MYF(0),innobase_hton_name,
					 kbs, conflict);
				invalid = true;
			} else {
				push_warning_printf(
					m_thd, Sql_condition::SL_WARNING,
					error,
					ER_DEFAULT(error),
					innobase_hton_name, kbs, conflict);
			}
		}
	} else if (m_form->s->row_type != ROW_TYPE_COMPRESSED
		   || !is_temporary) {
		/* not ROW_FORMAT=COMPRESSED (nor KEY_BLOCK_SIZE),
		or not TEMPORARY TABLE */
	} else if (strict) {
		my_error(ER_UNSUPPORT_COMPRESSED_TEMPORARY_TABLE, MYF(0));
		invalid = true;
	} else {
		push_warning(m_thd, Sql_condition::SL_WARNING,
			     ER_UNSUPPORT_COMPRESSED_TEMPORARY_TABLE,
			     ER_THD(m_thd,
				    ER_UNSUPPORT_COMPRESSED_TEMPORARY_TABLE));
	}

	/* Check for a valid InnoDB ROW_FORMAT specifier and
	other incompatibilities. */
	rec_format_t	innodb_row_format = REC_FORMAT_DYNAMIC;

	switch (m_form->s->row_type) {
	case ROW_TYPE_DYNAMIC:
		ut_ad(*zip_ssize == 0);
		ut_ad(m_form->s->real_row_type == ROW_TYPE_DYNAMIC);
		break;
	case ROW_TYPE_COMPACT:
		ut_ad(*zip_ssize == 0);
		ut_ad(m_form->s->real_row_type == ROW_TYPE_COMPACT);
		innodb_row_format = REC_FORMAT_COMPACT;
		break;
	case ROW_TYPE_REDUNDANT:
		ut_ad(*zip_ssize == 0);
		ut_ad(m_form->s->real_row_type == ROW_TYPE_REDUNDANT);
		innodb_row_format = REC_FORMAT_REDUNDANT;
		break;
	case ROW_TYPE_FIXED:
	case ROW_TYPE_PAGED:
	case ROW_TYPE_NOT_USED:
		{
			const char* name = get_row_format_name(
				m_form->s->row_type);
			if (strict) {
				my_error(ER_ILLEGAL_HA_CREATE_OPTION, MYF(0),
					 innobase_hton_name, name);
				invalid = true;
			} else {
				push_warning_printf(
					m_thd, Sql_condition::SL_WARNING,
					ER_ILLEGAL_HA_CREATE_OPTION,
					ER_DEFAULT(ER_ILLEGAL_HA_CREATE_OPTION),
					innobase_hton_name, name);
			}
		}
		/* fall through */
	case ROW_TYPE_DEFAULT:
		switch (m_form->s->real_row_type) {
		case ROW_TYPE_FIXED:
		case ROW_TYPE_PAGED:
		case ROW_TYPE_NOT_USED:
		case ROW_TYPE_DEFAULT:
			/* get_real_row_type() should not return these */
			ut_ad(0);
			/* fall through */
		case ROW_TYPE_DYNAMIC:
			ut_ad(*zip_ssize == 0);
			break;
		case ROW_TYPE_COMPACT:
			ut_ad(*zip_ssize == 0);
			innodb_row_format = REC_FORMAT_COMPACT;
			break;
		case ROW_TYPE_REDUNDANT:
			ut_ad(*zip_ssize == 0);
			innodb_row_format = REC_FORMAT_REDUNDANT;
			break;
		case ROW_TYPE_COMPRESSED:
			innodb_row_format = REC_FORMAT_COMPRESSED;
			break;
		}

		if (*zip_ssize == 0) {
			/* No valid KEY_BLOCK_SIZE was specified,
			so do not imply ROW_FORMAT=COMPRESSED. */
			if (innodb_row_format == REC_FORMAT_COMPRESSED) {
				innodb_row_format = REC_FORMAT_DYNAMIC;
			}
			break;
		}
		/* fall through */
	case ROW_TYPE_COMPRESSED:
		if (is_temporary) {
			if (strict) {
				invalid = true;
			}
			/* ER_UNSUPPORT_COMPRESSED_TEMPORARY_TABLE
			was already reported. */
			ut_ad(m_form->s->real_row_type == ROW_TYPE_DYNAMIC);
			break;
		} else if (zip_allowed) {
			/* ROW_FORMAT=COMPRESSED without KEY_BLOCK_SIZE
			implies half the maximum compressed page size. */
			if (*zip_ssize == 0) {
				*zip_ssize = zip_ssize_max - 1;
			}
			ut_ad(m_form->s->real_row_type == ROW_TYPE_COMPRESSED);
			innodb_row_format = REC_FORMAT_COMPRESSED;
			break;
		}

		if (strict) {
			my_error(ER_ILLEGAL_HA_CREATE_OPTION, MYF(0),
				 innobase_hton_name,
				 "ROW_FORMAT=COMPRESSED", zip_refused);
			invalid = true;
		}
	}

	if (const char* algorithm = m_form->s->compress.length > 0
	    ? m_form->s->compress.str : nullptr) {
		Compression	compression;
		dberr_t		err = Compression::check(algorithm,
							 &compression);

		if (err == DB_UNSUPPORTED) {
			my_error(ER_WRONG_VALUE, MYF(0),
				 "COMPRESSION", algorithm);
			invalid = true;
		} else if (compression.m_type != Compression::NONE) {
			if (*zip_ssize != 0) {
				if (strict) {
					my_error(ER_ILLEGAL_HA_CREATE_OPTION,
						 MYF(0),
						 innobase_hton_name,
						 "COMPRESSION",
						 m_form->s->key_block_size
						 ? "KEY_BLOCK_SIZE"
						 : "ROW_FORMAT=COMPRESSED");
					invalid = true;
				} 
			}

			if (is_temporary) {
				my_error(ER_ILLEGAL_HA_CREATE_OPTION, MYF(0),
					 innobase_hton_name,
					 "COMPRESSION", "TEMPORARY");
				invalid = true;
			} else if (!m_implicit) {
				my_error(ER_ILLEGAL_HA_CREATE_OPTION, MYF(0),
					 innobase_hton_name,
					 "COMPRESSION", "TABLESPACE");
				invalid = true;
			}
		}
	}

	/* Check if there are any FTS indexes defined on this table. */
	for (uint i = 0; i < m_form->s->keys; i++) {
		const KEY*	key = &m_form->key_info[i];

		if (key->flags & HA_FULLTEXT) {
			/* We don't support FTS indexes in temporary
			tables. */
			if (is_temporary) {
				my_error(ER_INNODB_NO_FT_TEMP_TABLE, MYF(0));
				return(true);
			}
		}
	}

	ut_ad((*zip_ssize == 0)
	      == (innodb_row_format != REC_FORMAT_COMPRESSED));

	*is_redundant = false;
	*blob_prefix = false;

	switch (innodb_row_format) {
	case REC_FORMAT_REDUNDANT:
		*is_redundant = true;
		*blob_prefix = true;
		break;
	case REC_FORMAT_COMPACT:
		*blob_prefix = true;
		break;
	case REC_FORMAT_COMPRESSED:
		ut_ad(!is_temporary);
		break;
	case REC_FORMAT_DYNAMIC:
		break;
	}

	return(invalid);
}

/** Set the AUTO_INCREMENT attribute.
@param[in,out]	se_private_data		dd::Table::se_private_data
@param[in]	autoinc			the auto-increment value */
void
dd_set_autoinc(dd::Properties& se_private_data, uint64 autoinc)
{
	/* The value of "autoinc" here is the AUTO_INCREMENT attribute
	specified at table creation. AUTO_INCREMENT=0 will silently
	be treated as AUTO_INCREMENT=1. Likewise, if no AUTO_INCREMENT
	attribute was specified, the value would be 0. */

	if (autoinc > 0) {
		/* InnoDB persists the "previous" AUTO_INCREMENT value. */
		autoinc--;
	}

	uint64	version = 0;

	if (se_private_data.exists(dd_table_key_strings[DD_TABLE_AUTOINC])) {
		/* Increment the dynamic metadata version, so that
		any previously buffered persistent dynamic metadata
		will be ignored after this transaction commits. */

		if (!se_private_data.get_uint64(
			    dd_table_key_strings[DD_TABLE_VERSION],
			    &version)) {
			version++;
		} else {
			ut_ad(!"incomplete se_private_data");
		}
	}

	se_private_data.set_uint64(dd_table_key_strings[DD_TABLE_VERSION],
				   version);
	se_private_data.set_uint64(dd_table_key_strings[DD_TABLE_AUTOINC],
				   autoinc);
}

/** Create an index.
@param[in,out]	table		InnoDB table
@param[in]	strict		whether to be strict about the max record size
@param[in]	form		MySQL table structure
@param[in]	key_num		key_info[] offset
@return		error code
@retval		0 on success
@retval		HA_ERR_INDEX_COL_TOO_LONG if a column is too long
@retval		HA_ERR_TOO_BIG_ROW if the record is too long */
static MY_ATTRIBUTE((warn_unused_result))
int
dd_fill_one_dict_index(
	dict_table_t*		table,
	bool			strict,
	const TABLE_SHARE*	form,
	uint			key_num)
{
	const KEY&		key		= form->key_info[key_num];
	ulint			type = 0;
	unsigned		n_fields	= key.user_defined_key_parts;
	unsigned		n_uniq		= n_fields;
	std::bitset<REC_MAX_N_FIELDS>	indexed;

	/* This name cannot be used for a non-primary index */
	ut_ad(key_num == form->primary_key
	      || my_strcasecmp(system_charset_info,
			       key.name, primary_key_name) != 0);
	/* PARSER is only valid for FULLTEXT INDEX */
	ut_ad((key.flags & (HA_FULLTEXT | HA_USES_PARSER)) != HA_USES_PARSER);
	ut_ad(form->fields > 0);
	ut_ad(n_fields > 0);

	if (key.flags & HA_SPATIAL) {
		ut_ad(!table->is_intrinsic());
		type = DICT_SPATIAL;
		ut_ad(n_fields == 1);
	} else if (key.flags & HA_FULLTEXT) {
		ut_ad(!table->is_intrinsic());
		type = DICT_FTS;
		n_uniq = 0;
	} else if (key_num == form->primary_key) {
		ut_ad(key.flags & HA_NOSAME);
		ut_ad(n_uniq > 0);
		type = DICT_CLUSTERED | DICT_UNIQUE;
	} else {
		type = (key.flags & HA_NOSAME)
			? DICT_UNIQUE
			: 0;
	}

	ut_ad(!!(type & DICT_FTS) == (n_uniq == 0));

	dict_index_t*	index = dict_mem_index_create(
		table->name.m_name, key.name, 0, type, n_fields);

	index->n_uniq = n_uniq;

	const ulint	max_len	= DICT_MAX_FIELD_LEN_BY_FORMAT(table);
	DBUG_EXECUTE_IF("ib_create_table_fail_at_create_index",
			dict_mem_index_free(index);
			my_error(ER_INDEX_COLUMN_TOO_LONG, MYF(0), max_len);
			return(HA_ERR_TOO_BIG_ROW););

	for (unsigned i = 0; i < key.user_defined_key_parts; i++) {
		const KEY_PART_INFO*	key_part	= &key.key_part[i];
		unsigned		prefix_len	= 0;
		const Field*		field		= key_part->field;
		ut_ad(field == form->field[key_part->fieldnr - 1]);
		ut_ad(field == form->field[field->field_index]);

		if (field->is_virtual_gcol()) {
			index->type |= DICT_VIRTUAL;
		}

		bool	is_asc = true;

		if (key_part->key_part_flag & HA_REVERSE_SORT) {
			is_asc = false;
		}
			
#if 1//WL#7743 FIXME: do not set HA_PART_KEY_SEG for SPATIAL indexes
		if (key.flags & HA_SPATIAL) {
			prefix_len = 0;
		} else
#endif
		if (key.flags & HA_FULLTEXT) {
			prefix_len = 0;
		} else if (key_part->key_part_flag & HA_PART_KEY_SEG) {
			/* SPATIAL and FULLTEXT index always are on
			full columns. */
			ut_ad(!(key.flags & (HA_SPATIAL | HA_FULLTEXT)));
			prefix_len = key_part->length;
			ut_ad(prefix_len > 0);
		} else {
			ut_ad(key.flags & (HA_SPATIAL | HA_FULLTEXT)
			      || (!is_blob(field->real_type())
				  && field->real_type()
				  != MYSQL_TYPE_GEOMETRY)
			      || key_part->length
			      >= (field->type() == MYSQL_TYPE_VARCHAR
				  ? field->key_length()
				  : field->pack_length()));
			prefix_len = 0;
		}

		if (key_part->length > max_len || prefix_len > max_len) {
			dict_mem_index_free(index);
			my_error(ER_INDEX_COLUMN_TOO_LONG, MYF(0), max_len);
			return(HA_ERR_INDEX_COL_TOO_LONG);
		}

		dict_col_t*	col = NULL;

		if (innobase_is_v_fld(field)) {
			dict_v_col_t*	v_col = dict_table_get_nth_v_col_mysql(
					table, field->field_index);
			col = reinterpret_cast<dict_col_t*>(v_col);
		} else {
			ulint	t_num_v = 0;
			for (ulint z = 0; z < field->field_index; z++) {
				if (innobase_is_v_fld(form->field[z])) {
					t_num_v++;
				}
			}

			col = &table->cols[field->field_index - t_num_v];
		}

		dict_index_add_col(index, table, col, prefix_len, is_asc);
	}

	ut_ad(((key.flags & HA_FULLTEXT) == HA_FULLTEXT)
	      == !!(index->type & DICT_FTS));

	index->n_user_defined_cols = key.user_defined_key_parts;

	int err = dict_index_add_to_cache(table, index, 0, FALSE);

	if (err != DB_SUCCESS) {
		ut_ad(0);
		return(HA_ERR_GENERIC);
	}

	index = UT_LIST_GET_LAST(table->indexes);

	if (index->type & DICT_FTS) {
		ut_ad((key.flags & HA_FULLTEXT) == HA_FULLTEXT);
		ut_ad(index->n_uniq == 0);
		ut_ad(n_uniq == 0);

		if (table->fts->cache == nullptr) {
			table->flags2 |= DICT_TF2_FTS;
			table->fts->cache = fts_cache_create(table);

			rw_lock_x_lock(&table->fts->cache->init_lock);
			/* Notify the FTS cache about this index. */
			fts_cache_index_cache_create(table, index);
			rw_lock_x_unlock(&table->fts->cache->init_lock);
		}
	}

	if (!strcmp(index->name, FTS_DOC_ID_INDEX_NAME)) {
		ut_ad(table->fts_doc_id_index == nullptr);
		table->fts_doc_id_index = index;
	}

	if (key.flags & HA_USES_PARSER) {
		ut_ad(index->type & DICT_FTS);
		index->parser = static_cast<st_mysql_ftparser*>(
			plugin_decl(key.parser)->info);
		index->is_ngram = strcmp(
			plugin_name(key.parser)->str,
			FTS_NGRAM_PARSER_NAME) == 0;
		DBUG_EXECUTE_IF(
			"fts_instrument_use_default_parser",
			index->parser = &fts_default_parser;);
	}

	return(0);
}

/** Parse MERGE_THRESHOLD value from a comment string.
@param[in]      thd     connection
@param[in]      str     string which might include 'MERGE_THRESHOLD='
@return value parsed
@retval dict_index_t::MERGE_THRESHOLD_DEFAULT for missing or invalid value. */
static
ulint
dd_parse_merge_threshold(THD* thd, const char* str)
{
        static constexpr char   label[] = "MERGE_THRESHOLD=";

        if (const char* pos = strstr(str, label)) {
                pos += (sizeof label) - 1;

                int     ret = atoi(pos);

                if (ret > 0
                    && unsigned(ret) <= DICT_INDEX_MERGE_THRESHOLD_DEFAULT) {
                        return(static_cast<ulint>(ret));
                }

                push_warning_printf(
                        thd, Sql_condition::SL_WARNING,
                        WARN_OPTION_IGNORED,
                        ER_DEFAULT(WARN_OPTION_IGNORED),
                        "MERGE_THRESHOLD");
        }

        return(DICT_INDEX_MERGE_THRESHOLD_DEFAULT);
}

/** Copy attributes from MySQL TABLE_SHARE into an InnoDB table object.
@param[in,out]	thd		thread context
@param[in,out]	table		InnoDB table
@param[in]	table_share	TABLE_SHARE */
inline
void
dd_copy_from_table_share(
	THD*			thd,
	dict_table_t*		table,
	const TABLE_SHARE*	table_share)
{
	if (table->is_temporary()) {
		//table->set_persistent_stats(false);
		dict_stats_set_persistent(table, false, true);
	} else {
		switch (table_share->db_create_options
			& (HA_OPTION_STATS_PERSISTENT
			   | HA_OPTION_NO_STATS_PERSISTENT)) {
		default:
			/* If a CREATE or ALTER statement contains
			STATS_PERSISTENT=0 STATS_PERSISTENT=1,
			it will be interpreted as STATS_PERSISTENT=1. */
		case HA_OPTION_STATS_PERSISTENT:
			//table->set_persistent_stats(true);
			dict_stats_set_persistent(table, true, false);
			break;
		case HA_OPTION_NO_STATS_PERSISTENT:
			//table->set_persistent_stats(false);
			dict_stats_set_persistent(table, false, true);
			break;
		case 0:
			break;
		}
	}

	dict_stats_auto_recalc_set(
		table,
		table_share->stats_auto_recalc == HA_STATS_AUTO_RECALC_ON,
		table_share->stats_auto_recalc == HA_STATS_AUTO_RECALC_OFF);


	table->stats_sample_pages = table_share->stats_sample_pages;

	const ulint	merge_threshold_table = table_share->comment.str
		? dd_parse_merge_threshold(thd, table_share->comment.str)
		: DICT_INDEX_MERGE_THRESHOLD_DEFAULT;
	dict_index_t*	index	= table->first_index();

	index->merge_threshold = merge_threshold_table;

	if (dict_index_is_auto_gen_clust(index)) {
		index = index->next();
	}

	for (uint i = 0; i < table_share->keys; i++) {
		const KEY*	key_info = &table_share->key_info[i];

		ut_ad(index != nullptr);

		if (key_info->flags & HA_USES_COMMENT
		    && key_info->comment.str != nullptr) {
			index->merge_threshold = dd_parse_merge_threshold(
				thd, key_info->comment.str);
		} else {
			index->merge_threshold = merge_threshold_table;
		}

		index = index->next();

		/* Skip hidden FTS_DOC_ID index */
		if (index != nullptr && index->hidden) {
			ut_ad(index != nullptr);
			ut_ad(strcmp(index->name, FTS_DOC_ID_INDEX_NAME) == 0);
			index = index->next();
		}
	}

	ut_ad(index == nullptr);
}

/** Instantiate index related metadata
@param[in,out]	dd_table	Global DD table metadata
@param[in]	m_form		MySQL table definition
@param[in,out]	m_table		InnoDB table definition
@param[in]	m_create_info	create table information
@param[in]	zip_allowed	if compression is allowed
@param[in]	strict		if report error in strict mode
@param[in]	m_thd		THD instance
@param[in]	m_skip_mdl	whether to skip MDL lock
@return 0 if successful, otherwise error number */
inline
int
dd_fill_dict_index(
	const dd::Table&	dd_table,
        const TABLE*		m_form,
	dict_table_t*		m_table,
	HA_CREATE_INFO*		m_create_info,
	bool			zip_allowed,
	bool			strict,
	THD*			m_thd,
        bool                    m_skip_mdl)
{
	int		error = 0;

	/* Create the keys */
	if (m_form->s->keys == 0 || m_form->s->primary_key == MAX_KEY) {
		/* Create an index which is used as the clustered index;
		order the rows by the hidden InnoDB column DB_ROW_ID. */
		dict_index_t*	index = dict_mem_index_create(
			m_table->name.m_name, "GEN_CLUST_INDEX",
			0, DICT_CLUSTERED, 0);
		index->n_uniq = 0;

		dberr_t	new_err = dict_index_add_to_cache(
			m_table, index, index->page, FALSE);
		if (new_err != DB_SUCCESS) {
			error = HA_ERR_GENERIC;
			goto dd_error;
		}
	} else {
		/* In InnoDB, the clustered index must always be
		created first. */
		error = dd_fill_one_dict_index(
			m_table, strict, m_form->s, m_form->s->primary_key);
		if (error != 0) {
			goto dd_error;
		}
	}

	for (uint i = !m_form->s->primary_key; i < m_form->s->keys; i++) {
		error = dd_fill_one_dict_index(
			m_table, strict, m_form->s, i);
		if (error != 0) {
			goto dd_error;
		}
	}

	if (dict_table_has_fts_index(m_table)) {
		ut_ad(DICT_TF2_FLAG_IS_SET(m_table, DICT_TF2_FTS));
	}

	/* Create the ancillary tables that are common to all FTS indexes on
	this table. */
	if (DICT_TF2_FLAG_IS_SET(m_table, DICT_TF2_FTS_HAS_DOC_ID)
	    || DICT_TF2_FLAG_IS_SET(m_table, DICT_TF2_FTS)) {
		fts_doc_id_index_enum	ret;

		ut_ad(!m_table->is_intrinsic());
		/* Check whether there already exists FTS_DOC_ID_INDEX */
		ret = innobase_fts_check_doc_id_index_in_def(
			m_form->s->keys, m_form->key_info);

		switch (ret) {
		case FTS_INCORRECT_DOC_ID_INDEX:
			push_warning_printf(m_thd,
					    Sql_condition::SL_WARNING,
					    ER_WRONG_NAME_FOR_INDEX,
					    " InnoDB: Index name %s is reserved"
					    " for the unique index on"
					    " FTS_DOC_ID column for FTS"
					    " Document ID indexing"
					    " on table %s. Please check"
					    " the index definition to"
					    " make sure it is of correct"
					    " type\n",
					    FTS_DOC_ID_INDEX_NAME,
					    m_table->name.m_name);

			if (m_table->fts) {
				fts_free(m_table);
			}

			my_error(ER_WRONG_NAME_FOR_INDEX, MYF(0),
				 FTS_DOC_ID_INDEX_NAME);
			error = -1;
			return(error);
		case FTS_EXIST_DOC_ID_INDEX:
			break;
		case FTS_NOT_EXIST_DOC_ID_INDEX:
			dict_index_t*	doc_id_index;
			doc_id_index = dict_mem_index_create(
				m_table->name.m_name,
				FTS_DOC_ID_INDEX_NAME,
				0, DICT_UNIQUE, 1);
			doc_id_index->add_field(FTS_DOC_ID_COL_NAME, 0, true);

			dberr_t	new_err = dict_index_add_to_cache(
				m_table, doc_id_index,
				doc_id_index->page, FALSE);
			if (new_err != DB_SUCCESS) {
				error = HA_ERR_GENERIC;
				goto dd_error;
			}

			doc_id_index = UT_LIST_GET_LAST(m_table->indexes);
			doc_id_index->hidden = true;

			/* Adjust index order */
			innobase_adjust_fts_doc_id_index_order(
				dd_table, m_table);
		}

		/* Cache all the FTS indexes on this table in the FTS
		specific structure. They are used for FTS indexed
		column update handling. */
		if (dict_table_has_fts_index(m_table)) {

			fts_t*	fts = m_table->fts;
			ut_a(fts != nullptr);

			dict_table_get_all_fts_indexes(m_table, m_table->fts->indexes);
		}

		ulint	fts_doc_id_col = ULINT_UNDEFINED;

		ret = innobase_fts_check_doc_id_index(
			m_table, nullptr, &fts_doc_id_col);

		if (ret != FTS_INCORRECT_DOC_ID_INDEX) {
			ut_ad(m_table->fts->doc_col == ULINT_UNDEFINED);
			m_table->fts->doc_col = fts_doc_id_col;
			ut_ad(m_table->fts->doc_col != ULINT_UNDEFINED);

			m_table->fts_doc_id_index =
				dict_table_get_index_on_name(
					m_table, FTS_DOC_ID_INDEX_NAME);
		}
	}

	if (Field** autoinc_col = m_form->s->found_next_number_field) {
		const dd::Properties& p = dd_table.se_private_data();
		dict_table_autoinc_set_col_pos(
			m_table, (*autoinc_col)->field_index);
		uint64	version, autoinc = 0;
		if (p.get_uint64(dd_table_key_strings[DD_TABLE_VERSION],
				 &version)
		    || p.get_uint64(dd_table_key_strings[DD_TABLE_AUTOINC],
				    &autoinc)) {
			ut_ad(!"problem setting AUTO_INCREMENT");
			error = HA_ERR_CRASHED;
			goto dd_error;
		}

		dict_table_autoinc_lock(m_table);
		dict_table_autoinc_initialize(m_table, autoinc + 1);
		dict_table_autoinc_unlock(m_table);
		m_table->autoinc_persisted = autoinc;
	}

	if (error == 0) {
		dd_copy_from_table_share(m_thd, m_table, m_form->s);
		ut_ad(!m_table->is_temporary()
		      || !dict_table_page_size(m_table).is_compressed());
		if (!m_table->is_temporary()) {
			//m_table->stats_lock_create();
			dict_table_stats_latch_create(m_table, true);
		}
	} else {
dd_error:
		dict_mem_table_free(m_table);
	}

	return(error);
}

/** Determine if a table contains a fulltext index.
@param[in]      table		dd::Table
@return whether the table contains any fulltext index */
inline
bool
dd_table_contains_fulltext(const dd::Table& table)
{
        for (const dd::Index* index : table.indexes()) {
                if (index->type() == dd::Index::IT_FULLTEXT) {
                        return(true);
                }
        }
        return(false);
}

inline std::nullptr_t dd_part_name(const dd::Table*) {return nullptr;}
inline std::nullptr_t dd_subpart_name(const dd::Table*) {return nullptr;}

/** Get the parent partition of a partition
@param[in]      part    partition
@return parent partition
@retval nullptr if not subpartitioned */
inline const dd::Partition* dd_parent(const dd::Partition& part)
{
        return(part.parent());
}

/** Get the partition name.
@param[in]      part    partition or subpartition
@return partition name */
inline
const char*
dd_part_name(const dd::Partition* part)
{
        if (const dd::Partition* parent = dd_parent(*part)) {
                ut_ad(part->level() == 1);
                part = parent;
        }

        ut_ad(part->level() == 0);
        return(part->name().c_str());
}

/** Get the subpartition name.
@param[in]      part    partition or subpartition
@return subpartition name
@retval nullptr if not subpartitioned */
inline
const char*
dd_subpart_name(const dd::Partition* part)
{
        return(part->parent() ? part->name().c_str() : nullptr);
}

/** Instantiate in-memory InnoDB table metadata (dict_table_t),
without any indexes.
@tparam		Table		dd::Table or dd::Partition
@param[in]	dd_part		Global Data Dictionary metadata,
				or NULL for internal temporary table
@param[in]	norm_name	normalized table name
@param[in]	zip_allowed	whether ROW_FORMAT=COMPRESSED is OK
@param[in]	strict		whether to use innodb_strict_mode=ON
@return ER_ level error
@retval 0 on success */
template<typename Table>
inline
dict_table_t*
dd_fill_dict_table(
	const Table*		dd_part,
        const TABLE*            m_form,
	const char*		norm_name,
	HA_CREATE_INFO*		m_create_info,
	bool			zip_allowed,
	bool			strict,
	THD*			m_thd,
        bool                    m_skip_mdl,
	bool			m_implicit)
{
	mem_heap_t*	heap;
	bool		is_encrypted = false;
	bool		is_discard = false;

	ut_ad(dd_part != NULL);
	ut_ad(m_thd != nullptr);
	ut_ad(norm_name != nullptr);
	ut_ad(m_create_info == nullptr
	      || m_form->s->row_type == m_create_info->row_type);
	ut_ad(m_create_info == nullptr
	      || m_form->s->key_block_size == m_create_info->key_block_size);
	ut_ad(dd_part != nullptr);

	if (m_form->s->fields > REC_MAX_N_USER_FIELDS) {
		my_error(ER_TOO_MANY_FIELDS, MYF(0));
		return(NULL);
	}

	/* Set encryption option. */
	dd::String_type	encrypt;
	dd_part->table().options().get("encrypt_type", encrypt);

	if (!Encryption::is_none(encrypt.c_str())) {
		ut_ad(innobase_strcasecmp(encrypt.c_str(), "y") == 0);
		is_encrypted = true;
	}

	/* Check discard flag. */
	if (dd_part->table().options().exists("discard")) {
		dd_part->table().options().get_bool("discard", &is_discard);
	}

	const unsigned	n_mysql_cols = m_form->s->fields;

	bool	has_doc_id = false;

	/* First check if dd::Table contains the right hidden column
	as FTS_DOC_ID */
	const dd::Column*	doc_col = dd_find_column(
		const_cast<dd::Table*>(&dd_part->table()), FTS_DOC_ID_COL_NAME);

	/* Check weather there is a proper typed FTS_DOC_ID */
	if (doc_col && doc_col->type() == dd::enum_column_types::LONGLONG
	    && !doc_col->is_nullable()) {
		has_doc_id = true;
	}

	const bool	fulltext = dd_part != nullptr
		&& dd_table_contains_fulltext(dd_part->table());

	if (fulltext) {
		ut_ad(has_doc_id);
	}

	bool	add_doc_id = false;

	/* Need to add FTS_DOC_ID column if it is not defined by user,
	since TABLE_SHARE::fields does not contain it if it is a hidden col */
	if (has_doc_id && doc_col->is_hidden()) {
#ifdef UNIV_DEBUG
		ulint	doc_id_col;
		ut_ad(!create_table_check_doc_id_col(
			m_thd, m_form, &doc_id_col));
#endif
		add_doc_id = true;
	}

	const unsigned	n_cols = n_mysql_cols + add_doc_id;

	bool		is_redundant;
	bool		blob_prefix;
	unsigned	zip_ssize;

	if (format_validate(m_thd, m_form, zip_allowed, strict,
			    &is_redundant, &blob_prefix, &zip_ssize,
			    m_implicit)) {
		return(NULL);
	}

	ulint	n_v_cols = 0;

	/* Find out the number of virtual columns */
	for (ulint i = 0; i < m_form->s->fields; i++) {
                Field*  field = m_form->field[i];

		if (innobase_is_v_fld(field)) {
			n_v_cols++;
		}
	}

	ut_ad(n_v_cols <= n_cols);

	dict_table_t*	m_table = dict_mem_table_create(
		norm_name, 0, n_cols, n_v_cols, 0, 0);

	m_table->id = dd_part->se_private_id();

	if (dd_part->se_private_data().exists(
		dd_table_key_strings[DD_TABLE_DATA_DIRECTORY])) {
		m_table->flags |= DICT_TF_MASK_DATA_DIR;
	}

	fts_aux_table_t aux_table;
	if (fts_is_aux_table_name(&aux_table, norm_name, strlen(norm_name))) {
		DICT_TF2_FLAG_SET(m_table, DICT_TF2_AUX);
	}

	if (is_encrypted) {
		DICT_TF2_FLAG_SET(m_table, DICT_TF2_ENCRYPTION);
	}

	if (is_discard) {
		m_table->ibd_file_missing = true;
		m_table->flags2 |= DICT_TF2_DISCARDED;
	}

	if (!is_redundant) {
		m_table->flags |= DICT_TF_COMPACT;
	}

	if (m_implicit) {
		m_table->flags2 |= DICT_TF2_USE_FILE_PER_TABLE;
	} else {
		m_table->flags |= (1 << DICT_TF_POS_SHARED_SPACE);
	}

	if (!blob_prefix) {
		m_table->flags |= (1 << DICT_TF_POS_ATOMIC_BLOBS);
	}

	if (zip_ssize != 0) {
		m_table->flags |= (zip_ssize << DICT_TF_POS_ZIP_SSIZE);
	}

	if (has_doc_id) {
		m_table->fts = NULL;
		if (fulltext) {
			DICT_TF2_FLAG_SET(m_table, DICT_TF2_FTS);
		}

		if (add_doc_id) {
			DICT_TF2_FLAG_SET(m_table, DICT_TF2_FTS_HAS_DOC_ID);
		}

		if (fulltext || add_doc_id) {
			m_table->fts = fts_create(m_table);
			m_table->fts->cache = fts_cache_create(m_table);
		}
	} else {
		m_table->fts = NULL;
	}

	bool	is_temp = !dd_part->is_persistent()
		&& (dd_part->se_private_id()
		    >= dict_sys_t::NUM_HARD_CODED_TABLES);
	if (is_temp) {
		m_table->flags2 |= DICT_TF2_TEMPORARY;
	}

	m_table->flags2 |= DICT_TF2_FTS_AUX_HEX_NAME;

	heap = mem_heap_create(1000);

	for (unsigned i = 0; i < n_mysql_cols; i++) {
		const Field*	field = m_form->field[i];
		unsigned	mtype;
		unsigned	prtype = 0;
		unsigned	col_len = field->pack_length();

		/* The MySQL type code has to fit in 8 bits
		in the metadata stored in the InnoDB change buffer. */
		ut_ad(field->charset() == nullptr
		      || field->charset()->number <= MAX_CHAR_COLL_NUM);
		ut_ad(field->charset() == nullptr
		      || field->charset()->number > 0);

		ulint	nulls_allowed;
		ulint	unsigned_type;
		ulint	binary_type;
		ulint	long_true_varchar;
		ulint	charset_no;
		mtype = get_innobase_type_from_mysql_type(
			&unsigned_type, field);

		nulls_allowed = field->real_maybe_null() ? 0 : DATA_NOT_NULL;
		binary_type = field->binary() ? DATA_BINARY_TYPE : 0;

		charset_no = 0;
		if (dtype_is_string_type(mtype)) {
			charset_no = static_cast<ulint>(
				field->charset()->number);
		}

		long_true_varchar = 0;
		if (field->type() == MYSQL_TYPE_VARCHAR) {
			col_len -= ((Field_varstring*) field)->length_bytes;

			if (((Field_varstring*) field)->length_bytes == 2) {
				long_true_varchar = DATA_LONG_TRUE_VARCHAR;
			}
		}

		ulint	is_virtual = (innobase_is_v_fld(field))
					? DATA_VIRTUAL : 0;

		bool    is_stored = innobase_is_s_fld(field);

		if (!is_virtual) {
			prtype = dtype_form_prtype(
				(ulint) field->type() | nulls_allowed
				| unsigned_type | binary_type
				| long_true_varchar, charset_no);
			dict_mem_table_add_col(m_table, heap, field->field_name,
					       mtype, prtype, col_len);
		} else {
			prtype = dtype_form_prtype(
				(ulint) field->type() | nulls_allowed
				| unsigned_type | binary_type
				| long_true_varchar | is_virtual, charset_no);
			dict_mem_table_add_v_col(
				m_table, heap, field->field_name, mtype,
				prtype, col_len, i,
				field->gcol_info->non_virtual_base_columns());
		}

		if (is_stored) {
			ut_ad(!is_virtual);
			/* Added stored column in m_s_cols list. */
			dict_mem_table_add_s_col(
				m_table,
				field->gcol_info->non_virtual_base_columns());
		}
	}

	ulint	j = 0;

	if (m_table->n_v_cols > 0) {
		for (unsigned i = 0; i < n_mysql_cols; i++) {
			dict_v_col_t*	v_col;

			Field*  field = m_form->field[i];

			if (!innobase_is_v_fld(field)) {
				continue;
			}

			v_col = dict_table_get_nth_v_col(m_table, j);

			j++;

			innodb_base_col_setup(m_table, field, v_col);
		}
	}

	if (add_doc_id) {
		/* Add the hidden FTS_DOC_ID column. */
		fts_add_doc_id_column(m_table, heap);
	}

	/* Add system columns to make adding index work */
	dict_table_add_system_columns(m_table, heap);

	mem_heap_free(heap);

	return(m_table);
}

/** Check if a tablespace is implicit.
@param[in]      dd_space        tablespace metadata
@param[in]      space_id        InnoDB tablespace ID
@retval true    if the tablespace is implicit (file per table or partition)
@retval false   if the tablespace is shared (predefined or user-created) */
bool
dd_tablespace_is_implicit(const dd::Tablespace* dd_space, space_id_t space_id)
{
        const char*     name = dd_space->name().c_str();
        const char*     suffix = &name[sizeof reserved_implicit_name];
        char*           end;

        ut_d(uint32 id);
        ut_ad(!dd_space->se_private_data().get_uint32(
                      dd_space_key_strings[DD_SPACE_ID], &id));
        ut_ad(id == space_id);

	/* TODO */
        if (strncmp(name, dict_sys_t::file_per_table_name, suffix - name - 1)) {
                /* Not starting with innodb_file_per_table. */
                return(false);
        }

        if (suffix[-1] != '.' || suffix[0] == '\0'
            || strtoul(suffix, &end, 10) != space_id
            || *end != '\0') {
                ut_ad(!"invalid implicit tablespace name");
                return(false);
        }

        return(true);
}

/** Determine if a tablespace is implicit.
@param[in,out]  client          data dictionary client
@param[in]      dd_space_id     dd tablespace id
@param[out]     implicit        whether the tablespace is implicit tablespace
@retval false   on success
@retval true    on failure */
bool
dd_tablespace_is_implicit(
        dd::cache::Dictionary_client*   client,
	dd::Object_id			dd_space_id,
        bool*                           implicit)
{
        dd::Tablespace*		dd_space = NULL;
        uint32			id = 0;

        const bool              fail
		= client->acquire_uncached_uncommitted<dd::Tablespace>(
			dd_space_id, &dd_space)
                || dd_space == nullptr
                || dd_space->se_private_data().get_uint32(
                        dd_space_key_strings[DD_SPACE_ID], &id);

        if (!fail) {
                *implicit = dd_tablespace_is_implicit(dd_space, id);
        }

        return(fail);
}

/** Load foreign key constraint info for the dd::Table object.
@param[out]	m_table		InnoDB table handle
@param[in]	dd_table	Global DD table
@param[in]	col_names	column names, or NULL
@param[in]	dict_locked	True if dict_sys->mutex is already held,
				otherwise false
@return DB_SUCESS 	if successfully load FK constraint */
dberr_t
dd_table_load_fk_from_dd(
	dict_table_t*			m_table,
	const dd::Table*		dd_table,
	const char**			col_names,
	bool				dict_locked)
{
	dberr_t	err = DB_SUCCESS;

	/* Now fill in the foreign key info */
	for (const dd::Foreign_key* key : dd_table->foreign_keys()) {
		char	buf[2 * NAME_CHAR_LEN * 5 + 2 + 1];

		dd::String_type	db_name = key->referenced_table_schema_name();
		dd::String_type	tb_name = key->referenced_table_name();

		bool	truncated;
		build_table_filename(buf, sizeof(buf),
				     db_name.c_str(), tb_name.c_str(),
				     NULL, 0, &truncated);
		ut_ad(!truncated);
		char            norm_name[FN_REFLEN];
		normalize_table_name(norm_name, buf);

		dict_foreign_t* foreign = dict_mem_foreign_create();
		foreign->foreign_table_name = mem_heap_strdup(
			foreign->heap, m_table->name.m_name);

		dict_mem_foreign_table_name_lookup_set(foreign, TRUE);

		foreign->referenced_table_name = mem_heap_strdup(
			foreign->heap, norm_name);
		dict_mem_referenced_table_name_lookup_set(foreign, TRUE);
		ulint	db_len = dict_get_db_name_len(m_table->name.m_name);

		ut_ad(db_len > 0);

		memcpy(buf, m_table->name.m_name, db_len);

		buf[db_len] = '\0';

		snprintf(norm_name, sizeof norm_name, "%s/%s",
			 buf, key->name().c_str());

		foreign->id = mem_heap_strdup(
			foreign->heap, norm_name);

		switch (key->update_rule()) {
		case dd::Foreign_key::RULE_NO_ACTION:
			foreign->type = DICT_FOREIGN_ON_UPDATE_NO_ACTION;
			break;
		case dd::Foreign_key::RULE_RESTRICT:
		case dd::Foreign_key::RULE_SET_DEFAULT:
			foreign->type = 0;
			break;
		case dd::Foreign_key::RULE_CASCADE:
			foreign->type = DICT_FOREIGN_ON_UPDATE_CASCADE;
			break;
		case dd::Foreign_key::RULE_SET_NULL:
			foreign->type = DICT_FOREIGN_ON_UPDATE_SET_NULL;
			break;
		default:
			ut_ad(0);
		}

		switch (key->delete_rule()) {
		case dd::Foreign_key::RULE_NO_ACTION:
			foreign->type |= DICT_FOREIGN_ON_DELETE_NO_ACTION;
		case dd::Foreign_key::RULE_RESTRICT:
		case dd::Foreign_key::RULE_SET_DEFAULT:
			break;
		case dd::Foreign_key::RULE_CASCADE:
			foreign->type |= DICT_FOREIGN_ON_DELETE_CASCADE;
			break;
		case dd::Foreign_key::RULE_SET_NULL:
			foreign->type |= DICT_FOREIGN_ON_DELETE_SET_NULL;
			break;
		default:
			ut_ad(0);
		}

		foreign->n_fields = key->elements().size();

		foreign->foreign_col_names = static_cast<const char**>(
			mem_heap_alloc(foreign->heap,
				       foreign->n_fields * sizeof(void*)));

		foreign->referenced_col_names = static_cast<const char**>(
			mem_heap_alloc(foreign->heap,
				       foreign->n_fields * sizeof(void*)));

		ulint	num_ref = 0;

		for (const dd::Foreign_key_element* key_e : key->elements()) {
			dd::String_type	ref_col_name
				 = key_e->referenced_column_name();

			foreign->referenced_col_names[num_ref]
				= mem_heap_strdup(foreign->heap,
						  ref_col_name.c_str());
			ut_ad(ref_col_name.c_str());

			const dd::Column*	f_col =  &key_e->column();
			foreign->foreign_col_names[num_ref]
				= mem_heap_strdup(
					foreign->heap, f_col->name().c_str());
			num_ref++;
		}

		if (!dict_locked) {
			mutex_enter(&dict_sys->mutex);
		}
#ifdef UNIV_DEBUG
		dict_table_t*   for_table;

		for_table = dict_table_check_if_in_cache_low(
			foreign->foreign_table_name_lookup);

		ut_ad(for_table);
#endif

		/* Fill in foreign->foreign_table and index, then add to
		dict_table_t */
		err = dict_foreign_add_to_cache(
			foreign, col_names, FALSE, DICT_ERR_IGNORE_NONE);
		ut_ad(err == DB_SUCCESS);
		if (!dict_locked) {
			mutex_exit(&dict_sys->mutex);
		}

		/* Set up the FK virtual column info */
		dict_mem_table_free_foreign_vcol_set(m_table);
		dict_mem_table_fill_foreign_vcol_set(m_table);
	}
	return(err);
}

/** Load foreign key constraint for the table. Note, it could also open
the foreign table, if this table is referenced by the foreign table
@param[in,out]	client		data dictionary client
@param[in]	tbl_name	Table Name
@param[in]	col_names	column names, or NULL
@param[in,out]	uncached	NULL if the table should be added to the cache;
				if not, *uncached=true will be assigned
				when ib_table was allocated but not cached
				(used during delete_table and rename_table)
@param[out]	m_table		InnoDB table handle
@param[in]	dd_table	Global DD table
@param[in]	thd		thread THD
@param[in]	dict_locked	True if dict_sys->mutex is already held,
				otherwise false
@param[in]	char_charsets	whether to check charset compatibility
@param[in,out]	fk_tables	name list for tables that refer to this table
@return DB_SUCESS 	if successfully load FK constraint */
dberr_t
dd_table_load_fk(
	dd::cache::Dictionary_client*	client,
	const char*			tbl_name,
	const char**			col_names,
	dict_table_t*			m_table,
	const dd::Table*		dd_table,
	THD*				thd,
	bool				dict_locked,
	bool				check_charsets,
	dict_names_t*			fk_tables)
{
	dberr_t	err = DB_SUCCESS;

	err = dd_table_load_fk_from_dd(m_table, dd_table, col_names,
				       dict_locked);

	if (err != DB_SUCCESS) {
		return(err);
	}

	if (dict_locked) {
		mutex_exit(&dict_sys->mutex);
	}

	err = dd_table_check_for_child(client, tbl_name, col_names, m_table,
				       dd_table, thd, check_charsets,
				       fk_tables);

	if (dict_locked) {
		mutex_enter(&dict_sys->mutex);
	}

	return(err);
}

/** Load foreign key constraint for the table. Note, it could also open
the foreign table, if this table is referenced by the foreign table
@param[in,out]	client		data dictionary client
@param[in]	tbl_name	Table Name
@param[in]	col_names	column names, or NULL
@param[in,out]	uncached	NULL if the table should be added to the cache;
				if not, *uncached=true will be assigned
				when ib_table was allocated but not cached
				(used during delete_table and rename_table)
@param[out]	m_table		InnoDB table handle
@param[in]	dd_table	Global DD table
@param[in]	thd		thread THD
@param[in]	char_charsets	whether to check charset compatibility
@param[in,out]	fk_tables	name list for tables that refer to this table
@return DB_SUCESS 	if successfully load FK constraint */
dberr_t
dd_table_check_for_child(
	dd::cache::Dictionary_client*	client,
	const char*			tbl_name,
	const char**			col_names,
	dict_table_t*			m_table,
	const dd::Table*		dd_table,
	THD*				thd,
	bool				check_charsets,
	dict_names_t*			fk_tables)
{
	dberr_t	err = DB_SUCCESS;

	/* TODO: NewDD: Temporary ignore system table until WL#6049 inplace */
	if (!strstr(tbl_name, "mysql") && fk_tables != nullptr) {
		std::vector<dd::String_type>	child_schema;
		std::vector<dd::String_type>	child_name;

		char    name_buf1[NAME_LEN + 1];
                char    name_buf2[NAME_LEN + 1];

		innobase_parse_tbl_name(m_table->name.m_name,
					name_buf1, name_buf2, NULL);

		client->fetch_fk_children_uncached(name_buf1, name_buf2,
						   &child_schema, &child_name);
		std::vector<dd::String_type>::iterator it = child_name.begin();
		for (auto& db_name : child_schema) {
			dd::String_type	tb_name = *it;
			char	buf[2 * NAME_CHAR_LEN * 5 + 2 + 1];
			bool	truncated;
			build_table_filename(
				buf, sizeof(buf), db_name.c_str(),
				tb_name.c_str(), NULL, 0, &truncated);
			ut_ad(!truncated);
			char            full_name[FN_REFLEN];
			normalize_table_name(full_name, buf);

			mutex_enter(&dict_sys->mutex);

			/* Load the foreign table first */
			dict_table_t*	foreign_table =
				dd_table_open_on_name_in_mem(
					full_name, true,
					DICT_ERR_IGNORE_NONE);

			if (foreign_table) {
				/* TODO: WL6049 needs to fix this.
				Column renaming needs to update
				referencing table defintion */
#if 0

				if (foreign_table->foreign_set.empty()) 	{
					MDL_ticket*	mdl = nullptr;
					const dd::Table* dd_f_table = nullptr;
					dd_mdl_acquire(
						thd, &mdl,
						db_name.c_str(),
						(char*)tb_name.c_str());

					if (client->acquire(
						db_name.c_str(),
						tb_name.c_str(),
						&dd_f_table)) {
						continue;
					} else {
						dd_table_load_fk_from_dd(
							foreign_table,
							dd_f_table, nullptr,
							true);
					}
					dd_mdl_release(thd, &mdl);
				}
#endif

				for (auto &fk : foreign_table->foreign_set) {
					if (strcmp(fk->referenced_table_name,
						   tbl_name) != 0) {
						continue;
					}

					if (fk->referenced_table) {
						ut_ad(fk->referenced_table == m_table);
					} else {
						err = dict_foreign_add_to_cache(
							fk, col_names,
							check_charsets,
							DICT_ERR_IGNORE_NONE);
					}
				}
				foreign_table->release();
			} else {
				/* To avoid recursively loading the tables
				related through the foreign key constraints,
				the child table name is saved here. The child
				table will be loaded later, along with its
                                foreign key constraint. */
                                lint    old_size = mem_heap_get_size(
					m_table->heap);

                                fk_tables->push_back(
                                        mem_heap_strdupl(m_table->heap,
                                                full_name,
                                                strlen(full_name)));

                                lint    new_size = mem_heap_get_size(
					m_table->heap);
                                dict_sys->size += new_size - old_size;
                        }

			mutex_exit(&dict_sys->mutex);

			ut_ad(it != child_name.end());
			++it;
		}
	}

	return(err);
}

/** Get tablespace name of dd::Table
@param[in]	dd_table	dd table object
@return the tablespace name. */
template<typename Table>
const char*
dd_table_get_space_name(
	const Table*		dd_table)
{
	dd::Tablespace*		dd_space = nullptr;
	THD*			thd = current_thd;
	const char*		space_name;

	DBUG_ENTER("dd_tablee_get_space_name");
	ut_ad(!srv_is_being_shutdown);

	dd::cache::Dictionary_client*	client = dd::get_dd_client(thd);
	dd::cache::Dictionary_client::Auto_releaser	releaser(client);

	dd::Object_id   dd_space_id = (*dd_table->indexes().begin())
		->tablespace_id();

	if (client->acquire_uncached_uncommitted<dd::Tablespace>(
		dd_space_id, &dd_space)) {
		ut_a(false);
	}

	ut_a(dd_space != NULL);
	space_name = dd_space->name().c_str();

	DBUG_RETURN(space_name);
}

/********************************************************************//**
Using the table->heap, copy the null-terminated filepath into
table->data_dir_path and replace the 'databasename/tablename.ibd'
portion with 'tablename'.
This allows SHOW CREATE TABLE to return the correct DATA DIRECTORY path.
Make this data directory path only if it has not yet been saved. */
static
void
dd_save_data_dir_path(
/*====================*/
	dict_table_t*	table,		/*!< in/out: table */
	char*		filepath)	/*!< in: filepath of tablespace */
{
	ut_ad(mutex_own(&dict_sys->mutex));
	ut_a(DICT_TF_HAS_DATA_DIR(table->flags));

	ut_a(!table->data_dir_path);
	ut_a(filepath);

	/* Be sure this filepath is not the default filepath. */
	char*	default_filepath = fil_make_filepath(
			NULL, table->name.m_name, IBD, false);
	if (default_filepath) {
		if (0 != strcmp(filepath, default_filepath)) {
			ulint pathlen = strlen(filepath);
			ut_a(pathlen < OS_FILE_MAX_PATH);
			ut_a(0 == strcmp(filepath + pathlen - 4, DOT_IBD));

			table->data_dir_path = mem_heap_strdup(
				table->heap, filepath);
			os_file_make_data_dir_path(table->data_dir_path);
		}

		ut_free(default_filepath);
	}
}

/** Get the first filepath from mysql.tablespace_datafiles for a given space_id.
@param[in]	space_id	Tablespace ID
@return First filepath (caller must invoke ut_free() on it)
@retval NULL if no mysql.tablespace_datafilesentry was found. */
template<typename Table>
char*
dd_get_first_path(
	const Table*			dd_table)
{
	char*		filepath = NULL;

	dd::Tablespace*		dd_space = nullptr;
	THD*			thd = current_thd;

	ut_ad(!srv_is_being_shutdown);

	dd::cache::Dictionary_client*	client = dd::get_dd_client(thd);
	dd::cache::Dictionary_client::Auto_releaser	releaser(client);

	dd::Object_id   dd_space_id = (*dd_table->indexes().begin())
		->tablespace_id();

	if (client->acquire_uncached_uncommitted<dd::Tablespace>(
		dd_space_id, &dd_space)) {
		ut_a(false);
	}

	ut_a(dd_space != NULL);
	dd::Tablespace_file*	dd_file = const_cast<
		dd::Tablespace_file*>(*(dd_space->files().begin()));

	filepath = const_cast<char*>(dd_file->filename().c_str());

	return(filepath);
}

/** Make sure the data_dir_path is saved in dict_table_t if DATA DIRECTORY
was used. Try to read it from the fil_system first, then from SYS_DATAFILES.
@param[in]	table		Table object
@param[in]	dict_mutex_own	true if dict_sys->mutex is owned already */
template<typename Table>
void
dd_get_and_save_data_dir_path(
	dict_table_t*	table,
	const Table*	dd_table,
	bool		dict_mutex_own)
{
	if (DICT_TF_HAS_DATA_DIR(table->flags)
	    && (!table->data_dir_path)) {
		char*	path = fil_space_get_first_path(table->space);

		if (!dict_mutex_own) {
			dict_mutex_enter_for_mysql();
		}

		if (path == NULL) {
			path = dd_get_first_path(dd_table);
		}

		if (path != NULL) {
			dd_save_data_dir_path(table, path);
		}

		if (table->data_dir_path == NULL) {
			/* Since we did not set the table data_dir_path,
			unset the flag. */
			table->flags &= ~DICT_TF_MASK_DATA_DIR;
		}

		if (!dict_mutex_own) {
			dict_mutex_exit_for_mysql();
		}
	}
}


/** Opens a tablespace for dd_load_table_one()
@param[in,out]	dd_table	dd table
@param[in,out]	table		A table that refers to the tablespace to open
@param[in,out]	heap		A memory heap
@param[in]	ignore_err	Whether to ignore an error. */
template<typename Table>
void
dd_load_tablespace(
	const Table*			dd_table,
	dict_table_t*			table,
	mem_heap_t*				heap,
	dict_err_ignore_t		ignore_err)
{
	ut_ad(!table->is_temporary());

	/* The system and temporary tablespaces are preloaded and always available. */
	if (fsp_is_system_or_temp_tablespace(table->space)) {
		return;
	}

	if (table->flags2 & DICT_TF2_DISCARDED) {
		ib::warn() << "Tablespace for table " << table->name
			<< " is set as discarded.";
		table->ibd_file_missing = TRUE;
		return;
	}

	/* A file-per-table table name is also the tablespace name.
	A general tablespace name is not the same as the table name.
	Use the general tablespace name if it can be read from the
	dictionary, if not use 'innodb_general_##. */
	char*	shared_space_name = NULL;
	char*	space_name;
	if (DICT_TF_HAS_SHARED_SPACE(table->flags)) {
		if (table->space == dict_sys_t::space_id) {
			shared_space_name = mem_strdup(
				dict_sys_t::dd_space_name);
		}
		else if (srv_sys_tablespaces_open) {
			shared_space_name = mem_strdup(
				dd_table_get_space_name(dd_table));
		}
		else {
			/* Make the temporary tablespace name. */
			shared_space_name = static_cast<char*>(
				ut_malloc_nokey(
					strlen(general_space_name) + 20));

			sprintf(shared_space_name, "%s_" ULINTPF,
				general_space_name,
				static_cast<ulint>(table->space));
		}
		space_name = shared_space_name;
	}
	else {
		space_name = table->name.m_name;
	}

	/* The tablespace may already be open. */
	if (fil_space_for_table_exists_in_mem(
		table->space, space_name, false,
		true, heap, table->id)) {
		ut_free(shared_space_name);
		return;
	}

	if (!(ignore_err & DICT_ERR_IGNORE_RECOVER_LOCK)) {
		ib::error() << "Failed to find tablespace for table "
			<< table->name << " in the cache. Attempting"
			" to load the tablespace with space id "
			<< table->space;
	}

	/* Use the remote filepath if needed. This parameter is optional
	in the call to fil_ibd_open(). If not supplied, it will be built
	from the space_name. */
	char* filepath = NULL;
	if (DICT_TF_HAS_DATA_DIR(table->flags)) {
		/* This will set table->data_dir_path from either
		fil_system or SYS_DATAFILES */
		dd_get_and_save_data_dir_path(table, dd_table, true);

		if (table->data_dir_path) {
			filepath = fil_make_filepath(
				table->data_dir_path,
				table->name.m_name, IBD, true);
		}

	}
	else if (DICT_TF_HAS_SHARED_SPACE(table->flags)) {
		/* Set table->tablespace from either
		fil_system or SYS_TABLESPACES */
		dict_get_and_save_space_name(table, true);

#ifdef INNODB_NO_NEW_DD
		filepath = dict_get_first_path(table->space);
		if (filepath == NULL) {
			ib::warn() << "Could not find the filepath"
				" for table " << table->name <<
				", space ID " << table->space;
		}
#endif /* INNODB_NO_NEW_DD */
	}

	/* Try to open the tablespace.  We set the 2nd param (fix_dict) to
	false because we do not have an x-lock on dict_operation_lock */
	bool is_encrypted = dict_table_is_encrypted(table);
	ulint fsp_flags = dict_tf_to_fsp_flags(table->flags,
		is_encrypted);

	dberr_t err = fil_ibd_open(
		true, FIL_TYPE_TABLESPACE, table->space,
		fsp_flags, space_name, filepath);

	if (err != DB_SUCCESS) {
		/* We failed to find a sensible tablespace file */
		table->ibd_file_missing = TRUE;
	}

	ut_free(shared_space_name);
	ut_free(filepath);
}

/** Open or load a table definition based on a Global DD object.
@tparam		Table		dd::Table or dd::Partition
@param[in,out]	client		data dictionary client
@param[in]	table		MySQL table definition
@param[in]	norm_name	Table Name
@param[in,out]	uncached	NULL if the table should be added to the cache;
				if not, *uncached=true will be assigned
				when ib_table was allocated but not cached
				(used during delete_table and rename_table)
@param[out]	ib_table	InnoDB table handle
@param[in]	dd_table	Global DD table or partition object
@param[in]	skip_mdl	whether meta-data locking is skipped
@param[in]	thd		thread THD
@param[in,out]	fk_list		stack of table names which neet to load
@retval 0                       on success
@retval HA_ERR_TABLE_CORRUPT    if the table is marked as corrupted
@retval HA_ERR_TABLESPACE_MISSING       if the file is not found */
template<typename Table>
dict_table_t*
dd_open_table_one(
	dd::cache::Dictionary_client*	client,
	const TABLE*			table,
	const char*			norm_name,
	bool*				uncached,
	dict_table_t*&			ib_table,
	const Table*			dd_table,
	bool				skip_mdl,
	THD*				thd,
	dict_names_t&			fk_list)
{
	ut_ad(dd_table != NULL);

	bool	implicit;

	if (dd_table->tablespace_id() == dict_sys_t::dd_space_id
	    || dd_table->tablespace_id() == 10001) {
		/* DD tables are in shared DD tablespace */
		implicit = false;
	} else if (dd_tablespace_is_implicit(
		client, dd_first_index(dd_table)->tablespace_id(),
		&implicit)) {
		/* Tablespace no longer exist, it could be already dropped
		TODO: should we do more verification/error report */
		return(NULL);
	}

	const bool      zip_allowed = srv_page_size <= UNIV_ZIP_SIZE_MAX;
	const bool	strict = false;
	bool		first_index = true;

	/* Create dict_table_t for the table */
	dict_table_t* m_table = dd_fill_dict_table(
		dd_table, table, norm_name,
		NULL, zip_allowed, strict, thd, skip_mdl, implicit);

	if (m_table == nullptr) {
		return(NULL);
	}

	/* Create dict_index_t for the table */
	mutex_enter(&dict_sys->mutex);
	int	ret;
	ret = dd_fill_dict_index(
		dd_table->table(), table, m_table, NULL, zip_allowed,
		strict, thd, skip_mdl);

	mutex_exit(&dict_sys->mutex);

	if (ret != 0) {
		return(NULL);
	}

	mem_heap_t*	heap = mem_heap_create(1000);
	bool		fail = false;

	/* Now fill the space ID and Root page number for each index */
        dict_index_t*	index = m_table->first_index();
        for (const auto dd_index : dd_table->indexes()) {
                ut_ad(index != nullptr);

                const dd::Properties&   se_private_data
                        = dd_index->se_private_data();
                uint64                  id = 0;
                uint32                  root = 0;
		uint32			sid = 0;
		uint64			trx_id = 0;
		dd::Object_id		index_space_id =
			dd_index->tablespace_id();
		dd::Tablespace*	index_space = nullptr;

		if (dd_table->tablespace_id() == dict_sys_t::dd_space_id
		    || dd_table->tablespace_id() == 10001) {
			sid = dict_sys_t::space_id;
		} else if (dd_table->tablespace_id()
			   == dict_sys_t::dd_temp_space_id) {
			sid = dict_sys_t::temp_space_id;
		} else {
			if (client->acquire_uncached_uncommitted<
			    dd::Tablespace>(index_space_id, &index_space)) {
				my_error(ER_TABLESPACE_MISSING, MYF(0),
					 m_table->name.m_name);
				fail = true;
				break;
			}

			if (index_space->se_private_data().get_uint32(
				dd_space_key_strings[DD_SPACE_ID],
				&sid)) {
				fail = true;
				break;
			}
		}

		if (first_index) {
			ut_ad(m_table->space == 0);
			m_table->space = sid;

			mutex_enter(&dict_sys->mutex);
			dd_load_tablespace(dd_table, m_table, heap,
				DICT_ERR_IGNORE_RECOVER_LOCK);
			mutex_exit(&dict_sys->mutex);
			first_index = false;
		}

		if (se_private_data.get_uint64(
			    dd_index_key_strings[DD_INDEX_ID], &id)
		    || se_private_data.get_uint32(
			    dd_index_key_strings[DD_INDEX_ROOT], &root)
		    || se_private_data.get_uint64(
			    dd_index_key_strings[DD_INDEX_TRX_ID], &trx_id)) {
			fail = true;
			break;
		}

                ut_ad(root > 1);
                ut_ad(index->type & DICT_FTS || root != FIL_NULL
			|| dict_table_is_discarded(m_table));
                ut_ad(id != 0);
		index->page = root;
		index->space = sid;
		index->id = id;
		index->trx_id = trx_id;
                index = index->next();
	}

	if (!implicit) {
		dict_get_and_save_space_name(m_table, false);
	}

	if (fail) {
		for (dict_index_t* index = UT_LIST_GET_LAST(m_table->indexes);
		     index != NULL;
		     index = UT_LIST_GET_LAST(m_table->indexes)) {
			dict_index_remove_from_cache(m_table, index);
		}
		dict_mem_table_free(m_table);

		mem_heap_free(heap);
		return(NULL);
	}

	mutex_enter(&dict_sys->mutex);

	/* Re-check if the table has been opened/added by a concurrent
	thread */
	dict_table_t*	exist = dict_table_check_if_in_cache_low(norm_name);
	if (exist != NULL) {
		for (dict_index_t* index = UT_LIST_GET_LAST(m_table->indexes);
		     index != NULL;
		     index = UT_LIST_GET_LAST(m_table->indexes)) {
			dict_index_remove_from_cache(m_table, index);
		}
		dict_mem_table_free(m_table);

		m_table = exist;
	} else {
		dict_table_add_to_cache(m_table, TRUE, heap);

		if (dict_sys->dynamic_metadata != NULL) {
			dict_table_load_dynamic_metadata(m_table);
		}
	}

	m_table->acquire();

	mutex_exit(&dict_sys->mutex);

	/* Load foreign key info. It could also register child table(s) that
	refers to current table */
	if (exist == NULL) {
		dd_table_load_fk(client, norm_name, nullptr,
				 m_table, &dd_table->table(), thd, false,
				 true, &fk_list);
	}
	mem_heap_free(heap);

	return(m_table);
}


/** Open foreign tables reference a table.
@param[in,out]	client		data dictionary client
@param[in]	fk_list		foreign key name list
@param[in]	thd		thread THD */
void
dd_open_fk_tables(
	dd::cache::Dictionary_client*	client,
	dict_names_t&			fk_list,
	bool				dict_locked,
	THD*				thd)
{
	while (!fk_list.empty()) {
		table_name_t		fk_table_name;
		dict_table_t*		fk_table;
		const dd::Table*	dd_table = nullptr;

		fk_table_name.m_name =
			const_cast<char*>(fk_list.front());
		if (!dict_locked) {
			mutex_enter(&dict_sys->mutex);
		}

		fk_table = dict_table_check_if_in_cache_low(
			fk_table_name.m_name);
		if (!dict_locked) {
			mutex_exit(&dict_sys->mutex);
		}

		if (!fk_table) {
			MDL_ticket*     fk_mdl = nullptr;
			char		db_buf[NAME_LEN + 1];
			char		tbl_buf[NAME_LEN + 1];

			if (!innobase_parse_tbl_name(
				fk_table_name.m_name,
				db_buf, tbl_buf, NULL)) {
				goto next;
			}

			dd_mdl_acquire(thd, &fk_mdl, db_buf, tbl_buf);

			if (client->acquire(db_buf, tbl_buf, &dd_table)
			    || dd_table == nullptr) {
				dd_mdl_release(thd, &fk_mdl);
				goto next;
			}

			ut_ad(dd_table->se_private_id()
			      != dd::INVALID_OBJECT_ID);

			TABLE_SHARE	ts;

			init_tmp_table_share(thd,
				&ts, db_buf, strlen(db_buf),
				dd_table->name().c_str(),
				""/* file name */, nullptr);

			ulint error = open_table_def(thd, &ts, false,
						     dd_table);

			if (error) {
				dd_mdl_release(thd, &fk_mdl);
				goto next;
			}

			TABLE	td;

			error = open_table_from_share(thd, &ts,
				dd_table->name().c_str(),
				0, OPEN_FRM_FILE_ONLY, 0,
				&td, false, dd_table);

			if (error) {
				free_table_share(&ts);
				dd_mdl_release(thd, &fk_mdl);
				goto next;
			}

			fk_table = dd_open_table_one(
				client, &td, fk_table_name.m_name,
				nullptr, fk_table, dd_table,
				false, thd, fk_list);

			closefrm(&td, false);
			free_table_share(&ts);
			dd_table_close(fk_table, thd, &fk_mdl, false);
		}
next:
		fk_list.pop_front();
	}
}

/** Open or load a table definition based on a Global DD object.
@tparam		Table		dd::Table or dd::Partition
@param[in,out]	client		data dictionary client
@param[in]	table		MySQL table definition
@param[in]	norm_name	Table Name
@param[in,out]	uncached	NULL if the table should be added to the cache;
				if not, *uncached=true will be assigned
				when ib_table was allocated but not cached
				(used during delete_table and rename_table)
@param[out]	ib_table	InnoDB table handle
@param[in]	dd_table	Global DD table or partition object
@param[in]	skip_mdl	whether meta-data locking is skipped
@param[in]	thd		thread THD
@retval 0			on success
@retval HA_ERR_TABLE_CORRUPT    if the table is marked as corrupted
@retval HA_ERR_TABLESPACE_MISSING       if the file is not found */
template<typename Table>
dict_table_t*
dd_open_table(
	dd::cache::Dictionary_client*	client,
	const TABLE*			table,
	const char*			norm_name,
	bool*				uncached,
	dict_table_t*&			ib_table,
	const Table*			dd_table,
	bool				skip_mdl,
	THD*				thd)
{
	dict_table_t*			m_table = NULL;
	dict_names_t			fk_list;

	m_table = dd_open_table_one(client, table, norm_name, uncached,
				    ib_table, dd_table, skip_mdl, thd,
				    fk_list);

	/* If there is foreign table references to this table, we will
	try to open them */
	if (m_table != NULL && !fk_list.empty()) {
		dd::cache::Dictionary_client*	client
			= dd::get_dd_client(thd);
		dd::cache::Dictionary_client::Auto_releaser
			releaser(client);

		dd_open_fk_tables(client, fk_list, false, thd);
	}

	return(m_table);
}

template dict_table_t* dd_open_table<dd::Table>(
        dd::cache::Dictionary_client*, const TABLE*, const char*,
	bool*, dict_table_t*&, const dd::Table*, bool, THD*);

template dict_table_t* dd_open_table<dd::Partition>(
	dd::cache::Dictionary_client*, const TABLE*, const char*,
	bool*, dict_table_t*&, const dd::Partition*, bool, THD*);

/** Get next record from a new dd system table, like mysql.tables...
@param[in,out]	pcur		persistent cursor
@param[in]		mtr			the mini-transaction
@retval the next rec of the dd system table */
static
const rec_t*
dd_getnext_system_low(
	btr_pcur_t*	pcur,		/*!< in/out: persistent cursor to the
							record*/
	mtr_t*		mtr)		/*!< in: the mini-transaction */
{
	rec_t*	rec = NULL;

	while (!rec || rec_get_deleted_flag(rec, 0)) {
		btr_pcur_move_to_next_user_rec(pcur, mtr);

		rec = btr_pcur_get_rec(pcur);

		if (!btr_pcur_is_on_user_rec(pcur)) {
			/* end of index */
			btr_pcur_close(pcur);

			return(NULL);
		}
	}

	/* Get a record, let's save the position */
	btr_pcur_store_position(pcur, mtr);

	return(rec);
}

/** Scan a new dd system table, like mysql.tables...
@param[in]		thd			thd
@param[in,out]	mdl			mdl lock
@param[in,out]	pcur		persistent cursor
@param[in]		mtr			the mini-transaction
@param[in]		system_id	which dd system table to open
@param[in,out]	table		dict_table_t obj of dd system table
@retval the first rec of the dd system table */
const rec_t*
dd_startscan_system(
	THD*			thd,
	MDL_ticket**	mdl,
	btr_pcur_t*		pcur,
	mtr_t*			mtr,
	dd_system_id_t	system_id,
	dict_table_t**	table)
{
	dict_table_t*	system_table;
	dict_index_t*	clust_index;
	const rec_t*	rec;

	ut_a(system_id < DD_LAST_ID);

	system_table = dd_table_open_on_id(system_id, thd, mdl, true);

	clust_index = UT_LIST_GET_FIRST(system_table->indexes);

	btr_pcur_open_at_index_side(true, clust_index, BTR_SEARCH_LEAF, pcur,
		true, 0, mtr);

	rec = dd_getnext_system_low(pcur, mtr);

	*table = system_table;

	return(rec);
}

/** Process one mysql.tables record and get the dict_table_t
@param[in]		heap		temp memory heap
@param[in,out]	rec			mysql.tables record
@param[in,out]	table		dict_table_t to fill
@param[in]		dd_tables	dict_table_t obj of dd system table
@param[in]		mtr			the mini-transaction
@retval error message, or NULL on success */
const char*
dd_process_dd_tables_rec_and_mtr_commit(
	mem_heap_t*		heap,
	const rec_t*	rec,
	dict_table_t**	table,
	dict_table_t*	dd_tables,
	mtr_t*			mtr)
{
	ulint		len;
	const byte*	field;
	const char*	err_msg = NULL;
	ulint		table_id;

	ut_ad(!rec_get_deleted_flag(rec, dict_table_is_comp(dd_tables)));
	ut_ad(mtr_memo_contains_page(mtr, rec, MTR_MEMO_PAGE_S_FIX));

	ulint*	offsets = rec_get_offsets(rec, dd_tables->first_index(), NULL,
		ULINT_UNDEFINED, &heap);

	field = rec_get_nth_field(rec, offsets, 6, &len);

	/* If "engine" field is not "innodb", return. */
	if (strncmp((const char*)field, "InnoDB", 6) != 0) {
		*table = NULL;
		mtr_commit(mtr);
		return(NULL);
	}

	/* Get the se_private_id field. */
	field = (const byte*)rec_get_nth_field(rec, offsets, 14, &len);
	ut_ad(len == 8);

	/* Get the table id*/
	table_id = mach_read_from_8(field);

	/* If DICT_TABLE_LOAD_FROM_CACHE is set, first check
	whether there is cached dict_table_t struct */
	/* Commit before load the table again */
	mtr_commit(mtr);
	THD*		thd = current_thd;
	MDL_ticket*	mdl = nullptr;

	*table = dd_table_open_on_id(table_id, thd, &mdl, true);

	if (!(*table)) {
		err_msg = "Table not found in cache";
	}
	else if (mdl) {
		dd_table_close(*table, thd, &mdl, true);
	}

	if (err_msg) {
		return(err_msg);
	}

	return(NULL);
}

/** Get next record of new DD system tables
@param[in,out]	pcur		persistent cursor
@param[in]		mtr			the mini-transaction
@retval next record */
const rec_t*
dd_getnext_system_rec(
	btr_pcur_t*	pcur,
	mtr_t*		mtr)
{
	const rec_t*	rec = NULL;

	/* Restore the position */
	btr_pcur_restore_position(BTR_SEARCH_LEAF, pcur, mtr);

	/* Get the next record */
	while (!rec || rec_get_deleted_flag(rec,
		dict_table_is_comp(pcur->index()->table))) {
		btr_pcur_move_to_next_user_rec(pcur, mtr);

		rec = btr_pcur_get_rec(pcur);

		if (!btr_pcur_is_on_user_rec(pcur)) {
			/* end of index */
			btr_pcur_close(pcur);

			return(NULL);
		}
	}

	/* Get a record, let's save the position */
	btr_pcur_store_position(pcur, mtr);

	return(rec);
}

/** Process one mysql.indexes record and get the dict_index_t
@param[in]		heap		temp memory heap
@param[in,out]	rec			mysql.indexes record
@param[in,out]	index		dict_index_t to fill
@param[in]		dd_indexes	dict_table_t obj of mysql.indexes
@param[in]		mtr			the mini-transaction
@retval true if index is filled */
bool
dd_process_dd_indexes_rec(
	mem_heap_t*		heap,
	const rec_t*	rec,
	dict_index_t*	index,
	dict_table_t*	dd_indexes)
{
	ulint		len;
	const byte*	field;
	uint32		index_id;
	uint32		tablespace_id;

	ut_ad(!rec_get_deleted_flag(rec, dict_table_is_comp(dd_indexes)));

	ulint*	offsets = rec_get_offsets(rec, dd_indexes->first_index(), NULL,
		ULINT_UNDEFINED, &heap);

	field = rec_get_nth_field(rec, offsets, 16, &len);

	/* If "engine" field is not "innodb", return. */
	if (strncmp((const char*)field, "InnoDB", 6) != 0) {
		return(false);
	}

	/* Get the se_private_data field. */
	field = (const byte*)rec_get_nth_field(rec, offsets, 14, &len);

	if (len == 0) {
		return(false);
	}

	/* Get index id. */
	dd::String_type prop((char*)field);
	dd::Properties* properties = dd::Properties::parse_properties(prop);

	if (!properties)
		return(false);

	if (!properties->get_uint32(dd_index_key_strings[DD_INDEX_ID], &index_id)
		&& index_id != 0) {
		index->id = index_id;
	} else {
		return(false);
	}
	
	/* Get the tablespace_id field. */
	field = (const byte*)rec_get_nth_field(rec, offsets, 15, &len);
	ut_ad(len == 8);

	/* Get the space id*/
	tablespace_id = mach_read_from_8(field);
	if (tablespace_id < 4) {
		index->space = tablespace_id;
	} else {
		index->space = tablespace_id - 3;
	}

	return(true);
}<|MERGE_RESOLUTION|>--- conflicted
+++ resolved
@@ -600,7 +600,7 @@
 
 /** Set the discard flag for a dd table.
 @param[in,out]	thd	current thread
-@param[in]	table	InnoDB table
+@param[in]	table	InnoDB table
 
 @param[in]	discard	discard flag
 @retval false if fail. */
@@ -634,16 +634,10 @@
 			ut_ad(table_def->se_private_id() == table->id);
 		}
 
-<<<<<<< HEAD
-				dd::Properties& p = dd_index->se_private_data();
-				p.set_uint32(dd_index_key_strings[DD_INDEX_ROOT], index->page);
-			}
-=======
 		/* Set index root page. */
 		const dict_index_t* index = table->first_index();
 		for (auto dd_index : *table_def->indexes()) {
 			ut_ad(index != NULL);
->>>>>>> f1580b76
 
 			dd::Properties& p = dd_index->se_private_data();
 			p.set_uint32(dd_index_key_strings[DD_INDEX_ROOT],
@@ -3181,8 +3175,8 @@
 	btr_pcur_store_position(pcur, mtr);
 
 	return(rec);
-}
-
+}
+
 /** Process one mysql.indexes record and get the dict_index_t
 @param[in]		heap		temp memory heap
 @param[in,out]	rec			mysql.indexes record

/*****************************************************************************

Copyright (c) 2011, 2015, Oracle and/or its affiliates. All Rights Reserved.

This program is free software; you can redistribute it and/or modify it under
the terms of the GNU General Public License as published by the Free Software
Foundation; version 2 of the License.

This program is distributed in the hope that it will be useful, but WITHOUT
ANY WARRANTY; without even the implied warranty of MERCHANTABILITY or FITNESS
FOR A PARTICULAR PURPOSE. See the GNU General Public License for more details.

You should have received a copy of the GNU General Public License along with
this program; if not, write to the Free Software Foundation, Inc.,
51 Franklin Street, Suite 500, Boston, MA 02110-1335 USA

*****************************************************************************/

/**************************************************//**
@file include/row0log.h
Modification log for online index creation and online table rebuild

Created 2011-05-26 Marko Makela
*******************************************************/

#ifndef row0log_h
#define row0log_h

#include "univ.i"
#include "mtr0types.h"
#include "row0types.h"
#include "rem0types.h"
#include "data0types.h"
#include "dict0types.h"
#include "trx0types.h"
#include "que0types.h"

class ut_stage_alter_t;

/******************************************************//**
Allocate the row log for an index and flag the index
for online creation.
@retval true if success, false if not */
bool
row_log_allocate(
/*=============*/
	dict_index_t*	index,	/*!< in/out: index */
	dict_table_t*	table,	/*!< in/out: new table being rebuilt,
				or NULL when creating a secondary index */
	bool		same_pk,/*!< in: whether the definition of the
				PRIMARY KEY has remained the same */
	const dtuple_t*	add_cols,
				/*!< in: default values of
				added columns, or NULL */
	const ulint*	col_map,/*!< in: mapping of old column
				numbers to new ones, or NULL if !table */
<<<<<<< HEAD
	__attribute__((warn_unused_result));
=======
	const char*	path)	/*!< in: where to create temporary file */
	__attribute__((nonnull(1), warn_unused_result));
>>>>>>> 99556d03

/******************************************************//**
Free the row log for an index that was being created online. */
void
row_log_free(
/*=========*/
	row_log_t*&	log);	/*!< in,own: row log */

/******************************************************//**
Free the row log for an index on which online creation was aborted. */
UNIV_INLINE
void
row_log_abort_sec(
/*==============*/
	dict_index_t*	index);	/*!< in/out: index (x-latched) */

/******************************************************//**
Try to log an operation to a secondary index that is
(or was) being created.
@retval true if the operation was logged or can be ignored
@retval false if online index creation is not taking place */
UNIV_INLINE
bool
row_log_online_op_try(
/*==================*/
	dict_index_t*	index,	/*!< in/out: index, S or X latched */
	const dtuple_t* tuple,	/*!< in: index tuple */
	trx_id_t	trx_id)	/*!< in: transaction ID for insert,
				or 0 for delete */
	__attribute__((warn_unused_result));
/******************************************************//**
Logs an operation to a secondary index that is (or was) being created. */
void
row_log_online_op(
/*==============*/
	dict_index_t*	index,	/*!< in/out: index, S or X latched */
	const dtuple_t*	tuple,	/*!< in: index tuple */
	trx_id_t	trx_id)	/*!< in: transaction ID for insert,
				or 0 for delete */
	UNIV_COLD;

/******************************************************//**
Gets the error status of the online index rebuild log.
@return DB_SUCCESS or error code */
dberr_t
row_log_table_get_error(
/*====================*/
	const dict_index_t*	index)	/*!< in: clustered index of a table
					that is being rebuilt online */
	__attribute__((warn_unused_result));

/******************************************************//**
Logs a delete operation to a table that is being rebuilt.
This will be merged in row_log_table_apply_delete(). */
void
row_log_table_delete(
/*=================*/
	const rec_t*	rec,	/*!< in: clustered index leaf page record,
				page X-latched */
	const dtuple_t*	ventry,	/*!< in: dtuple holding virtual column info */
	dict_index_t*	index,	/*!< in/out: clustered index, S-latched
				or X-latched */
	const ulint*	offsets,/*!< in: rec_get_offsets(rec,index) */
	const byte*	sys)	/*!< in: DB_TRX_ID,DB_ROLL_PTR that should
				be logged, or NULL to use those in rec */
	UNIV_COLD;

/******************************************************//**
Logs an update operation to a table that is being rebuilt.
This will be merged in row_log_table_apply_update(). */
void
row_log_table_update(
/*=================*/
	const rec_t*	rec,	/*!< in: clustered index leaf page record,
				page X-latched */
	dict_index_t*	index,	/*!< in/out: clustered index, S-latched
				or X-latched */
	const ulint*	offsets,/*!< in: rec_get_offsets(rec,index) */
	const dtuple_t*	old_pk,	/*!< in: row_log_table_get_pk()
				before the update */
	const dtuple_t*	new_v_row,/*!< in: dtuple contains the new virtual
				columns */
	const dtuple_t*	old_v_row)/*!< in: dtuple contains the old virtual
				columns */
	UNIV_COLD;

/******************************************************//**
Constructs the old PRIMARY KEY and DB_TRX_ID,DB_ROLL_PTR
of a table that is being rebuilt.
@return tuple of PRIMARY KEY,DB_TRX_ID,DB_ROLL_PTR in the rebuilt table,
or NULL if the PRIMARY KEY definition does not change */
const dtuple_t*
row_log_table_get_pk(
/*=================*/
	const rec_t*	rec,	/*!< in: clustered index leaf page record,
				page X-latched */
	dict_index_t*	index,	/*!< in/out: clustered index, S-latched
				or X-latched */
	const ulint*	offsets,/*!< in: rec_get_offsets(rec,index),
				or NULL */
	byte*		sys,	/*!< out: DB_TRX_ID,DB_ROLL_PTR for
				row_log_table_delete(), or NULL */
	mem_heap_t**	heap)	/*!< in/out: memory heap where allocated */
	UNIV_COLD __attribute__((warn_unused_result));

/******************************************************//**
Logs an insert to a table that is being rebuilt.
This will be merged in row_log_table_apply_insert(). */
void
row_log_table_insert(
/*=================*/
	const rec_t*	rec,	/*!< in: clustered index leaf page record,
				page X-latched */
	const dtuple_t*	ventry,	/*!< in: dtuple holding virtual column info */
	dict_index_t*	index,	/*!< in/out: clustered index, S-latched
				or X-latched */
	const ulint*	offsets)/*!< in: rec_get_offsets(rec,index) */
	UNIV_COLD;
/******************************************************//**
Notes that a BLOB is being freed during online ALTER TABLE. */
void
row_log_table_blob_free(
/*====================*/
	dict_index_t*	index,	/*!< in/out: clustered index, X-latched */
	ulint		page_no)/*!< in: starting page number of the BLOB */
	UNIV_COLD;
/******************************************************//**
Notes that a BLOB is being allocated during online ALTER TABLE. */
void
row_log_table_blob_alloc(
/*=====================*/
	dict_index_t*	index,	/*!< in/out: clustered index, X-latched */
	ulint		page_no)/*!< in: starting page number of the BLOB */
	UNIV_COLD;

/** Apply the row_log_table log to a table upon completing rebuild.
@param[in]	thr		query graph
@param[in]	old_table	old table
@param[in,out]	table		MySQL table (for reporting duplicates)
@param[in,out]	stage		performance schema accounting object, used by
ALTER TABLE. stage->begin_phase_log_table() will be called initially and then
stage->inc() will be called for each block of log that is applied.
@return DB_SUCCESS, or error code on failure */
dberr_t
row_log_table_apply(
	que_thr_t*		thr,
	dict_table_t*		old_table,
	struct TABLE*		table,
	ut_stage_alter_t*	stage)
__attribute__((warn_unused_result));

/******************************************************//**
Get the latest transaction ID that has invoked row_log_online_op()
during online creation.
@return latest transaction ID, or 0 if nothing was logged */
trx_id_t
row_log_get_max_trx(
/*================*/
	dict_index_t*	index)	/*!< in: index, must be locked */
	__attribute__((warn_unused_result));

/** Apply the row log to the index upon completing index creation.
@param[in]	trx	transaction (for checking if the operation was
interrupted)
@param[in,out]	index	secondary index
@param[in,out]	table	MySQL table (for reporting duplicates)
@param[in,out]	stage	performance schema accounting object, used by
ALTER TABLE. stage->begin_phase_log_index() will be called initially and then
stage->inc() will be called for each block of log that is applied.
@return DB_SUCCESS, or error code on failure */
dberr_t
row_log_apply(
	const trx_t*		trx,
	dict_index_t*		index,
	struct TABLE*		table,
	ut_stage_alter_t*	stage)
	__attribute__((warn_unused_result));

#ifdef HAVE_PSI_STAGE_INTERFACE
/** Estimate how much work is to be done by the log apply phase
of an ALTER TABLE for this index.
@param[in]	index	index whose log to assess
@return work to be done by log-apply in abstract units
*/
ulint
row_log_estimate_work(
	const dict_index_t*	index);
#endif /* HAVE_PSI_STAGE_INTERFACE */

#ifndef UNIV_NONINL
#include "row0log.ic"
#endif

#endif /* row0log.h */<|MERGE_RESOLUTION|>--- conflicted
+++ resolved
@@ -54,12 +54,8 @@
 				added columns, or NULL */
 	const ulint*	col_map,/*!< in: mapping of old column
 				numbers to new ones, or NULL if !table */
-<<<<<<< HEAD
-	__attribute__((warn_unused_result));
-=======
 	const char*	path)	/*!< in: where to create temporary file */
-	__attribute__((nonnull(1), warn_unused_result));
->>>>>>> 99556d03
+	__attribute__((warn_unused_result));
 
 /******************************************************//**
 Free the row log for an index that was being created online. */

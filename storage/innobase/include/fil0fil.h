--- conflicted
+++ resolved
@@ -328,25 +328,12 @@
 startup. */
 UNIV_INTERN
 void
-<<<<<<< HEAD
-fil_read_flushed_lsn_and_arch_log_no(
-/*=================================*/
-=======
 fil_read_first_page(
 /*================*/
->>>>>>> 863a73b8
 	os_file_t	data_file,		/*!< in: open data file */
 	ibool		one_read_already,	/*!< in: TRUE if min and max
 						parameters below already
 						contain sensible data */
-<<<<<<< HEAD
-#ifdef UNIV_LOG_ARCHIVE
-	ulint*		min_arch_log_no,	/*!< in/out: */
-	ulint*		max_arch_log_no,	/*!< in/out: */
-#endif /* UNIV_LOG_ARCHIVE */
-	ib_uint64_t*	min_flushed_lsn,	/*!< in/out: */
-	ib_uint64_t*	max_flushed_lsn);	/*!< in/out: */
-=======
 	ulint*		flags,			/*!< out: tablespace flags */
 #ifdef UNIV_LOG_ARCHIVE
 	ulint*		min_arch_log_no,	/*!< out: min of archived
@@ -358,7 +345,6 @@
 						lsn values in data files */
 	ib_uint64_t*	max_flushed_lsn);	/*!< out: max of flushed
 						lsn values in data files */
->>>>>>> 863a73b8
 /*******************************************************************//**
 Increments the count of pending insert buffer page merges, if space is not
 being deleted.

--- conflicted
+++ resolved
@@ -411,13 +411,8 @@
 	ulint			page_no)/*!< in: page number */
 {
 	buf_block_set_state(block, BUF_BLOCK_FILE_PAGE);
-<<<<<<< HEAD
-	block->page.space = ib_uint32_t(space);
-	block->page.offset = ib_uint32_t(page_no);
-=======
 	block->page.space = static_cast<ib_uint32_t>(space);
 	block->page.offset = static_cast<ib_uint32_t>(page_no);
->>>>>>> b7095272
 }
 
 /*********************************************************************//**
@@ -638,11 +633,7 @@
 
 	if (bpage->access_time == 0) {
 		/* Make this the time of the first access. */
-<<<<<<< HEAD
-		bpage->access_time = (uint) ut_time_ms();
-=======
 		bpage->access_time = static_cast<uint>(ut_time_ms());
->>>>>>> b7095272
 	}
 }
 

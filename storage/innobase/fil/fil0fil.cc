--- conflicted
+++ resolved
@@ -147,136 +147,7 @@
 ulint	fil_n_file_opened			= 0;
 
 /** The null file address */
-<<<<<<< HEAD
 fil_addr_t	fil_addr_null = {FIL_NULL, 0};
-=======
-UNIV_INTERN fil_addr_t	fil_addr_null = {FIL_NULL, 0};
-
-#ifdef UNIV_PFS_MUTEX
-/* Key to register fil_system_mutex with performance schema */
-UNIV_INTERN mysql_pfs_key_t	fil_system_mutex_key;
-#endif /* UNIV_PFS_MUTEX */
-
-#ifdef UNIV_PFS_RWLOCK
-/* Key to register file space latch with performance schema */
-UNIV_INTERN mysql_pfs_key_t	fil_space_latch_key;
-#endif /* UNIV_PFS_RWLOCK */
-
-/** File node of a tablespace or the log data space */
-struct fil_node_t {
-	fil_space_t*	space;	/*!< backpointer to the space where this node
-				belongs */
-	char*		name;	/*!< path to the file */
-	ibool		open;	/*!< TRUE if file open */
-	os_pfs_file_t	handle;	/*!< OS handle to the file, if file open */
-	os_event_t	sync_event;/*!< Condition event to group and
-				serialize calls to fsync */
-	ibool		is_raw_disk;/*!< TRUE if the 'file' is actually a raw
-				device or a raw disk partition */
-	ulint		size;	/*!< size of the file in database pages, 0 if
-				not known yet; the possible last incomplete
-				megabyte may be ignored if space == 0 */
-	ulint		n_pending;
-				/*!< count of pending i/o's on this file;
-				closing of the file is not allowed if
-				this is > 0 */
-	ulint		n_pending_flushes;
-				/*!< count of pending flushes on this file;
-				closing of the file is not allowed if
-				this is > 0 */
-	ibool		being_extended;
-				/*!< TRUE if the node is currently
-				being extended. */
-	ib_int64_t	modification_counter;/*!< when we write to the file we
-				increment this by one */
-	ib_int64_t	flush_counter;/*!< up to what
-				modification_counter value we have
-				flushed the modifications to disk */
-	UT_LIST_NODE_T(fil_node_t) chain;
-				/*!< link field for the file chain */
-	UT_LIST_NODE_T(fil_node_t) LRU;
-				/*!< link field for the LRU list */
-	ulint		magic_n;/*!< FIL_NODE_MAGIC_N */
-};
-
-/** Value of fil_node_t::magic_n */
-#define	FIL_NODE_MAGIC_N	89389
-
-/** Tablespace or log data space: let us call them by a common name space */
-struct fil_space_t {
-	char*		name;	/*!< space name = the path to the first file in
-				it */
-	ulint		id;	/*!< space id */
-	ib_int64_t	tablespace_version;
-				/*!< in DISCARD/IMPORT this timestamp
-				is used to check if we should ignore
-				an insert buffer merge request for a
-				page because it actually was for the
-				previous incarnation of the space */
-	ibool		mark;	/*!< this is set to TRUE at database startup if
-				the space corresponds to a table in the InnoDB
-				data dictionary; so we can print a warning of
-				orphaned tablespaces */
-	ibool		stop_ios;/*!< TRUE if we want to rename the
-				.ibd file of tablespace and want to
-				stop temporarily posting of new i/o
-				requests on the file */
-	ibool		stop_new_ops;
-				/*!< we set this TRUE when we start
-				deleting a single-table tablespace.
-				When this is set following new ops
-				are not allowed:
-				* read IO request
-				* ibuf merge
-				* file flush
-				Note that we can still possibly have
-				new write operations because we don't
-				check this flag when doing flush
-				batches. */
-	ulint		purpose;/*!< FIL_TABLESPACE, FIL_LOG, or
-				FIL_ARCH_LOG */
-	UT_LIST_BASE_NODE_T(fil_node_t) chain;
-				/*!< base node for the file chain */
-	ulint		size;	/*!< space size in pages; 0 if a single-table
-				tablespace whose size we do not know yet;
-				last incomplete megabytes in data files may be
-				ignored if space == 0 */
-	ulint		flags;	/*!< tablespace flags; see
-				fsp_flags_is_valid(),
-				fsp_flags_get_zip_size() */
-	ulint		n_reserved_extents;
-				/*!< number of reserved free extents for
-				ongoing operations like B-tree page split */
-	ulint		n_pending_flushes; /*!< this is positive when flushing
-				the tablespace to disk; dropping of the
-				tablespace is forbidden if this is positive */
-	ulint		n_pending_ops;/*!< this is positive when we
-				have pending operations against this
-				tablespace. The pending operations can
-				be ibuf merges or lock validation code
-				trying to read a block.
-				Dropping of the tablespace is forbidden
-				if this is positive */
-	hash_node_t	hash;	/*!< hash chain node */
-	hash_node_t	name_hash;/*!< hash chain the name_hash table */
-#ifndef UNIV_HOTBACKUP
-	rw_lock_t	latch;	/*!< latch protecting the file space storage
-				allocation */
-#endif /* !UNIV_HOTBACKUP */
-	UT_LIST_NODE_T(fil_space_t) unflushed_spaces;
-				/*!< list of spaces with at least one unflushed
-				file we have written to */
-	bool		is_in_unflushed_spaces;
-				/*!< true if this space is currently in
-				unflushed_spaces */
-	UT_LIST_NODE_T(fil_space_t) space_list;
-				/*!< list of all spaces */
-	ulint		magic_n;/*!< FIL_SPACE_MAGIC_N */
-};
-
-/** Value of fil_space_t::magic_n */
-#define	FIL_SPACE_MAGIC_N	89472
->>>>>>> 3fd5f795
 
 /** The tablespace memory cache; also the totality of logs (the log
 data space) is stored here; below we talk about tablespaces, but also
@@ -672,15 +543,13 @@
 @param[in] file		OS file handle
 @return true if successful */
 bool
-fil_fusionio_enable_atomic_write(os_file_t file)
+fil_fusionio_enable_atomic_write(os_pfs_file_t file)
 {
 	if (srv_unix_file_flush_method == SRV_UNIX_O_DIRECT) {
 
 		uint	atomic = 1;
-
-		ut_a(file != -1);
-
-		if (ioctl(file, DFS_IOCTL_ATOMIC_WRITE_SET, &atomic) != -1) {
+		ut_a(file.m_file != -1);
+		if (ioctl(file.m_file, DFS_IOCTL_ATOMIC_WRITE_SET, &atomic) != -1) {
 
 			return(true);
 		}
@@ -2105,7 +1974,6 @@
 	return(space);
 }
 
-<<<<<<< HEAD
 /** Acquire a tablespace when it could be dropped concurrently.
 Used by background threads that do not necessarily hold proper locks
 for concurrency control.
@@ -2114,84 +1982,6 @@
 fil_space_t*
 fil_space_acquire(
 	ulint	id)
-=======
-/*******************************************************************//**
-Checks the consistency of the first data page of a tablespace
-at database startup.
-@retval NULL on success, or if innodb_force_recovery is set
-@return pointer to an error message string */
-static MY_ATTRIBUTE((warn_unused_result))
-const char*
-fil_check_first_page(
-/*=================*/
-	const page_t*	page)		/*!< in: data page */
-{
-	ulint	space_id;
-	ulint	flags;
-
-	if (srv_force_recovery >= SRV_FORCE_IGNORE_CORRUPT) {
-		return(NULL);
-	}
-
-	space_id = mach_read_from_4(FSP_HEADER_OFFSET + FSP_SPACE_ID + page);
-	flags = mach_read_from_4(FSP_HEADER_OFFSET + FSP_SPACE_FLAGS + page);
-
-	if (UNIV_PAGE_SIZE != fsp_flags_get_page_size(flags)) {
-		return("innodb-page-size mismatch");
-	}
-
-	if (!space_id && !flags) {
-		ulint		nonzero_bytes	= UNIV_PAGE_SIZE;
-		const byte*	b		= page;
-
-		while (!*b && --nonzero_bytes) {
-			b++;
-		}
-
-		if (!nonzero_bytes) {
-			return("space header page consists of zero bytes");
-		}
-	}
-
-	if (buf_page_is_corrupted(
-		    false, page, fsp_flags_get_zip_size(flags))) {
-		return("checksum mismatch");
-	}
-
-	if (page_get_space_id(page) == space_id
-	    && page_get_page_no(page) == 0) {
-		return(NULL);
-	}
-
-	return("inconsistent data in space header");
-}
-
-/*******************************************************************//**
-Reads the flushed lsn, arch no, space_id and tablespace flag fields from
-the first page of a data file at database startup.
-@retval NULL on success, or if innodb_force_recovery is set
-@return pointer to an error message string */
-UNIV_INTERN
-const char*
-fil_read_first_page(
-/*================*/
-	os_pfs_file_t	data_file,		/*!< in: open data file */
-	ibool		one_read_already,	/*!< in: TRUE if min and max
-						parameters below already
-						contain sensible data */
-	ulint*		flags,			/*!< out: tablespace flags */
-	ulint*		space_id,		/*!< out: tablespace ID */
-#ifdef UNIV_LOG_ARCHIVE
-	ulint*		min_arch_log_no,	/*!< out: min of archived
-						log numbers in data files */
-	ulint*		max_arch_log_no,	/*!< out: max of archived
-						log numbers in data files */
-#endif /* UNIV_LOG_ARCHIVE */
-	lsn_t*		min_flushed_lsn,	/*!< out: min of flushed
-						lsn values in data files */
-	lsn_t*		max_flushed_lsn)	/*!< out: max of flushed
-						lsn values in data files */
->>>>>>> 3fd5f795
 {
 	return(fil_space_acquire_low(id, false));
 }
@@ -3690,7 +3480,7 @@
 	ulint		flags,
 	ulint		size)
 {
-	os_file_t	file;
+	os_pfs_file_t	file;
 	dberr_t		err;
 	byte*		buf2;
 	byte*		page;
@@ -3759,7 +3549,7 @@
 	if (fil_fusionio_enable_atomic_write(file)) {
 
 		/* This is required by FusionIO HW/Firmware */
-		int	ret = posix_fallocate(file, 0, size * UNIV_PAGE_SIZE);
+		int     ret = posix_fallocate(file.m_file, 0, size * UNIV_PAGE_SIZE);
 
 		if (ret != 0) {
 
@@ -3781,25 +3571,9 @@
 			success = true;
 		}
 
-<<<<<<< HEAD
 		atomic_write = true;
 	} else {
 		atomic_write = false;
-=======
-/*******************************************************************//**
-Opens a handle to the file linked to in an InnoDB Symbolic Link file.
-@return	TRUE if remote linked tablespace file is found and opened. */
-UNIV_INTERN
-ibool
-fil_open_linked_file(
-/*===============*/
-	const char*	tablename,	/*!< in: database/tablename */
-	char**		remote_filepath,/*!< out: remote filepath */
-	os_pfs_file_t*	remote_file)	/*!< out: remote file handle */
-
-{
-	ibool		success;
->>>>>>> 3fd5f795
 
 		success = os_file_set_size(
 			path, file, size * UNIV_PAGE_SIZE, srv_read_only_mode);
@@ -3818,84 +3592,16 @@
 		return(DB_OUT_OF_FILE_SPACE);
 	}
 
-<<<<<<< HEAD
 	/* Note: We are actually punching a hole, previous contents will
 	be lost after this call, if it succeeds. In this case the file
 	should be full of NULs. */
-=======
-	return(success);
-}
-
-/*******************************************************************//**
-Creates a new single-table tablespace to a database directory of MySQL.
-Database directories are under the 'datadir' of MySQL. The datadir is the
-directory of a running mysqld program. We can refer to it by simply the
-path '.'. Tables created with CREATE TEMPORARY TABLE we place in the temp
-dir of the mysqld server.
-
-@return	DB_SUCCESS or error code */
-UNIV_INTERN
-dberr_t
-fil_create_new_single_table_tablespace(
-/*===================================*/
-	ulint		space_id,	/*!< in: space id */
-	const char*	tablename,	/*!< in: the table name in the usual
-					databasename/tablename format
-					of InnoDB */
-	const char*	dir_path,	/*!< in: NULL or a dir path */
-	ulint		flags,		/*!< in: tablespace flags */
-	ulint		flags2,		/*!< in: table flags2 */
-	ulint		size)		/*!< in: the initial size of the
-					tablespace file in pages,
-					must be >= FIL_IBD_FILE_INITIAL_SIZE */
-{
-	os_pfs_file_t	file;
-
-	ibool		ret;
-	dberr_t		err;
-	byte*		buf2;
-	byte*		page;
-	char*		path;
-	ibool		success;
-	/* TRUE if a table is created with CREATE TEMPORARY TABLE */
-	bool		is_temp = !!(flags2 & DICT_TF2_TEMPORARY);
-	bool		has_data_dir = FSP_FLAGS_HAS_DATA_DIR(flags);
-
-	ut_a(space_id > 0);
-	ut_ad(!srv_read_only_mode);
-	ut_a(space_id < SRV_LOG_SPACE_FIRST_ID);
-	ut_a(size >= FIL_IBD_FILE_INITIAL_SIZE);
-	ut_a(fsp_flags_is_valid(flags));
-
-	if (is_temp) {
-		/* Temporary table filepath */
-		ut_ad(dir_path);
-		path = fil_make_ibd_name(dir_path, true);
-	} else if (has_data_dir) {
-		ut_ad(dir_path);
-		path = os_file_make_remote_pathname(dir_path, tablename, "ibd");
-
-		/* Since this tablespace file will be created in a
-		remote directory, let's create the subdirectories
-		in the path, if they are not there already. */
-		success = os_file_create_subdirs_if_needed(path);
-		if (!success) {
-			err = DB_ERROR;
-			goto error_exit_3;
-		}
-	} else {
-		path = fil_make_ibd_name(tablename, false);
-	}
->>>>>>> 3fd5f795
 
 	bool	punch_hole = os_is_sparse_file_supported(path, file);
 
 	if (punch_hole) {
 
 		dberr_t	punch_err;
-
-		punch_err = os_file_punch_hole(file, 0, size * UNIV_PAGE_SIZE);
-
+		punch_err = os_file_punch_hole(file.m_file, 0, size * UNIV_PAGE_SIZE);
 		if (punch_err != DB_SUCCESS) {
 			punch_hole = false;
 		}
@@ -5213,7 +4919,7 @@
 			request, node->name, node->handle, buf, offset,
 			n_bytes);
 #else
-		err = os_aio(
+		err = os_aio_func(
 			request, OS_AIO_SYNC, node->name,
 			node->handle, buf, offset, n_bytes, read_only_mode,
 			NULL, NULL);
@@ -5339,9 +5045,7 @@
 		ut_ad(len > 0);
 
 #if !defined(NO_FALLOCATE) && defined(UNIV_LINUX)
-		/* This is required by FusionIO HW/Firmware */
-		int	ret = posix_fallocate(node->handle, node_start, len);
-
+		int     ret = posix_fallocate(node->handle.m_file, node_start, len);
 		/* We already pass the valid offset and len in, if EINVAL
 		is returned, it could only mean that the file system doesn't
 		support fallocate(), currently one known case is

/*****************************************************************************

Copyright (c) 2014, 2015, Oracle and/or its affiliates. All Rights Reserved.

Portions of this file contain modifications contributed and copyrighted by
Google, Inc. Those modifications are gratefully acknowledged and are described
briefly in the InnoDB documentation. The contributions by Google are
incorporated with their permission, and subject to the conditions contained in
the file COPYING.Google.

This program is free software; you can redistribute it and/or modify it under
the terms of the GNU General Public License as published by the Free Software
Foundation; version 2 of the License.

This program is distributed in the hope that it will be useful, but WITHOUT
ANY WARRANTY; without even the implied warranty of MERCHANTABILITY or FITNESS
FOR A PARTICULAR PURPOSE. See the GNU General Public License for more details.

You should have received a copy of the GNU General Public License along with
this program; if not, write to the Free Software Foundation, Inc.,
51 Franklin Street, Suite 500, Boston, MA 02110-1335 USA

*****************************************************************************/

/**************************************************//**
@file sync/sync0debug.cc
Debug checks for latches.

Created 2012-08-21 Sunny Bains
*******************************************************/

#include "sync0sync.h"
#include "sync0debug.h"

#include "ut0new.h"
#include "srv0start.h"

#include <map>
#include <vector>
#include <string>
#include <algorithm>
#include <iostream>

#ifdef UNIV_DEBUG

my_bool		srv_sync_debug;

/** The global mutex which protects debug info lists of all rw-locks.
To modify the debug info list of an rw-lock, this mutex has to be
acquired in addition to the mutex protecting the lock. */
static ib_mutex_t		rw_lock_debug_mutex;

/** If deadlock detection does not get immediately the mutex,
it may wait for this event */
static os_event_t		rw_lock_debug_event;

/** This is set to true, if there may be waiters for the event */
static bool			rw_lock_debug_waiters;

/** The latch held by a thread */
struct Latched {

	/** Constructor */
	Latched() : m_latch(), m_level(SYNC_UNKNOWN) { }

	/** Constructor
	@param[in]	latch		Latch instance
	@param[in]	level		Level of latch held */
	Latched(const latch_t*	latch,
		latch_level_t	level)
		:
		m_latch(latch),
		m_level(level)
	{
		/* No op */
	}

	/** @return the latch level */
	latch_level_t get_level() const
	{
		return(m_level);
	}

	/** Check if the rhs latch and level match
	@param[in]	rhs		instance to compare with
	@return true on match */
	bool operator==(const Latched& rhs) const
	{
		return(m_latch == rhs.m_latch && m_level == rhs.m_level);
	}

	/** The latch instance */
	const latch_t*		m_latch;

	/** The latch level. For buffer blocks we can pass a separate latch
	level to check against, see buf_block_dbg_add_level() */
	latch_level_t		m_level;
};

/** Thread specific latches. This is ordered on level in descending order. */
typedef std::vector<Latched, ut_allocator<Latched> > Latches;

/** The deadlock detector. */
struct LatchDebug {

	/** Debug mutex for control structures, should not be tracked
	by this module. */
	typedef OSMutex Mutex;

	/** Comparator for the ThreadMap. */
	struct os_thread_id_less
		: public std::binary_function<
		  os_thread_id_t,
		  os_thread_id_t,
		  bool>
	{
		/** @return true if lhs < rhs */
		bool operator()(
			const os_thread_id_t& lhs,
			const os_thread_id_t& rhs) const
			UNIV_NOTHROW
		{
			return(os_thread_pf(lhs) < os_thread_pf(rhs));
		}
	};

	/** For tracking a thread's latches. */
	typedef std::map<
		os_thread_id_t,
		Latches*,
		os_thread_id_less,
		ut_allocator<std::pair<const std::string, latch_meta_t> > >
		ThreadMap;

	/** Constructor */
	LatchDebug()
		UNIV_NOTHROW;

	/** Destructor */
	~LatchDebug()
		UNIV_NOTHROW
	{
		m_mutex.destroy();
	}

	/** Create a new instance if one doesn't exist else return
	the existing one.
	@param[in]	add		add an empty entry if one is not
					found (default no)
	@return	pointer to a thread's acquired latches. */
	Latches* thread_latches(bool add = false)
		UNIV_NOTHROW;

	/** Check that all the latches already owned by a thread have a lower
	level than limit.
	@param[in]	latches		the thread's existing (acquired) latches
	@param[in]	limit		to check against
	@return latched if there is one with a level <= limit . */
	const Latched* less(
		const Latches*	latches,
		latch_level_t	limit) const
		UNIV_NOTHROW;

	/** Checks if the level value exists in the thread's acquired latches.
	@param[in]	latches		the thread's existing (acquired) latches
	@param[in]	level		to lookup
	@return	latch if found or 0 */
	const latch_t* find(
		const Latches*	Latches,
		latch_level_t	level) const
		UNIV_NOTHROW;

	/**
	Checks if the level value exists in the thread's acquired latches.
	@param[in]	level		to lookup
	@return	latch if found or 0 */
	const latch_t* find(latch_level_t level)
		UNIV_NOTHROW;

	/** Report error and abort.
	@param[in]	latches		thread's existing latches
	@param[in]	latched		The existing latch causing the
					invariant to fail
	@param[in]	level		The new level request that breaks
					the order */
	void crash(
		const Latches*	latches,
		const Latched*	latched,
		latch_level_t	level) const
		UNIV_NOTHROW;

	/** Do a basic ordering check.
	@param[in]	latches		thread's existing latches
	@param[in]	requested_level	Level requested by latch
	@param[in]	level		declared ulint so that we can
					do level - 1. The level of the
					latch that the thread is trying
					to acquire
	@return true if passes, else crash with error message. */
	bool basic_check(
		const Latches*	latches,
		latch_level_t	requested_level,
		ulint		level) const
		UNIV_NOTHROW;

	/** Adds a latch and its level in the thread level array. Allocates
	the memory for the array if called for the first time for this
	OS thread.  Makes the checks against other latch levels stored
	in the array for this thread.

	@param[in]	latch	latch that the thread wants to acqire.
	@param[in]	level	latch level to check against */
	void lock_validate(
		const latch_t*	latch,
		latch_level_t	level)
		UNIV_NOTHROW
	{
		/* Ignore diagnostic latches, starting with '.' */

		if (*latch->get_name() != '.'
		    && level != SYNC_LEVEL_VARYING) {

			ut_ad(level != SYNC_LEVEL_VARYING);

			Latches*	latches = check_order(latch, level);

			ut_a(latches->empty()
			     || level == SYNC_LEVEL_VARYING
			     || level == SYNC_NO_ORDER_CHECK
			     || latches->back().get_level()
			     == SYNC_NO_ORDER_CHECK
			     || latches->back().m_latch->get_level()
			     == SYNC_LEVEL_VARYING
			     || latches->back().get_level() >= level);
		}
	}

	/** Adds a latch and its level in the thread level array. Allocates
	the memory for the array if called for the first time for this
	OS thread.  Makes the checks against other latch levels stored
	in the array for this thread.

	@param[in]	latch	latch that the thread wants to acqire.
	@param[in]	level	latch level to check against */
	void lock_granted(
		const latch_t*	latch,
		latch_level_t	level)
		UNIV_NOTHROW
	{
		/* Ignore diagnostic latches, starting with '.' */

		if (*latch->get_name() != '.'
		    && level != SYNC_LEVEL_VARYING) {

			Latches*	latches = thread_latches(true);

			latches->push_back(Latched(latch, level));
		}
	}

	/** For recursive X rw-locks.
	@param[in]	latch		The RW-Lock to relock  */
	void relock(const latch_t* latch)
		UNIV_NOTHROW
	{
		ut_a(latch->m_rw_lock);

		latch_level_t	level = latch->get_level();

		/* Ignore diagnostic latches, starting with '.' */

		if (*latch->get_name() != '.'
		    && level != SYNC_LEVEL_VARYING) {

			Latches*	latches = thread_latches(true);

			Latches::iterator	it = std::find(
				latches->begin(), latches->end(),
				Latched(latch, level));

			ut_a(latches->empty()
			     || level == SYNC_LEVEL_VARYING
			     || level == SYNC_NO_ORDER_CHECK
			     || latches->back().m_latch->get_level()
			     == SYNC_LEVEL_VARYING
			     || latches->back().m_latch->get_level()
			     == SYNC_NO_ORDER_CHECK
			     || latches->back().get_level() >= level
			     || it != latches->end());

			if (it == latches->end()) {
				latches->push_back(Latched(latch, level));
			} else {
				latches->insert(it, Latched(latch, level));
			}
		}
	}

	/** Iterate over a thread's latches.
	@param[in,out]	functor		The callback
	@return true if the functor returns true. */
	bool for_each(sync_check_functor_t& functor)
		UNIV_NOTHROW
	{
		const Latches*	latches = thread_latches();

		if (latches == 0) {
			return(functor.result());
		}

		Latches::const_iterator	end = latches->end();

		for (Latches::const_iterator it = latches->begin();
		     it != end;
		     ++it) {

			if (functor(it->m_level)) {
				break;
			}
		}

		return(functor.result());
	}

	/** Removes a latch from the thread level array if it is found there.
	@param[in]	latch		The latch that was released
	@return true if found in the array; it is not an error if the latch is
	not found, as we presently are not able to determine the level for
	every latch reservation the program does */
	void unlock(const latch_t* latch) UNIV_NOTHROW;

	/** Get the level name
	@param[in]	level		The level ID to lookup
	@return level name */
	const std::string& get_level_name(latch_level_t level) const
		UNIV_NOTHROW
	{
		Levels::const_iterator	it = m_levels.find(level);

		ut_ad(it != m_levels.end());

		return(it->second);
	}

	/** Initialise the debug data structures */
	static void init()
		UNIV_NOTHROW;

	/** Shutdown the latch debug checking */
	static void shutdown()
		UNIV_NOTHROW;

	/** @return the singleton instance */
	static LatchDebug* instance()
		UNIV_NOTHROW
	{
		return(s_instance);
	}

	/** Create the singleton instance */
	static void create_instance()
		UNIV_NOTHROW
	{
		ut_ad(s_instance == NULL);

		s_instance = UT_NEW_NOKEY(LatchDebug());
	}

private:
	/** Disable copying */
	LatchDebug(const LatchDebug&);
	LatchDebug& operator=(const LatchDebug&);

	/** Adds a latch and its level in the thread level array. Allocates
	the memory for the array if called first time for this OS thread.
	Makes the checks against other latch levels stored in the array
	for this thread.

	@param[in]	latch	 pointer to a mutex or an rw-lock
	@param[in]	level	level in the latching order
	@return the thread's latches */
	Latches* check_order(
		const latch_t*	latch,
		latch_level_t	level)
		UNIV_NOTHROW;

	/** Print the latches acquired by a thread
	@param[in]	latches		Latches acquired by a thread */
	void print_latches(const Latches* latches) const
		UNIV_NOTHROW;

	/** Special handling for the RTR mutexes. We need to add proper
	levels for them if possible.
	@param[in]	latch		Latch to check
	@return true if it is a an _RTR_ mutex */
	bool is_rtr_mutex(const latch_t* latch) const
		UNIV_NOTHROW
	{
		return(latch->get_id() == LATCH_ID_RTR_ACTIVE_MUTEX
		       || latch->get_id() == LATCH_ID_RTR_PATH_MUTEX
		       || latch->get_id() == LATCH_ID_RTR_MATCH_MUTEX
		       || latch->get_id() == LATCH_ID_RTR_SSN_MUTEX);
	}

private:
	/** Comparator for the Levels . */
	struct latch_level_less
		: public std::binary_function<
		  latch_level_t,
		  latch_level_t,
		  bool>
	{
		/** @return true if lhs < rhs */
		bool operator()(
			const latch_level_t& lhs,
			const latch_level_t& rhs) const
			UNIV_NOTHROW
		{
			return(lhs < rhs);
		}
	};

	typedef std::map<
		latch_level_t,
		std::string,
		latch_level_less,
		ut_allocator<std::pair<latch_level_t, std::string> > >
		Levels;

	/** Mutex protecting the deadlock detector data structures. */
	Mutex			m_mutex;

	/** Thread specific data. Protected by m_mutex. */
	ThreadMap		m_threads;

	/** Mapping from latche level to its string representation. */
	Levels			m_levels;

	/** The singleton instance. Must be created in single threaded mode. */
	static LatchDebug*	s_instance;

public:
	/** For checking whether this module has been initialised or not. */
	static bool		s_initialized;
};

/** The latch order checking infra-structure */
LatchDebug* LatchDebug::s_instance = NULL;
bool LatchDebug::s_initialized = false;

<<<<<<< HEAD

/**
Get the latch name from a sync level.
@return latch name
@retval NULL if not found */
static
const char*
sync_latch_get_name(
	latch_level_t	level)			/*!< in: Latch level */
{
	LatchMap::const_iterator	end = SrvLatches->end();

	// Linear scan should be OK, this should be extremely rare.
	for (LatchMap::const_iterator it = SrvLatches->begin();
	     it != end;
	     ++it) {

		if (it->second.m_level == level) {
			return(it->first.c_str());
		}
	}

	return(NULL);
}

/** Report error and abort. */
=======
#define LEVEL_MAP_INSERT(T)						\
do {									\
	std::pair<Levels::iterator, bool>	result =		\
		m_levels.insert(Levels::value_type(T, #T));		\
	ut_ad(result.second);						\
} while(0)

/** Setup the mapping from level ID to level name mapping */
LatchDebug::LatchDebug()
{
	m_mutex.init();

	LEVEL_MAP_INSERT(SYNC_UNKNOWN);
	LEVEL_MAP_INSERT(SYNC_MUTEX);
	LEVEL_MAP_INSERT(RW_LOCK_SX);
	LEVEL_MAP_INSERT(RW_LOCK_X_WAIT);
	LEVEL_MAP_INSERT(RW_LOCK_S);
	LEVEL_MAP_INSERT(RW_LOCK_X);
	LEVEL_MAP_INSERT(RW_LOCK_NOT_LOCKED);
	LEVEL_MAP_INSERT(SYNC_MONITOR_MUTEX);
	LEVEL_MAP_INSERT(SYNC_ANY_LATCH);
	LEVEL_MAP_INSERT(SYNC_DOUBLEWRITE);
	LEVEL_MAP_INSERT(SYNC_BUF_FLUSH_LIST);
	LEVEL_MAP_INSERT(SYNC_BUF_BLOCK);
	LEVEL_MAP_INSERT(SYNC_BUF_PAGE_HASH);
	LEVEL_MAP_INSERT(SYNC_BUF_POOL);
	LEVEL_MAP_INSERT(SYNC_POOL);
	LEVEL_MAP_INSERT(SYNC_POOL_MANAGER);
	LEVEL_MAP_INSERT(SYNC_SEARCH_SYS);
	LEVEL_MAP_INSERT(SYNC_WORK_QUEUE);
	LEVEL_MAP_INSERT(SYNC_FTS_TOKENIZE);
	LEVEL_MAP_INSERT(SYNC_FTS_OPTIMIZE);
	LEVEL_MAP_INSERT(SYNC_FTS_BG_THREADS);
	LEVEL_MAP_INSERT(SYNC_FTS_CACHE_INIT);
	LEVEL_MAP_INSERT(SYNC_RECV);
	LEVEL_MAP_INSERT(SYNC_LOG_FLUSH_ORDER);
	LEVEL_MAP_INSERT(SYNC_LOG);
	LEVEL_MAP_INSERT(SYNC_PAGE_CLEANER);
	LEVEL_MAP_INSERT(SYNC_PURGE_QUEUE);
	LEVEL_MAP_INSERT(SYNC_TRX_SYS_HEADER);
	LEVEL_MAP_INSERT(SYNC_REC_LOCK);
	LEVEL_MAP_INSERT(SYNC_THREADS);
	LEVEL_MAP_INSERT(SYNC_TRX);
	LEVEL_MAP_INSERT(SYNC_TRX_SYS);
	LEVEL_MAP_INSERT(SYNC_LOCK_SYS);
	LEVEL_MAP_INSERT(SYNC_LOCK_WAIT_SYS);
	LEVEL_MAP_INSERT(SYNC_INDEX_ONLINE_LOG);
	LEVEL_MAP_INSERT(SYNC_IBUF_BITMAP);
	LEVEL_MAP_INSERT(SYNC_IBUF_BITMAP_MUTEX);
	LEVEL_MAP_INSERT(SYNC_IBUF_TREE_NODE);
	LEVEL_MAP_INSERT(SYNC_IBUF_TREE_NODE_NEW);
	LEVEL_MAP_INSERT(SYNC_IBUF_INDEX_TREE);
	LEVEL_MAP_INSERT(SYNC_IBUF_MUTEX);
	LEVEL_MAP_INSERT(SYNC_FSP_PAGE);
	LEVEL_MAP_INSERT(SYNC_FSP);
	LEVEL_MAP_INSERT(SYNC_EXTERN_STORAGE);
	LEVEL_MAP_INSERT(SYNC_TRX_UNDO_PAGE);
	LEVEL_MAP_INSERT(SYNC_RSEG_HEADER);
	LEVEL_MAP_INSERT(SYNC_RSEG_HEADER_NEW);
	LEVEL_MAP_INSERT(SYNC_NOREDO_RSEG);
	LEVEL_MAP_INSERT(SYNC_REDO_RSEG);
	LEVEL_MAP_INSERT(SYNC_TRX_UNDO);
	LEVEL_MAP_INSERT(SYNC_PURGE_LATCH);
	LEVEL_MAP_INSERT(SYNC_TREE_NODE);
	LEVEL_MAP_INSERT(SYNC_TREE_NODE_FROM_HASH);
	LEVEL_MAP_INSERT(SYNC_TREE_NODE_NEW);
	LEVEL_MAP_INSERT(SYNC_INDEX_TREE);
	LEVEL_MAP_INSERT(SYNC_IBUF_PESS_INSERT_MUTEX);
	LEVEL_MAP_INSERT(SYNC_IBUF_HEADER);
	LEVEL_MAP_INSERT(SYNC_DICT_HEADER);
	LEVEL_MAP_INSERT(SYNC_STATS_AUTO_RECALC);
	LEVEL_MAP_INSERT(SYNC_DICT_AUTOINC_MUTEX);
	LEVEL_MAP_INSERT(SYNC_DICT);
	LEVEL_MAP_INSERT(SYNC_FTS_CACHE);
	LEVEL_MAP_INSERT(SYNC_DICT_OPERATION);
	LEVEL_MAP_INSERT(SYNC_FILE_FORMAT_TAG);
	LEVEL_MAP_INSERT(SYNC_TRX_I_S_LAST_READ);
	LEVEL_MAP_INSERT(SYNC_TRX_I_S_RWLOCK);
	LEVEL_MAP_INSERT(SYNC_RECV_WRITER);
	LEVEL_MAP_INSERT(SYNC_LEVEL_VARYING);
	LEVEL_MAP_INSERT(SYNC_NO_ORDER_CHECK);

	/* Enum count starts from 0 */
	ut_ad(m_levels.size() == SYNC_LEVEL_MAX + 1);
}

/** Print the latches acquired by a thread
@param[in]	latches		Latches acquired by a thread */
void
LatchDebug::print_latches(const Latches* latches) const
	UNIV_NOTHROW
{
	ib::error() << "Latches already owned by this thread: ";

	Latches::const_iterator	end = latches->end();

	for (Latches::const_iterator it = latches->begin();
	     it != end;
	     ++it) {

		ib::error()
			<< sync_latch_get_name(it->m_latch->get_id())
			<< " -> "
			<< it->m_level << " "
			<< "(" << get_level_name(it->m_level) << ")";
	}
}

/** Report error and abort
@param[in]	latches		thread's existing latches
@param[in]	latched		The existing latch causing the invariant to fail
@param[in]	level		The new level request that breaks the order */
>>>>>>> 139b0f3f
void
LatchDebug::crash(
	const Latches*	latches,
	const Latched*	latched,
	latch_level_t	level) const
	UNIV_NOTHROW
{
	const latch_t*		latch = latched->m_latch;
	const std::string&	in_level_name = get_level_name(level);

	const std::string&	latch_level_name =
		get_level_name(latched->m_level);

	ib::error()
		<< "Thread " << os_thread_pf(os_thread_get_curr_id())
		<< " already owns a latch "
		<< sync_latch_get_name(latch->m_id) << " at level"
		<< latched->m_level << " (" << latch_level_name
		<< " ), which is at a lower/same level than the"
		<< " requested latch: "
		<< level << " (" << in_level_name << "). "
		<< latch->to_string();

	print_latches(latches);

	ut_error;
}

/** Check that all the latches already owned by a thread have a lower
level than limit.
@param[in]	latches		the thread's existing (acquired) latches
@param[in]	limit		to check against
@return latched info if there is one with a level <= limit . */
const Latched*
LatchDebug::less(
	const Latches*	latches,
	latch_level_t	limit) const
	UNIV_NOTHROW
{
	Latches::const_iterator	end = latches->end();

	for (Latches::const_iterator it = latches->begin(); it != end; ++it) {

		if (it->m_level <= limit) {
			return(&(*it));
		}
	}

	return(NULL);
}

/** Do a basic ordering check.
@param[in]	latches		thread's existing latches
@param[in]	requested_level	Level requested by latch
@param[in]	in_level	declared ulint so that we can do level - 1.
				The level of the latch that the thread is
				trying to acquire
@return true if passes, else crash with error message. */
bool
LatchDebug::basic_check(
	const Latches*	latches,
	latch_level_t	requested_level,
	ulint		in_level) const
	UNIV_NOTHROW
{
	latch_level_t	level = latch_level_t(in_level);

	ut_ad(level < SYNC_LEVEL_MAX);

	const Latched*	latched = less(latches, level);

	if (latched != NULL) {
		crash(latches, latched, requested_level);
		return(false);
	}

	return(true);
}

/** Create a new instance if one doesn't exist else return the existing one.
@param[in]	add		add an empty entry if one is not found
				(default no)
@return	pointer to a thread's acquired latches. */
Latches*
LatchDebug::thread_latches(bool add)
	UNIV_NOTHROW
{
	m_mutex.enter();

	os_thread_id_t		thread_id = os_thread_get_curr_id();
	ThreadMap::iterator	lb = m_threads.lower_bound(thread_id);

	if (lb != m_threads.end()
	    && !(m_threads.key_comp()(thread_id, lb->first))) {

		Latches*	latches = lb->second;

		m_mutex.exit();

		return(latches);

	} else if (!add) {

		m_mutex.exit();

		return(NULL);

	} else {
		typedef ThreadMap::value_type value_type;

		Latches*	latches = UT_NEW_NOKEY(Latches());

		ut_a(latches != NULL);

		latches->reserve(32);

		m_threads.insert(lb, value_type(thread_id, latches));

		m_mutex.exit();

		return(latches);
	}
}

<<<<<<< HEAD
/**
Check that all the latches already owned by a thread have a lower
level than limit.
@param levels - the thread's existing (acquired) latches
@param limit - to check against
@return latch if there is one with a level <= limit . */
const latch_t*
SyncDebug::less(
	const Latches*	latches,
	latch_level_t	limit) const UNIV_NOTHROW
{
	Latches::const_iterator	end = latches->end();

	for (Latches::const_iterator it = latches->begin();
	     it != end;
	     ++it) {

		if ((*it)->m_level <= limit) {

			return(*it);

		} else if ((*it)->m_level != SYNC_LEVEL_VARYING
			   && (*it)->m_level != SYNC_NO_ORDER_CHECK) {

			break;
		}
	}

	return(NULL);
}

/**
Checks if the level value exists in the thread's acquired latches.
@param levels - the thread's existing (acquired) latches
@param level - to lookup
=======
/** Checks if the level value exists in the thread's acquired latches.
@param[in]	levels		the thread's existing (acquired) latches
@param[in]	level		to lookup
>>>>>>> 139b0f3f
@return	latch if found or 0 */
const latch_t*
LatchDebug::find(
	const Latches*	latches,
	latch_level_t	level) const UNIV_NOTHROW
{
	Latches::const_iterator	end = latches->end();

	for (Latches::const_iterator it = latches->begin(); it != end; ++it) {

		if (it->m_level == level) {

			return(it->m_latch);
		}
	}

	return(0);
}

<<<<<<< HEAD
/**
Checks if the level value exists in the thread's acquired latches.
@param level - to lookup
@return	latch if found
@retval NULL if no latch found */
=======
/** Checks if the level value exists in the thread's acquired latches.
@param[in]	 level		The level to lookup
@return	latch if found or NULL */
>>>>>>> 139b0f3f
const latch_t*
LatchDebug::find(latch_level_t level)
	UNIV_NOTHROW
{
	return(find(thread_latches(), level));
}

/**
Adds a latch and its level in the thread level array. Allocates the memory
for the array if called first time for this OS thread. Makes the checks
against other latch levels stored in the array for this thread.
@param[in]	latch	pointer to a mutex or an rw-lock
@param[in]	level	level in the latching order
@return the thread's latches */
Latches*
LatchDebug::check_order(
	const latch_t*	latch,
	latch_level_t	level)
	UNIV_NOTHROW
{
	ut_ad(level != SYNC_LEVEL_VARYING);

	Latches*	latches = thread_latches(true);

	/* NOTE that there is a problem with _NODE and _LEAF levels: if the
	B-tree height changes, then a leaf can change to an internal node
	or the other way around. We do not know at present if this can cause
	unnecessary assertion failures below. */

	switch (level) {
	case SYNC_NO_ORDER_CHECK:
	case SYNC_EXTERN_STORAGE:
	case SYNC_TREE_NODE_FROM_HASH:
		/* Do no order checking */
		break;

	case SYNC_TRX_SYS_HEADER:

		if (srv_is_being_started) {
			/* This is violated during trx_sys_create_rsegs()
			when creating additional rollback segments when
			upgrading in innobase_start_or_create_for_mysql(). */
			break;
		}

		/* Fall through */

	case SYNC_MONITOR_MUTEX:
	case SYNC_RECV:
	case SYNC_FTS_BG_THREADS:
	case SYNC_WORK_QUEUE:
	case SYNC_FTS_TOKENIZE:
	case SYNC_FTS_OPTIMIZE:
	case SYNC_FTS_CACHE:
	case SYNC_FTS_CACHE_INIT:
	case SYNC_PAGE_CLEANER:
	case SYNC_LOG:
	case SYNC_LOG_FLUSH_ORDER:
<<<<<<< HEAD
	case SYNC_ANY_LATCH:
=======
	case SYNC_FILE_FORMAT_TAG:
>>>>>>> 139b0f3f
	case SYNC_DOUBLEWRITE:
	case SYNC_SEARCH_SYS:
	case SYNC_THREADS:
	case SYNC_LOCK_SYS:
	case SYNC_LOCK_WAIT_SYS:
	case SYNC_TRX_SYS:
	case SYNC_IBUF_BITMAP_MUTEX:
	case SYNC_REDO_RSEG:
	case SYNC_NOREDO_RSEG:
	case SYNC_TRX_UNDO:
	case SYNC_PURGE_LATCH:
	case SYNC_PURGE_QUEUE:
	case SYNC_DICT_AUTOINC_MUTEX:
	case SYNC_DICT_OPERATION:
	case SYNC_DICT_HEADER:
	case SYNC_TRX_I_S_RWLOCK:
	case SYNC_TRX_I_S_LAST_READ:
	case SYNC_IBUF_MUTEX:
	case SYNC_INDEX_ONLINE_LOG:
	case SYNC_STATS_AUTO_RECALC:
	case SYNC_POOL:
	case SYNC_POOL_MANAGER:
	case SYNC_RECV_WRITER:
	case SYNC_PERSIST_METADATA_BUFFER:
	case SYNC_PERSIST_DIRTY_TABLES:
	case SYNC_PERSIST_CHECKPOINT:

		basic_check(latches, level, level);
		break;

	case SYNC_ANY_LATCH:

		/* Temporary workaround for LATCH_ID_RTR_*_MUTEX */
		if (is_rtr_mutex(latch)) {

			const Latched*	latched = less(latches, level);

			if (latched == NULL
			    || (latched != NULL
				&& is_rtr_mutex(latched->m_latch))) {

				/* No violation */
				break;

			}

			crash(latches, latched, level);

		} else {
			basic_check(latches, level, level);
		}

		break;

	case SYNC_TRX:

		/* Either the thread must own the lock_sys->mutex, or
		it is allowed to own only ONE trx_t::mutex. */

		if (less(latches, level) != NULL) {
			basic_check(latches, level, level - 1);
			ut_a(find(latches, SYNC_LOCK_SYS) != 0);
		}
		break;

	case SYNC_BUF_FLUSH_LIST:
	case SYNC_BUF_POOL:

		/* We can have multiple mutexes of this type therefore we
		can only check whether the greater than condition holds. */

		basic_check(latches, level, level - 1);
		break;

	case SYNC_BUF_PAGE_HASH:

		/* Multiple page_hash locks are only allowed during
		buf_validate and that is where buf_pool mutex is already
		held. */

		/* Fall through */

	case SYNC_BUF_BLOCK:

		/* Either the thread must own the (buffer pool) buf_pool->mutex
		or it is allowed to latch only ONE of (buffer block)
		block->mutex or buf_pool->zip_mutex. */

		if (less(latches, level) != NULL) {
			basic_check(latches, level, level - 1);
			ut_a(find(latches, SYNC_BUF_POOL) != 0);
		}
		break;

	case SYNC_REC_LOCK:

		if (find(latches, SYNC_LOCK_SYS) != 0) {
			basic_check(latches, level, SYNC_REC_LOCK - 1);
		} else {
			basic_check(latches, level, SYNC_REC_LOCK);
		}
		break;

	case SYNC_IBUF_BITMAP:

		/* Either the thread must own the master mutex to all
		the bitmap pages, or it is allowed to latch only ONE
		bitmap page. */

		if (find(latches, SYNC_IBUF_BITMAP_MUTEX) != 0) {

			basic_check(latches, level, SYNC_IBUF_BITMAP - 1);

		} else if (!srv_is_being_started) {

			/* This is violated during trx_sys_create_rsegs()
			when creating additional rollback segments during
			upgrade. */

			basic_check(latches, level, SYNC_IBUF_BITMAP);
		}
		break;

	case SYNC_FSP_PAGE:
		ut_a(find(latches, SYNC_FSP) != 0);
		break;

	case SYNC_FSP:

		ut_a(find(latches, SYNC_FSP) != 0
		     || basic_check(latches, level, SYNC_FSP));
		break;

	case SYNC_TRX_UNDO_PAGE:

		/* Purge is allowed to read in as many UNDO pages as it likes.
		The purge thread can read the UNDO pages without any covering
		mutex. */

		ut_a(find(latches, SYNC_TRX_UNDO) != 0
		     || find(latches, SYNC_REDO_RSEG) != 0
		     || find(latches, SYNC_NOREDO_RSEG) != 0
		     || basic_check(latches, level, level - 1));
		break;

	case SYNC_RSEG_HEADER:

		ut_a(find(latches, SYNC_REDO_RSEG) != 0
		     || find(latches, SYNC_NOREDO_RSEG) != 0);
		break;

	case SYNC_RSEG_HEADER_NEW:

		ut_a(find(latches, SYNC_FSP_PAGE) != 0);
		break;

	case SYNC_TREE_NODE:

		{
			const latch_t*	fsp_latch;

			fsp_latch = find(latches, SYNC_FSP);

			ut_a((fsp_latch != NULL
			      && fsp_latch->is_temp_fsp())
			     || find(latches, SYNC_INDEX_TREE) != 0
			     || find(latches, SYNC_DICT_OPERATION)
			     || basic_check(latches,
					    level, SYNC_TREE_NODE - 1));
		}

		break;

	case SYNC_TREE_NODE_NEW:

		ut_a(find(latches, SYNC_FSP_PAGE) != 0);
		break;

	case SYNC_INDEX_TREE:

		basic_check(latches, level, SYNC_TREE_NODE - 1);
		break;

	case SYNC_IBUF_TREE_NODE:

		ut_a(find(latches, SYNC_IBUF_INDEX_TREE) != 0
		     || basic_check(latches, level, SYNC_IBUF_TREE_NODE - 1));
		break;

	case SYNC_IBUF_TREE_NODE_NEW:

		/* ibuf_add_free_page() allocates new pages for the change
		buffer while only holding the tablespace x-latch. These
		pre-allocated new pages may only be used while holding
		ibuf_mutex, in btr_page_alloc_for_ibuf(). */

		ut_a(find(latches, SYNC_IBUF_MUTEX) != 0
		     || find(latches, SYNC_FSP) != 0);
		break;

	case SYNC_IBUF_INDEX_TREE:

		if (find(latches, SYNC_FSP) != 0) {
			basic_check(latches, level, level - 1);
		} else {
			basic_check(latches, level, SYNC_IBUF_TREE_NODE - 1);
		}
		break;

	case SYNC_IBUF_PESS_INSERT_MUTEX:

		basic_check(latches, level, SYNC_FSP - 1);
		ut_a(find(latches, SYNC_IBUF_MUTEX) == 0);
		break;

	case SYNC_IBUF_HEADER:

		basic_check(latches, level, SYNC_FSP - 1);
		ut_a(find(latches, SYNC_IBUF_MUTEX) == NULL);
		ut_a(find(latches, SYNC_IBUF_PESS_INSERT_MUTEX) == NULL);
		break;

	case SYNC_DICT:
		basic_check(latches, level, SYNC_DICT);
		break;

	case SYNC_MUTEX:
	case SYNC_UNKNOWN:
	case SYNC_LEVEL_VARYING:
	case RW_LOCK_X:
	case RW_LOCK_X_WAIT:
	case RW_LOCK_S:
	case RW_LOCK_SX:
	case RW_LOCK_NOT_LOCKED:
		/* These levels should never be set for a latch. */
		ut_error;
		break;
	}

	return(latches);
}

<<<<<<< HEAD
/**
Remove a latch from the thread level array if it is found there.
@param latch - that was released/unlocked
@param level - level of the latch
=======
/** Removes a latch from the thread level array if it is found there.
@param[in]	latch		that was released/unlocked
@param[in]	level		level of the latch
>>>>>>> 139b0f3f
@return true if found in the array; it is not an error if the latch is
not found, as we presently are not able to determine the level for
every latch reservation the program does */
void
LatchDebug::unlock(const latch_t* latch)
	UNIV_NOTHROW
{
	if (latch->get_level() == SYNC_LEVEL_VARYING) {
		// We don't have varying level mutexes
		ut_ad(latch->m_rw_lock);
	}

	Latches*	latches;

	if (*latch->get_name() == '.') {

		/* Ignore diagnostic latches, starting with '.' */

	} else if ((latches = thread_latches()) != NULL) {

		Latches::reverse_iterator	rend = latches->rend();

		for (Latches::reverse_iterator it = latches->rbegin();
		     it != rend;
		     ++it) {

			if (it->m_latch != latch) {

				continue;
			}

			Latches::iterator	i = it.base();

			latches->erase(--i);

			/* If this thread doesn't own any more
			latches remove from the map.

			FIXME: Perhaps use the master thread
			to do purge. Or, do it from close connection.
			This could be expensive. */

			if (latches->empty()) {

				m_mutex.enter();

				os_thread_id_t	thread_id;

				thread_id = os_thread_get_curr_id();

				m_threads.erase(thread_id);

				m_mutex.exit();

				UT_DELETE(latches);
			}

			return;
		}

		if (latch->get_level() != SYNC_LEVEL_VARYING) {
			ib::error()
				<< "Couldn't find latch "
				<< sync_latch_get_name(latch->get_id());

			print_latches(latches);

			/** Must find the latch. */
			ut_error;
		}
	}
}

/** Get the latch id from a latch name.
@param[in]	name	Latch name
@return latch id if found else LATCH_ID_NONE. */
latch_id_t
sync_latch_get_id(const char* name)
{
	LatchMetaData::const_iterator	end = latch_meta.end();

	/* Linear scan should be OK, this should be extremely rare. */

	for (LatchMetaData::const_iterator it = latch_meta.begin();
	     it != end;
	     ++it) {

		if (*it == NULL || (*it)->get_id() == LATCH_ID_NONE) {

			continue;

		} else if (strcmp((*it)->get_name(), name) == 0) {

			return((*it)->get_id());
		}
	}

	return(LATCH_ID_NONE);
}

/** Get the latch name from a sync level
@param[in]	level		Latch level to lookup
@return NULL if not found. */
const char*
sync_latch_get_name(latch_level_t level)
{
	LatchMetaData::const_iterator	end = latch_meta.end();

	/* Linear scan should be OK, this should be extremely rare. */

	for (LatchMetaData::const_iterator it = latch_meta.begin();
	     it != end;
	     ++it) {

		if (*it == NULL || (*it)->get_id() == LATCH_ID_NONE) {

			continue;

		} else if ((*it)->get_level() == level) {

			return((*it)->get_name());
		}
	}

	return(0);
}

/** Check if it is OK to acquire the latch.
@param[in]	latch	latch type */
void
sync_check_lock_validate(const latch_t* latch)
{
	if (LatchDebug::instance() != NULL) {
		LatchDebug::instance()->lock_validate(
			latch, latch->get_level());
	}
}

/** Note that the lock has been granted
@param[in]	latch	latch type */
void
sync_check_lock_granted(const latch_t* latch)
{
	if (LatchDebug::instance() != NULL) {
		LatchDebug::instance()->lock_granted(latch, latch->get_level());
	}
}

/** Check if it is OK to acquire the latch.
@param[in]	latch	latch type
@param[in]	level	Latch level */
void
sync_check_lock(
	const latch_t*	latch,
	latch_level_t	level)
{
	if (LatchDebug::instance() != NULL) {

		ut_ad(latch->get_level() == SYNC_LEVEL_VARYING);
		ut_ad(latch->get_id() == LATCH_ID_BUF_BLOCK_LOCK);

		LatchDebug::instance()->lock_validate(latch, level);
		LatchDebug::instance()->lock_granted(latch, level);
	}
}

/** Check if it is OK to re-acquire the lock.
@param[in]	latch		RW-LOCK to relock (recursive X locks) */
void
sync_check_relock(const latch_t* latch)
{
	if (LatchDebug::instance() != NULL) {
		LatchDebug::instance()->relock(latch);
	}
}

/** Removes a latch from the thread level array if it is found there.
@param[in]	latch		The latch to unlock */
void
sync_check_unlock(const latch_t* latch)
{
	if (LatchDebug::instance() != NULL) {
		LatchDebug::instance()->unlock(latch);
	}
}

/** Checks if the level array for the current thread contains a
mutex or rw-latch at the specified level.
@param[in]	level		to find
@return	a matching latch, or NULL if not found */
const latch_t*
sync_check_find(latch_level_t level)
{
	if (LatchDebug::instance() != NULL) {
		return(LatchDebug::instance()->find(level));
	}

	return(NULL);
}

/** Iterate over the thread's latches.
@param[in,out]	functor		called for each element.
@return false if the sync debug hasn't been initialised
@return the value returned by the functor */
bool
sync_check_iterate(sync_check_functor_t& functor)
{
	if (LatchDebug::instance() != NULL) {
		return(LatchDebug::instance()->for_each(functor));
	}

	return(false);
}

/** Enable sync order checking.

Note: We don't enforce any synchronisation checks. The caller must ensure
that no races can occur */
void
sync_check_enable()
{
	if (!srv_sync_debug) {

		return;
	}

	/* We should always call this before we create threads. */

	LatchDebug::create_instance();
}

/** Initialise the debug data structures */
void
LatchDebug::init()
	UNIV_NOTHROW
{
	ut_a(rw_lock_debug_event == NULL);

	mutex_create(LATCH_ID_RW_LOCK_DEBUG, &rw_lock_debug_mutex);

	rw_lock_debug_event = os_event_create("rw_lock_debug_event");

	rw_lock_debug_waiters = FALSE;
}

/** Shutdown the latch debug checking

Note: We don't enforce any synchronisation checks. The caller must ensure
that no races can occur */
void
LatchDebug::shutdown()
	UNIV_NOTHROW
{
	ut_a(rw_lock_debug_event != NULL);

	os_event_destroy(rw_lock_debug_event);

	rw_lock_debug_event = NULL;

	mutex_free(&rw_lock_debug_mutex);

	if (instance() == NULL) {

		return;
	}

	ut_a(s_initialized);

	s_initialized = false;

	UT_DELETE(s_instance);

	LatchDebug::s_instance = NULL;
}

/** Acquires the debug mutex. We cannot use the mutex defined in sync0sync,
because the debug mutex is also acquired in sync0arr while holding the OS
mutex protecting the sync array, and the ordinary mutex_enter might
recursively call routines in sync0arr, leading to a deadlock on the OS
mutex. */
void
rw_lock_debug_mutex_enter()
{
	for (;;) {

		if (0 == mutex_enter_nowait(&rw_lock_debug_mutex)) {
			return;
		}

		os_event_reset(rw_lock_debug_event);

		rw_lock_debug_waiters = TRUE;

		if (0 == mutex_enter_nowait(&rw_lock_debug_mutex)) {
			return;
		}

		os_event_wait(rw_lock_debug_event);
	}
}

/** Releases the debug mutex. */
void
rw_lock_debug_mutex_exit()
{
	mutex_exit(&rw_lock_debug_mutex);

	if (rw_lock_debug_waiters) {
		rw_lock_debug_waiters = FALSE;
		os_event_set(rw_lock_debug_event);
	}
}
#endif /* UNIV_DEBUG */

/* Meta data for all the InnoDB latches. If the latch is not in recorded
here then it will be be considered for deadlock checks.  */
LatchMetaData	latch_meta;

/** Load the latch meta data. */
static
void
sync_latch_meta_init()
	UNIV_NOTHROW
{
	latch_meta.resize(LATCH_ID_MAX);

	/* The latches should be ordered on latch_id_t. So that we can
	index directly into the vector to update and fetch meta-data. */

	LATCH_ADD(AUTOINC, SYNC_DICT_AUTOINC_MUTEX, autoinc_mutex_key);

#if defined PFS_SKIP_BUFFER_MUTEX_RWLOCK || defined PFS_GROUP_BUFFER_SYNC
	LATCH_ADD(BUF_BLOCK_MUTEX, SYNC_BUF_BLOCK, PFS_NOT_INSTRUMENTED);
#else
	LATCH_ADD(BUF_BLOCK_MUTEX, SYNC_BUF_BLOCK, buffer_block_mutex_key);
#endif /* PFS_SKIP_BUFFER_MUTEX_RWLOCK || PFS_GROUP_BUFFER_SYNC */

	LATCH_ADD(BUF_POOL, SYNC_BUF_POOL, buf_pool_mutex_key);

	LATCH_ADD(BUF_POOL_ZIP, SYNC_BUF_BLOCK, buf_pool_zip_mutex_key);

	LATCH_ADD(CACHE_LAST_READ, SYNC_TRX_I_S_LAST_READ,
		  cache_last_read_mutex_key);

	LATCH_ADD(DICT_FOREIGN_ERR, SYNC_NO_ORDER_CHECK,
		  dict_foreign_err_mutex_key);

<<<<<<< HEAD
	LATCH_ADD(SrvLatches, "dict_persist_dirty_tables",
		  SYNC_PERSIST_DIRTY_TABLES,
		  dict_persist_dirty_tables_mutex_key);

	LATCH_ADD(SrvLatches, "dict_persist_checkpoint",
		  SYNC_PERSIST_CHECKPOINT,
		  dict_persist_checkpoint_key);

	LATCH_ADD(SrvLatches, "dict_sys",
		  SYNC_DICT,
		  dict_sys_mutex_key);

	LATCH_ADD(SrvLatches, "fil_system",
		  SYNC_ANY_LATCH,
		  fil_system_mutex_key);
=======
	LATCH_ADD(DICT_SYS, SYNC_DICT, dict_sys_mutex_key);

	LATCH_ADD(FILE_FORMAT_MAX, SYNC_FILE_FORMAT_TAG,
		  file_format_max_mutex_key);

	LATCH_ADD(FIL_SYSTEM, SYNC_ANY_LATCH, fil_system_mutex_key);
>>>>>>> 139b0f3f

	LATCH_ADD(FLUSH_LIST, SYNC_BUF_FLUSH_LIST, flush_list_mutex_key);

	LATCH_ADD(FTS_BG_THREADS, SYNC_FTS_BG_THREADS,
		  fts_bg_threads_mutex_key);

	LATCH_ADD(FTS_DELETE, SYNC_FTS_OPTIMIZE, fts_delete_mutex_key);

	LATCH_ADD(FTS_OPTIMIZE, SYNC_FTS_OPTIMIZE, fts_optimize_mutex_key);

	LATCH_ADD(FTS_DOC_ID, SYNC_FTS_OPTIMIZE, fts_doc_id_mutex_key);

	LATCH_ADD(FTS_PLL_TOKENIZE, SYNC_FTS_TOKENIZE,
		  fts_pll_tokenize_mutex_key);

	LATCH_ADD(HASH_TABLE_MUTEX, SYNC_BUF_PAGE_HASH, hash_table_mutex_key);

	LATCH_ADD(IBUF_BITMAP, SYNC_IBUF_BITMAP_MUTEX, ibuf_bitmap_mutex_key);

	LATCH_ADD(IBUF, SYNC_IBUF_MUTEX, ibuf_mutex_key);

	LATCH_ADD(IBUF_PESSIMISTIC_INSERT, SYNC_IBUF_PESS_INSERT_MUTEX,
		  ibuf_pessimistic_insert_mutex_key);

	LATCH_ADD(LOG_SYS, SYNC_LOG, log_sys_mutex_key);

	LATCH_ADD(LOG_FLUSH_ORDER, SYNC_LOG_FLUSH_ORDER,
		  log_flush_order_mutex_key);

	LATCH_ADD(MUTEX_LIST, SYNC_NO_ORDER_CHECK, mutex_list_mutex_key);

	LATCH_ADD(PAGE_CLEANER, SYNC_PAGE_CLEANER, page_cleaner_mutex_key);

	LATCH_ADD(PURGE_SYS_PQ, SYNC_PURGE_QUEUE, purge_sys_pq_mutex_key);

	LATCH_ADD(RECALC_POOL, SYNC_STATS_AUTO_RECALC,
		  recalc_pool_mutex_key);

	LATCH_ADD(RECV_SYS, SYNC_RECV, recv_sys_mutex_key);

	LATCH_ADD(RECV_WRITER, SYNC_RECV_WRITER, recv_writer_mutex_key);

	LATCH_ADD(REDO_RSEG, SYNC_REDO_RSEG, redo_rseg_mutex_key);

	LATCH_ADD(NOREDO_RSEG, SYNC_NOREDO_RSEG, noredo_rseg_mutex_key);

#ifdef UNIV_DEBUG
	/* Mutex names starting with '.' are not tracked. They are assumed
	to be diagnostic mutexes used in debugging. */
	latch_meta[LATCH_ID_RW_LOCK_DEBUG] =
		UT_NEW_NOKEY(latch_meta_t(
			LATCH_ID_RW_LOCK_DEBUG,
			".rw_lock_debug",
			SYNC_NO_ORDER_CHECK,
			"SYNC_NO_ORDER_CHECK",
			rw_lock_debug_mutex_key));
#endif /* UNIV_DEBUG */

	LATCH_ADD(RTR_SSN_MUTEX, SYNC_ANY_LATCH, rtr_ssn_mutex_key);

	LATCH_ADD(RTR_ACTIVE_MUTEX, SYNC_ANY_LATCH, rtr_active_mutex_key);

	LATCH_ADD(RTR_MATCH_MUTEX, SYNC_ANY_LATCH, rtr_match_mutex_key);

	LATCH_ADD(RTR_PATH_MUTEX, SYNC_ANY_LATCH, rtr_path_mutex_key);

	LATCH_ADD(RW_LOCK_LIST, SYNC_NO_ORDER_CHECK, rw_lock_list_mutex_key);

	LATCH_ADD(RW_LOCK_MUTEX, SYNC_NO_ORDER_CHECK, rw_lock_mutex_key);

	LATCH_ADD(SRV_DICT_TMPFILE, SYNC_DICT_OPERATION,
		  srv_dict_tmpfile_mutex_key);

	LATCH_ADD(SRV_INNODB_MONITOR, SYNC_NO_ORDER_CHECK,
		  srv_innodb_monitor_mutex_key);

	LATCH_ADD(SRV_MISC_TMPFILE, SYNC_ANY_LATCH,
		  srv_misc_tmpfile_mutex_key);

	LATCH_ADD(SRV_MONITOR_FILE, SYNC_NO_ORDER_CHECK,
		  srv_monitor_file_mutex_key);

#ifdef UNIV_DEBUG
	LATCH_ADD(SYNC_THREAD, SYNC_NO_ORDER_CHECK, sync_thread_mutex_key);
#endif /* UNIV_DEBUG */

	LATCH_ADD(BUF_DBLWR, SYNC_DOUBLEWRITE, buf_dblwr_mutex_key);

	LATCH_ADD(TRX_UNDO, SYNC_TRX_UNDO, trx_undo_mutex_key);

	LATCH_ADD(TRX_POOL, SYNC_POOL, trx_pool_mutex_key);

	LATCH_ADD(TRX_POOL_MANAGER, SYNC_POOL_MANAGER,
		  trx_pool_manager_mutex_key);

	LATCH_ADD(TRX, SYNC_TRX, trx_mutex_key);

	LATCH_ADD(LOCK_SYS, SYNC_LOCK_SYS, lock_mutex_key);

	LATCH_ADD(LOCK_SYS_WAIT, SYNC_LOCK_WAIT_SYS, lock_wait_mutex_key);

	LATCH_ADD(TRX_SYS, SYNC_TRX_SYS, trx_sys_mutex_key);

	LATCH_ADD(SRV_SYS, SYNC_THREADS, srv_sys_mutex_key);

	LATCH_ADD(SRV_SYS_TASKS, SYNC_ANY_LATCH, srv_threads_mutex_key);

	LATCH_ADD(PAGE_ZIP_STAT_PER_INDEX, SYNC_ANY_LATCH,
		  page_zip_stat_per_index_mutex_key);

#ifndef PFS_SKIP_EVENT_MUTEX
	LATCH_ADD(EVENT_MANAGER, SYNC_NO_ORDER_CHECK, event_manager_mutex_key);
#else
	LATCH_ADD(EVENT_MANAGER, SYNC_NO_ORDER_CHECK, PFS_NOT_INSTRUMENTED);
#endif /* !PFS_SKIP_EVENT_MUTEX */

	LATCH_ADD(EVENT_MUTEX, SYNC_NO_ORDER_CHECK, event_mutex_key);

	LATCH_ADD(SYNC_ARRAY_MUTEX, SYNC_NO_ORDER_CHECK,
		  sync_array_mutex_key);

	LATCH_ADD(THREAD_MUTEX, SYNC_NO_ORDER_CHECK, thread_mutex_key);

	LATCH_ADD(ZIP_PAD_MUTEX, SYNC_NO_ORDER_CHECK, zip_pad_mutex_key);

	LATCH_ADD(OS_AIO_READ_MUTEX, SYNC_NO_ORDER_CHECK, PFS_NOT_INSTRUMENTED);

	LATCH_ADD(OS_AIO_WRITE_MUTEX, SYNC_NO_ORDER_CHECK,
		  PFS_NOT_INSTRUMENTED);

	LATCH_ADD(OS_AIO_LOG_MUTEX, SYNC_NO_ORDER_CHECK, PFS_NOT_INSTRUMENTED);

	LATCH_ADD(OS_AIO_IBUF_MUTEX, SYNC_NO_ORDER_CHECK, PFS_NOT_INSTRUMENTED);

	LATCH_ADD(OS_AIO_SYNC_MUTEX, SYNC_NO_ORDER_CHECK, PFS_NOT_INSTRUMENTED);

	LATCH_ADD(ROW_DROP_LIST, SYNC_NO_ORDER_CHECK, row_drop_list_mutex_key);

	LATCH_ADD(INDEX_ONLINE_LOG, SYNC_INDEX_ONLINE_LOG,
		  index_online_log_key);

	LATCH_ADD(WORK_QUEUE, SYNC_WORK_QUEUE, PFS_NOT_INSTRUMENTED);

	// Add the RW locks
	LATCH_ADD(BTR_SEARCH, SYNC_SEARCH_SYS, btr_search_latch_key);

	LATCH_ADD(BUF_BLOCK_LOCK, SYNC_LEVEL_VARYING, buf_block_lock_key);

#ifdef UNIV_DEBUG
	LATCH_ADD(BUF_BLOCK_DEBUG, SYNC_NO_ORDER_CHECK,
		  buf_block_debug_latch_key);
#endif /* UNIV_DEBUG */

	LATCH_ADD(DICT_OPERATION, SYNC_DICT, dict_operation_lock_key);

	LATCH_ADD(CHECKPOINT, SYNC_NO_ORDER_CHECK, checkpoint_lock_key);

	LATCH_ADD(FIL_SPACE, SYNC_FSP, fil_space_latch_key);

	LATCH_ADD(FTS_CACHE, SYNC_FTS_CACHE, fts_cache_rw_lock_key);

	LATCH_ADD(FTS_CACHE_INIT, SYNC_FTS_CACHE_INIT,
		  fts_cache_init_rw_lock_key);

	LATCH_ADD(TRX_I_S_CACHE, SYNC_TRX_I_S_RWLOCK, trx_i_s_cache_lock_key);

	LATCH_ADD(TRX_PURGE, SYNC_PURGE_LATCH, trx_purge_latch_key);

	LATCH_ADD(IBUF_INDEX_TREE, SYNC_IBUF_INDEX_TREE,
		  index_tree_rw_lock_key);

	LATCH_ADD(INDEX_TREE, SYNC_INDEX_TREE, index_tree_rw_lock_key);

	LATCH_ADD(DICT_TABLE_STATS, SYNC_INDEX_TREE, dict_table_stats_key);

	LATCH_ADD(HASH_TABLE_RW_LOCK, SYNC_BUF_PAGE_HASH,
		  hash_table_locks_key);

#ifdef UNIV_DEBUG
	LATCH_ADD(BUF_CHUNK_MAP_LATCH, SYNC_ANY_LATCH, buf_chunk_map_latch_key);
#endif /* UNIV_DEBUG */

	LATCH_ADD(SYNC_DEBUG_MUTEX, SYNC_NO_ORDER_CHECK, PFS_NOT_INSTRUMENTED);

	latch_id_t	id = LATCH_ID_NONE;

	/* The array should be ordered on latch ID.We need to
	index directly into it from the mutex policy to update
	the counters and access the meta-data. */

	for (LatchMetaData::iterator it = latch_meta.begin();
	     it != latch_meta.end();
	     ++it) {

		const latch_meta_t*	meta = *it;

		/* Skip blank entries */
		if (meta == NULL || meta->get_id() == LATCH_ID_NONE) {
			continue;
		}

		ut_a(id < meta->get_id());

		id = meta->get_id();
	}
}

/** Track mutex file creation name and line number. This is to avoid storing
{ const char* name; uint16_t line; } in every instance. This results in the
sizeof(Mutex) > 64. We use a lookup table to store it separately. Fetching
the values is very rare, only required for diagnostic purposes. And, we
don't create/destroy mutexes that frequently. */
struct CreateTracker {

	/** Constructor */
	CreateTracker()
		UNIV_NOTHROW
	{
		m_mutex.init();
	}

	/** Destructor */
	~CreateTracker()
		UNIV_NOTHROW
	{
		ut_d(m_files.empty());

		m_mutex.destroy();
	}

	/** Register where the latch was created
	@param[in]	ptr		Latch instance
	@param[in]	filename	Where created
	@param[in]	line		Line number in filename */
	void register_latch(
		const void*	ptr,
		const char*	filename,
		uint16_t	line)
		UNIV_NOTHROW
	{
		m_mutex.enter();

		Files::iterator	lb = m_files.lower_bound(ptr);

		ut_ad(lb == m_files.end()
		      || m_files.key_comp()(ptr, lb->first));

		typedef Files::value_type value_type;

		m_files.insert(lb, value_type(ptr, File(filename, line)));

		m_mutex.exit();
	}

	/** Deregister a latch - when it is destroyed
	@param[in]	ptr		Latch instance being destroyed */
	void deregister_latch(const void* ptr)
		UNIV_NOTHROW
	{
		m_mutex.enter();

		Files::iterator	lb = m_files.lower_bound(ptr);

		ut_ad(lb != m_files.end()
		      && !(m_files.key_comp()(ptr, lb->first)));

		m_files.erase(lb);

		m_mutex.exit();
	}

	/** Get the create string, format is "name:line"
	@param[in]	ptr		Latch instance
	@return the create string or "" if not found */
	std::string get(const void* ptr)
		UNIV_NOTHROW
	{
		m_mutex.enter();

<<<<<<< HEAD
#ifdef UNIV_PFS_MUTEX
/**
Get the sync level for a latch name.
@return SYNC_UNKNOWN - if not found. */
mysql_pfs_key_t
sync_latch_get_pfs_key(
	const char*	name)			/*!< Latch name */
{
	LatchMap::iterator	it  = SrvLatches->find(name);
=======
		std::string	created;

		Files::iterator	lb = m_files.lower_bound(ptr);

		if (lb != m_files.end()
		    && !(m_files.key_comp()(ptr, lb->first))) {

			std::ostringstream	msg;

			msg << lb->second.m_name << ":" << lb->second.m_line;

			created = msg.str();
		}

		m_mutex.exit();

		return(created);
	}

private:
	/** For tracking the filename and line number */
	struct File {

		/** Constructor */
		File() UNIV_NOTHROW : m_name(), m_line() { }

		/** Constructor
		@param[in]	name		Filename where created
		@param[in]	line		Line number where created */
		File(const char*  name, uint16_t line)
			UNIV_NOTHROW
			:
			m_name(sync_basename(name)),
			m_line(line)
		{
			/* No op */
		}

		/** Filename where created */
		std::string		m_name;
>>>>>>> 139b0f3f

		/** Line number where created */
		uint16_t		m_line;
	};

	/** Map the mutex instance to where it was created */
	typedef std::map<
		const void*,
		File,
		std::less<const void*>,
		ut_allocator<std::pair<const void*, File> > >
		Files;

	typedef OSMutex	Mutex;

	/** Mutex protecting m_files */
	Mutex			m_mutex;

	/** Track the latch creation */
	Files			m_files;
};

/** Track latch creation location. For reducing the size of the latches */
static CreateTracker*	create_tracker;

/** Register a latch, called when it is created
@param[in]	ptr		Latch instance that was created
@param[in]	filename	Filename where it was created
@param[in]	line		Line number in filename */
void
sync_file_created_register(
	const void*	ptr,
	const char*	filename,
	uint16_t	line)
{
	create_tracker->register_latch(ptr, filename, line);
}

/** Deregister a latch, called when it is destroyed
@param[in]	ptr		Latch to be destroyed */
void
sync_file_created_deregister(const void* ptr)
{
	create_tracker->deregister_latch(ptr);
}

/** Get the string where the file was created. Its format is "name:line"
@param[in]	ptr		Latch instance
@return created information or "" if can't be found */
std::string
sync_file_created_get(const void* ptr)
{
	return(create_tracker->get(ptr));
}

/** Initializes the synchronization data structures. */
void
sync_check_init()
{
	ut_ad(!LatchDebug::s_initialized);
	ut_d(LatchDebug::s_initialized = true);

	/** For collecting latch statistic - SHOW ... MUTEX */
	mutex_monitor = UT_NEW_NOKEY(MutexMonitor());

	/** For trcking mutex creation location */
	create_tracker = UT_NEW_NOKEY(CreateTracker());

	sync_latch_meta_init();

	/* Init the rw-lock & mutex list and create the mutex to protect it. */

	UT_LIST_INIT(rw_lock_list, &rw_lock_t::list);

	mutex_create(LATCH_ID_RW_LOCK_LIST, &rw_lock_list_mutex);

	ut_d(LatchDebug::init());

	sync_array_init(OS_THREAD_MAX_N);
}

/** Frees the resources in InnoDB's own synchronization data structures. Use
os_sync_free() after calling this. */
void
sync_check_close()
{
	ut_d(LatchDebug::shutdown());

	mutex_free(&rw_lock_list_mutex);

	sync_array_close();

	UT_DELETE(mutex_monitor);

	mutex_monitor = NULL;

	UT_DELETE(create_tracker);

	create_tracker = NULL;
}
<|MERGE_RESOLUTION|>--- conflicted
+++ resolved
@@ -448,34 +448,6 @@
 LatchDebug* LatchDebug::s_instance = NULL;
 bool LatchDebug::s_initialized = false;
 
-<<<<<<< HEAD
-
-/**
-Get the latch name from a sync level.
-@return latch name
-@retval NULL if not found */
-static
-const char*
-sync_latch_get_name(
-	latch_level_t	level)			/*!< in: Latch level */
-{
-	LatchMap::const_iterator	end = SrvLatches->end();
-
-	// Linear scan should be OK, this should be extremely rare.
-	for (LatchMap::const_iterator it = SrvLatches->begin();
-	     it != end;
-	     ++it) {
-
-		if (it->second.m_level == level) {
-			return(it->first.c_str());
-		}
-	}
-
-	return(NULL);
-}
-
-/** Report error and abort. */
-=======
 #define LEVEL_MAP_INSERT(T)						\
 do {									\
 	std::pair<Levels::iterator, bool>	result =		\
@@ -513,6 +485,9 @@
 	LEVEL_MAP_INSERT(SYNC_RECV);
 	LEVEL_MAP_INSERT(SYNC_LOG_FLUSH_ORDER);
 	LEVEL_MAP_INSERT(SYNC_LOG);
+	LEVEL_MAP_INSERT(SYNC_PERSIST_METADATA_BUFFER);
+	LEVEL_MAP_INSERT(SYNC_PERSIST_DIRTY_TABLES);
+	LEVEL_MAP_INSERT(SYNC_PERSIST_CHECKPOINT);
 	LEVEL_MAP_INSERT(SYNC_PAGE_CLEANER);
 	LEVEL_MAP_INSERT(SYNC_PURGE_QUEUE);
 	LEVEL_MAP_INSERT(SYNC_TRX_SYS_HEADER);
@@ -551,7 +526,6 @@
 	LEVEL_MAP_INSERT(SYNC_DICT);
 	LEVEL_MAP_INSERT(SYNC_FTS_CACHE);
 	LEVEL_MAP_INSERT(SYNC_DICT_OPERATION);
-	LEVEL_MAP_INSERT(SYNC_FILE_FORMAT_TAG);
 	LEVEL_MAP_INSERT(SYNC_TRX_I_S_LAST_READ);
 	LEVEL_MAP_INSERT(SYNC_TRX_I_S_RWLOCK);
 	LEVEL_MAP_INSERT(SYNC_RECV_WRITER);
@@ -588,7 +562,6 @@
 @param[in]	latches		thread's existing latches
 @param[in]	latched		The existing latch causing the invariant to fail
 @param[in]	level		The new level request that breaks the order */
->>>>>>> 139b0f3f
 void
 LatchDebug::crash(
 	const Latches*	latches,
@@ -606,7 +579,7 @@
 		<< "Thread " << os_thread_pf(os_thread_get_curr_id())
 		<< " already owns a latch "
 		<< sync_latch_get_name(latch->m_id) << " at level"
-		<< latched->m_level << " (" << latch_level_name
+		<< " " << latched->m_level << " (" << latch_level_name
 		<< " ), which is at a lower/same level than the"
 		<< " requested latch: "
 		<< level << " (" << in_level_name << "). "
@@ -713,47 +686,9 @@
 	}
 }
 
-<<<<<<< HEAD
-/**
-Check that all the latches already owned by a thread have a lower
-level than limit.
-@param levels - the thread's existing (acquired) latches
-@param limit - to check against
-@return latch if there is one with a level <= limit . */
-const latch_t*
-SyncDebug::less(
-	const Latches*	latches,
-	latch_level_t	limit) const UNIV_NOTHROW
-{
-	Latches::const_iterator	end = latches->end();
-
-	for (Latches::const_iterator it = latches->begin();
-	     it != end;
-	     ++it) {
-
-		if ((*it)->m_level <= limit) {
-
-			return(*it);
-
-		} else if ((*it)->m_level != SYNC_LEVEL_VARYING
-			   && (*it)->m_level != SYNC_NO_ORDER_CHECK) {
-
-			break;
-		}
-	}
-
-	return(NULL);
-}
-
-/**
-Checks if the level value exists in the thread's acquired latches.
-@param levels - the thread's existing (acquired) latches
-@param level - to lookup
-=======
 /** Checks if the level value exists in the thread's acquired latches.
 @param[in]	levels		the thread's existing (acquired) latches
 @param[in]	level		to lookup
->>>>>>> 139b0f3f
 @return	latch if found or 0 */
 const latch_t*
 LatchDebug::find(
@@ -773,17 +708,9 @@
 	return(0);
 }
 
-<<<<<<< HEAD
-/**
-Checks if the level value exists in the thread's acquired latches.
-@param level - to lookup
-@return	latch if found
-@retval NULL if no latch found */
-=======
 /** Checks if the level value exists in the thread's acquired latches.
 @param[in]	 level		The level to lookup
 @return	latch if found or NULL */
->>>>>>> 139b0f3f
 const latch_t*
 LatchDebug::find(latch_level_t level)
 	UNIV_NOTHROW
@@ -842,11 +769,6 @@
 	case SYNC_PAGE_CLEANER:
 	case SYNC_LOG:
 	case SYNC_LOG_FLUSH_ORDER:
-<<<<<<< HEAD
-	case SYNC_ANY_LATCH:
-=======
-	case SYNC_FILE_FORMAT_TAG:
->>>>>>> 139b0f3f
 	case SYNC_DOUBLEWRITE:
 	case SYNC_SEARCH_SYS:
 	case SYNC_THREADS:
@@ -1089,16 +1011,9 @@
 	return(latches);
 }
 
-<<<<<<< HEAD
-/**
-Remove a latch from the thread level array if it is found there.
-@param latch - that was released/unlocked
-@param level - level of the latch
-=======
 /** Removes a latch from the thread level array if it is found there.
 @param[in]	latch		that was released/unlocked
 @param[in]	level		level of the latch
->>>>>>> 139b0f3f
 @return true if found in the array; it is not an error if the latch is
 not found, as we presently are not able to determine the level for
 every latch reservation the program does */
@@ -1446,30 +1361,21 @@
 	LATCH_ADD(DICT_FOREIGN_ERR, SYNC_NO_ORDER_CHECK,
 		  dict_foreign_err_mutex_key);
 
-<<<<<<< HEAD
-	LATCH_ADD(SrvLatches, "dict_persist_dirty_tables",
+	LATCH_ADD(PERSIST_METADATA_BUFFER,
+		  SYNC_PERSIST_METADATA_BUFFER,
+		  index_tree_rw_lock_key);
+
+	LATCH_ADD(DICT_PERSIST_DIRTY_TABLES,
 		  SYNC_PERSIST_DIRTY_TABLES,
 		  dict_persist_dirty_tables_mutex_key);
 
-	LATCH_ADD(SrvLatches, "dict_persist_checkpoint",
+	LATCH_ADD(DICT_PERSIST_CHECKPOINT,
 		  SYNC_PERSIST_CHECKPOINT,
 		  dict_persist_checkpoint_key);
 
-	LATCH_ADD(SrvLatches, "dict_sys",
-		  SYNC_DICT,
-		  dict_sys_mutex_key);
-
-	LATCH_ADD(SrvLatches, "fil_system",
-		  SYNC_ANY_LATCH,
-		  fil_system_mutex_key);
-=======
 	LATCH_ADD(DICT_SYS, SYNC_DICT, dict_sys_mutex_key);
 
-	LATCH_ADD(FILE_FORMAT_MAX, SYNC_FILE_FORMAT_TAG,
-		  file_format_max_mutex_key);
-
 	LATCH_ADD(FIL_SYSTEM, SYNC_ANY_LATCH, fil_system_mutex_key);
->>>>>>> 139b0f3f
 
 	LATCH_ADD(FLUSH_LIST, SYNC_BUF_FLUSH_LIST, flush_list_mutex_key);
 
@@ -1498,8 +1404,6 @@
 
 	LATCH_ADD(LOG_FLUSH_ORDER, SYNC_LOG_FLUSH_ORDER,
 		  log_flush_order_mutex_key);
-
-	LATCH_ADD(MUTEX_LIST, SYNC_NO_ORDER_CHECK, mutex_list_mutex_key);
 
 	LATCH_ADD(PAGE_CLEANER, SYNC_PAGE_CLEANER, page_cleaner_mutex_key);
 
@@ -1660,16 +1564,16 @@
 	index directly into it from the mutex policy to update
 	the counters and access the meta-data. */
 
-	for (LatchMetaData::iterator it = latch_meta.begin();
-	     it != latch_meta.end();
-	     ++it) {
+	LatchMetaData::iterator it = latch_meta.begin();
+
+	/* Skip the first entry, it is always NULL (LATCH_ID_NONE) */
+
+	for (++it; it != latch_meta.end(); ++it) {
 
 		const latch_meta_t*	meta = *it;
 
-		/* Skip blank entries */
-		if (meta == NULL || meta->get_id() == LATCH_ID_NONE) {
-			continue;
-		}
+		/* There should not be any gaps */
+		ut_a(meta != NULL && meta->get_id() != LATCH_ID_NONE);
 
 		ut_a(id < meta->get_id());
 
@@ -1749,17 +1653,6 @@
 	{
 		m_mutex.enter();
 
-<<<<<<< HEAD
-#ifdef UNIV_PFS_MUTEX
-/**
-Get the sync level for a latch name.
-@return SYNC_UNKNOWN - if not found. */
-mysql_pfs_key_t
-sync_latch_get_pfs_key(
-	const char*	name)			/*!< Latch name */
-{
-	LatchMap::iterator	it  = SrvLatches->find(name);
-=======
 		std::string	created;
 
 		Files::iterator	lb = m_files.lower_bound(ptr);
@@ -1800,7 +1693,6 @@
 
 		/** Filename where created */
 		std::string		m_name;
->>>>>>> 139b0f3f
 
 		/** Line number where created */
 		uint16_t		m_line;

--- conflicted
+++ resolved
@@ -4505,56 +4505,7 @@
 		}
 	}
 
-<<<<<<< HEAD
 	err = DB_SUCCESS;
-=======
-	switch (err) {
-		space_id_t	space_id;
-		bool		is_temp;
-		bool		ibd_file_missing;
-		bool		is_discarded;
-		bool		shared_tablespace;
-		table_id_t	table_id;
-		bool		is_encrypted;
-
-	case DB_SUCCESS:
-		space_id = table->space;
-		table_id = table->id;
-		ibd_file_missing = table->ibd_file_missing;
-		is_discarded = dict_table_is_discarded(table);
-		is_temp = table->is_temporary();
-		shared_tablespace = DICT_TF_HAS_SHARED_SPACE(table->flags);
-		is_encrypted = dict_table_is_encrypted(table);
-
-		/* We do not allow temporary tables with a remote path. */
-		ut_a(!(is_temp && DICT_TF_HAS_DATA_DIR(table->flags)));
-
-		/* Make sure the data_dir_path is set if needed. */
-		dict_get_and_save_data_dir_path(table, true);
-
-		if (dict_table_has_fts_index(table)
-		    || DICT_TF2_FLAG_IS_SET(
-			table, DICT_TF2_FTS_HAS_DOC_ID)) {
-			err = row_drop_ancillary_fts_tables(
-				table, &aux_vec, trx);
-			if (err != DB_SUCCESS) {
-				break;
-			}
-		}
-
-		/* Determine the tablespace filename before we drop
-		dict_table_t.  Free this memory before returning. */
-		if (DICT_TF_HAS_DATA_DIR(table->flags)) {
-			ut_a(table->data_dir_path);
-
-			filepath = Fil_path::make(
-				table->data_dir_path,
-				table->name.m_name, IBD, true);
-		} else if (!shared_tablespace) {
-			filepath = Fil_path::make(
-				NULL, table->name.m_name, IBD, false);
-		}
->>>>>>> 06893d1a
 
 	space_id_t	space_id;
 	bool		is_temp;
@@ -4603,12 +4554,12 @@
 	if (DICT_TF_HAS_DATA_DIR(table->flags)) {
 		ut_a(table->data_dir_path);
 
-		filepath = fil_make_filepath(
-			table->data_dir_path,
-			table_name, IBD, true);
+		filepath = Fil_path::make(
+			table->data_dir_path, table_name, IBD, true);
+
 	} else if (!shared_tablespace) {
-		filepath = fil_make_filepath(
-			NULL, table_name, IBD, false);
+
+		filepath = Fil_path::make(nullptr, table_name, IBD, false);
 	}
 
 	/* Free the dict_table_t object. */
@@ -4776,198 +4727,7 @@
 		goto funct_exit;
 	}
 
-<<<<<<< HEAD
 	err = DB_SUCCESS;
-=======
-#ifdef INNODB_DD_TABLE
-	/* We use the private SQL parser of Innobase to generate the query
-	graphs needed in updating the dictionary data from system tables. */
-
-	info = pars_info_create();
-
-	pars_info_add_str_literal(info, "new_table_name", new_name);
-	pars_info_add_str_literal(info, "old_table_name", old_name);
-
-	err = que_eval_sql(info,
-			   "PROCEDURE RENAME_TABLE () IS\n"
-			   "BEGIN\n"
-			   "UPDATE SYS_TABLES"
-			   " SET NAME = :new_table_name\n"
-			   " WHERE NAME = :old_table_name;\n"
-			   "END;\n"
-			   , FALSE, trx);
-
-	/* SYS_TABLESPACES and SYS_DATAFILES need to be updated if
-	the table is in a single-table tablespace. */
-	if (err == DB_SUCCESS
-	    && dict_table_is_file_per_table(table)
-	    && !table->ibd_file_missing) {
-		/* Make a new pathname to update SYS_DATAFILES. */
-		char*	new_path = row_make_new_pathname(table, new_name);
-		char*	old_path = fil_space_get_first_path(table->space);
-
-		/* If old path and new path are the same means tablename
-		has not changed and only the database name holding the table
-		has changed so we need to make the complete filepath again. */
-		if (!dict_tables_have_same_db(old_name, new_name)) {
-			ut_free(new_path);
-			new_path = Fil_path::make(NULL, new_name, IBD, false);
-		}
-
-		info = pars_info_create();
-
-		pars_info_add_str_literal(info, "new_table_name", new_name);
-		pars_info_add_str_literal(info, "new_path_name", new_path);
-		pars_info_add_int4_literal(info, "space_id", table->space);
-
-		err = que_eval_sql(info,
-				   "PROCEDURE RENAME_SPACE () IS\n"
-				   "BEGIN\n"
-				   "UPDATE SYS_TABLESPACES"
-				   " SET NAME = :new_table_name\n"
-				   " WHERE SPACE = :space_id;\n"
-				   "UPDATE SYS_DATAFILES"
-				   " SET PATH = :new_path_name\n"
-				   " WHERE SPACE = :space_id;\n"
-				   "END;\n"
-				   , FALSE, trx);
-
-		ut_free(old_path);
-		ut_free(new_path);
-	}
-
-	if (err != DB_SUCCESS) {
-		goto end;
-	}
-
-	if (!new_is_tmp) {
-		/* Rename all constraints. */
-		char	new_table_name[MAX_TABLE_NAME_LEN] = "";
-		char	old_table_utf8[MAX_TABLE_NAME_LEN] = "";
-		uint	errors = 0;
-
-		strncpy(old_table_utf8, old_name, MAX_TABLE_NAME_LEN);
-		innobase_convert_to_system_charset(
-			strchr(old_table_utf8, '/') + 1,
-			strchr(old_name, '/') +1,
-			MAX_TABLE_NAME_LEN, &errors);
-
-		if (errors) {
-			/* Table name could not be converted from charset
-			my_charset_filename to UTF-8. This means that the
-			table name is already in UTF-8 (#mysql#50). */
-			strncpy(old_table_utf8, old_name, MAX_TABLE_NAME_LEN);
-		}
-
-		info = pars_info_create();
-
-		pars_info_add_str_literal(info, "new_table_name", new_name);
-		pars_info_add_str_literal(info, "old_table_name", old_name);
-		pars_info_add_str_literal(info, "old_table_name_utf8",
-					  old_table_utf8);
-
-		strncpy(new_table_name, new_name, MAX_TABLE_NAME_LEN);
-		innobase_convert_to_system_charset(
-			strchr(new_table_name, '/') + 1,
-			strchr(new_name, '/') +1,
-			MAX_TABLE_NAME_LEN, &errors);
-
-		if (errors) {
-			/* Table name could not be converted from charset
-			my_charset_filename to UTF-8. This means that the
-			table name is already in UTF-8 (#mysql#50). */
-			strncpy(new_table_name, new_name, MAX_TABLE_NAME_LEN);
-		}
-
-		pars_info_add_str_literal(info, "new_table_utf8", new_table_name);
-
-		err = que_eval_sql(
-			info,
-			"PROCEDURE RENAME_CONSTRAINT_IDS () IS\n"
-			"gen_constr_prefix CHAR;\n"
-			"new_db_name CHAR;\n"
-			"foreign_id CHAR;\n"
-			"new_foreign_id CHAR;\n"
-			"old_db_name_len INT;\n"
-			"old_t_name_len INT;\n"
-			"new_db_name_len INT;\n"
-			"id_len INT;\n"
-			"offset INT;\n"
-			"found INT;\n"
-			"BEGIN\n"
-			"found := 1;\n"
-			"old_db_name_len := INSTR(:old_table_name, '/')-1;\n"
-			"new_db_name_len := INSTR(:new_table_name, '/')-1;\n"
-			"new_db_name := SUBSTR(:new_table_name, 0,\n"
-			"                      new_db_name_len);\n"
-			"old_t_name_len := LENGTH(:old_table_name);\n"
-			"gen_constr_prefix := CONCAT(:old_table_name_utf8,\n"
-			"			     '_ibfk_');\n"
-			"WHILE found = 1 LOOP\n"
-			"       SELECT ID INTO foreign_id\n"
-			"        FROM SYS_FOREIGN\n"
-			"        WHERE FOR_NAME = :old_table_name\n"
-			"         AND TO_BINARY(FOR_NAME)\n"
-			"           = TO_BINARY(:old_table_name)\n"
-			"         LOCK IN SHARE MODE;\n"
-			"       IF (SQL % NOTFOUND) THEN\n"
-			"        found := 0;\n"
-			"       ELSE\n"
-			"        UPDATE SYS_FOREIGN\n"
-			"        SET FOR_NAME = :new_table_name\n"
-			"         WHERE ID = foreign_id;\n"
-			"        id_len := LENGTH(foreign_id);\n"
-			"        IF (INSTR(foreign_id, '/') > 0) THEN\n"
-			"               IF (INSTR(foreign_id,\n"
-			"                         gen_constr_prefix) > 0)\n"
-			"               THEN\n"
-			"                offset := INSTR(foreign_id, '_ibfk_') - 1;\n"
-			"                new_foreign_id :=\n"
-			"                CONCAT(:new_table_utf8,\n"
-			"                SUBSTR(foreign_id, offset,\n"
-			"                       id_len - offset));\n"
-			"               ELSE\n"
-			"                new_foreign_id :=\n"
-			"                CONCAT(new_db_name,\n"
-			"                SUBSTR(foreign_id,\n"
-			"                       old_db_name_len,\n"
-			"                       id_len - old_db_name_len));\n"
-			"               END IF;\n"
-			"               UPDATE SYS_FOREIGN\n"
-			"                SET ID = new_foreign_id\n"
-			"                WHERE ID = foreign_id;\n"
-			"               UPDATE SYS_FOREIGN_COLS\n"
-			"                SET ID = new_foreign_id\n"
-			"                WHERE ID = foreign_id;\n"
-			"        END IF;\n"
-			"       END IF;\n"
-			"END LOOP;\n"
-			"UPDATE SYS_FOREIGN SET REF_NAME = :new_table_name\n"
-			"WHERE REF_NAME = :old_table_name\n"
-			"  AND TO_BINARY(REF_NAME)\n"
-			"    = TO_BINARY(:old_table_name);\n"
-			"END;\n"
-			, FALSE, trx);
-
-	} else if (n_constraints_to_drop > 0) {
-		/* Drop some constraints of tmp tables. */
-
-		ulint	db_name_len = dict_get_db_name_len(old_name) + 1;
-		char*	db_name = mem_heap_strdupl(heap, old_name,
-						   db_name_len);
-		ulint	i;
-
-		for (i = 0; i < n_constraints_to_drop; i++) {
-			err = row_delete_constraint(constraints_to_drop[i],
-						    db_name, heap, trx);
-
-			if (err != DB_SUCCESS) {
-				break;
-			}
-		}
-	}
-#endif /* INNODB_DD_TABLE */
->>>>>>> 06893d1a
 
 	if (dict_table_has_fts_index(table)
 	    && !dict_tables_have_same_db(old_name, new_name)) {

/*****************************************************************************

Copyright (c) 2000, 2015, Oracle and/or its affiliates. All Rights Reserved.

This program is free software; you can redistribute it and/or modify it under
the terms of the GNU General Public License as published by the Free Software
Foundation; version 2 of the License.

This program is distributed in the hope that it will be useful, but WITHOUT
ANY WARRANTY; without even the implied warranty of MERCHANTABILITY or FITNESS
FOR A PARTICULAR PURPOSE. See the GNU General Public License for more details.

You should have received a copy of the GNU General Public License along with
this program; if not, write to the Free Software Foundation, Inc.,
51 Franklin Street, Suite 500, Boston, MA 02110-1335 USA

*****************************************************************************/

/**************************************************//**
@file row/row0mysql.cc
Interface between Innobase row operations and MySQL.
Contains also create table and other data dictionary operations.

Created 9/17/2000 Heikki Tuuri
*******************************************************/

#include "ha_prototypes.h"
#include <debug_sync.h>
#include <gstream.h>
#include <spatial.h>

#include "row0mysql.h"

#ifdef UNIV_NONINL
#include "row0mysql.ic"
#endif

#include "btr0sea.h"
#include "dict0boot.h"
#include "dict0crea.h"
#include <sql_const.h>
#include "dict0dict.h"
#include "dict0load.h"
#include "dict0stats.h"
#include "dict0stats_bg.h"
#include "fil0fil.h"
#include "fsp0file.h"
#include "fsp0sysspace.h"
#include "fts0fts.h"
#include "fts0types.h"
#include "ibuf0ibuf.h"
#include "lock0lock.h"
#include "log0log.h"
#include "pars0pars.h"
#include "que0que.h"
#include "rem0cmp.h"
#include "row0import.h"
#include "row0ins.h"
#include "row0merge.h"
#include "row0row.h"
#include "row0sel.h"
#include "row0upd.h"
#include "trx0purge.h"
#include "trx0rec.h"
#include "trx0roll.h"
#include "trx0undo.h"
#include "row0ext.h"
#include "ut0new.h"

#include <algorithm>
#include <deque>
#include <vector>

/** TRUE if we don't have DDTableBuffer in the system tablespace,
this should be due to we run the server against old data files.
Please do NOT change this when server is running.
FIXME: This should be removed away once we can upgrade for new DD. */
extern bool	srv_missing_dd_table_buffer;

static const char* MODIFICATIONS_NOT_ALLOWED_MSG_FORCE_RECOVERY =
	"innodb_force_recovery is on. We do not allow database modifications"
	" by the user. Shut down mysqld and edit my.cnf to set"
	" innodb_force_recovery=0";

/** Provide optional 4.x backwards compatibility for 5.0 and above */
ibool	row_rollback_on_timeout	= FALSE;

/** Chain node of the list of tables to drop in the background. */
struct row_mysql_drop_t{
	char*				table_name;	/*!< table name */
	UT_LIST_NODE_T(row_mysql_drop_t)row_mysql_drop_list;
							/*!< list chain node */
};

/** @brief List of tables we should drop in background.

ALTER TABLE in MySQL requires that the table handler can drop the
table in background when there are no queries to it any
more.  Protected by row_drop_list_mutex. */
static UT_LIST_BASE_NODE_T(row_mysql_drop_t)	row_mysql_drop_list;

/** Mutex protecting the background table drop list. */
static ib_mutex_t row_drop_list_mutex;

/** Flag: has row_mysql_drop_list been initialized? */
static ibool	row_mysql_drop_list_inited	= FALSE;

/*********************************************************************//**
If a table is not yet in the drop list, adds the table to the list of tables
which the master thread drops in background. We need this on Unix because in
ALTER TABLE MySQL may call drop table even if the table has running queries on
it. Also, if there are running foreign key checks on the table, we drop the
table lazily.
@return TRUE if the table was not yet in the drop list, and was added there */
static
ibool
row_add_table_to_background_drop_list(
/*==================================*/
	const char*	name);	/*!< in: table name */

/*******************************************************************//**
Delays an INSERT, DELETE or UPDATE operation if the purge is lagging. */
static
void
row_mysql_delay_if_needed(void)
/*===========================*/
{
	if (srv_dml_needed_delay) {
		os_thread_sleep(srv_dml_needed_delay);
	}
}

/*******************************************************************//**
Frees the blob heap in prebuilt when no longer needed. */
void
row_mysql_prebuilt_free_blob_heap(
/*==============================*/
	row_prebuilt_t*	prebuilt)	/*!< in: prebuilt struct of a
					ha_innobase:: table handle */
{
	DBUG_ENTER("row_mysql_prebuilt_free_blob_heap");

	DBUG_PRINT("row_mysql_prebuilt_free_blob_heap",
		   ("blob_heap freeing: %p", prebuilt->blob_heap));

	mem_heap_free(prebuilt->blob_heap);
	prebuilt->blob_heap = NULL;
	DBUG_VOID_RETURN;
}

/*******************************************************************//**
Stores a >= 5.0.3 format true VARCHAR length to dest, in the MySQL row
format.
@return pointer to the data, we skip the 1 or 2 bytes at the start
that are used to store the len */
byte*
row_mysql_store_true_var_len(
/*=========================*/
	byte*	dest,	/*!< in: where to store */
	ulint	len,	/*!< in: length, must fit in two bytes */
	ulint	lenlen)	/*!< in: storage length of len: either 1 or 2 bytes */
{
	if (lenlen == 2) {
		ut_a(len < 256 * 256);

		mach_write_to_2_little_endian(dest, len);

		return(dest + 2);
	}

	ut_a(lenlen == 1);
	ut_a(len < 256);

	mach_write_to_1(dest, len);

	return(dest + 1);
}

/*******************************************************************//**
Reads a >= 5.0.3 format true VARCHAR length, in the MySQL row format, and
returns a pointer to the data.
@return pointer to the data, we skip the 1 or 2 bytes at the start
that are used to store the len */
const byte*
row_mysql_read_true_varchar(
/*========================*/
	ulint*		len,	/*!< out: variable-length field length */
	const byte*	field,	/*!< in: field in the MySQL format */
	ulint		lenlen)	/*!< in: storage length of len: either 1
				or 2 bytes */
{
	if (lenlen == 2) {
		*len = mach_read_from_2_little_endian(field);

		return(field + 2);
	}

	ut_a(lenlen == 1);

	*len = mach_read_from_1(field);

	return(field + 1);
}

/*******************************************************************//**
Stores a reference to a BLOB in the MySQL format. */
void
row_mysql_store_blob_ref(
/*=====================*/
	byte*		dest,	/*!< in: where to store */
	ulint		col_len,/*!< in: dest buffer size: determines into
				how many bytes the BLOB length is stored,
				the space for the length may vary from 1
				to 4 bytes */
	const void*	data,	/*!< in: BLOB data; if the value to store
				is SQL NULL this should be NULL pointer */
	ulint		len)	/*!< in: BLOB length; if the value to store
				is SQL NULL this should be 0; remember
				also to set the NULL bit in the MySQL record
				header! */
{
	/* MySQL might assume the field is set to zero except the length and
	the pointer fields */

	memset(dest, '\0', col_len);

	/* In dest there are 1 - 4 bytes reserved for the BLOB length,
	and after that 8 bytes reserved for the pointer to the data.
	In 32-bit architectures we only use the first 4 bytes of the pointer
	slot. */

	ut_a(col_len - 8 > 1 || len < 256);
	ut_a(col_len - 8 > 2 || len < 256 * 256);
	ut_a(col_len - 8 > 3 || len < 256 * 256 * 256);

	mach_write_to_n_little_endian(dest, col_len - 8, len);

	memcpy(dest + col_len - 8, &data, sizeof data);
}

/*******************************************************************//**
Reads a reference to a BLOB in the MySQL format.
@return pointer to BLOB data */
const byte*
row_mysql_read_blob_ref(
/*====================*/
	ulint*		len,		/*!< out: BLOB length */
	const byte*	ref,		/*!< in: BLOB reference in the
					MySQL format */
	ulint		col_len)	/*!< in: BLOB reference length
					(not BLOB length) */
{
	byte*	data;

	*len = mach_read_from_n_little_endian(ref, col_len - 8);

	memcpy(&data, ref + col_len - 8, sizeof data);

	return(data);
}

/*******************************************************************//**
Converting InnoDB geometry data format to MySQL data format. */
void
row_mysql_store_geometry(
/*=====================*/
	byte*		dest,		/*!< in/out: where to store */
	ulint		dest_len,	/*!< in: dest buffer size: determines
					into how many bytes the GEOMETRY length
					is stored, the space for the length
					may vary from 1 to 4 bytes */
	const byte*	src,		/*!< in: GEOMETRY data; if the value to
					store is SQL NULL this should be NULL
					pointer */
	ulint		src_len)	/*!< in: GEOMETRY length; if the value
					to store is SQL NULL this should be 0;
					remember also to set the NULL bit in
					the MySQL record header! */
{
	/* MySQL might assume the field is set to zero except the length and
	the pointer fields */
	UNIV_MEM_ASSERT_RW(src, src_len);
	UNIV_MEM_ASSERT_W(dest, dest_len);
	UNIV_MEM_INVALID(dest, dest_len);

	memset(dest, '\0', dest_len);

	/* In dest there are 1 - 4 bytes reserved for the BLOB length,
	and after that 8 bytes reserved for the pointer to the data.
	In 32-bit architectures we only use the first 4 bytes of the pointer
	slot. */

	ut_ad(dest_len - 8 > 1 || src_len < 1<<8);
	ut_ad(dest_len - 8 > 2 || src_len < 1<<16);
	ut_ad(dest_len - 8 > 3 || src_len < 1<<24);

	mach_write_to_n_little_endian(dest, dest_len - 8, src_len);

	memcpy(dest + dest_len - 8, &src, sizeof src);

	DBUG_EXECUTE_IF("row_print_geometry_data",
	{
		String  res;
		Geometry_buffer buffer;
		String  wkt;

		/** Show the meaning of geometry data. */
		Geometry* g = Geometry::construct(
			&buffer, (const char*)src, (uint32) src_len);

		if (g)
		{
			if (g->as_wkt(&wkt) == 0)
			{
				ib::info() << "Write geometry data to"
					" MySQL WKT format: "
					<< wkt.c_ptr_safe() << ".";
			}
		}
	});
}

/*******************************************************************//**
Read geometry data in the MySQL format.
@return pointer to geometry data */
static
const byte*
row_mysql_read_geometry(
/*====================*/
	ulint*		len,		/*!< out: data length */
	const byte*	ref,		/*!< in: geometry data in the
					MySQL format */
	ulint		col_len)	/*!< in: MySQL format length */
{
	byte*		data;

	*len = mach_read_from_n_little_endian(ref, col_len - 8);

	memcpy(&data, ref + col_len - 8, sizeof data);

	DBUG_EXECUTE_IF("row_print_geometry_data",
	{
		String  res;
		Geometry_buffer buffer;
		String  wkt;

		/** Show the meaning of geometry data. */
		Geometry* g = Geometry::construct(
			&buffer, (const char*) data, (uint32) *len);

		if (g)
		{
			if (g->as_wkt(&wkt) == 0)
			{
				ib::info() << "Read geometry data in"
					" MySQL's WKT format: "
					<< wkt.c_ptr_safe() << ".";
			}
		}
	});

	return(data);
}

/**************************************************************//**
Pad a column with spaces. */
void
row_mysql_pad_col(
/*==============*/
	ulint	mbminlen,	/*!< in: minimum size of a character,
				in bytes */
	byte*	pad,		/*!< out: padded buffer */
	ulint	len)		/*!< in: number of bytes to pad */
{
	const byte*	pad_end;

	switch (UNIV_EXPECT(mbminlen, 1)) {
	default:
		ut_error;
	case 1:
		/* space=0x20 */
		memset(pad, 0x20, len);
		break;
	case 2:
		/* space=0x0020 */
		pad_end = pad + len;
		ut_a(!(len % 2));
		while (pad < pad_end) {
			*pad++ = 0x00;
			*pad++ = 0x20;
		};
		break;
	case 4:
		/* space=0x00000020 */
		pad_end = pad + len;
		ut_a(!(len % 4));
		while (pad < pad_end) {
			*pad++ = 0x00;
			*pad++ = 0x00;
			*pad++ = 0x00;
			*pad++ = 0x20;
		}
		break;
	}
}

/**************************************************************//**
Stores a non-SQL-NULL field given in the MySQL format in the InnoDB format.
The counterpart of this function is row_sel_field_store_in_mysql_format() in
row0sel.cc.
@return up to which byte we used buf in the conversion */
byte*
row_mysql_store_col_in_innobase_format(
/*===================================*/
	dfield_t*	dfield,		/*!< in/out: dfield where dtype
					information must be already set when
					this function is called! */
	byte*		buf,		/*!< in/out: buffer for a converted
					integer value; this must be at least
					col_len long then! NOTE that dfield
					may also get a pointer to 'buf',
					therefore do not discard this as long
					as dfield is used! */
	ibool		row_format_col,	/*!< TRUE if the mysql_data is from
					a MySQL row, FALSE if from a MySQL
					key value;
					in MySQL, a true VARCHAR storage
					format differs in a row and in a
					key value: in a key value the length
					is always stored in 2 bytes! */
	const byte*	mysql_data,	/*!< in: MySQL column value, not
					SQL NULL; NOTE that dfield may also
					get a pointer to mysql_data,
					therefore do not discard this as long
					as dfield is used! */
	ulint		col_len,	/*!< in: MySQL column length; NOTE that
					this is the storage length of the
					column in the MySQL format row, not
					necessarily the length of the actual
					payload data; if the column is a true
					VARCHAR then this is irrelevant */
	ulint		comp)		/*!< in: nonzero=compact format */
{
	const byte*	ptr	= mysql_data;
	const dtype_t*	dtype;
	ulint		type;
	ulint		lenlen;

	dtype = dfield_get_type(dfield);

	type = dtype->mtype;

	if (type == DATA_INT) {
		/* Store integer data in Innobase in a big-endian format,
		sign bit negated if the data is a signed integer. In MySQL,
		integers are stored in a little-endian format. */

		byte*	p = buf + col_len;

		for (;;) {
			p--;
			*p = *mysql_data;
			if (p == buf) {
				break;
			}
			mysql_data++;
		}

		if (!(dtype->prtype & DATA_UNSIGNED)) {

			*buf ^= 128;
		}

		ptr = buf;
		buf += col_len;
	} else if ((type == DATA_VARCHAR
		    || type == DATA_VARMYSQL
		    || type == DATA_BINARY)) {

		if (dtype_get_mysql_type(dtype) == DATA_MYSQL_TRUE_VARCHAR) {
			/* The length of the actual data is stored to 1 or 2
			bytes at the start of the field */

			if (row_format_col) {
				if (dtype->prtype & DATA_LONG_TRUE_VARCHAR) {
					lenlen = 2;
				} else {
					lenlen = 1;
				}
			} else {
				/* In a MySQL key value, lenlen is always 2 */
				lenlen = 2;
			}

			ptr = row_mysql_read_true_varchar(&col_len, mysql_data,
							  lenlen);
		} else {
			/* Remove trailing spaces from old style VARCHAR
			columns. */

			/* Handle Unicode strings differently. */
			ulint	mbminlen	= dtype_get_mbminlen(dtype);

			ptr = mysql_data;

			switch (mbminlen) {
			default:
				ut_error;
			case 4:
				/* space=0x00000020 */
				/* Trim "half-chars", just in case. */
				col_len &= ~3;

				while (col_len >= 4
				       && ptr[col_len - 4] == 0x00
				       && ptr[col_len - 3] == 0x00
				       && ptr[col_len - 2] == 0x00
				       && ptr[col_len - 1] == 0x20) {
					col_len -= 4;
				}
				break;
			case 2:
				/* space=0x0020 */
				/* Trim "half-chars", just in case. */
				col_len &= ~1;

				while (col_len >= 2 && ptr[col_len - 2] == 0x00
				       && ptr[col_len - 1] == 0x20) {
					col_len -= 2;
				}
				break;
			case 1:
				/* space=0x20 */
				while (col_len > 0
				       && ptr[col_len - 1] == 0x20) {
					col_len--;
				}
			}
		}
	} else if (comp && type == DATA_MYSQL
		   && dtype_get_mbminlen(dtype) == 1
		   && dtype_get_mbmaxlen(dtype) > 1) {
		/* In some cases we strip trailing spaces from UTF-8 and other
		multibyte charsets, from FIXED-length CHAR columns, to save
		space. UTF-8 would otherwise normally use 3 * the string length
		bytes to store an ASCII string! */

		/* We assume that this CHAR field is encoded in a
		variable-length character set where spaces have
		1:1 correspondence to 0x20 bytes, such as UTF-8.

		Consider a CHAR(n) field, a field of n characters.
		It will contain between n * mbminlen and n * mbmaxlen bytes.
		We will try to truncate it to n bytes by stripping
		space padding.	If the field contains single-byte
		characters only, it will be truncated to n characters.
		Consider a CHAR(5) field containing the string
		".a   " where "." denotes a 3-byte character represented
		by the bytes "$%&". After our stripping, the string will
		be stored as "$%&a " (5 bytes). The string
		".abc " will be stored as "$%&abc" (6 bytes).

		The space padding will be restored in row0sel.cc, function
		row_sel_field_store_in_mysql_format(). */

		ulint		n_chars;

		ut_a(!(dtype_get_len(dtype) % dtype_get_mbmaxlen(dtype)));

		n_chars = dtype_get_len(dtype) / dtype_get_mbmaxlen(dtype);

		/* Strip space padding. */
		while (col_len > n_chars && ptr[col_len - 1] == 0x20) {
			col_len--;
		}
	} else if (!row_format_col) {
		/* if mysql data is from a MySQL key value
		since the length is always stored in 2 bytes,
		we need do nothing here. */
	} else if (type == DATA_BLOB) {

		ptr = row_mysql_read_blob_ref(&col_len, mysql_data, col_len);
	} else if (DATA_GEOMETRY_MTYPE(type)) {
		/* We use blob to store geometry data except DATA_POINT
		internally, but in MySQL Layer the datatype is always blob. */
		ptr = row_mysql_read_geometry(&col_len, mysql_data, col_len);
	}

	dfield_set_data(dfield, ptr, col_len);

	return(buf);
}

/**************************************************************//**
Convert a row in the MySQL format to a row in the Innobase format. Note that
the function to convert a MySQL format key value to an InnoDB dtuple is
row_sel_convert_mysql_key_to_innobase() in row0sel.cc. */
static
void
row_mysql_convert_row_to_innobase(
/*==============================*/
	dtuple_t*	row,		/*!< in/out: Innobase row where the
					field type information is already
					copied there! */
	row_prebuilt_t*	prebuilt,	/*!< in: prebuilt struct where template
					must be of type ROW_MYSQL_WHOLE_ROW */
	const byte*	mysql_rec,	/*!< in: row in the MySQL format;
					NOTE: do not discard as long as
					row is used, as row may contain
					pointers to this record! */
	mem_heap_t**	blob_heap)	/*!< in: FIX_ME, remove this after
					server fixes its issue */
{
	const mysql_row_templ_t*templ;
	dfield_t*		dfield;
	ulint			i;
	ulint			n_col = 0;
	ulint			n_v_col = 0;

	ut_ad(prebuilt->template_type == ROW_MYSQL_WHOLE_ROW);
	ut_ad(prebuilt->mysql_template);

	for (i = 0; i < prebuilt->n_template; i++) {

		templ = prebuilt->mysql_template + i;

		if (templ->is_virtual) {
			ut_ad(n_v_col < dtuple_get_n_v_fields(row));
			dfield = dtuple_get_nth_v_field(row, n_v_col);
			n_v_col++;
		} else {
			dfield = dtuple_get_nth_field(row, n_col);
			n_col++;
		}

		if (templ->mysql_null_bit_mask != 0) {
			/* Column may be SQL NULL */

			if (mysql_rec[templ->mysql_null_byte_offset]
			    & (byte) (templ->mysql_null_bit_mask)) {

				/* It is SQL NULL */

				dfield_set_null(dfield);

				goto next_column;
			}
		}

		row_mysql_store_col_in_innobase_format(
			dfield,
			prebuilt->ins_upd_rec_buff + templ->mysql_col_offset,
			TRUE, /* MySQL row format data */
			mysql_rec + templ->mysql_col_offset,
			templ->mysql_col_len,
			dict_table_is_comp(prebuilt->table));

		/* server has issue regarding handling BLOB virtual fields,
		and we need to duplicate it with our own memory here */
		if (templ->is_virtual
		    && DATA_LARGE_MTYPE(dfield_get_type(dfield)->mtype)) {
			if (*blob_heap == NULL) {
				*blob_heap = mem_heap_create(dfield->len);
			}
			dfield_dup(dfield, *blob_heap);
		}
next_column:
		;
	}

	/* If there is a FTS doc id column and it is not user supplied (
	generated by server) then assign it a new doc id. */
	if (prebuilt->table->fts) {

		ut_a(prebuilt->table->fts->doc_col != ULINT_UNDEFINED);

		fts_create_doc_id(prebuilt->table, row, prebuilt->heap);
	}
}

/****************************************************************//**
Handles user errors and lock waits detected by the database engine.
@return true if it was a lock wait and we should continue running the
query thread and in that case the thr is ALREADY in the running state. */
bool
row_mysql_handle_errors(
/*====================*/
	dberr_t*	new_err,/*!< out: possible new error encountered in
				lock wait, or if no new error, the value
				of trx->error_state at the entry of this
				function */
	trx_t*		trx,	/*!< in: transaction */
	que_thr_t*	thr,	/*!< in: query thread, or NULL */
	trx_savept_t*	savept)	/*!< in: savepoint, or NULL */
{
	dberr_t	err;

handle_new_error:
	err = trx->error_state;

	ut_a(err != DB_SUCCESS);

	trx->error_state = DB_SUCCESS;

	switch (err) {
	case DB_LOCK_WAIT_TIMEOUT:
		if (row_rollback_on_timeout) {
			trx_rollback_to_savepoint(trx, NULL);
			break;
		}
		/* fall through */
	case DB_DUPLICATE_KEY:
	case DB_FOREIGN_DUPLICATE_KEY:
	case DB_TOO_BIG_RECORD:
	case DB_UNDO_RECORD_TOO_BIG:
	case DB_ROW_IS_REFERENCED:
	case DB_NO_REFERENCED_ROW:
	case DB_CANNOT_ADD_CONSTRAINT:
	case DB_TOO_MANY_CONCURRENT_TRXS:
	case DB_OUT_OF_FILE_SPACE:
	case DB_READ_ONLY:
	case DB_FTS_INVALID_DOCID:
	case DB_INTERRUPTED:
	case DB_CANT_CREATE_GEOMETRY_OBJECT:
		DBUG_EXECUTE_IF("row_mysql_crash_if_error", {
					log_buffer_flush_to_disk();
					DBUG_SUICIDE(); });
		if (savept) {
			/* Roll back the latest, possibly incomplete insertion
			or update */

			trx_rollback_to_savepoint(trx, savept);
		}
		/* MySQL will roll back the latest SQL statement */
		break;
	case DB_LOCK_WAIT:

		trx_kill_blocking(trx);

		lock_wait_suspend_thread(thr);

		if (trx->error_state != DB_SUCCESS) {
			que_thr_stop_for_mysql(thr);

			goto handle_new_error;
		}

		*new_err = err;

		return(true);

	case DB_DEADLOCK:
	case DB_LOCK_TABLE_FULL:
		/* Roll back the whole transaction; this resolution was added
		to version 3.23.43 */

		trx_rollback_to_savepoint(trx, NULL);
		break;

	case DB_MUST_GET_MORE_FILE_SPACE:
		ib::fatal() << "The database cannot continue operation because"
			" of lack of space. You must add a new data file"
			" to my.cnf and restart the database.";
		break;

	case DB_CORRUPTION:
		ib::error() << "We detected index corruption in an InnoDB type"
			" table. You have to dump + drop + reimport the"
			" table or, in a case of widespread corruption,"
			" dump all InnoDB tables and recreate the whole"
			" tablespace. If the mysqld server crashes after"
			" the startup or when you dump the tables. "
			<< FORCE_RECOVERY_MSG;
		break;
	case DB_FOREIGN_EXCEED_MAX_CASCADE:
		ib::error() << "Cannot delete/update rows with cascading"
			" foreign key constraints that exceed max depth of "
			<< FK_MAX_CASCADE_DEL << ". Please drop excessive"
			" foreign constraints and try again";
		break;
	default:
		ib::fatal() << "Unknown error code " << err << ": "
			<< ut_strerr(err);
	}

	if (trx->error_state != DB_SUCCESS) {
		*new_err = trx->error_state;
	} else {
		*new_err = err;
	}

	trx->error_state = DB_SUCCESS;

	return(false);
}

/********************************************************************//**
Create a prebuilt struct for a MySQL table handle.
@return own: a prebuilt struct */
row_prebuilt_t*
row_create_prebuilt(
/*================*/
	dict_table_t*	table,		/*!< in: Innobase table handle */
	ulint		mysql_row_len)	/*!< in: length in bytes of a row in
					the MySQL format */
{
	DBUG_ENTER("row_create_prebuilt");

	row_prebuilt_t*	prebuilt;
	mem_heap_t*	heap;
	dict_index_t*	clust_index;
	dict_index_t*	temp_index;
	dtuple_t*	ref;
	ulint		ref_len;
	uint		srch_key_len = 0;
	ulint		search_tuple_n_fields;

	search_tuple_n_fields = 2 * dict_table_get_n_cols(table);

	clust_index = dict_table_get_first_index(table);

	/* Make sure that search_tuple is long enough for clustered index */
	ut_a(2 * dict_table_get_n_cols(table) >= clust_index->n_fields);

	ref_len = dict_index_get_n_unique(clust_index);


        /* Maximum size of the buffer needed for conversion of INTs from
	little endian format to big endian format in an index. An index
	can have maximum 16 columns (MAX_REF_PARTS) in it. Therfore
	Max size for PK: 16 * 8 bytes (BIGINT's size) = 128 bytes
	Max size Secondary index: 16 * 8 bytes + PK = 256 bytes. */
#define MAX_SRCH_KEY_VAL_BUFFER         2* (8 * MAX_REF_PARTS)

#define PREBUILT_HEAP_INITIAL_SIZE	\
	( \
	sizeof(*prebuilt) \
	/* allocd in this function */ \
	+ DTUPLE_EST_ALLOC(search_tuple_n_fields) \
	+ DTUPLE_EST_ALLOC(ref_len) \
	/* allocd in row_prebuild_sel_graph() */ \
	+ sizeof(sel_node_t) \
	+ sizeof(que_fork_t) \
	+ sizeof(que_thr_t) \
	/* allocd in row_get_prebuilt_update_vector() */ \
	+ sizeof(upd_node_t) \
	+ sizeof(upd_t) \
	+ sizeof(upd_field_t) \
	  * dict_table_get_n_cols(table) \
	+ sizeof(que_fork_t) \
	+ sizeof(que_thr_t) \
	/* allocd in row_get_prebuilt_insert_row() */ \
	+ sizeof(ins_node_t) \
	/* mysql_row_len could be huge and we are not \
	sure if this prebuilt instance is going to be \
	used in inserts */ \
	+ (mysql_row_len < 256 ? mysql_row_len : 0) \
	+ DTUPLE_EST_ALLOC(dict_table_get_n_cols(table)) \
	+ sizeof(que_fork_t) \
	+ sizeof(que_thr_t) \
	+ sizeof(*prebuilt->pcur) \
	+ sizeof(*prebuilt->clust_pcur) \
	)

	/* Calculate size of key buffer used to store search key in
	InnoDB format. MySQL stores INTs in little endian format and
	InnoDB stores INTs in big endian format with the sign bit
	flipped. All other field types are stored/compared the same
	in MySQL and InnoDB, so we must create a buffer containing
	the INT key parts in InnoDB format.We need two such buffers
	since both start and end keys are used in records_in_range(). */

	for (temp_index = dict_table_get_first_index(table); temp_index;
	     temp_index = dict_table_get_next_index(temp_index)) {
		DBUG_EXECUTE_IF("innodb_srch_key_buffer_max_value",
			ut_a(temp_index->n_user_defined_cols
						== MAX_REF_PARTS););
		uint temp_len = 0;
		for (uint i = 0; i < temp_index->n_uniq; i++) {
			ulint type = temp_index->fields[i].col->mtype;
			if (type == DATA_INT) {
				temp_len +=
					temp_index->fields[i].fixed_len;
			}
		}
		srch_key_len = std::max(srch_key_len,temp_len);
	}

	ut_a(srch_key_len <= MAX_SRCH_KEY_VAL_BUFFER);

	DBUG_EXECUTE_IF("innodb_srch_key_buffer_max_value",
		ut_a(srch_key_len == MAX_SRCH_KEY_VAL_BUFFER););

	/* We allocate enough space for the objects that are likely to
	be created later in order to minimize the number of malloc()
	calls */
	heap = mem_heap_create(PREBUILT_HEAP_INITIAL_SIZE + 2 * srch_key_len);

	prebuilt = static_cast<row_prebuilt_t*>(
		mem_heap_zalloc(heap, sizeof(*prebuilt)));

	prebuilt->magic_n = ROW_PREBUILT_ALLOCATED;
	prebuilt->magic_n2 = ROW_PREBUILT_ALLOCATED;

	prebuilt->table = table;

	prebuilt->sql_stat_start = TRUE;
	prebuilt->heap = heap;

	prebuilt->srch_key_val_len = srch_key_len;
	if (prebuilt->srch_key_val_len) {
		prebuilt->srch_key_val1 = static_cast<byte*>(
			mem_heap_alloc(prebuilt->heap,
				       2 * prebuilt->srch_key_val_len));
		prebuilt->srch_key_val2 = prebuilt->srch_key_val1 +
						prebuilt->srch_key_val_len;
	} else {
		prebuilt->srch_key_val1 = NULL;
		prebuilt->srch_key_val2 = NULL;
	}

	prebuilt->pcur = static_cast<btr_pcur_t*>(
				mem_heap_zalloc(prebuilt->heap,
					       sizeof(btr_pcur_t)));
	prebuilt->clust_pcur = static_cast<btr_pcur_t*>(
					mem_heap_zalloc(prebuilt->heap,
						       sizeof(btr_pcur_t)));
	btr_pcur_reset(prebuilt->pcur);
	btr_pcur_reset(prebuilt->clust_pcur);

	prebuilt->select_lock_type = LOCK_NONE;
	prebuilt->stored_select_lock_type = LOCK_NONE_UNSET;

	prebuilt->search_tuple = dtuple_create(heap, search_tuple_n_fields);

	ref = dtuple_create(heap, ref_len);

	dict_index_copy_types(ref, clust_index, ref_len);

	prebuilt->clust_ref = ref;

	prebuilt->autoinc_error = DB_SUCCESS;
	prebuilt->autoinc_offset = 0;

	/* Default to 1, we will set the actual value later in
	ha_innobase::get_auto_increment(). */
	prebuilt->autoinc_increment = 1;

	prebuilt->autoinc_last_value = 0;

	/* During UPDATE and DELETE we need the doc id. */
	prebuilt->fts_doc_id = 0;

	prebuilt->mysql_row_len = mysql_row_len;

	prebuilt->ins_sel_stmt = false;
	prebuilt->session = NULL;

	prebuilt->fts_doc_id_in_read_set = 0;
	prebuilt->blob_heap = NULL;

	prebuilt->m_no_prefetch = false;

	DBUG_RETURN(prebuilt);
}

/********************************************************************//**
Free a prebuilt struct for a MySQL table handle. */
void
row_prebuilt_free(
/*==============*/
	row_prebuilt_t*	prebuilt,	/*!< in, own: prebuilt struct */
	ibool		dict_locked)	/*!< in: TRUE=data dictionary locked */
{
	DBUG_ENTER("row_prebuilt_free");

	ut_a(prebuilt->magic_n == ROW_PREBUILT_ALLOCATED);
	ut_a(prebuilt->magic_n2 == ROW_PREBUILT_ALLOCATED);

	prebuilt->magic_n = ROW_PREBUILT_FREED;
	prebuilt->magic_n2 = ROW_PREBUILT_FREED;

	btr_pcur_reset(prebuilt->pcur);
	btr_pcur_reset(prebuilt->clust_pcur);

	ut_free(prebuilt->mysql_template);

	if (prebuilt->ins_graph) {
		que_graph_free_recursive(prebuilt->ins_graph);
	}

	if (prebuilt->sel_graph) {
		que_graph_free_recursive(prebuilt->sel_graph);
	}

	if (prebuilt->upd_graph) {
		que_graph_free_recursive(prebuilt->upd_graph);
	}

	if (prebuilt->blob_heap) {
		row_mysql_prebuilt_free_blob_heap(prebuilt);
	}

	if (prebuilt->old_vers_heap) {
		mem_heap_free(prebuilt->old_vers_heap);
	}

	if (prebuilt->fetch_cache[0] != NULL) {
		byte*	base = prebuilt->fetch_cache[0] - 4;
		byte*	ptr = base;

		for (ulint i = 0; i < MYSQL_FETCH_CACHE_SIZE; i++) {
			ulint	magic1 = mach_read_from_4(ptr);
			ut_a(magic1 == ROW_PREBUILT_FETCH_MAGIC_N);
			ptr += 4;

			byte*	row = ptr;
			ut_a(row == prebuilt->fetch_cache[i]);
			ptr += prebuilt->mysql_row_len;

			ulint	magic2 = mach_read_from_4(ptr);
			ut_a(magic2 == ROW_PREBUILT_FETCH_MAGIC_N);
			ptr += 4;
		}

		ut_free(base);
	}

	if (prebuilt->rtr_info) {
		rtr_clean_rtr_info(prebuilt->rtr_info, true);
	}
	if (prebuilt->table) {
		dict_table_close(prebuilt->table, dict_locked, TRUE);
	}

	mem_heap_free(prebuilt->heap);

	DBUG_VOID_RETURN;
}

/*********************************************************************//**
Updates the transaction pointers in query graphs stored in the prebuilt
struct. */
void
row_update_prebuilt_trx(
/*====================*/
	row_prebuilt_t*	prebuilt,	/*!< in/out: prebuilt struct
					in MySQL handle */
	trx_t*		trx)		/*!< in: transaction handle */
{
	ut_a(trx->magic_n == TRX_MAGIC_N);
	ut_a(prebuilt->magic_n == ROW_PREBUILT_ALLOCATED);
	ut_a(prebuilt->magic_n2 == ROW_PREBUILT_ALLOCATED);

	prebuilt->trx = trx;

	if (prebuilt->ins_graph) {
		prebuilt->ins_graph->trx = trx;
	}

	if (prebuilt->upd_graph) {
		prebuilt->upd_graph->trx = trx;
	}

	if (prebuilt->sel_graph) {
		prebuilt->sel_graph->trx = trx;
	}
}

/*********************************************************************//**
Gets pointer to a prebuilt dtuple used in insertions. If the insert graph
has not yet been built in the prebuilt struct, then this function first
builds it.
@return prebuilt dtuple; the column type information is also set in it */
static
dtuple_t*
row_get_prebuilt_insert_row(
/*========================*/
	row_prebuilt_t*	prebuilt)	/*!< in: prebuilt struct in MySQL
					handle */
{
	dict_table_t*		table	= prebuilt->table;

	ut_ad(prebuilt && table && prebuilt->trx);

	if (prebuilt->ins_node != 0) {

		/* Check if indexes have been dropped or added and we
		may need to rebuild the row insert template. */

		if (prebuilt->trx_id == table->def_trx_id
		    && UT_LIST_GET_LEN(prebuilt->ins_node->entry_list)
		    == UT_LIST_GET_LEN(table->indexes)) {

			return(prebuilt->ins_node->row);
		}

		ut_ad(prebuilt->trx_id < table->def_trx_id);

		que_graph_free_recursive(prebuilt->ins_graph);

		prebuilt->ins_graph = 0;
	}

	/* Create an insert node and query graph to the prebuilt struct */

	ins_node_t*		node;

	node = ins_node_create(INS_DIRECT, table, prebuilt->heap);

	prebuilt->ins_node = node;

	if (prebuilt->ins_upd_rec_buff == 0) {
		prebuilt->ins_upd_rec_buff = static_cast<byte*>(
			mem_heap_alloc(
				prebuilt->heap,
				prebuilt->mysql_row_len));
	}

	dtuple_t*	row;

	row = dtuple_create_with_vcol(
			prebuilt->heap, dict_table_get_n_cols(table),
			dict_table_get_n_v_cols(table));

	dict_table_copy_types(row, table);

	ins_node_set_new_row(node, row);

	prebuilt->ins_graph = static_cast<que_fork_t*>(
		que_node_get_parent(
			pars_complete_graph_for_exec(
				node,
				prebuilt->trx, prebuilt->heap)));

	prebuilt->ins_graph->state = QUE_FORK_ACTIVE;

	prebuilt->trx_id = table->def_trx_id;

	return(prebuilt->ins_node->row);
}

/*********************************************************************//**
Updates the table modification counter and calculates new estimates
for table and index statistics if necessary. */
UNIV_INLINE
void
row_update_statistics_if_needed(
/*============================*/
	dict_table_t*	table)	/*!< in: table */
{
	ib_uint64_t	counter;
	ib_uint64_t	n_rows;

	if (!table->stat_initialized) {
		DBUG_EXECUTE_IF(
			"test_upd_stats_if_needed_not_inited",
			fprintf(stderr, "test_upd_stats_if_needed_not_inited"
				" was executed\n");
		);
		return;
	}

	counter = table->stat_modified_counter++;
	n_rows = dict_table_get_n_rows(table);

	if (dict_stats_is_persistent_enabled(table)) {
		if (counter > n_rows / 10 /* 10% */
		    && dict_stats_auto_recalc_is_enabled(table)) {

			dict_stats_recalc_pool_add(table);
			table->stat_modified_counter = 0;
		}
		return;
	}

	/* Calculate new statistics if 1 / 16 of table has been modified
	since the last time a statistics batch was run.
	We calculate statistics at most every 16th round, since we may have
	a counter table which is very small and updated very often. */

	if (counter > 16 + n_rows / 16 /* 6.25% */) {

		ut_ad(!mutex_own(&dict_sys->mutex));
		/* this will reset table->stat_modified_counter to 0 */
		dict_stats_update(table, DICT_STATS_RECALC_TRANSIENT);
	}
}

/*********************************************************************//**
Sets an AUTO_INC type lock on the table mentioned in prebuilt. The
AUTO_INC lock gives exclusive access to the auto-inc counter of the
table. The lock is reserved only for the duration of an SQL statement.
It is not compatible with another AUTO_INC or exclusive lock on the
table.
@return error code or DB_SUCCESS */
dberr_t
row_lock_table_autoinc_for_mysql(
/*=============================*/
	row_prebuilt_t*	prebuilt)	/*!< in: prebuilt struct in the MySQL
					table handle */
{
	trx_t*			trx	= prebuilt->trx;
	ins_node_t*		node	= prebuilt->ins_node;
	const dict_table_t*	table	= prebuilt->table;
	que_thr_t*		thr;
	dberr_t			err;
	ibool			was_lock_wait;

	/* If we already hold an AUTOINC lock on the table then do nothing.
	Note: We peek at the value of the current owner without acquiring
	the lock mutex. */
	if (trx == table->autoinc_trx) {

		return(DB_SUCCESS);
	}

	trx->op_info = "setting auto-inc lock";

	row_get_prebuilt_insert_row(prebuilt);
	node = prebuilt->ins_node;

	/* We use the insert query graph as the dummy graph needed
	in the lock module call */

	thr = que_fork_get_first_thr(prebuilt->ins_graph);

	que_thr_move_to_run_state_for_mysql(thr, trx);

run_again:
	thr->run_node = node;
	thr->prev_node = node;

	/* It may be that the current session has not yet started
	its transaction, or it has been committed: */

	trx_start_if_not_started_xa(trx, true);

	err = lock_table(0, prebuilt->table, LOCK_AUTO_INC, thr);

	trx->error_state = err;

	if (err != DB_SUCCESS) {
		que_thr_stop_for_mysql(thr);

		was_lock_wait = row_mysql_handle_errors(&err, trx, thr, NULL);

		if (was_lock_wait) {
			goto run_again;
		}

		trx->op_info = "";

		return(err);
	}

	que_thr_stop_for_mysql_no_error(thr, trx);

	trx->op_info = "";

	return(err);
}

/*********************************************************************//**
Sets a table lock on the table mentioned in prebuilt.
@return error code or DB_SUCCESS */
dberr_t
row_lock_table_for_mysql(
/*=====================*/
	row_prebuilt_t*	prebuilt,	/*!< in: prebuilt struct in the MySQL
					table handle */
	dict_table_t*	table,		/*!< in: table to lock, or NULL
					if prebuilt->table should be
					locked as
					prebuilt->select_lock_type */
	ulint		mode)		/*!< in: lock mode of table
					(ignored if table==NULL) */
{
	trx_t*		trx		= prebuilt->trx;
	que_thr_t*	thr;
	dberr_t		err;
	ibool		was_lock_wait;

	trx->op_info = "setting table lock";

	if (prebuilt->sel_graph == NULL) {
		/* Build a dummy select query graph */
		row_prebuild_sel_graph(prebuilt);
	}

	/* We use the select query graph as the dummy graph needed
	in the lock module call */

	thr = que_fork_get_first_thr(prebuilt->sel_graph);

	que_thr_move_to_run_state_for_mysql(thr, trx);

run_again:
	thr->run_node = thr;
	thr->prev_node = thr->common.parent;

	/* It may be that the current session has not yet started
	its transaction, or it has been committed: */

	trx_start_if_not_started_xa(trx, false);

	if (table) {
		err = lock_table(
			0, table,
			static_cast<enum lock_mode>(mode), thr);
	} else {
		err = lock_table(
			0, prebuilt->table,
			static_cast<enum lock_mode>(
				prebuilt->select_lock_type),
			thr);
	}

	trx->error_state = err;

	if (err != DB_SUCCESS) {
		que_thr_stop_for_mysql(thr);

		was_lock_wait = row_mysql_handle_errors(&err, trx, thr, NULL);

		if (was_lock_wait) {
			goto run_again;
		}

		trx->op_info = "";

		return(err);
	}

	que_thr_stop_for_mysql_no_error(thr, trx);

	trx->op_info = "";

	return(err);
}

/** Perform explicit rollback in absence of UNDO logs.
@param[in]	index	apply rollback action on this index
@param[in]	entry	entry to remove/rollback.
@param[in,out]	thr	thread handler.
@param[in,out]	mtr	mini transaction.
@return error code or DB_SUCCESS */
static
dberr_t
row_explicit_rollback(
	dict_index_t*		index,
	const dtuple_t*		entry,
	que_thr_t*		thr,
	mtr_t*			mtr)
{
	btr_cur_t	cursor;
	ulint		flags;
	ulint		offsets_[REC_OFFS_NORMAL_SIZE];
	ulint*		offsets;
	mem_heap_t*	heap = NULL;
	dberr_t		err;

	rec_offs_init(offsets_);
	flags = BTR_NO_LOCKING_FLAG | BTR_NO_UNDO_LOG_FLAG;

	btr_cur_search_to_nth_level_with_no_latch(
		index, 0, entry, PAGE_CUR_LE,
		&cursor, __FILE__, __LINE__, mtr);

	offsets = rec_get_offsets(
		btr_cur_get_rec(&cursor), index, offsets_,
		ULINT_UNDEFINED, &heap);

	if (dict_index_is_clust(index)) {
		err = btr_cur_del_mark_set_clust_rec(
			flags, btr_cur_get_block(&cursor),
			btr_cur_get_rec(&cursor), index,
			offsets, thr, entry, mtr);
	} else {
		err = btr_cur_del_mark_set_sec_rec(
			flags, &cursor, TRUE, thr, mtr);
	}
	ut_ad(err == DB_SUCCESS);

	/* Void call just to set mtr modification flag
	to true failing which block is not scheduled for flush*/
	byte* log_ptr = mlog_open(mtr, 0);
	ut_ad(log_ptr == NULL);
	if (log_ptr != NULL) {
		/* To keep complier happy. */
		mlog_close(mtr, log_ptr);
	}

	if (heap != NULL) {
		mem_heap_free(heap);
	}

	return(err);
}

/** Convert a row in the MySQL format to a row in the Innobase format.
This is specialized function used for intrinsic table with reduce branching.
@param[in,out]	row		row where field values are copied.
@param[in]	prebuilt	prebuilt handler
@param[in]	mysql_rec	row in mysql format. */
static
void
row_mysql_to_innobase(
	dtuple_t*		row,
	row_prebuilt_t*		prebuilt,
	const byte*		mysql_rec)
{
	ut_ad(dict_table_is_intrinsic(prebuilt->table));

	const byte*		ptr = mysql_rec;

	for (ulint i = 0; i < prebuilt->n_template; i++) {
		const mysql_row_templ_t*	templ;
		dfield_t*			dfield;

		templ = prebuilt->mysql_template + i;
		dfield = dtuple_get_nth_field(row, i);

		/* Check if column has null value. */
		if (templ->mysql_null_bit_mask != 0) {
			if (mysql_rec[templ->mysql_null_byte_offset]
			    & (byte) (templ->mysql_null_bit_mask)) {
				dfield_set_null(dfield);
				continue;
			}
		}

		/* Extract the column value. */
		ptr = mysql_rec + templ->mysql_col_offset;
		const dtype_t*	dtype = dfield_get_type(dfield);
		ulint		col_len = templ->mysql_col_len;

		ut_ad(dtype->mtype == DATA_INT
		      || dtype->mtype == DATA_CHAR
		      || dtype->mtype == DATA_MYSQL
		      || dtype->mtype == DATA_VARCHAR
		      || dtype->mtype == DATA_VARMYSQL
		      || dtype->mtype == DATA_BINARY
		      || dtype->mtype == DATA_FIXBINARY
		      || dtype->mtype == DATA_FLOAT
		      || dtype->mtype == DATA_DOUBLE
		      || dtype->mtype == DATA_DECIMAL
		      || dtype->mtype == DATA_BLOB
		      || dtype->mtype == DATA_GEOMETRY
		      || dtype->mtype == DATA_POINT
		      || dtype->mtype == DATA_VAR_POINT);

#ifdef UNIV_DEBUG
		if (dtype_get_mysql_type(dtype) == DATA_MYSQL_TRUE_VARCHAR) {
			ut_ad(templ->mysql_length_bytes > 0);
		}
#endif /* UNIV_DEBUG */

		/* For now varchar field this has to be always 0 so
		memcpy of 0 bytes shouldn't affect the original col_len. */
		if (dtype->mtype == DATA_INT) {
			/* Convert and Store in big-endian. */
			byte*	buf = prebuilt->ins_upd_rec_buff
				+ templ->mysql_col_offset;
			byte*	copy_to = buf + col_len;
			for (;;) {
				copy_to--;
				*copy_to = *ptr;
				if (copy_to == buf) {
					break;
				}
				ptr++;
			}

			if (!(dtype->prtype & DATA_UNSIGNED)) {
				*buf ^= 128;
			}

			ptr = buf;
			buf += col_len;
		} else if (dtype_get_mysql_type(dtype) ==
				DATA_MYSQL_TRUE_VARCHAR) {

			ut_ad(dtype->mtype == DATA_VARCHAR
			      || dtype->mtype == DATA_VARMYSQL
			      || dtype->mtype == DATA_BINARY);

			col_len = 0;
			row_mysql_read_true_varchar(
				&col_len, ptr, templ->mysql_length_bytes);
			ptr += templ->mysql_length_bytes;
		} else if (dtype->mtype == DATA_BLOB) {
			ptr = row_mysql_read_blob_ref(&col_len, ptr, col_len);
		} else if (DATA_GEOMETRY_MTYPE(dtype->mtype)) {
			/* Point, Var-Point, Geometry */
			ptr = row_mysql_read_geometry(&col_len, ptr, col_len);
		}

		dfield_set_data(dfield, ptr, col_len);
	}
}

/** Does an insert for MySQL using cursor interface.
Cursor interface is low level interface that directly interacts at
Storage Level by-passing all the locking and transaction semantics.
For InnoDB case, this will also by-pass hidden column generation.
@param[in]	mysql_rec	row in the MySQL format
@param[in,out]	prebuilt	prebuilt struct in MySQL handle
@return error code or DB_SUCCESS */
static
dberr_t
row_insert_for_mysql_using_cursor(
	const byte*		mysql_rec,
	row_prebuilt_t*		prebuilt)
{
	dberr_t		err	= DB_SUCCESS;
	ins_node_t*	node	= NULL;
	que_thr_t*	thr	= NULL;
	mtr_t		mtr;

	/* Step-1: Get the reference of row to insert. */
	row_get_prebuilt_insert_row(prebuilt);
	node = prebuilt->ins_node;
	thr = que_fork_get_first_thr(prebuilt->ins_graph);

	/* Step-2: Convert row from MySQL row format to InnoDB row format. */
	row_mysql_to_innobase(node->row, prebuilt, mysql_rec);

	/* Step-3: Append row-id index is not unique. */
	dict_index_t*	clust_index = dict_table_get_first_index(node->table);

	if (!dict_index_is_unique(clust_index)) {
		dict_sys_write_row_id(
			node->row_id_buf,
			dict_table_get_next_table_sess_row_id(node->table));
	}

	trx_write_trx_id(node->trx_id_buf,
			 dict_table_get_next_table_sess_trx_id(node->table));

	/* Step-4: Iterate over all the indexes and insert entries. */
	dict_index_t*	inserted_upto = NULL;
	node->entry = UT_LIST_GET_FIRST(node->entry_list);
	for (dict_index_t* index = UT_LIST_GET_FIRST(node->table->indexes);
	     index != NULL;
	     index = UT_LIST_GET_NEXT(indexes, index),
	     node->entry = UT_LIST_GET_NEXT(tuple_list, node->entry)) {

		node->index = index;
		err = row_ins_index_entry_set_vals(
			node->index, node->entry, node->row);
		if (err != DB_SUCCESS) {
			break;
		}

		if (dict_index_is_clust(index)) {
			err = row_ins_clust_index_entry(
				node->index, node->entry, thr, 0, false);
		} else {
			err = row_ins_sec_index_entry(
				node->index, node->entry, thr, false);
		}

		if (err == DB_SUCCESS) {
			inserted_upto = index;
		} else {
			break;
		}
	}

	/* Step-5: If error is encountered while inserting entries to any
	of the index then entries inserted to previous indexes are removed
	explicity. Automatic rollback is not in action as UNDO logs are
	turned-off. */
	if (err != DB_SUCCESS) {

		node->entry = UT_LIST_GET_FIRST(node->entry_list);

		mtr_start(&mtr);
		dict_disable_redo_if_temporary(node->table, &mtr);

		for (dict_index_t* index =
			UT_LIST_GET_FIRST(node->table->indexes);
		     inserted_upto != NULL;
		     index = UT_LIST_GET_NEXT(indexes, index),
		     node->entry = UT_LIST_GET_NEXT(tuple_list, node->entry)) {

			row_explicit_rollback(index, node->entry, thr, &mtr);

			if (index == inserted_upto) {
				break;
			}
		}

		mtr_commit(&mtr);
	} else {
		/* Not protected by dict_table_stats_lock() for performance
		reasons, we would rather get garbage in stat_n_rows (which is
		just an estimate anyway) than protecting the following code
		, with a latch. */
		dict_table_n_rows_inc(node->table);

		srv_stats.n_rows_inserted.inc();
	}

	thr_get_trx(thr)->error_state = DB_SUCCESS;
	return(err);
}

/** Does an insert for MySQL using INSERT graph. This function will run/execute
INSERT graph.
@param[in]	mysql_rec	row in the MySQL format
@param[in,out]	prebuilt	prebuilt struct in MySQL handle
@return error code or DB_SUCCESS */
static
dberr_t
row_insert_for_mysql_using_ins_graph(
	const byte*	mysql_rec,
	row_prebuilt_t*	prebuilt)
{
	trx_savept_t	savept;
	que_thr_t*	thr;
	dberr_t		err;
	ibool		was_lock_wait;
	trx_t*		trx		= prebuilt->trx;
	ins_node_t*	node		= prebuilt->ins_node;
	dict_table_t*	table		= prebuilt->table;

	/* FIX_ME: This blob heap is used to compensate an issue in server
	for virtual column blob handling */
	mem_heap_t*	blob_heap = NULL;

	ut_ad(trx);
	ut_a(prebuilt->magic_n == ROW_PREBUILT_ALLOCATED);
	ut_a(prebuilt->magic_n2 == ROW_PREBUILT_ALLOCATED);

	if (dict_table_is_discarded(prebuilt->table)) {

		ib::error() << "The table " << prebuilt->table->name
			<< " doesn't have a corresponding tablespace, it was"
			" discarded.";

		return(DB_TABLESPACE_DELETED);

	} else if (prebuilt->table->ibd_file_missing) {

		ib::error() << ".ibd file is missing for table "
			<< prebuilt->table->name;

		return(DB_TABLESPACE_NOT_FOUND);

	} else if (srv_force_recovery) {

		ib::error() << MODIFICATIONS_NOT_ALLOWED_MSG_FORCE_RECOVERY;

		return(DB_READ_ONLY);
	}

	DBUG_EXECUTE_IF("mark_table_corrupted", {
		/* Mark the table corrupted for the clustered index */
		dict_index_t*	index = dict_table_get_first_index(table);
		ut_ad(dict_index_is_clust(index));
		dict_set_corrupted(index); });

	if (dict_table_is_corrupted(table)) {

		ib::error() << "Table " << table->name << " is corrupt.";
		return(DB_TABLE_CORRUPT);
	}

	trx->op_info = "inserting";

	row_mysql_delay_if_needed();

	trx_start_if_not_started_xa(trx, true);

	row_get_prebuilt_insert_row(prebuilt);
	node = prebuilt->ins_node;

	row_mysql_convert_row_to_innobase(node->row, prebuilt, mysql_rec,
					  &blob_heap);

	savept = trx_savept_take(trx);

	thr = que_fork_get_first_thr(prebuilt->ins_graph);

	if (prebuilt->sql_stat_start) {
		node->state = INS_NODE_SET_IX_LOCK;
		prebuilt->sql_stat_start = FALSE;
	} else {
		node->state = INS_NODE_ALLOC_ROW_ID;
	}

	que_thr_move_to_run_state_for_mysql(thr, trx);

run_again:
	thr->run_node = node;
	thr->prev_node = node;

	row_ins_step(thr);

	err = trx->error_state;

	if (err != DB_SUCCESS) {
error_exit:
		que_thr_stop_for_mysql(thr);

		/* FIXME: What's this ? */
		thr->lock_state = QUE_THR_LOCK_ROW;

		was_lock_wait = row_mysql_handle_errors(
			&err, trx, thr, &savept);

		thr->lock_state = QUE_THR_LOCK_NOLOCK;

		if (was_lock_wait) {
			ut_ad(node->state == INS_NODE_INSERT_ENTRIES
			      || node->state == INS_NODE_ALLOC_ROW_ID);
			goto run_again;
		}

		node->duplicate = NULL;
		trx->op_info = "";

		if (blob_heap != NULL) {
			mem_heap_free(blob_heap);
		}

		return(err);
	}

	node->duplicate = NULL;

	if (dict_table_has_fts_index(table)) {
		doc_id_t	doc_id;

		/* Extract the doc id from the hidden FTS column */
		doc_id = fts_get_doc_id_from_row(table, node->row);

		if (doc_id <= 0) {
			ib::error() << "FTS Doc ID must be large than 0";
			err = DB_FTS_INVALID_DOCID;
			trx->error_state = DB_FTS_INVALID_DOCID;
			goto error_exit;
		}

		if (!DICT_TF2_FLAG_IS_SET(table, DICT_TF2_FTS_HAS_DOC_ID)) {
			doc_id_t	next_doc_id
				= table->fts->cache->next_doc_id;

			if (doc_id < next_doc_id) {

				ib::error() << "FTS Doc ID must be large than "
					<< next_doc_id - 1 << " for table "
					<< table->name;

				err = DB_FTS_INVALID_DOCID;
				trx->error_state = DB_FTS_INVALID_DOCID;
				goto error_exit;
			}

			/* Difference between Doc IDs are restricted within
			4 bytes integer. See fts_get_encoded_len() */

			if (doc_id - next_doc_id >= FTS_DOC_ID_MAX_STEP) {
				 ib::error() << "Doc ID " << doc_id
					<< " is too big. Its difference with"
					" largest used Doc ID "
					<< next_doc_id - 1 << " cannot"
					" exceed or equal to "
					<< FTS_DOC_ID_MAX_STEP;
				err = DB_FTS_INVALID_DOCID;
				trx->error_state = DB_FTS_INVALID_DOCID;
				goto error_exit;
			}
		}

		/* Pass NULL for the columns affected, since an INSERT affects
		all FTS indexes. */
		fts_trx_add_op(trx, table, doc_id, FTS_INSERT, NULL);
	}

	que_thr_stop_for_mysql_no_error(thr, trx);

	srv_stats.n_rows_inserted.inc();

	/* Not protected by dict_table_stats_lock() for performance
	reasons, we would rather get garbage in stat_n_rows (which is
	just an estimate anyway) than protecting the following code
	with a latch. */
	dict_table_n_rows_inc(table);

	row_update_statistics_if_needed(table);
	trx->op_info = "";

	if (blob_heap != NULL) {
		mem_heap_free(blob_heap);
	}

	return(err);
}

/** Does an insert for MySQL.
@param[in]	mysql_rec	row in the MySQL format
@param[in,out]	prebuilt	prebuilt struct in MySQL handle
@return error code or DB_SUCCESS*/
dberr_t
row_insert_for_mysql(
	const byte*		mysql_rec,
	row_prebuilt_t*		prebuilt)
{
	/* For intrinsic tables there a lot of restrictions that can be
	relaxed including locking of table, transaction handling, etc.
	Use direct cursor interface for inserting to intrinsic tables. */
	if (dict_table_is_intrinsic(prebuilt->table)) {
		return(row_insert_for_mysql_using_cursor(mysql_rec, prebuilt));
	} else {
		return(row_insert_for_mysql_using_ins_graph(
			mysql_rec, prebuilt));
	}
}

/*********************************************************************//**
Builds a dummy query graph used in selects. */
void
row_prebuild_sel_graph(
/*===================*/
	row_prebuilt_t*	prebuilt)	/*!< in: prebuilt struct in MySQL
					handle */
{
	sel_node_t*	node;

	ut_ad(prebuilt && prebuilt->trx);

	if (prebuilt->sel_graph == NULL) {

		node = sel_node_create(prebuilt->heap);

		prebuilt->sel_graph = static_cast<que_fork_t*>(
			que_node_get_parent(
				pars_complete_graph_for_exec(
					static_cast<sel_node_t*>(node),
					prebuilt->trx, prebuilt->heap)));

		prebuilt->sel_graph->state = QUE_FORK_ACTIVE;
	}
}

/*********************************************************************//**
Creates an query graph node of 'update' type to be used in the MySQL
interface.
@return own: update node */
upd_node_t*
row_create_update_node_for_mysql(
/*=============================*/
	dict_table_t*	table,	/*!< in: table to update */
	mem_heap_t*	heap)	/*!< in: mem heap from which allocated */
{
	upd_node_t*	node;

	DBUG_ENTER("row_create_update_node_for_mysql");

	node = upd_node_create(heap);

	node->in_mysql_interface = TRUE;
	node->is_delete = FALSE;
	node->searched_update = FALSE;
	node->select = NULL;
	node->pcur = btr_pcur_create_for_mysql();

	DBUG_PRINT("info", ("node: %p, pcur: %p", node, node->pcur));

	node->table = table;

	node->update = upd_create(dict_table_get_n_cols(table)
				  + dict_table_get_n_v_cols(table), heap);

	node->update_n_fields = dict_table_get_n_cols(table);

	UT_LIST_INIT(node->columns, &sym_node_t::col_var_list);

	node->has_clust_rec_x_lock = TRUE;
	node->cmpl_info = 0;

	node->table_sym = NULL;
	node->col_assign_list = NULL;
	node->fts_doc_id = FTS_NULL_DOC_ID;
	node->fts_next_doc_id = UINT64_UNDEFINED;

	DBUG_RETURN(node);
}

/*********************************************************************//**
Gets pointer to a prebuilt update vector used in updates. If the update
graph has not yet been built in the prebuilt struct, then this function
first builds it.
@return prebuilt update vector */
upd_t*
row_get_prebuilt_update_vector(
/*===========================*/
	row_prebuilt_t*	prebuilt)	/*!< in: prebuilt struct in MySQL
					handle */
{
	dict_table_t*	table	= prebuilt->table;
	upd_node_t*	node;

	ut_ad(prebuilt && table && prebuilt->trx);

	if (prebuilt->upd_node == NULL) {

		/* Not called before for this handle: create an update node
		and query graph to the prebuilt struct */

		node = row_create_update_node_for_mysql(table, prebuilt->heap);

		prebuilt->upd_node = node;

		prebuilt->upd_graph = static_cast<que_fork_t*>(
			que_node_get_parent(
				pars_complete_graph_for_exec(
					static_cast<upd_node_t*>(node),
					prebuilt->trx, prebuilt->heap)));

		prebuilt->upd_graph->state = QUE_FORK_ACTIVE;
	}

	return(prebuilt->upd_node->update);
}

/********************************************************************
Handle an update of a column that has an FTS index. */
static
void
row_fts_do_update(
/*==============*/
	trx_t*		trx,		/* in: transaction */
	dict_table_t*	table,		/* in: Table with FTS index */
	doc_id_t	old_doc_id,	/* in: old document id */
	doc_id_t	new_doc_id)	/* in: new document id */
{
	fts_trx_add_op(trx, table, old_doc_id, FTS_DELETE, NULL);

	if (new_doc_id != FTS_NULL_DOC_ID) {
		fts_trx_add_op(trx, table, new_doc_id, FTS_INSERT, NULL);
	}
}

/************************************************************************
Handles FTS matters for an update or a delete.
NOTE: should not be called if the table does not have an FTS index. .*/
static
dberr_t
row_fts_update_or_delete(
/*=====================*/
	trx_t*		trx,
	upd_node_t*	node)	/* in: prebuilt struct in MySQL
					handle */
{
	dict_table_t*	table = node->table;
	doc_id_t	old_doc_id = node->fts_doc_id;
	DBUG_ENTER("row_fts_update_or_delete");

	ut_a(dict_table_has_fts_index(node->table));

	/* Deletes are simple; get them out of the way first. */
	if (node->is_delete) {
		/* A delete affects all FTS indexes, so we pass NULL */
		fts_trx_add_op(trx, table, old_doc_id, FTS_DELETE, NULL);
	} else {
		doc_id_t	new_doc_id = node->fts_next_doc_id;
		ut_ad(new_doc_id != UINT64_UNDEFINED);

		row_fts_do_update(trx, table, old_doc_id, new_doc_id);
	}

	DBUG_RETURN(DB_SUCCESS);
}

/*********************************************************************//**
Initialize the Doc ID system for FK table with FTS index */
static
void
init_fts_doc_id_for_ref(
/*====================*/
	dict_table_t*	table,		/*!< in: table */
	ulint*		depth)		/*!< in: recusive call depth */
{
	dict_foreign_t* foreign;

	table->fk_max_recusive_level = 0;

	(*depth)++;

	/* Limit on tables involved in cascading delete/update */
	if (*depth > FK_MAX_CASCADE_DEL) {
		return;
	}

	/* Loop through this table's referenced list and also
	recursively traverse each table's foreign table list */
	for (dict_foreign_set::iterator it = table->referenced_set.begin();
	     it != table->referenced_set.end();
	     ++it) {

		foreign = *it;

		ut_ad(foreign->foreign_table != NULL);

		if (foreign->foreign_table->fts != NULL) {
			fts_init_doc_id(foreign->foreign_table);
		}

		if (!foreign->foreign_table->referenced_set.empty()
		    && foreign->foreign_table != table) {
			init_fts_doc_id_for_ref(
				foreign->foreign_table, depth);
		}
	}
}

/* A functor for decrementing counters. */
class ib_dec_counter {
public:
	ib_dec_counter() {}

	void operator() (upd_node_t* node) {
		ut_ad(node->table->n_foreign_key_checks_running > 0);
		os_atomic_decrement_ulint(
			&node->table->n_foreign_key_checks_running, 1);
	}
};


typedef	std::vector<btr_pcur_t, ut_allocator<btr_pcur_t> >	cursors_t;

/** Delete row from table (corresponding entries from all the indexes).
Function will maintain cursor to the entries to invoke explicity rollback
just incase update action following delete fails.

@param[in]	node		update node carrying information to delete.
@param[out]	delete_entries	vector of cursor to deleted entries.
@param[in]	restore_delete	if true, then restore DELETE records by
				unmarking delete.
@return error code or DB_SUCCESS */
static
dberr_t
row_delete_for_mysql_using_cursor(
	const upd_node_t*	node,
	cursors_t&		delete_entries,
	bool			restore_delete)
{
	mtr_t		mtr;
	dict_table_t*	table = node->table;
	mem_heap_t*	heap = mem_heap_create(1000);
	dberr_t		err = DB_SUCCESS;
	dtuple_t*	entry;

	mtr_start(&mtr);
	dict_disable_redo_if_temporary(table, &mtr);

	for (dict_index_t* index = UT_LIST_GET_FIRST(table->indexes);
	     index != NULL && err == DB_SUCCESS && !restore_delete;
	     index = UT_LIST_GET_NEXT(indexes, index)) {

		entry = row_build_index_entry(
			node->row, node->ext, index, heap);

		btr_pcur_t	pcur;

		btr_pcur_open(index, entry, PAGE_CUR_LE,
			      BTR_MODIFY_LEAF, &pcur, &mtr);

#ifdef UNIV_DEBUG
		ulint           offsets_[REC_OFFS_NORMAL_SIZE];
		ulint*          offsets         = offsets_;
		rec_offs_init(offsets_);

		offsets = rec_get_offsets(
			btr_cur_get_rec(btr_pcur_get_btr_cur(&pcur)),
			index, offsets, ULINT_UNDEFINED, &heap);

		ut_ad(!cmp_dtuple_rec(
			entry, btr_cur_get_rec(btr_pcur_get_btr_cur(&pcur)),
			offsets));
#endif /* UNIV_DEBUG */

		ut_ad(!rec_get_deleted_flag(
			btr_cur_get_rec(btr_pcur_get_btr_cur(&pcur)),
			dict_table_is_comp(index->table)));

		ut_ad(btr_pcur_get_block(&pcur)->made_dirty_with_no_latch);

		if (page_rec_is_infimum(btr_pcur_get_rec(&pcur))
		    || page_rec_is_supremum(btr_pcur_get_rec(&pcur))) {
			err = DB_ERROR;
		} else {
			btr_cur_t* btr_cur = btr_pcur_get_btr_cur(&pcur);

			btr_rec_set_deleted_flag(
				btr_cur_get_rec(btr_cur),
				buf_block_get_page_zip(
					btr_cur_get_block(btr_cur)),
				TRUE);

			/* Void call just to set mtr modification flag
			to true failing which block is not scheduled for flush*/
			byte* log_ptr = mlog_open(&mtr, 0);
			ut_ad(log_ptr == NULL);
			if (log_ptr != NULL) {
				/* To keep complier happy. */
				mlog_close(&mtr, log_ptr);
			}

			btr_pcur_store_position(&pcur, &mtr);

			delete_entries.push_back(pcur);
		}
	}

	if (err != DB_SUCCESS || restore_delete) {

		/* Rollback half-way delete action that might have been
		applied to few of the indexes. */
		cursors_t::iterator	end = delete_entries.end();
		for (cursors_t::iterator it = delete_entries.begin();
		     it != end;
		     ++it) {

			ibool success = btr_pcur_restore_position(
				BTR_MODIFY_LEAF, &(*it), &mtr);

			if (!success) {
				ut_a(success);
			} else {
				btr_cur_t* btr_cur = btr_pcur_get_btr_cur(
					&(*it));

				ut_ad(btr_cur_get_block(
					btr_cur)->made_dirty_with_no_latch);

				btr_rec_set_deleted_flag(
					btr_cur_get_rec(btr_cur),
					buf_block_get_page_zip(
						btr_cur_get_block(btr_cur)),
					FALSE);

				/* Void call just to set mtr modification flag
				to true failing which block is not scheduled for
				flush. */
				byte* log_ptr = mlog_open(&mtr, 0);
				ut_ad(log_ptr == NULL);
				if (log_ptr != NULL) {
					/* To keep complier happy. */
					mlog_close(&mtr, log_ptr);
				}
			}
		}
	}

	mtr_commit(&mtr);

	mem_heap_free(heap);

	return(err);
}

/** Does an update of a row for MySQL by inserting new entry with update values.
@param[in]	node		update node carrying information to delete.
@param[out]	delete_entries	vector of cursor to deleted entries.
@param[in]	thr		thread handler
@return error code or DB_SUCCESS */
static
dberr_t
row_update_for_mysql_using_cursor(
	const upd_node_t*	node,
	cursors_t&		delete_entries,
	que_thr_t*		thr)
{
	dberr_t		err = DB_SUCCESS;
	dict_table_t*	table = node->table;
	mem_heap_t*	heap = mem_heap_create(1000);
	dtuple_t*	entry;
	dfield_t*	trx_id_field;

	/* Step-1: Update row-id column if table doesn't have unique index. */
	if (!dict_index_is_unique(dict_table_get_first_index(table))) {
		/* Update the row_id column. */
		dfield_t*	row_id_field;

		row_id_field = dtuple_get_nth_field(
			node->upd_row, dict_table_get_n_cols(table) - 2);

		dict_sys_write_row_id(
			static_cast<byte*>(row_id_field->data),
			dict_table_get_next_table_sess_row_id(node->table));
	}

	/* Step-2: Update the trx_id column. */
	trx_id_field = dtuple_get_nth_field(
		node->upd_row, dict_table_get_n_cols(table) - 1);
	trx_write_trx_id(static_cast<byte*>(trx_id_field->data),
			 dict_table_get_next_table_sess_trx_id(node->table));


	/* Step-3: Check if UPDATE can lead to DUPLICATE key violation.
	If yes, then avoid executing it and return error. Only after ensuring
	that UPDATE is safe execute it as we can't rollback. */
	for (dict_index_t* index = UT_LIST_GET_FIRST(table->indexes);
	     index != NULL && err == DB_SUCCESS;
	     index = UT_LIST_GET_NEXT(indexes, index)) {

		entry = row_build_index_entry(
			node->upd_row, node->upd_ext, index, heap);

		if (dict_index_is_clust(index)) {
			if (!dict_index_is_auto_gen_clust(index)) {
				err = row_ins_clust_index_entry(
					index, entry, thr,
					node->upd_ext
					? node->upd_ext->n_ext : 0,
					true);
			}
		} else {
			err = row_ins_sec_index_entry(index, entry, thr, true);
		}
	}

	if (err != DB_SUCCESS) {
		/* This suggest update can't be executed safely.
		Avoid executing update. Rollback DELETE action. */
		row_delete_for_mysql_using_cursor(node, delete_entries, true);
	}

	/* Step-4: It is now safe to execute update if there is no error */
	for (dict_index_t* index = UT_LIST_GET_FIRST(table->indexes);
	     index != NULL && err == DB_SUCCESS;
	     index = UT_LIST_GET_NEXT(indexes, index)) {

		entry = row_build_index_entry(
			node->upd_row, node->upd_ext, index, heap);

		if (dict_index_is_clust(index)) {
			err = row_ins_clust_index_entry(
				index, entry, thr,
				node->upd_ext ? node->upd_ext->n_ext : 0,
				false);
			/* Commit the open mtr as we are processing UPDATE. */
			index->last_ins_cur->release();
		} else {
			err = row_ins_sec_index_entry(index, entry, thr, false);
		}

		/* Too big record is valid error and suggestion is to use
		bigger page-size or different format. */
		ut_ad(err == DB_SUCCESS
		      || err == DB_TOO_BIG_RECORD
		      || err == DB_OUT_OF_FILE_SPACE);

		if (err == DB_TOO_BIG_RECORD) {
			row_delete_for_mysql_using_cursor(
				node, delete_entries, true);
		}
	}

	if (heap != NULL) {
		mem_heap_free(heap);
	}
	return(err);
}

/** Does an update or delete of a row for MySQL.
@param[in]	mysql_rec	row in the MySQL format
@param[in,out]	prebuilt	prebuilt struct in MySQL handle
@return error code or DB_SUCCESS */
static
dberr_t
row_del_upd_for_mysql_using_cursor(
	const byte*		mysql_rec,
	row_prebuilt_t*		prebuilt)
{
	dberr_t			err = DB_SUCCESS;
	upd_node_t*		node;
	cursors_t		delete_entries;
	dict_index_t*		clust_index;
	que_thr_t*		thr = NULL;

	/* Step-0: If there is cached insert position commit it before
	starting delete/update action as this can result in btree structure
	to change. */
	thr = que_fork_get_first_thr(prebuilt->upd_graph);
	clust_index = dict_table_get_first_index(prebuilt->table);
	clust_index->last_ins_cur->release();

	/* Step-1: Select the appropriate cursor that will help build
	the original row and updated row. */
	node = prebuilt->upd_node;
	if (prebuilt->pcur->btr_cur.index == clust_index) {
		btr_pcur_copy_stored_position(node->pcur, prebuilt->pcur);
	} else {
		btr_pcur_copy_stored_position(node->pcur,
					      prebuilt->clust_pcur);
	}
	row_upd_store_row(node);

	/* Step-2: Execute DELETE operation. */
	err = row_delete_for_mysql_using_cursor(node, delete_entries, false);

	/* Step-3: If only DELETE operation then exit immediately. */
	if (node->is_delete) {
		if (err == DB_SUCCESS) {
			dict_table_n_rows_dec(prebuilt->table);
			srv_stats.n_rows_deleted.inc();
		}
	}

	if (err == DB_SUCCESS && !node->is_delete) {
		/* Step-4: Complete UPDATE operation by inserting new row with
		updated data. */
		err = row_update_for_mysql_using_cursor(
			node, delete_entries, thr);

		if (err == DB_SUCCESS) {
			srv_stats.n_rows_updated.inc();
		}
	}

	thr_get_trx(thr)->error_state = DB_SUCCESS;
	cursors_t::iterator	end = delete_entries.end();
	for (cursors_t::iterator it = delete_entries.begin(); it != end; ++it) {
		btr_pcur_close(&(*it));
	}

	return(err);
}

/** Does an update or delete of a row for MySQL.
@param[in]	mysql_rec	row in the MySQL format
@param[in,out]	prebuilt	prebuilt struct in MySQL handle
@return error code or DB_SUCCESS */
static
dberr_t
row_update_for_mysql_using_upd_graph(
	const byte*	mysql_rec,
	row_prebuilt_t*	prebuilt)
{
	trx_savept_t	savept;
	dberr_t		err;
	que_thr_t*	thr;
	ibool		was_lock_wait;
	dict_index_t*	clust_index;
	upd_node_t*	node;
	dict_table_t*	table		= prebuilt->table;
	trx_t*		trx		= prebuilt->trx;
	ulint		fk_depth	= 0;
	upd_cascade_t*	cascade_upd_nodes;
	upd_cascade_t*	new_upd_nodes;
	upd_cascade_t*	processed_cascades;
	bool		got_s_lock	= false;

	DBUG_ENTER("row_update_for_mysql_using_upd_graph");

	ut_ad(trx);
	ut_a(prebuilt->magic_n == ROW_PREBUILT_ALLOCATED);
	ut_a(prebuilt->magic_n2 == ROW_PREBUILT_ALLOCATED);
	UT_NOT_USED(mysql_rec);

	if (prebuilt->table->ibd_file_missing) {
		ib::error() << "MySQL is trying to use a table handle but the"
			" .ibd file for table " << prebuilt->table->name
			<< " does not exist. Have you deleted"
			" the .ibd file from the database directory under"
			" the MySQL datadir, or have you used DISCARD"
			" TABLESPACE? " << TROUBLESHOOTING_MSG;
		DBUG_RETURN(DB_ERROR);
	}

	if(srv_force_recovery) {
		ib::error() << MODIFICATIONS_NOT_ALLOWED_MSG_FORCE_RECOVERY;
		DBUG_RETURN(DB_READ_ONLY);
	}

	DEBUG_SYNC_C("innodb_row_update_for_mysql_begin");

	trx->op_info = "updating or deleting";

	row_mysql_delay_if_needed();

	init_fts_doc_id_for_ref(table, &fk_depth);

	trx_start_if_not_started_xa(trx, true);

	if (dict_table_is_referenced_by_foreign_key(table)) {
		/* Share lock the data dictionary to prevent any
		table dictionary (for foreign constraint) change.
		This is similar to row_ins_check_foreign_constraint
		check protect by the dictionary lock as well.
		In the future, this can be removed once the Foreign
		key MDL is implemented */
		row_mysql_freeze_data_dictionary(trx);
		init_fts_doc_id_for_ref(table, &fk_depth);
		row_mysql_unfreeze_data_dictionary(trx);
	}

	node = prebuilt->upd_node;

	if (node->cascade_heap) {
		mem_heap_empty(node->cascade_heap);
	} else {
		node->cascade_heap = mem_heap_create(128);
	}

	mem_heap_allocator<upd_node_t*> mem_heap_ator(node->cascade_heap);

	cascade_upd_nodes = new
		(mem_heap_ator.allocate(sizeof(upd_cascade_t)))
		upd_cascade_t(deque_mem_heap_t(mem_heap_ator));

	new_upd_nodes = new
		(mem_heap_ator.allocate(sizeof(upd_cascade_t)))
		upd_cascade_t(deque_mem_heap_t(mem_heap_ator));

	processed_cascades = new
		(mem_heap_ator.allocate(sizeof(upd_cascade_t)))
		upd_cascade_t(deque_mem_heap_t(mem_heap_ator));

	clust_index = dict_table_get_first_index(table);

	if (prebuilt->pcur->btr_cur.index == clust_index) {
		btr_pcur_copy_stored_position(node->pcur, prebuilt->pcur);
	} else {
		btr_pcur_copy_stored_position(node->pcur,
					      prebuilt->clust_pcur);
	}

	ut_a(node->pcur->rel_pos == BTR_PCUR_ON);

	/* MySQL seems to call rnd_pos before updating each row it
	has cached: we can get the correct cursor position from
	prebuilt->pcur; NOTE that we cannot build the row reference
	from mysql_rec if the clustered index was automatically
	generated for the table: MySQL does not know anything about
	the row id used as the clustered index key */

	savept = trx_savept_take(trx);

	thr = que_fork_get_first_thr(prebuilt->upd_graph);

	node->state = UPD_NODE_UPDATE_CLUSTERED;

	node->cascade_top = true;
	node->cascade_upd_nodes = cascade_upd_nodes;
	node->new_upd_nodes = new_upd_nodes;
	node->processed_cascades = processed_cascades;
	node->fts_doc_id = prebuilt->fts_doc_id;

	if (trx->fts_next_doc_id != UINT64_UNDEFINED) {
		node->fts_next_doc_id = fts_read_doc_id(
			(byte*) &trx->fts_next_doc_id);
	} else {
		node->fts_next_doc_id = UINT64_UNDEFINED;
	}

	ut_ad(!prebuilt->sql_stat_start);

	que_thr_move_to_run_state_for_mysql(thr, trx);

	thr->fk_cascade_depth = 0;

run_again:
	if (thr->fk_cascade_depth == 1 && trx->dict_operation_lock_mode == 0) {
		got_s_lock = true;
		row_mysql_freeze_data_dictionary(trx);
	}

	thr->run_node = node;
	thr->prev_node = node;

	row_upd_step(thr);

	DBUG_EXECUTE_IF("dml_cascade_only_once", node->check_cascade_only_once(););

	err = trx->error_state;

	if (err != DB_SUCCESS) {

		que_thr_stop_for_mysql(thr);

		if (err == DB_RECORD_NOT_FOUND) {
			trx->error_state = DB_SUCCESS;
			trx->op_info = "";

			if (thr->fk_cascade_depth > 0) {
				que_graph_free_recursive(node);
			}
			goto error;
		}

		/* Since reporting a plain "duplicate key" error message to
		the user in cases where a long CASCADE operation would lead
		to a duplicate key in some other table is very confusing,
		map duplicate key errors resulting from FK constraints to a
		separate error code. */
		if (err == DB_DUPLICATE_KEY && thr->fk_cascade_depth > 0) {
			err = DB_FOREIGN_DUPLICATE_KEY;
			trx->error_state = err;
		}

		thr->lock_state= QUE_THR_LOCK_ROW;

		DEBUG_SYNC(trx->mysql_thd, "row_update_for_mysql_error");

		was_lock_wait = row_mysql_handle_errors(&err, trx, thr,
							&savept);
		thr->lock_state= QUE_THR_LOCK_NOLOCK;

		if (was_lock_wait) {
			std::for_each(new_upd_nodes->begin(),
				      new_upd_nodes->end(),
				      ib_dec_counter());
			std::for_each(new_upd_nodes->begin(),
				      new_upd_nodes->end(),
				      que_graph_free_recursive);
			node->new_upd_nodes->clear();
			goto run_again;
		}

		trx->op_info = "";

		if (thr->fk_cascade_depth > 0) {
			que_graph_free_recursive(node);
		}
		goto error;
	} else {

		std::copy(node->new_upd_nodes->begin(),
			  node->new_upd_nodes->end(),
			  std::back_inserter(*node->cascade_upd_nodes));

		node->new_upd_nodes->clear();
	}

	if (dict_table_has_fts_index(node->table)
	    && node->fts_doc_id != FTS_NULL_DOC_ID
	    && node->fts_next_doc_id != UINT64_UNDEFINED) {
		err = row_fts_update_or_delete(trx, node);
		ut_a(err == DB_SUCCESS);
	}

	if (thr->fk_cascade_depth > 0) {
		/* Processing cascade operation */
		ut_ad(node->table->n_foreign_key_checks_running > 0);
		os_atomic_decrement_ulint(
			&node->table->n_foreign_key_checks_running, 1);
		node->processed_cascades->push_back(node);
	}

	if (!cascade_upd_nodes->empty()) {
		DEBUG_SYNC_C("foreign_constraint_update_cascade");
		node = cascade_upd_nodes->front();
		node->cascade_upd_nodes = cascade_upd_nodes;
		cascade_upd_nodes->pop_front();
		thr->fk_cascade_depth++;

		goto run_again;
	}

	/* Completed cascading operations (if any) */
	if (got_s_lock) {
		row_mysql_unfreeze_data_dictionary(trx);
	}

	thr->fk_cascade_depth = 0;

	/* Update the statistics only after completing all cascaded
	operations */
	for (upd_cascade_t::iterator i = processed_cascades->begin();
	     i != processed_cascades->end();
	     ++i) {

		node = *i;

		if (node->is_delete) {
			/* Not protected by dict_table_stats_lock() for
			performance reasons, we would rather get garbage
			in stat_n_rows (which is just an estimate anyway)
			than protecting the following code with a latch. */
			dict_table_n_rows_dec(node->table);

			srv_stats.n_rows_deleted.add((size_t)trx->id, 1);
		} else {
			srv_stats.n_rows_updated.add((size_t)trx->id, 1);
		}

		row_update_statistics_if_needed(node->table);
		que_graph_free_recursive(node);
	}

	if (node->is_delete) {
		/* Not protected by dict_table_stats_lock() for performance
		reasons, we would rather get garbage in stat_n_rows (which is
		just an estimate anyway) than protecting the following code
		with a latch. */
		dict_table_n_rows_dec(prebuilt->table);

		srv_stats.n_rows_deleted.inc();
	} else {
		srv_stats.n_rows_updated.inc();
	}

	/* We update table statistics only if it is a DELETE or UPDATE
	that changes indexed columns, UPDATEs that change only non-indexed
	columns would not affect statistics. */
	if (node->is_delete || !(node->cmpl_info & UPD_NODE_NO_ORD_CHANGE)) {
		row_update_statistics_if_needed(prebuilt->table);
	}

	trx->op_info = "";

	que_thr_stop_for_mysql_no_error(thr, trx);

	DBUG_ASSERT(cascade_upd_nodes->empty());

	DBUG_RETURN(err);

error:
	if (got_s_lock) {
		row_mysql_unfreeze_data_dictionary(trx);
	}

	if (thr->fk_cascade_depth > 0) {
		ut_ad(node->table->n_foreign_key_checks_running > 0);
		os_atomic_decrement_ulint(
			&node->table->n_foreign_key_checks_running, 1);
		thr->fk_cascade_depth = 0;
	}

	/* Reset the table->n_foreign_key_checks_running counter */
	std::for_each(cascade_upd_nodes->begin(),
		      cascade_upd_nodes->end(),
		      ib_dec_counter());

	std::for_each(new_upd_nodes->begin(),
		      new_upd_nodes->end(),
		      ib_dec_counter());

	std::for_each(cascade_upd_nodes->begin(),
		      cascade_upd_nodes->end(),
		      que_graph_free_recursive);

	std::for_each(new_upd_nodes->begin(),
		      new_upd_nodes->end(),
		      que_graph_free_recursive);

	std::for_each(processed_cascades->begin(),
		      processed_cascades->end(),
		      que_graph_free_recursive);

	DBUG_RETURN(err);
}

/** Does an update or delete of a row for MySQL.
@param[in]	mysql_rec	row in the MySQL format
@param[in,out]	prebuilt	prebuilt struct in MySQL handle
@return error code or DB_SUCCESS */
dberr_t
row_update_for_mysql(
	const byte*		mysql_rec,
	row_prebuilt_t*		prebuilt)
{
	if (dict_table_is_intrinsic(prebuilt->table)) {
		return(row_del_upd_for_mysql_using_cursor(mysql_rec, prebuilt));
	} else {
		ut_a(prebuilt->template_type == ROW_MYSQL_WHOLE_ROW);
		return(row_update_for_mysql_using_upd_graph(
			mysql_rec, prebuilt));
	}
}

/** Delete all rows for the given table by freeing/truncating indexes.
@param[in,out]	table	table handler
@return error code or DB_SUCCESS */
dberr_t
row_delete_all_rows(
	dict_table_t*	table)
{
	dberr_t		err = DB_SUCCESS;

	/* Step-0: If there is cached insert position along with mtr
	commit it before starting delete/update action. */
	dict_table_get_first_index(table)->last_ins_cur->release();

	/* Step-1: Now truncate all the indexes and re-create them.
	Note: This is ddl action even though delete all rows is
	DML action. Any error during this action is ir-reversible. */
	for (dict_index_t* index = UT_LIST_GET_FIRST(table->indexes);
	     index != NULL && err == DB_SUCCESS;
	     index = UT_LIST_GET_NEXT(indexes, index)) {

		err = dict_truncate_index_tree_in_mem(index);
		// TODO: what happen if get an error
		ut_ad(err == DB_SUCCESS);
	}

	return(err);
}

/** This can only be used when srv_locks_unsafe_for_binlog is TRUE or this
session is using a READ COMMITTED or READ UNCOMMITTED isolation level.
Before calling this function row_search_for_mysql() must have
initialized prebuilt->new_rec_locks to store the information which new
record locks really were set. This function removes a newly set
clustered index record lock under prebuilt->pcur or
prebuilt->clust_pcur.  Thus, this implements a 'mini-rollback' that
releases the latest clustered index record lock we set.
@param[in,out]	prebuilt		prebuilt struct in MySQL handle
@param[in]	has_latches_on_recs	TRUE if called so that we have the
					latches on the records under pcur
					and clust_pcur, and we do not need
					to reposition the cursors. */
void
row_unlock_for_mysql(
	row_prebuilt_t*	prebuilt,
	ibool		has_latches_on_recs)
{
	btr_pcur_t*	pcur		= prebuilt->pcur;
	btr_pcur_t*	clust_pcur	= prebuilt->clust_pcur;
	trx_t*		trx		= prebuilt->trx;

	ut_ad(prebuilt != NULL);
	ut_ad(trx != NULL);

	if (UNIV_UNLIKELY
	    (!srv_locks_unsafe_for_binlog
	     && trx->isolation_level > TRX_ISO_READ_COMMITTED)) {

		ib::error() << "Calling row_unlock_for_mysql though"
			" innodb_locks_unsafe_for_binlog is FALSE and this"
			" session is not using READ COMMITTED isolation"
			" level.";
		return;
	}
	if (dict_index_is_spatial(prebuilt->index)) {
		return;
	}

	trx->op_info = "unlock_row";

	if (prebuilt->new_rec_locks >= 1) {

		const rec_t*	rec;
		dict_index_t*	index;
		trx_id_t	rec_trx_id;
		mtr_t		mtr;

		mtr_start(&mtr);

		/* Restore the cursor position and find the record */

		if (!has_latches_on_recs) {
			btr_pcur_restore_position(BTR_SEARCH_LEAF, pcur, &mtr);
		}

		rec = btr_pcur_get_rec(pcur);
		index = btr_pcur_get_btr_cur(pcur)->index;

		if (prebuilt->new_rec_locks >= 2) {
			/* Restore the cursor position and find the record
			in the clustered index. */

			if (!has_latches_on_recs) {
				btr_pcur_restore_position(BTR_SEARCH_LEAF,
							  clust_pcur, &mtr);
			}

			rec = btr_pcur_get_rec(clust_pcur);
			index = btr_pcur_get_btr_cur(clust_pcur)->index;
		}

		if (!dict_index_is_clust(index)) {
			/* This is not a clustered index record.  We
			do not know how to unlock the record. */
			goto no_unlock;
		}

		/* If the record has been modified by this
		transaction, do not unlock it. */

		if (index->trx_id_offset) {
			rec_trx_id = trx_read_trx_id(rec
						     + index->trx_id_offset);
		} else {
			mem_heap_t*	heap			= NULL;
			ulint	offsets_[REC_OFFS_NORMAL_SIZE];
			ulint*	offsets				= offsets_;

			rec_offs_init(offsets_);
			offsets = rec_get_offsets(rec, index, offsets,
						  ULINT_UNDEFINED, &heap);

			rec_trx_id = row_get_rec_trx_id(rec, index, offsets);

			if (UNIV_LIKELY_NULL(heap)) {
				mem_heap_free(heap);
			}
		}

		if (rec_trx_id != trx->id) {
			/* We did not update the record: unlock it */

			rec = btr_pcur_get_rec(pcur);

			lock_rec_unlock(
				trx,
				btr_pcur_get_block(pcur),
				rec,
				static_cast<enum lock_mode>(
					prebuilt->select_lock_type));

			if (prebuilt->new_rec_locks >= 2) {
				rec = btr_pcur_get_rec(clust_pcur);

				lock_rec_unlock(
					trx,
					btr_pcur_get_block(clust_pcur),
					rec,
					static_cast<enum lock_mode>(
						prebuilt->select_lock_type));
			}
		}
no_unlock:
		mtr_commit(&mtr);
	}

	trx->op_info = "";
}

/*********************************************************************//**
Checks if a table is such that we automatically created a clustered
index on it (on row id).
@return TRUE if the clustered index was generated automatically */
ibool
row_table_got_default_clust_index(
/*==============================*/
	const dict_table_t*	table)	/*!< in: table */
{
	const dict_index_t*	clust_index;

	clust_index = dict_table_get_first_index(table);

	return(dict_index_get_nth_col(clust_index, 0)->mtype == DATA_SYS);
}

/*********************************************************************//**
Locks the data dictionary in shared mode from modifications, for performing
foreign key check, rollback, or other operation invisible to MySQL. */
void
row_mysql_freeze_data_dictionary_func(
/*==================================*/
	trx_t*		trx,	/*!< in/out: transaction */
	const char*	file,	/*!< in: file name */
	ulint		line)	/*!< in: line number */
{
	ut_a(trx->dict_operation_lock_mode == 0);

	rw_lock_s_lock_inline(dict_operation_lock, 0, file, line);

	trx->dict_operation_lock_mode = RW_S_LATCH;
}

/*********************************************************************//**
Unlocks the data dictionary shared lock. */
void
row_mysql_unfreeze_data_dictionary(
/*===============================*/
	trx_t*	trx)	/*!< in/out: transaction */
{
	ut_ad(lock_trx_has_sys_table_locks(trx) == NULL);

	ut_a(trx->dict_operation_lock_mode == RW_S_LATCH);

	rw_lock_s_unlock(dict_operation_lock);

	trx->dict_operation_lock_mode = 0;
}

/*********************************************************************//**
Locks the data dictionary exclusively for performing a table create or other
data dictionary modification operation. */
void
row_mysql_lock_data_dictionary_func(
/*================================*/
	trx_t*		trx,	/*!< in/out: transaction */
	const char*	file,	/*!< in: file name */
	ulint		line)	/*!< in: line number */
{
	ut_a(trx->dict_operation_lock_mode == 0
	     || trx->dict_operation_lock_mode == RW_X_LATCH);

	/* Serialize data dictionary operations with dictionary mutex:
	no deadlocks or lock waits can occur then in these operations */

	rw_lock_x_lock_inline(dict_operation_lock, 0, file, line);
	trx->dict_operation_lock_mode = RW_X_LATCH;

	mutex_enter(&dict_sys->mutex);
}

/*********************************************************************//**
Unlocks the data dictionary exclusive lock. */
void
row_mysql_unlock_data_dictionary(
/*=============================*/
	trx_t*	trx)	/*!< in/out: transaction */
{
	ut_ad(lock_trx_has_sys_table_locks(trx) == NULL);

	ut_a(trx->dict_operation_lock_mode == RW_X_LATCH);

	/* Serialize data dictionary operations with dictionary mutex:
	no deadlocks can occur then in these operations */

	mutex_exit(&dict_sys->mutex);
	rw_lock_x_unlock(dict_operation_lock);

	trx->dict_operation_lock_mode = 0;
}

/*********************************************************************//**
Creates a table for MySQL. On failure the transaction will be rolled back
and the 'table' object will be freed.
@return error code or DB_SUCCESS */
dberr_t
row_create_table_for_mysql(
/*=======================*/
	dict_table_t*	table,	/*!< in, own: table definition
				(will be freed, or on DB_SUCCESS
				added to the data dictionary cache) */
	const char*	compression,
				/*!< in: compression algorithm to use,
				can be NULL */
	trx_t*		trx,	/*!< in/out: transaction */
	bool		commit)	/*!< in: if true, commit the transaction */
{
	tab_node_t*	node;
	mem_heap_t*	heap;
	que_thr_t*	thr;
	dberr_t		err;

	ut_ad(rw_lock_own(dict_operation_lock, RW_LOCK_X));
	ut_ad(mutex_own(&dict_sys->mutex));
	ut_ad(trx->dict_operation_lock_mode == RW_X_LATCH);

	DBUG_EXECUTE_IF(
		"ib_create_table_fail_at_start_of_row_create_table_for_mysql", {
		dict_mem_table_free(table);

		if (commit) {
			trx_commit_for_mysql(trx);
		}

		trx->op_info = "";

		return(DB_ERROR);
		}
	);

	trx->op_info = "creating table";

	trx_start_if_not_started_xa(trx, true);

	heap = mem_heap_create(512);

	switch (trx_get_dict_operation(trx)) {
	case TRX_DICT_OP_NONE:
		trx_set_dict_operation(trx, TRX_DICT_OP_TABLE);
	case TRX_DICT_OP_TABLE:
		break;
	case TRX_DICT_OP_INDEX:
		/* If the transaction was previously flagged as
		TRX_DICT_OP_INDEX, we should be creating auxiliary
		tables for full-text indexes. */
		ut_ad(strstr(table->name.m_name, "/FTS_") != NULL);
	}

	node = tab_create_graph_create(table, heap);

	thr = pars_complete_graph_for_exec(node, trx, heap);

	ut_a(thr == que_fork_start_command(
			static_cast<que_fork_t*>(que_node_get_parent(thr))));

	que_run_threads(thr);

	err = trx->error_state;

	/* Update SYS_TABLESPACES and SYS_DATAFILES if a new file-per-table
	tablespace was created. */
	if (err == DB_SUCCESS && dict_table_is_file_per_table(table)) {

		ut_ad(dict_table_is_file_per_table(table));

		char*	path;
		path = fil_space_get_first_path(table->space);

		err = dict_replace_tablespace_in_dictionary(
			table->space, table->name.m_name,
			fil_space_get_flags(table->space),
			path, trx, commit);

		ut_free(path);

		if (err == DB_SUCCESS && compression != NULL) {

			ut_ad(!is_shared_tablespace(table->space));

			ut_ad(Compression::validate(compression) == DB_SUCCESS);

			err = fil_set_compression(table->space, compression);

			/* The tablespace must be found and we have already
			done the check for the system tablespace and the
			temporary tablespace. Compression must be a valid
			and supported algorithm. */

			/* However, we can check for file system punch hole
			support only after creating the tablespace. On Windows
			we can query that information but not on Linux. */

			ut_ad(err == DB_SUCCESS
			      || err == DB_IO_NO_PUNCH_HOLE_FS);

                        /* In non-strict mode we ignore dodgy compression
                        settings. */
		}
	}

	switch (err) {
	case DB_SUCCESS:
	case DB_IO_NO_PUNCH_HOLE_FS:
		break;
	case DB_OUT_OF_FILE_SPACE:
		trx->error_state = DB_SUCCESS;
		trx_rollback_to_savepoint(trx, NULL);

		ib::warn() << "Cannot create table "
			<< table->name
			<< " because tablespace full";

		if (dict_table_open_on_name(table->name.m_name, TRUE, FALSE,
					    DICT_ERR_IGNORE_NONE)) {

			dict_table_close_and_drop(trx, table);

			if (commit) {
				trx_commit_for_mysql(trx);
			}
		} else {
			dict_mem_table_free(table);
		}

		break;

        case DB_UNSUPPORTED:
	case DB_TOO_MANY_CONCURRENT_TRXS:
		/* We already have .ibd file here. it should be deleted. */

		if (dict_table_is_file_per_table(table)
		    && fil_delete_tablespace(
			    table->space,
			    BUF_REMOVE_FLUSH_NO_WRITE)
		    != DB_SUCCESS) {

			ib::error() << "Not able to delete tablespace "
				<< table->space << " of table "
				<< table->name << "!";
		}
		/* fall through */

	case DB_DUPLICATE_KEY:
	case DB_TABLESPACE_EXISTS:
	default:
		trx->error_state = DB_SUCCESS;
		trx_rollback_to_savepoint(trx, NULL);
		dict_mem_table_free(table);
		break;
	}

	que_graph_free((que_t*) que_node_get_parent(thr));

	trx->op_info = "";

	return(err);
}

/*********************************************************************//**
Does an index creation operation for MySQL. TODO: currently failure
to create an index results in dropping the whole table! This is no problem
currently as all indexes must be created at the same time as the table.
@return error number or DB_SUCCESS */
dberr_t
row_create_index_for_mysql(
/*=======================*/
	dict_index_t*	index,		/*!< in, own: index definition
					(will be freed) */
	trx_t*		trx,		/*!< in: transaction handle */
	const ulint*	field_lengths,	/*!< in: if not NULL, must contain
					dict_index_get_n_fields(index)
					actual field lengths for the
					index columns, which are
					then checked for not being too
					large. */
	dict_table_t*	handler)	/*!< in/out: table handler. */
{
	ind_node_t*	node;
	mem_heap_t*	heap;
	que_thr_t*	thr;
	dberr_t		err;
	ulint		i;
	ulint		len;
	char*		table_name;
	char*		index_name;
	dict_table_t*	table = NULL;
	ibool		is_fts;

	trx->op_info = "creating index";

	/* Copy the table name because we may want to drop the
	table later, after the index object is freed (inside
	que_run_threads()) and thus index->table_name is not available. */
	table_name = mem_strdup(index->table_name);
	index_name = mem_strdup(index->name);

	is_fts = (index->type == DICT_FTS);

	if (handler != NULL && dict_table_is_intrinsic(handler)) {
		table = handler;
	}

	if (table == NULL) {

		ut_ad(rw_lock_own(dict_operation_lock, RW_LOCK_X));
		ut_ad(mutex_own(&dict_sys->mutex));

		table = dict_table_open_on_name(table_name, TRUE, TRUE,
						DICT_ERR_IGNORE_NONE);

	} else {
		table->acquire();
		ut_ad(dict_table_is_intrinsic(table));
	}

	if (!dict_table_is_temporary(table)) {
		trx_start_if_not_started_xa(trx, true);
	}

	for (i = 0; i < index->n_def; i++) {
		/* Check that prefix_len and actual length
		< DICT_MAX_INDEX_COL_LEN */

		len = dict_index_get_nth_field(index, i)->prefix_len;

		if (field_lengths && field_lengths[i]) {
			len = ut_max(len, field_lengths[i]);
		}

		DBUG_EXECUTE_IF(
			"ib_create_table_fail_at_create_index",
			len = DICT_MAX_FIELD_LEN_BY_FORMAT(table) + 1;
		);

		/* Column or prefix length exceeds maximum column length */
		if (len > (ulint) DICT_MAX_FIELD_LEN_BY_FORMAT(table)) {
			err = DB_TOO_BIG_INDEX_COL;

			dict_mem_index_free(index);
			goto error_handling;
		}
	}

	trx_set_dict_operation(trx, TRX_DICT_OP_TABLE);

	/* For temp-table we avoid insertion into SYSTEM TABLES to
	maintain performance and so we have separate path that directly
	just updates dictonary cache. */
	if (!dict_table_is_temporary(table)) {
		/* Note that the space id where we store the index is
		inherited from the table in dict_build_index_def_step()
		in dict0crea.cc. */

		heap = mem_heap_create(512);

		node = ind_create_graph_create(index, heap, NULL);

		thr = pars_complete_graph_for_exec(node, trx, heap);

		ut_a(thr == que_fork_start_command(
				static_cast<que_fork_t*>(
					que_node_get_parent(thr))));

		que_run_threads(thr);

		err = trx->error_state;

		que_graph_free((que_t*) que_node_get_parent(thr));
	} else {
		dict_build_index_def(table, index, trx);
#ifdef UNIV_DEBUG
		space_index_t index_id = index->id;
#endif

		/* add index to dictionary cache and also free index object.
		We allow instrinsic table to violate the size limits because
		they are used by optimizer for all record formats. */
		err = dict_index_add_to_cache(
			table, index, FIL_NULL,
			!dict_table_is_intrinsic(table)
<<<<<<< HEAD
			&& (trx_is_strict(trx)
			    || dict_table_has_atomic_blobs(table)));
=======
			&& trx_is_strict(trx));
>>>>>>> 76cbf407

		if (err != DB_SUCCESS) {
			goto error_handling;
		}

		index = UT_LIST_GET_LAST(table->indexes);
		ut_ad(index->id == index_id);

		/* as above function has freed index object re-load it
		now from dictionary cache using index_id */
		if (dict_table_is_intrinsic(table)) {
			/* trx_id field is used for tracking which transaction
			created the index. For intrinsic table this is
			ir-relevant and so re-use it for tracking consistent
			view while processing SELECT as part of UPDATE. */
			index->trx_id = ULINT_UNDEFINED;
		}
		ut_a(index != NULL);
		index->table = table;

		err = dict_create_index_tree_in_mem(index, trx);

		if (err != DB_SUCCESS && !dict_table_is_intrinsic(table)) {
			dict_index_remove_from_cache(table, index);
		}
	}

	/* Create the index specific FTS auxiliary tables. */
	if (err == DB_SUCCESS && is_fts) {
		dict_index_t*	idx;

		idx = dict_table_get_index_on_name(table, index_name);

		ut_ad(idx);
		err = fts_create_index_tables(trx, idx);
	}

error_handling:
	dict_table_close(table, TRUE, FALSE);

	if (err != DB_SUCCESS) {
		/* We have special error handling here */

		trx->error_state = DB_SUCCESS;

		if (trx_is_started(trx)) {

			trx_rollback_to_savepoint(trx, NULL);
		}

		row_drop_table_for_mysql(table_name, trx, FALSE, true, handler);

		if (trx_is_started(trx)) {

			trx_commit_for_mysql(trx);
		}

		trx->error_state = DB_SUCCESS;
	}

	trx->op_info = "";

	ut_free(table_name);
	ut_free(index_name);

	return(err);
}

/*********************************************************************//**
Scans a table create SQL string and adds to the data dictionary
the foreign key constraints declared in the string. This function
should be called after the indexes for a table have been created.
Each foreign key constraint must be accompanied with indexes in
bot participating tables. The indexes are allowed to contain more
fields than mentioned in the constraint.

@param[in]	trx		transaction
@param[in]	sql_string	table create statement where
				foreign keys are declared like:
				FOREIGN KEY (a, b) REFERENCES table2(c, d),
				table2 can be written also with the database
				name before it: test.table2; the default
				database id the database of parameter name
@param[in]	sql_length	length of sql_string
@param[in]	name		table full name in normalized form
@param[in]	reject_fks	if TRUE, fail with error code
				DB_CANNOT_ADD_CONSTRAINT if any
				foreign keys are found.
@return error code or DB_SUCCESS */
dberr_t
row_table_add_foreign_constraints(
	trx_t*			trx,
	const char*		sql_string,
	size_t			sql_length,
	const char*		name,
	ibool			reject_fks)
{
	dberr_t	err;

	DBUG_ENTER("row_table_add_foreign_constraints");

	ut_ad(mutex_own(&dict_sys->mutex));
	ut_ad(rw_lock_own(dict_operation_lock, RW_LOCK_X));
	ut_a(sql_string);

	trx->op_info = "adding foreign keys";

	trx_start_if_not_started_xa(trx, true);

	trx_set_dict_operation(trx, TRX_DICT_OP_TABLE);

	err = dict_create_foreign_constraints(
		trx, sql_string, sql_length, name, reject_fks);

	DBUG_EXECUTE_IF("ib_table_add_foreign_fail",
			err = DB_DUPLICATE_KEY;);

	DEBUG_SYNC_C("table_add_foreign_constraints");

	/* Check like this shouldn't be done for table that doesn't
	have foreign keys but code still continues to run with void action.
	Disable it for intrinsic table at-least */
	if (err == DB_SUCCESS) {
		/* Check that also referencing constraints are ok */
		dict_names_t	fk_tables;
		err = dict_load_foreigns(name, NULL, false, true,
					 DICT_ERR_IGNORE_NONE, fk_tables);

		while (err == DB_SUCCESS && !fk_tables.empty()) {
			dict_load_table(fk_tables.front(), true,
					DICT_ERR_IGNORE_NONE);
			fk_tables.pop_front();
		}
	}

	if (err != DB_SUCCESS) {
		/* We have special error handling here */

		trx->error_state = DB_SUCCESS;

		if (trx_is_started(trx)) {

			trx_rollback_to_savepoint(trx, NULL);
		}

		row_drop_table_for_mysql(name, trx, FALSE, true);

		if (trx_is_started(trx)) {

			trx_commit_for_mysql(trx);
		}

		trx->error_state = DB_SUCCESS;
	}

	DBUG_RETURN(err);
}

/*********************************************************************//**
Drops a table for MySQL as a background operation. MySQL relies on Unix
in ALTER TABLE to the fact that the table handler does not remove the
table before all handles to it has been removed. Furhermore, the MySQL's
call to drop table must be non-blocking. Therefore we do the drop table
as a background operation, which is taken care of by the master thread
in srv0srv.cc.
@return error code or DB_SUCCESS */
static
dberr_t
row_drop_table_for_mysql_in_background(
/*===================================*/
	const char*	name)	/*!< in: table name */
{
	dberr_t	error;
	trx_t*	trx;

	trx = trx_allocate_for_background();

	/* If the original transaction was dropping a table referenced by
	foreign keys, we must set the following to be able to drop the
	table: */

	trx->check_foreigns = false;

	/* Try to drop the table in InnoDB */

	error = row_drop_table_for_mysql(name, trx, FALSE);

	/* Flush the log to reduce probability that the .frm files and
	the InnoDB data dictionary get out-of-sync if the user runs
	with innodb_flush_log_at_trx_commit = 0 */

	log_buffer_flush_to_disk();

	trx_commit_for_mysql(trx);

	trx_free_for_background(trx);

	return(error);
}

/*********************************************************************//**
The master thread in srv0srv.cc calls this regularly to drop tables which
we must drop in background after queries to them have ended. Such lazy
dropping of tables is needed in ALTER TABLE on Unix.
@return how many tables dropped + remaining tables in list */
ulint
row_drop_tables_for_mysql_in_background(void)
/*=========================================*/
{
	row_mysql_drop_t*	drop;
	dict_table_t*		table;
	ulint			n_tables;
	ulint			n_tables_dropped = 0;
loop:
	mutex_enter(&row_drop_list_mutex);

	ut_a(row_mysql_drop_list_inited);

	drop = UT_LIST_GET_FIRST(row_mysql_drop_list);

	n_tables = UT_LIST_GET_LEN(row_mysql_drop_list);

	mutex_exit(&row_drop_list_mutex);

	if (drop == NULL) {
		/* All tables dropped */

		return(n_tables + n_tables_dropped);
	}

	table = dict_table_open_on_name(drop->table_name, FALSE, FALSE,
					DICT_ERR_IGNORE_NONE);

	if (table == NULL) {
		/* If for some reason the table has already been dropped
		through some other mechanism, do not try to drop it */

		goto already_dropped;
	}

	ut_a(!table->can_be_evicted);

	dict_table_close(table, FALSE, FALSE);

	if (DB_SUCCESS != row_drop_table_for_mysql_in_background(
		    drop->table_name)) {
		/* If the DROP fails for some table, we return, and let the
		main thread retry later */

		return(n_tables + n_tables_dropped);
	}

	n_tables_dropped++;

already_dropped:
	mutex_enter(&row_drop_list_mutex);

	UT_LIST_REMOVE(row_mysql_drop_list, drop);

	MONITOR_DEC(MONITOR_BACKGROUND_DROP_TABLE);

	ib::info() << "Dropped table "
		<< ut_get_name(NULL, drop->table_name)
		<< " in background drop queue.",

	ut_free(drop->table_name);

	ut_free(drop);

	mutex_exit(&row_drop_list_mutex);

	goto loop;
}

/*********************************************************************//**
Get the background drop list length. NOTE: the caller must own the
drop list mutex!
@return how many tables in list */
ulint
row_get_background_drop_list_len_low(void)
/*======================================*/
{
	ulint	len;

	mutex_enter(&row_drop_list_mutex);

	ut_a(row_mysql_drop_list_inited);

	len = UT_LIST_GET_LEN(row_mysql_drop_list);

	mutex_exit(&row_drop_list_mutex);

	return(len);
}

/*********************************************************************//**
If a table is not yet in the drop list, adds the table to the list of tables
which the master thread drops in background. We need this on Unix because in
ALTER TABLE MySQL may call drop table even if the table has running queries on
it. Also, if there are running foreign key checks on the table, we drop the
table lazily.
@return TRUE if the table was not yet in the drop list, and was added there */
static
ibool
row_add_table_to_background_drop_list(
/*==================================*/
	const char*	name)	/*!< in: table name */
{
	row_mysql_drop_t*	drop;

	mutex_enter(&row_drop_list_mutex);

	ut_a(row_mysql_drop_list_inited);

	/* Look if the table already is in the drop list */
	for (drop = UT_LIST_GET_FIRST(row_mysql_drop_list);
	     drop != NULL;
	     drop = UT_LIST_GET_NEXT(row_mysql_drop_list, drop)) {

		if (strcmp(drop->table_name, name) == 0) {
			/* Already in the list */

			mutex_exit(&row_drop_list_mutex);

			return(FALSE);
		}
	}

	drop = static_cast<row_mysql_drop_t*>(
		ut_malloc_nokey(sizeof(row_mysql_drop_t)));

	drop->table_name = mem_strdup(name);

	UT_LIST_ADD_LAST(row_mysql_drop_list, drop);

	MONITOR_INC(MONITOR_BACKGROUND_DROP_TABLE);

	mutex_exit(&row_drop_list_mutex);

	return(TRUE);
}

/*********************************************************************//**
Reassigns the table identifier of a table.
@return error code or DB_SUCCESS */
static
dberr_t
row_mysql_table_id_reassign(
/*========================*/
	dict_table_t*	table,	/*!< in/out: table */
	trx_t*		trx,	/*!< in/out: transaction */
	table_id_t*	new_id)	/*!< out: new table id */
{
	dberr_t		err;
	pars_info_t*	info	= pars_info_create();

	dict_hdr_get_new_id(new_id, NULL, NULL, table, false);

	/* Remove all locks except the table-level S and X locks. */
	lock_remove_all_on_table(table, FALSE);

	pars_info_add_ull_literal(info, "old_id", table->id);
	pars_info_add_ull_literal(info, "new_id", *new_id);

	err = que_eval_sql(
		info,
		"PROCEDURE RENUMBER_TABLE_PROC () IS\n"
		"BEGIN\n"
		"UPDATE SYS_TABLES SET ID = :new_id\n"
		" WHERE ID = :old_id;\n"
		"UPDATE SYS_COLUMNS SET TABLE_ID = :new_id\n"
		" WHERE TABLE_ID = :old_id;\n"
		"UPDATE SYS_INDEXES SET TABLE_ID = :new_id\n"
		" WHERE TABLE_ID = :old_id;\n"
		"END;\n", FALSE, trx);

	return(err);
}

/*********************************************************************//**
Setup the pre-requisites for DISCARD TABLESPACE. It will start the transaction,
acquire the data dictionary lock in X mode and open the table.
@return table instance or 0 if not found. */
static
dict_table_t*
row_discard_tablespace_begin(
/*=========================*/
	const char*	name,	/*!< in: table name */
	trx_t*		trx)	/*!< in: transaction handle */
{
	trx->op_info = "discarding tablespace";

	trx_set_dict_operation(trx, TRX_DICT_OP_TABLE);

	trx_start_if_not_started_xa(trx, true);

	/* Serialize data dictionary operations with dictionary mutex:
	this is to avoid deadlocks during data dictionary operations */

	row_mysql_lock_data_dictionary(trx);

	dict_table_t*	table;

	table = dict_table_open_on_name(
		name, TRUE, FALSE, DICT_ERR_IGNORE_NONE);

	if (table) {
		dict_stats_wait_bg_to_stop_using_table(table, trx);
		ut_a(!is_system_tablespace(table->space));
		ut_a(table->n_foreign_key_checks_running == 0);
	}

	return(table);
}

/*********************************************************************//**
Do the foreign key constraint checks.
@return DB_SUCCESS or error code. */
static
dberr_t
row_discard_tablespace_foreign_key_checks(
/*======================================*/
	const trx_t*		trx,	/*!< in: transaction handle */
	const dict_table_t*	table)	/*!< in: table to be discarded */
{

	if (srv_read_only_mode || !trx->check_foreigns) {
		return(DB_SUCCESS);
	}

	/* Check if the table is referenced by foreign key constraints from
	some other table (not the table itself) */
	dict_foreign_set::iterator	it
		= std::find_if(table->referenced_set.begin(),
			       table->referenced_set.end(),
			       dict_foreign_different_tables());

	if (it == table->referenced_set.end()) {
		return(DB_SUCCESS);
	}

	const dict_foreign_t*	foreign	= *it;
	FILE*			ef	= dict_foreign_err_file;

	ut_ad(foreign->foreign_table != table);
	ut_ad(foreign->referenced_table == table);

	/* We only allow discarding a referenced table if
	FOREIGN_KEY_CHECKS is set to 0 */

	mutex_enter(&dict_foreign_err_mutex);

	rewind(ef);

	ut_print_timestamp(ef);

	fputs("  Cannot DISCARD table ", ef);
	ut_print_name(ef, trx, table->name.m_name);
	fputs("\n"
	      "because it is referenced by ", ef);
	ut_print_name(ef, trx, foreign->foreign_table_name);
	putc('\n', ef);

	mutex_exit(&dict_foreign_err_mutex);

	return(DB_CANNOT_DROP_CONSTRAINT);
}

/*********************************************************************//**
Cleanup after the DISCARD TABLESPACE operation.
@return error code. */
static
dberr_t
row_discard_tablespace_end(
/*=======================*/
	trx_t*		trx,	/*!< in/out: transaction handle */
	dict_table_t*	table,	/*!< in/out: table to be discarded */
	dberr_t		err)	/*!< in: error code */
{
	if (table != 0) {
		dict_table_close(table, TRUE, FALSE);
	}

	DBUG_EXECUTE_IF("ib_discard_before_commit_crash",
			log_make_checkpoint_at(LSN_MAX, TRUE);
			DBUG_SUICIDE(););

	trx_commit_for_mysql(trx);

	DBUG_EXECUTE_IF("ib_discard_after_commit_crash",
			log_make_checkpoint_at(LSN_MAX, TRUE);
			DBUG_SUICIDE(););

	row_mysql_unlock_data_dictionary(trx);

	trx->op_info = "";

	return(err);
}

/*********************************************************************//**
Do the DISCARD TABLESPACE operation.
@return DB_SUCCESS or error code. */
static
dberr_t
row_discard_tablespace(
/*===================*/
	trx_t*		trx,	/*!< in/out: transaction handle */
	dict_table_t*	table)	/*!< in/out: table to be discarded */
{
	dberr_t		err;

	/* How do we prevent crashes caused by ongoing operations on
	the table? Old operations could try to access non-existent
	pages. MySQL will block all DML on the table using MDL and a
	DISCARD will not start unless all existing operations on the
	table to be discarded are completed.

	1) Acquire the data dictionary latch in X mode. To prevent any
	internal operations that MySQL is not aware off and also for
	the internal SQL parser.

	2) Purge and rollback: we assign a new table id for the
	table. Since purge and rollback look for the table based on
	the table id, they see the table as 'dropped' and discard
	their operations.

	3) Insert buffer: we remove all entries for the tablespace in
	the insert buffer tree.

	4) FOREIGN KEY operations: if table->n_foreign_key_checks_running > 0,
	we do not allow the discard. */

	/* Play safe and remove all insert buffer entries, though we should
	have removed them already when DISCARD TABLESPACE was called */

	ibuf_delete_for_discarded_space(table->space);

	table_id_t	new_id;

	/* Set the TABLESPACE DISCARD flag in the table definition
	on disk. */
	err = row_import_update_discarded_flag(
		trx, table->id, true, true);

	if (err != DB_SUCCESS) {
		return(err);
	}

	/* Update the index root pages in the system tables, on disk */
	err = row_import_update_index_root(trx, table, true, true);

	if (err != DB_SUCCESS) {
		return(err);
	}

	/* Drop all the FTS auxiliary tables. */
	if (dict_table_has_fts_index(table)
	    || DICT_TF2_FLAG_IS_SET(table, DICT_TF2_FTS_HAS_DOC_ID)) {

		fts_drop_tables(trx, table);
	}

	/* Assign a new space ID to the table definition so that purge
	can ignore the changes. Update the system table on disk. */

	err = row_mysql_table_id_reassign(table, trx, &new_id);

	if (err != DB_SUCCESS) {
		return(err);
	}

	/* Discard the physical file that is used for the tablespace. */

	err = fil_discard_tablespace(table->space);

	switch (err) {
	case DB_SUCCESS:
	case DB_IO_ERROR:
	case DB_TABLESPACE_NOT_FOUND:
		/* All persistent operations successful, update the
		data dictionary memory cache. */

		table->ibd_file_missing = TRUE;

		table->flags2 |= DICT_TF2_DISCARDED;

		dict_table_change_id_in_cache(table, new_id);

		/* Reset the root page numbers. */

		for (dict_index_t* index = UT_LIST_GET_FIRST(table->indexes);
		     index != 0;
		     index = UT_LIST_GET_NEXT(indexes, index)) {

			index->page = FIL_NULL;
			index->space = FIL_NULL;
		}

		/* If the tablespace did not already exist or we couldn't
		write to it, we treat that as a successful DISCARD. It is
		unusable anyway. */

		err = DB_SUCCESS;
		break;

	default:
		/* We need to rollback the disk changes, something failed. */

		trx->error_state = DB_SUCCESS;

		trx_rollback_to_savepoint(trx, NULL);

		trx->error_state = DB_SUCCESS;
	}

	return(err);
}

/*********************************************************************//**
Discards the tablespace of a table which stored in an .ibd file. Discarding
means that this function renames the .ibd file and assigns a new table id for
the table. Also the flag table->ibd_file_missing is set to TRUE.
@return error code or DB_SUCCESS */
dberr_t
row_discard_tablespace_for_mysql(
/*=============================*/
	const char*	name,	/*!< in: table name */
	trx_t*		trx)	/*!< in: transaction handle */
{
	dberr_t		err;
	dict_table_t*	table;

	/* Open the table and start the transaction if not started. */

	table = row_discard_tablespace_begin(name, trx);

	if (table == 0) {
		err = DB_TABLE_NOT_FOUND;
	} else if (dict_table_is_temporary(table)) {

		ib_senderrf(trx->mysql_thd, IB_LOG_LEVEL_ERROR,
			    ER_CANNOT_DISCARD_TEMPORARY_TABLE);

		err = DB_ERROR;

	} else if (table->space == srv_sys_space.space_id()) {
		char	table_name[MAX_FULL_NAME_LEN + 1];

		innobase_format_name(
			table_name, sizeof(table_name),
			table->name.m_name);

		ib_senderrf(trx->mysql_thd, IB_LOG_LEVEL_ERROR,
			    ER_TABLE_IN_SYSTEM_TABLESPACE, table_name);

		err = DB_ERROR;

	} else if (table->n_foreign_key_checks_running > 0) {
		char	table_name[MAX_FULL_NAME_LEN + 1];

		innobase_format_name(
			table_name, sizeof(table_name),
			table->name.m_name);

		ib_senderrf(trx->mysql_thd, IB_LOG_LEVEL_ERROR,
			    ER_DISCARD_FK_CHECKS_RUNNING, table_name);

		err = DB_ERROR;

	} else {
		/* Do foreign key constraint checks. */

		err = row_discard_tablespace_foreign_key_checks(trx, table);

		if (err == DB_SUCCESS) {
			err = row_discard_tablespace(trx, table);
		}
	}

	return(row_discard_tablespace_end(trx, table, err));
}

/*********************************************************************//**
Sets an exclusive lock on a table.
@return error code or DB_SUCCESS */
dberr_t
row_mysql_lock_table(
/*=================*/
	trx_t*		trx,		/*!< in/out: transaction */
	dict_table_t*	table,		/*!< in: table to lock */
	enum lock_mode	mode,		/*!< in: LOCK_X or LOCK_S */
	const char*	op_info)	/*!< in: string for trx->op_info */
{
	mem_heap_t*	heap;
	que_thr_t*	thr;
	dberr_t		err;
	sel_node_t*	node;

	ut_ad(trx);
	ut_ad(mode == LOCK_X || mode == LOCK_S);

	heap = mem_heap_create(512);

	trx->op_info = op_info;

	node = sel_node_create(heap);
	thr = pars_complete_graph_for_exec(node, trx, heap);
	thr->graph->state = QUE_FORK_ACTIVE;

	/* We use the select query graph as the dummy graph needed
	in the lock module call */

	thr = que_fork_get_first_thr(
		static_cast<que_fork_t*>(que_node_get_parent(thr)));

	que_thr_move_to_run_state_for_mysql(thr, trx);

run_again:
	thr->run_node = thr;
	thr->prev_node = thr->common.parent;

	err = lock_table(0, table, mode, thr);

	trx->error_state = err;

	if (err == DB_SUCCESS) {
		que_thr_stop_for_mysql_no_error(thr, trx);
	} else {
		que_thr_stop_for_mysql(thr);

		if (err != DB_QUE_THR_SUSPENDED) {
			ibool	was_lock_wait;

			was_lock_wait = row_mysql_handle_errors(
				&err, trx, thr, NULL);

			if (was_lock_wait) {
				goto run_again;
			}
		} else {
			que_thr_t*	run_thr;
			que_node_t*	parent;

			parent = que_node_get_parent(thr);

			run_thr = que_fork_start_command(
				static_cast<que_fork_t*>(parent));

			ut_a(run_thr == thr);

			/* There was a lock wait but the thread was not
			in a ready to run or running state. */
			trx->error_state = DB_LOCK_WAIT;

			goto run_again;
		}
	}

	que_graph_free(thr->graph);
	trx->op_info = "";

	return(err);
}

/** Drop ancillary FTS tables as part of dropping a table.
@param[in,out]	table		Table cache entry
@param[in,out]	trx		Transaction handle
@return error code or DB_SUCCESS */
UNIV_INLINE
dberr_t
row_drop_ancillary_fts_tables(
	dict_table_t*	table,
	trx_t*		trx)
{
	/* Drop ancillary FTS tables */
	if (dict_table_has_fts_index(table)
	    || DICT_TF2_FLAG_IS_SET(table, DICT_TF2_FTS_HAS_DOC_ID)) {

		ut_ad(table->get_ref_count() == 0);
		ut_ad(trx_is_started(trx));

		dberr_t err = fts_drop_tables(trx, table);

		if (err != DB_SUCCESS) {
			ib::error() << " Unable to remove ancillary FTS"
				" tables for table "
				<< table->name << " : " << ut_strerr(err);

			return(err);
		}
	}

	/* The table->fts flag can be set on the table for which
	the cluster index is being rebuilt. Such table might not have
	DICT_TF2_FTS flag set. So keep this out of above
	dict_table_has_fts_index condition */
	if (table->fts != NULL) {
		/* Need to set TABLE_DICT_LOCKED bit, since
		fts_que_graph_free_check_lock would try to acquire
		dict mutex lock */
		table->fts->fts_status |= TABLE_DICT_LOCKED;

		fts_free(table);
	}

	return(DB_SUCCESS);
}

/** Drop a table from the memory cache as part of dropping a table.
@param[in]	tablename	A copy of table->name. Used when table == null
@param[in,out]	table		Table cache entry
@param[in,out]	trx		Transaction handle
@return error code or DB_SUCCESS */
UNIV_INLINE
dberr_t
row_drop_table_from_cache(
	const char*	tablename,
	dict_table_t*	table,
	trx_t*		trx)
{
	dberr_t	err = DB_SUCCESS;
	bool	is_temp = dict_table_is_temporary(table);

	/* Remove the pointer to this table object from the list
	of modified tables by the transaction because the object
	is going to be destroyed below. */
	trx->mod_tables.erase(table);

	if (!dict_table_is_intrinsic(table)) {
		dict_table_remove_from_cache(table);
	} else {
		for (dict_index_t* index = UT_LIST_GET_FIRST(table->indexes);
		     index != NULL;
		     index = UT_LIST_GET_FIRST(table->indexes)) {

			rw_lock_free(&index->lock);

			UT_LIST_REMOVE(table->indexes, index);

			dict_mem_index_free(index);
		}

		dict_mem_table_free(table);
		table = NULL;
	}

	if (!is_temp
	    && dict_load_table(tablename, true,
			       DICT_ERR_IGNORE_NONE) != NULL) {
		ib::error() << "Not able to remove table "
			<< ut_get_name(trx, tablename)
			<< " from the dictionary cache!";
		err = DB_ERROR;
	}

	return(err);
}

/** Drop a single-table tablespace as part of dropping or renaming a table.
This deletes the fil_space_t if found and the file on disk.
@param[in]	space_id	Tablespace ID
@param[in]	tablename	Table name, same as the tablespace name
@param[in]	filepath	File path of tablespace to delete
@return error code or DB_SUCCESS */
UNIV_INLINE
dberr_t
row_drop_single_table_tablespace(
	ulint	space_id,
	const char*	tablename,
	const char*	filepath)
{
	dberr_t	err = DB_SUCCESS;

	/* If the tablespace is not in the cache, just delete the file. */
	if (!fil_space_for_table_exists_in_mem(
		    space_id, tablename, true, false, NULL, 0)) {

		/* Force a delete of any discarded or temporary files. */
		fil_delete_file(filepath);

		ib::info() << "Removed datafile " << filepath
			<< " for table " << tablename;

	} else if (fil_delete_tablespace(space_id, BUF_REMOVE_FLUSH_NO_WRITE)
		   != DB_SUCCESS) {

		ib::error() << "We removed the InnoDB internal data"
			" dictionary entry of table " << tablename
			<< " but we are not able to delete the tablespace "
			<< space_id << " file " << filepath << "!";

		err = DB_ERROR;
	}

	return(err);
}

/** Drop a table for MySQL.
If the data dictionary was not already locked by the transaction,
the transaction will be committed.  Otherwise, the data dictionary
will remain locked.
@param[in]	name		Table name
@param[in]	trx		Transaction handle
@param[in]	drop_db		true=dropping whole database
@param[in]	nonatomic	Whether it is permitted to release
and reacquire dict_operation_lock
@param[in,out]	handler		Table handler
@return error code or DB_SUCCESS */
dberr_t
row_drop_table_for_mysql(
	const char*	name,
	trx_t*		trx,
	bool		drop_db,
	bool		nonatomic,
	dict_table_t*	handler)
{
	dberr_t		err;
	dict_foreign_t*	foreign;
	dict_table_t*	table			= NULL;
	char*		filepath		= NULL;
	char*		tablename		= NULL;
	bool		locked_dictionary	= false;
	pars_info_t*	info			= NULL;
	mem_heap_t*	heap			= NULL;
	bool		is_intrinsic_temp_table	= false;

	DBUG_ENTER("row_drop_table_for_mysql");
	DBUG_PRINT("row_drop_table_for_mysql", ("table: '%s'", name));

	ut_a(name != NULL);

	/* Serialize data dictionary operations with dictionary mutex:
	no deadlocks can occur then in these operations */

	trx->op_info = "dropping table";

	if (handler != NULL && dict_table_is_intrinsic(handler)) {
		table = handler;
		is_intrinsic_temp_table = true;
	}

	if (table == NULL) {

		if (trx->dict_operation_lock_mode != RW_X_LATCH) {
			/* Prevent foreign key checks etc. while we are
			dropping the table */

			row_mysql_lock_data_dictionary(trx);

			locked_dictionary = true;
			nonatomic = true;
		}

		ut_ad(mutex_own(&dict_sys->mutex));
		ut_ad(rw_lock_own(dict_operation_lock, RW_LOCK_X));

		table = dict_table_open_on_name(
			name, TRUE, FALSE,
			static_cast<dict_err_ignore_t>(
				DICT_ERR_IGNORE_INDEX_ROOT
				| DICT_ERR_IGNORE_CORRUPT));
	} else {
		table->acquire();
		ut_ad(dict_table_is_intrinsic(table));
	}

	if (!table) {
		err = DB_TABLE_NOT_FOUND;
		goto funct_exit;
	}

	/* This function is called recursively via fts_drop_tables(). */
	if (!trx_is_started(trx)) {

		if (!dict_table_is_temporary(table)) {
			trx_start_for_ddl(trx, TRX_DICT_OP_TABLE);
		} else {
			trx_set_dict_operation(trx, TRX_DICT_OP_TABLE);
		}
	}

	/* Turn on this drop bit before we could release the dictionary
	latch */
	table->to_be_dropped = true;

	if (nonatomic) {
		/* This trx did not acquire any locks on dictionary
		table records yet. Thus it is safe to release and
		reacquire the data dictionary latches. */
		if (table->fts) {
			ut_ad(!table->fts->add_wq);
			ut_ad(lock_trx_has_sys_table_locks(trx) == 0);

			row_mysql_unlock_data_dictionary(trx);
			fts_optimize_remove_table(table);
			row_mysql_lock_data_dictionary(trx);
		}

		/* Do not bother to deal with persistent stats for temp
		tables since we know temp tables do not use persistent
		stats. */
		if (!dict_table_is_temporary(table)) {
			dict_stats_wait_bg_to_stop_using_table(
				table, trx);
		}
	}

	/* make sure background stats thread is not running on the table */
	ut_ad(!(table->stats_bg_flag & BG_STAT_IN_PROGRESS));

	if (!dict_table_is_temporary(table)) {

		dict_stats_recalc_pool_del(table);

		/* Remove stats for this table and all of its indexes from the
		persistent storage if it exists and if there are stats for this
		table in there. This function creates its own trx and commits
		it. */
		char	errstr[1024];
		err = dict_stats_drop_table(name, errstr, sizeof(errstr));

		if (err != DB_SUCCESS) {
			ib::warn() << errstr;
		}
	}

	if (!dict_table_is_intrinsic(table)) {
		dict_table_prevent_eviction(table);
	}

	dict_table_close(table, TRUE, FALSE);

	/* Check if the table is referenced by foreign key constraints from
	some other table (not the table itself) */

	if (!srv_read_only_mode && trx->check_foreigns) {

		for (dict_foreign_set::iterator it
			= table->referenced_set.begin();
		     it != table->referenced_set.end();
		     ++it) {

			foreign = *it;

			const bool	ref_ok = drop_db
				&& dict_tables_have_same_db(
					name,
					foreign->foreign_table_name_lookup);

			if (foreign->foreign_table != table && !ref_ok) {

				FILE*	ef	= dict_foreign_err_file;

				/* We only allow dropping a referenced table
				if FOREIGN_KEY_CHECKS is set to 0 */

				err = DB_CANNOT_DROP_CONSTRAINT;

				mutex_enter(&dict_foreign_err_mutex);
				rewind(ef);
				ut_print_timestamp(ef);

				fputs("  Cannot drop table ", ef);
				ut_print_name(ef, trx, name);
				fputs("\n"
				      "because it is referenced by ", ef);
				ut_print_name(ef, trx,
					      foreign->foreign_table_name);
				putc('\n', ef);
				mutex_exit(&dict_foreign_err_mutex);

				goto funct_exit;
			}
		}
	}

	/* TODO: could we replace the counter n_foreign_key_checks_running
	with lock checks on the table? Acquire here an exclusive lock on the
	table, and rewrite lock0lock.cc and the lock wait in srv0srv.cc so that
	they can cope with the table having been dropped here? Foreign key
	checks take an IS or IX lock on the table. */

	if (table->n_foreign_key_checks_running > 0) {

		const char*	save_tablename = table->name.m_name;
		ibool		added;

		added = row_add_table_to_background_drop_list(save_tablename);

		if (added) {
			ib::info() << "You are trying to drop table "
				<< table->name
				<< " though there is a foreign key check"
				" running on it. Adding the table to the"
				" background drop queue.";

			/* We return DB_SUCCESS to MySQL though the drop will
			happen lazily later */

			err = DB_SUCCESS;
		} else {
			/* The table is already in the background drop list */
			err = DB_ERROR;
		}

		goto funct_exit;
	}

	/* Remove all locks that are on the table or its records, if there
	are no references to the table but it has record locks, we release
	the record locks unconditionally. One use case is:

		CREATE TABLE t2 (PRIMARY KEY (a)) SELECT * FROM t1;

	If after the user transaction has done the SELECT and there is a
	problem in completing the CREATE TABLE operation, MySQL will drop
	the table. InnoDB will create a new background transaction to do the
	actual drop, the trx instance that is passed to this function. To
	preserve existing behaviour we remove the locks but ideally we
	shouldn't have to. There should never be record locks on a table
	that is going to be dropped. */

	if (table->get_ref_count() == 0) {
		/* We don't take lock on intrinsic table so nothing to remove.*/
		if (!dict_table_is_intrinsic(table)) {
			lock_remove_all_on_table(table, TRUE);
		}
		ut_a(table->n_rec_locks == 0);
	} else if (table->get_ref_count() > 0 || table->n_rec_locks > 0) {
		ibool	added;

		ut_ad(!dict_table_is_intrinsic(table));

		added = row_add_table_to_background_drop_list(
			table->name.m_name);

		if (added) {
			ib::info() << "MySQL is trying to drop table "
				<< table->name
				<< " though there are still open handles to"
				" it. Adding the table to the background drop"
				" queue.";

			/* We return DB_SUCCESS to MySQL though the drop will
			happen lazily later */
			err = DB_SUCCESS;
		} else {
			/* The table is already in the background drop list */
			err = DB_ERROR;
		}

		goto funct_exit;
	}

	/* The "to_be_dropped" marks table that is to be dropped, but
	has not been dropped, instead, was put in the background drop
	list due to being used by concurrent DML operations. Clear it
	here since there are no longer any concurrent activities on it,
	and it is free to be dropped */
	table->to_be_dropped = false;

	/* If we get this far then the table to be dropped must not have
	any table or record locks on it. */

	ut_a(dict_table_is_intrinsic(table) || !lock_table_has_locks(table));

	switch (trx_get_dict_operation(trx)) {
	case TRX_DICT_OP_NONE:
		trx_set_dict_operation(trx, TRX_DICT_OP_TABLE);
		trx->table_id = table->id;
	case TRX_DICT_OP_TABLE:
		break;
	case TRX_DICT_OP_INDEX:
		/* If the transaction was previously flagged as
		TRX_DICT_OP_INDEX, we should be dropping auxiliary
		tables for full-text indexes or temp tables. */
		ut_ad(strstr(table->name.m_name, "/FTS_") != NULL
		      || strstr(table->name.m_name, TEMP_FILE_PREFIX_INNODB)
		      != NULL);
	}

	/* Mark all indexes unavailable in the data dictionary cache
	before starting to drop the table. */

	unsigned*	page_no;
	unsigned*	page_nos;
	heap = mem_heap_create(
		200 + UT_LIST_GET_LEN(table->indexes) * sizeof *page_nos);
	tablename = mem_heap_strdup(heap, name);

	page_no = page_nos = static_cast<unsigned*>(
		mem_heap_alloc(
			heap,
			UT_LIST_GET_LEN(table->indexes) * sizeof *page_no));

	for (dict_index_t* index = dict_table_get_first_index(table);
	     index != NULL;
	     index = dict_table_get_next_index(index)) {
		rw_lock_x_lock(dict_index_get_lock(index));
		/* Save the page numbers so that we can restore them
		if the operation fails. */
		*page_no++ = index->page;
		/* Mark the index unusable. */
		index->page = FIL_NULL;
		rw_lock_x_unlock(dict_index_get_lock(index));
	}

	/* As we don't insert entries to SYSTEM TABLES for temp-tables
	we need to avoid running removal of these entries. */
	if (!dict_table_is_temporary(table)) {
		/* We use the private SQL parser of Innobase to generate the
		query graphs needed in deleting the dictionary data from system
		tables in Innobase. Deleting a row from SYS_INDEXES table also
		frees the file segments of the B-tree associated with the
		index. */

		info = pars_info_create();

		pars_info_add_str_literal(info, "table_name", name);

		std::basic_string<char, std::char_traits<char>,
				  ut_allocator<char> > sql;
		sql.reserve(2000);

		sql =	"PROCEDURE DROP_TABLE_PROC () IS\n"
			"sys_foreign_id CHAR;\n"
			"table_id CHAR;\n"
			"index_id CHAR;\n"
			"foreign_id CHAR;\n"
			"space_id INT;\n"
			"found INT;\n";

		sql +=	"DECLARE CURSOR cur_fk IS\n"
			"SELECT ID FROM SYS_FOREIGN\n"
			"WHERE FOR_NAME = :table_name\n"
			"AND TO_BINARY(FOR_NAME)\n"
			"  = TO_BINARY(:table_name)\n"
			"LOCK IN SHARE MODE;\n";

		sql +=	"DECLARE CURSOR cur_idx IS\n"
			"SELECT ID FROM SYS_INDEXES\n"
			"WHERE TABLE_ID = table_id\n"
			"LOCK IN SHARE MODE;\n";

		sql +=	"BEGIN\n";

		sql +=	"SELECT ID INTO table_id\n"
			"FROM SYS_TABLES\n"
			"WHERE NAME = :table_name\n"
			"LOCK IN SHARE MODE;\n"
			"IF (SQL % NOTFOUND) THEN\n"
			"       RETURN;\n"
			"END IF;\n";

		sql +=	"SELECT SPACE INTO space_id\n"
			"FROM SYS_TABLES\n"
			"WHERE NAME = :table_name;\n"
			"IF (SQL % NOTFOUND) THEN\n"
			"       RETURN;\n"
			"END IF;\n";

		sql +=	"found := 1;\n"
			"SELECT ID INTO sys_foreign_id\n"
			"FROM SYS_TABLES\n"
			"WHERE NAME = 'SYS_FOREIGN'\n"
			"LOCK IN SHARE MODE;\n"
			"IF (SQL % NOTFOUND) THEN\n"
			"       found := 0;\n"
			"END IF;\n"
			"IF (:table_name = 'SYS_FOREIGN') THEN\n"
			"       found := 0;\n"
			"END IF;\n"
			"IF (:table_name = 'SYS_FOREIGN_COLS') \n"
			"THEN\n"
			"       found := 0;\n"
			"END IF;\n";

		sql +=	"OPEN cur_fk;\n"
			"WHILE found = 1 LOOP\n"
			"       FETCH cur_fk INTO foreign_id;\n"
			"       IF (SQL % NOTFOUND) THEN\n"
			"               found := 0;\n"
			"       ELSE\n"
			"               DELETE FROM \n"
			"		   SYS_FOREIGN_COLS\n"
			"               WHERE ID = foreign_id;\n"
			"               DELETE FROM SYS_FOREIGN\n"
			"               WHERE ID = foreign_id;\n"
			"       END IF;\n"
			"END LOOP;\n"
			"CLOSE cur_fk;\n";

		sql +=	"found := 1;\n"
			"OPEN cur_idx;\n"
			"WHILE found = 1 LOOP\n"
			"       FETCH cur_idx INTO index_id;\n"
			"       IF (SQL % NOTFOUND) THEN\n"
			"               found := 0;\n"
			"       ELSE\n"
			"               DELETE FROM SYS_FIELDS\n"
			"               WHERE INDEX_ID = index_id;\n"
			"               DELETE FROM SYS_INDEXES\n"
			"               WHERE ID = index_id\n"
			"               AND TABLE_ID = table_id;\n"
			"       END IF;\n"
			"END LOOP;\n"
			"CLOSE cur_idx;\n";

		sql +=	"DELETE FROM SYS_COLUMNS\n"
			"WHERE TABLE_ID = table_id;\n"
			"DELETE FROM SYS_TABLES\n"
			"WHERE NAME = :table_name;\n";

		if (dict_table_is_file_per_table(table)) {
			sql += "DELETE FROM SYS_TABLESPACES\n"
				"WHERE SPACE = space_id;\n"
				"DELETE FROM SYS_DATAFILES\n"
				"WHERE SPACE = space_id;\n";
		}

		sql +=	"DELETE FROM SYS_VIRTUAL\n"
			"WHERE TABLE_ID = table_id;\n";

		sql += "END;\n";

		err = que_eval_sql(info, sql.c_str(), FALSE, trx);
	} else {
		page_no = page_nos;
		for (dict_index_t* index = dict_table_get_first_index(table);
		     index != NULL;
		     index = dict_table_get_next_index(index)) {
			/* remove the index object associated. */
			dict_drop_index_tree_in_mem(index, *page_no++);
		}
		err = DB_SUCCESS;
	}

	switch (err) {
		ulint		space_id;
		bool		is_temp;
		bool		ibd_file_missing;
		bool		is_discarded;
		bool		shared_tablespace;
		table_id_t	table_id;

	case DB_SUCCESS:
		space_id = table->space;
		table_id = table->id;
		ibd_file_missing = table->ibd_file_missing;
		is_discarded = dict_table_is_discarded(table);
		is_temp = dict_table_is_temporary(table);
		shared_tablespace = DICT_TF_HAS_SHARED_SPACE(table->flags);

		/* We do not allow temporary tables with a remote path. */
		ut_a(!(is_temp && DICT_TF_HAS_DATA_DIR(table->flags)));

		/* Make sure the data_dir_path is set if needed. */
		dict_get_and_save_data_dir_path(table, true);

		err = row_drop_ancillary_fts_tables(table, trx);
		if (err != DB_SUCCESS) {
			break;
		}

		/* Determine the tablespace filename before we drop
		dict_table_t.  Free this memory before returning. */
		if (DICT_TF_HAS_DATA_DIR(table->flags)) {
			ut_a(table->data_dir_path);

			filepath = fil_make_filepath(
				table->data_dir_path,
				table->name.m_name, IBD, true);
		} else if (!shared_tablespace) {
			filepath = fil_make_filepath(
				NULL, table->name.m_name, IBD, false);
		}

		/* Free the dict_table_t object. */
		err = row_drop_table_from_cache(tablename, table, trx);
		if (err != DB_SUCCESS) {
			break;
		}

		/* Do not attempt to drop known-to-be-missing tablespaces,
		nor system or shared general tablespaces. */
		if (is_discarded || ibd_file_missing || shared_tablespace
		    || is_system_tablespace(space_id)) {
			break;
		}

		/* We can now drop the single-table tablespace. */
		err = row_drop_single_table_tablespace(
			space_id, tablename, filepath);

		/* Finally, if it's not a temporary table,
		let's try to delete the row in DDTableBuffer if exists */
		if (!is_temp && !srv_missing_dd_table_buffer) {
			mutex_enter(&dict_persist->mutex);
			err = dict_persist->table_buffer->remove(table_id);
			ut_ad(err == DB_SUCCESS);
			mutex_exit(&dict_persist->mutex);
		}

		break;

	case DB_OUT_OF_FILE_SPACE:
		err = DB_MUST_GET_MORE_FILE_SPACE;

		row_mysql_handle_errors(&err, trx, NULL, NULL);

		/* raise error */
		ut_error;
		break;

	case DB_TOO_MANY_CONCURRENT_TRXS:
		/* Cannot even find a free slot for the
		the undo log. We can directly exit here
		and return the DB_TOO_MANY_CONCURRENT_TRXS
		error. */

	default:
		/* This is some error we do not expect. Print
		the error number and rollback the transaction */
		ib::error() << "Unknown error code " << err << " while"
			" dropping table: "
			<< ut_get_name(trx, tablename) << ".";

		trx->error_state = DB_SUCCESS;
		trx_rollback_to_savepoint(trx, NULL);
		trx->error_state = DB_SUCCESS;

		/* Mark all indexes available in the data dictionary
		cache again. */

		page_no = page_nos;

		for (dict_index_t* index = dict_table_get_first_index(table);
		     index != NULL;
		     index = dict_table_get_next_index(index)) {
			rw_lock_x_lock(dict_index_get_lock(index));
			ut_a(index->page == FIL_NULL);
			index->page = *page_no++;
			rw_lock_x_unlock(dict_index_get_lock(index));
		}
	}

	if (err != DB_SUCCESS && table != NULL) {
		/* Drop table has failed with error but as drop table is not
		transaction safe we should mark the table as corrupted to avoid
		unwarranted follow-up action on this table that can result
		in more serious issues. */

		for (dict_index_t* index = UT_LIST_GET_FIRST(table->indexes);
		     index != NULL;
		     index = UT_LIST_GET_NEXT(indexes, index)) {
			dict_set_corrupted(index);
		}
	}

funct_exit:
	if (heap) {
		mem_heap_free(heap);
	}

	ut_free(filepath);

	if (locked_dictionary) {

		if (trx_is_started(trx)) {

			trx_commit_for_mysql(trx);
		}

		row_mysql_unlock_data_dictionary(trx);
	}

	trx->op_info = "";

	/* No need to immediately invoke master thread as there is no work
	generated by intrinsic table operation that needs master thread
	attention. */
	if (!is_intrinsic_temp_table) {
		srv_wake_master_thread();
	}

	DBUG_RETURN(err);
}

/*******************************************************************//**
Drop all foreign keys in a database, see Bug#18942.
Called at the end of row_drop_database_for_mysql().
@return error code or DB_SUCCESS */
static __attribute__((warn_unused_result))
dberr_t
drop_all_foreign_keys_in_db(
/*========================*/
	const char*	name,	/*!< in: database name which ends to '/' */
	trx_t*		trx)	/*!< in: transaction handle */
{
	pars_info_t*	pinfo;
	dberr_t		err;

	ut_a(name[strlen(name) - 1] == '/');

	pinfo = pars_info_create();

	pars_info_add_str_literal(pinfo, "dbname", name);

/** true if for_name is not prefixed with dbname */
#define TABLE_NOT_IN_THIS_DB \
"SUBSTR(for_name, 0, LENGTH(:dbname)) <> :dbname"

	err = que_eval_sql(pinfo,
			   "PROCEDURE DROP_ALL_FOREIGN_KEYS_PROC () IS\n"
			   "foreign_id CHAR;\n"
			   "for_name CHAR;\n"
			   "found INT;\n"
			   "DECLARE CURSOR cur IS\n"
			   "SELECT ID, FOR_NAME FROM SYS_FOREIGN\n"
			   "WHERE FOR_NAME >= :dbname\n"
			   "LOCK IN SHARE MODE\n"
			   "ORDER BY FOR_NAME;\n"
			   "BEGIN\n"
			   "found := 1;\n"
			   "OPEN cur;\n"
			   "WHILE found = 1 LOOP\n"
			   "        FETCH cur INTO foreign_id, for_name;\n"
			   "        IF (SQL % NOTFOUND) THEN\n"
			   "                found := 0;\n"
			   "        ELSIF (" TABLE_NOT_IN_THIS_DB ") THEN\n"
			   "                found := 0;\n"
			   "        ELSIF (1=1) THEN\n"
			   "                DELETE FROM SYS_FOREIGN_COLS\n"
			   "                WHERE ID = foreign_id;\n"
			   "                DELETE FROM SYS_FOREIGN\n"
			   "                WHERE ID = foreign_id;\n"
			   "        END IF;\n"
			   "END LOOP;\n"
			   "CLOSE cur;\n"
			   "COMMIT WORK;\n"
			   "END;\n",
			   FALSE, /* do not reserve dict mutex,
				  we are already holding it */
			   trx);

	return(err);
}

/** Drop a database for MySQL.
@param[in]	name	database name which ends at '/'
@param[in]	trx	transaction handle
@param[out]	found	number of dropped tables/partitions
@return error code or DB_SUCCESS */
dberr_t
row_drop_database_for_mysql(
	const char*	name,
	trx_t*		trx,
	ulint*		found)
{
	dict_table_t*	table;
	char*		table_name;
	dberr_t		err	= DB_SUCCESS;
	ulint		namelen	= strlen(name);
	bool		is_partition = false;

	ut_ad(found != NULL);

	DBUG_ENTER("row_drop_database_for_mysql");

	DBUG_PRINT("row_drop_database_for_mysql", ("db: '%s'", name));

	ut_a(name != NULL);
	/* Assert DB name or partition name. */
	if (name[namelen - 1] == '#') {
		ut_ad(name[namelen - 2] != '/');
		is_partition = true;
		trx->op_info = "dropping partitions";
	} else {
		ut_a(name[namelen - 1] == '/');
		trx->op_info = "dropping database";
	}

	*found = 0;

	trx_set_dict_operation(trx, TRX_DICT_OP_TABLE);

	trx_start_if_not_started_xa(trx, true);

loop:
	row_mysql_lock_data_dictionary(trx);

	while ((table_name = dict_get_first_table_name_in_db(name))) {
		ut_a(memcmp(table_name, name, namelen) == 0);

		table = dict_table_open_on_name(
			table_name, TRUE, FALSE, static_cast<dict_err_ignore_t>(
				DICT_ERR_IGNORE_INDEX_ROOT
				| DICT_ERR_IGNORE_CORRUPT));

		if (!table) {
			ib::error() << "Cannot load table " << table_name
				<< " from InnoDB internal data dictionary"
				" during drop database";
			ut_free(table_name);
			err = DB_TABLE_NOT_FOUND;
			break;

		}

		if (!row_is_mysql_tmp_table_name(table->name.m_name)) {
			/* There could be orphan temp tables left from
			interrupted alter table. Leave them, and handle
			the rest.*/
			if (table->can_be_evicted
			    && (name[namelen - 1] != '#')) {
				ib::warn() << "Orphan table encountered during"
					" DROP DATABASE. This is possible if '"
					<< table->name << ".frm' was lost.";
			}

			if (table->ibd_file_missing) {
				ib::warn() << "Missing .ibd file for table "
					<< table->name << ".";
			}
		}

		dict_table_close(table, TRUE, FALSE);

		/* The dict_table_t object must not be accessed before
		dict_table_open() or after dict_table_close(). But this is OK
		if we are holding, the dict_sys->mutex. */
		ut_ad(mutex_own(&dict_sys->mutex));

		/* Disable statistics on the found table. */
		if (!dict_stats_stop_bg(table)) {
			row_mysql_unlock_data_dictionary(trx);

			os_thread_sleep(250000);

			ut_free(table_name);

			goto loop;
		}

		/* Wait until MySQL does not have any queries running on
		the table */

		if (table->get_ref_count() > 0) {
			row_mysql_unlock_data_dictionary(trx);

			ib::warn() << "MySQL is trying to drop database "
				<< ut_get_name(trx, name) << " though"
				" there are still open handles to table "
				<< table->name << ".";

			os_thread_sleep(1000000);

			ut_free(table_name);

			goto loop;
		}

		err = row_drop_table_for_mysql(table_name, trx, TRUE);
		trx_commit_for_mysql(trx);

		if (err != DB_SUCCESS) {
			ib::error() << "DROP DATABASE "
				<< ut_get_name(trx, name) << " failed"
				" with error (" << ut_strerr(err) << ") for"
				" table " << ut_get_name(trx, table_name);
			ut_free(table_name);
			break;
		}

		ut_free(table_name);
		(*found)++;
	}

	/* Partitioning does not yet support foreign keys. */
	if (err == DB_SUCCESS && !is_partition) {
		/* after dropping all tables try to drop all leftover
		foreign keys in case orphaned ones exist */
		err = drop_all_foreign_keys_in_db(name, trx);

		if (err != DB_SUCCESS) {
			const std::string&	db = ut_get_name(trx, name);
			ib::error() << "DROP DATABASE " << db << " failed with"
				" error " << err << " while dropping all"
				" foreign keys";
		}
	}

	trx_commit_for_mysql(trx);

	row_mysql_unlock_data_dictionary(trx);

	trx->op_info = "";

	DBUG_RETURN(err);
}

/*********************************************************************//**
Checks if a table name contains the string "/#sql" which denotes temporary
tables in MySQL.
@return true if temporary table */
__attribute__((warn_unused_result))
bool
row_is_mysql_tmp_table_name(
/*========================*/
	const char*	name)	/*!< in: table name in the form
				'database/tablename' */
{
	return(strstr(name, "/" TEMP_FILE_PREFIX) != NULL);
	/* return(strstr(name, "/@0023sql") != NULL); */
}

/****************************************************************//**
Delete a single constraint.
@return error code or DB_SUCCESS */
static __attribute__((warn_unused_result))
dberr_t
row_delete_constraint_low(
/*======================*/
	const char*	id,		/*!< in: constraint id */
	trx_t*		trx)		/*!< in: transaction handle */
{
	pars_info_t*	info = pars_info_create();

	pars_info_add_str_literal(info, "id", id);

	return(que_eval_sql(info,
			    "PROCEDURE DELETE_CONSTRAINT () IS\n"
			    "BEGIN\n"
			    "DELETE FROM SYS_FOREIGN_COLS WHERE ID = :id;\n"
			    "DELETE FROM SYS_FOREIGN WHERE ID = :id;\n"
			    "END;\n"
			    , FALSE, trx));
}

/****************************************************************//**
Delete a single constraint.
@return error code or DB_SUCCESS */
static __attribute__((warn_unused_result))
dberr_t
row_delete_constraint(
/*==================*/
	const char*	id,		/*!< in: constraint id */
	const char*	database_name,	/*!< in: database name, with the
					trailing '/' */
	mem_heap_t*	heap,		/*!< in: memory heap */
	trx_t*		trx)		/*!< in: transaction handle */
{
	dberr_t	err;

	/* New format constraints have ids <databasename>/<constraintname>. */
	err = row_delete_constraint_low(
		mem_heap_strcat(heap, database_name, id), trx);

	if ((err == DB_SUCCESS) && !strchr(id, '/')) {
		/* Old format < 4.0.18 constraints have constraint ids
		NUMBER_NUMBER. We only try deleting them if the
		constraint name does not contain a '/' character, otherwise
		deleting a new format constraint named 'foo/bar' from
		database 'baz' would remove constraint 'bar' from database
		'foo', if it existed. */

		err = row_delete_constraint_low(id, trx);
	}

	return(err);
}

/*********************************************************************//**
Renames a table for MySQL.
@return error code or DB_SUCCESS */
dberr_t
row_rename_table_for_mysql(
/*=======================*/
	const char*	old_name,	/*!< in: old table name */
	const char*	new_name,	/*!< in: new table name */
	trx_t*		trx,		/*!< in/out: transaction */
	bool		commit)		/*!< in: whether to commit trx */
{
	dict_table_t*	table			= NULL;
	ibool		dict_locked		= FALSE;
	dberr_t		err			= DB_ERROR;
	mem_heap_t*	heap			= NULL;
	const char**	constraints_to_drop	= NULL;
	ulint		n_constraints_to_drop	= 0;
	ibool		old_is_tmp, new_is_tmp;
	pars_info_t*	info			= NULL;
	int		retry;
	bool		aux_fts_rename		= false;

	ut_a(old_name != NULL);
	ut_a(new_name != NULL);
	ut_ad(trx->state == TRX_STATE_ACTIVE);

	if (srv_force_recovery) {
		ib::info() << MODIFICATIONS_NOT_ALLOWED_MSG_FORCE_RECOVERY;
		err = DB_READ_ONLY;
		goto funct_exit;

	}

	trx->op_info = "renaming table";

	old_is_tmp = row_is_mysql_tmp_table_name(old_name);
	new_is_tmp = row_is_mysql_tmp_table_name(new_name);

	dict_locked = trx->dict_operation_lock_mode == RW_X_LATCH;

	table = dict_table_open_on_name(old_name, dict_locked, FALSE,
					DICT_ERR_IGNORE_NONE);

	if (!table) {
		err = DB_TABLE_NOT_FOUND;
		goto funct_exit;

	} else if (table->ibd_file_missing
		   && !dict_table_is_discarded(table)) {

		err = DB_TABLE_NOT_FOUND;

		ib::error() << "Table " << old_name << " does not have an .ibd"
			" file in the database directory. "
			<< TROUBLESHOOTING_MSG;

		goto funct_exit;

	} else if (new_is_tmp) {
		/* MySQL is doing an ALTER TABLE command and it renames the
		original table to a temporary table name. We want to preserve
		the original foreign key constraint definitions despite the
		name change. An exception is those constraints for which
		the ALTER TABLE contained DROP FOREIGN KEY <foreign key id>.*/

		heap = mem_heap_create(100);

		err = dict_foreign_parse_drop_constraints(
			heap, trx, table, &n_constraints_to_drop,
			&constraints_to_drop);

		if (err != DB_SUCCESS) {
			goto funct_exit;
		}
	}

	/* Is a foreign key check running on this table? */
	for (retry = 0; retry < 100
	     && table->n_foreign_key_checks_running > 0; ++retry) {
		row_mysql_unlock_data_dictionary(trx);
		os_thread_yield();
		row_mysql_lock_data_dictionary(trx);
	}

	if (table->n_foreign_key_checks_running > 0) {
		ib::error() << "In ALTER TABLE "
			<< ut_get_name(trx, old_name)
			<< " a FOREIGN KEY check is running. Cannot rename"
			" table.";
		err = DB_TABLE_IN_FK_CHECK;
		goto funct_exit;
	}

	/* We use the private SQL parser of Innobase to generate the query
	graphs needed in updating the dictionary data from system tables. */

	info = pars_info_create();

	pars_info_add_str_literal(info, "new_table_name", new_name);
	pars_info_add_str_literal(info, "old_table_name", old_name);

	err = que_eval_sql(info,
			   "PROCEDURE RENAME_TABLE () IS\n"
			   "BEGIN\n"
			   "UPDATE SYS_TABLES"
			   " SET NAME = :new_table_name\n"
			   " WHERE NAME = :old_table_name;\n"
			   "END;\n"
			   , FALSE, trx);

	/* SYS_TABLESPACES and SYS_DATAFILES need to be updated if
	the table is in a single-table tablespace. */
	if (err == DB_SUCCESS
	    && dict_table_is_file_per_table(table)
	    && !table->ibd_file_missing) {
		/* Make a new pathname to update SYS_DATAFILES. */
		char*	new_path = row_make_new_pathname(table, new_name);

		info = pars_info_create();

		pars_info_add_str_literal(info, "new_table_name", new_name);
		pars_info_add_str_literal(info, "new_path_name", new_path);
		pars_info_add_int4_literal(info, "space_id", table->space);

		err = que_eval_sql(info,
				   "PROCEDURE RENAME_SPACE () IS\n"
				   "BEGIN\n"
				   "UPDATE SYS_TABLESPACES"
				   " SET NAME = :new_table_name\n"
				   " WHERE SPACE = :space_id;\n"
				   "UPDATE SYS_DATAFILES"
				   " SET PATH = :new_path_name\n"
				   " WHERE SPACE = :space_id;\n"
				   "END;\n"
				   , FALSE, trx);

		ut_free(new_path);
	}
	if (err != DB_SUCCESS) {
		goto end;
	}

	if (!new_is_tmp) {
		/* Rename all constraints. */
		char	new_table_name[MAX_TABLE_NAME_LEN] = "";
		char	old_table_utf8[MAX_TABLE_NAME_LEN] = "";
		uint	errors = 0;

		strncpy(old_table_utf8, old_name, MAX_TABLE_NAME_LEN);
		innobase_convert_to_system_charset(
			strchr(old_table_utf8, '/') + 1,
			strchr(old_name, '/') +1,
			MAX_TABLE_NAME_LEN, &errors);

		if (errors) {
			/* Table name could not be converted from charset
			my_charset_filename to UTF-8. This means that the
			table name is already in UTF-8 (#mysql#50). */
			strncpy(old_table_utf8, old_name, MAX_TABLE_NAME_LEN);
		}

		info = pars_info_create();

		pars_info_add_str_literal(info, "new_table_name", new_name);
		pars_info_add_str_literal(info, "old_table_name", old_name);
		pars_info_add_str_literal(info, "old_table_name_utf8",
					  old_table_utf8);

		strncpy(new_table_name, new_name, MAX_TABLE_NAME_LEN);
		innobase_convert_to_system_charset(
			strchr(new_table_name, '/') + 1,
			strchr(new_name, '/') +1,
			MAX_TABLE_NAME_LEN, &errors);

		if (errors) {
			/* Table name could not be converted from charset
			my_charset_filename to UTF-8. This means that the
			table name is already in UTF-8 (#mysql#50). */
			strncpy(new_table_name, new_name, MAX_TABLE_NAME_LEN);
		}

		pars_info_add_str_literal(info, "new_table_utf8", new_table_name);

		err = que_eval_sql(
			info,
			"PROCEDURE RENAME_CONSTRAINT_IDS () IS\n"
			"gen_constr_prefix CHAR;\n"
			"new_db_name CHAR;\n"
			"foreign_id CHAR;\n"
			"new_foreign_id CHAR;\n"
			"old_db_name_len INT;\n"
			"old_t_name_len INT;\n"
			"new_db_name_len INT;\n"
			"id_len INT;\n"
			"offset INT;\n"
			"found INT;\n"
			"BEGIN\n"
			"found := 1;\n"
			"old_db_name_len := INSTR(:old_table_name, '/')-1;\n"
			"new_db_name_len := INSTR(:new_table_name, '/')-1;\n"
			"new_db_name := SUBSTR(:new_table_name, 0,\n"
			"                      new_db_name_len);\n"
			"old_t_name_len := LENGTH(:old_table_name);\n"
			"gen_constr_prefix := CONCAT(:old_table_name_utf8,\n"
			"			     '_ibfk_');\n"
			"WHILE found = 1 LOOP\n"
			"       SELECT ID INTO foreign_id\n"
			"        FROM SYS_FOREIGN\n"
			"        WHERE FOR_NAME = :old_table_name\n"
			"         AND TO_BINARY(FOR_NAME)\n"
			"           = TO_BINARY(:old_table_name)\n"
			"         LOCK IN SHARE MODE;\n"
			"       IF (SQL % NOTFOUND) THEN\n"
			"        found := 0;\n"
			"       ELSE\n"
			"        UPDATE SYS_FOREIGN\n"
			"        SET FOR_NAME = :new_table_name\n"
			"         WHERE ID = foreign_id;\n"
			"        id_len := LENGTH(foreign_id);\n"
			"        IF (INSTR(foreign_id, '/') > 0) THEN\n"
			"               IF (INSTR(foreign_id,\n"
			"                         gen_constr_prefix) > 0)\n"
			"               THEN\n"
                        "                offset := INSTR(foreign_id, '_ibfk_') - 1;\n"
			"                new_foreign_id :=\n"
			"                CONCAT(:new_table_utf8,\n"
			"                SUBSTR(foreign_id, offset,\n"
			"                       id_len - offset));\n"
			"               ELSE\n"
			"                new_foreign_id :=\n"
			"                CONCAT(new_db_name,\n"
			"                SUBSTR(foreign_id,\n"
			"                       old_db_name_len,\n"
			"                       id_len - old_db_name_len));\n"
			"               END IF;\n"
			"               UPDATE SYS_FOREIGN\n"
			"                SET ID = new_foreign_id\n"
			"                WHERE ID = foreign_id;\n"
			"               UPDATE SYS_FOREIGN_COLS\n"
			"                SET ID = new_foreign_id\n"
			"                WHERE ID = foreign_id;\n"
			"        END IF;\n"
			"       END IF;\n"
			"END LOOP;\n"
			"UPDATE SYS_FOREIGN SET REF_NAME = :new_table_name\n"
			"WHERE REF_NAME = :old_table_name\n"
			"  AND TO_BINARY(REF_NAME)\n"
			"    = TO_BINARY(:old_table_name);\n"
			"END;\n"
			, FALSE, trx);

	} else if (n_constraints_to_drop > 0) {
		/* Drop some constraints of tmp tables. */

		ulint	db_name_len = dict_get_db_name_len(old_name) + 1;
		char*	db_name = mem_heap_strdupl(heap, old_name,
						   db_name_len);
		ulint	i;

		for (i = 0; i < n_constraints_to_drop; i++) {
			err = row_delete_constraint(constraints_to_drop[i],
						    db_name, heap, trx);

			if (err != DB_SUCCESS) {
				break;
			}
		}
	}

	if (dict_table_has_fts_index(table)
	    && !dict_tables_have_same_db(old_name, new_name)) {
		err = fts_rename_aux_tables(table, new_name, trx);
		if (err != DB_TABLE_NOT_FOUND) {
			aux_fts_rename = true;
		}
	}

end:
	if (err != DB_SUCCESS) {
		if (err == DB_DUPLICATE_KEY) {
			ib::error() << "Possible reasons:";
			ib::error() << "(1) Table rename would cause two"
				" FOREIGN KEY constraints to have the same"
				" internal name in case-insensitive"
				" comparison.";
			ib::error() << "(2) Table "
				<< ut_get_name(trx, new_name)
				<< " exists in the InnoDB internal data"
				" dictionary though MySQL is trying to rename"
				" table " << ut_get_name(trx, old_name)
				<< " to it. Have you deleted the .frm file and"
				" not used DROP TABLE?";
			ib::info() << TROUBLESHOOTING_MSG;
			ib::error() << "If table "
				<< ut_get_name(trx, new_name)
				<< " is a temporary table #sql..., then"
				" it can be that there are still queries"
				" running on the table, and it will be dropped"
				" automatically when the queries end. You can"
				" drop the orphaned table inside InnoDB by"
				" creating an InnoDB table with the same name"
				" in another database and copying the .frm file"
				" to the current database. Then MySQL thinks"
				" the table exists, and DROP TABLE will"
				" succeed.";
		}
		trx->error_state = DB_SUCCESS;
		trx_rollback_to_savepoint(trx, NULL);
		trx->error_state = DB_SUCCESS;
	} else {
		/* The following call will also rename the .ibd data file if
		the table is stored in a single-table tablespace */

		err = dict_table_rename_in_cache(
			table, new_name, !new_is_tmp);
		if (err != DB_SUCCESS) {
			trx->error_state = DB_SUCCESS;
			trx_rollback_to_savepoint(trx, NULL);
			trx->error_state = DB_SUCCESS;
			goto funct_exit;
		}

		/* We only want to switch off some of the type checking in
		an ALTER TABLE...ALGORITHM=COPY, not in a RENAME. */
		dict_names_t	fk_tables;

		err = dict_load_foreigns(
			new_name, NULL,
			false, !old_is_tmp || trx->check_foreigns,
			DICT_ERR_IGNORE_NONE, fk_tables);

		if (err != DB_SUCCESS) {

			if (old_is_tmp) {
				ib::error() << "In ALTER TABLE "
					<< ut_get_name(trx, new_name)
					<< " has or is referenced in foreign"
					" key constraints which are not"
					" compatible with the new table"
					" definition.";
			} else {
				ib::error() << "In RENAME TABLE table "
					<< ut_get_name(trx, new_name)
					<< " is referenced in foreign key"
					" constraints which are not compatible"
					" with the new table definition.";
			}

			ut_a(DB_SUCCESS == dict_table_rename_in_cache(
				table, old_name, FALSE));
			trx->error_state = DB_SUCCESS;
			trx_rollback_to_savepoint(trx, NULL);
			trx->error_state = DB_SUCCESS;
		}

		while (!fk_tables.empty()) {
			dict_load_table(fk_tables.front(), true,
					DICT_ERR_IGNORE_NONE);
			fk_tables.pop_front();
		}
	}

funct_exit:
	if (aux_fts_rename && err != DB_SUCCESS
	    && table != NULL && (table->space != 0)) {

		char*	orig_name = table->name.m_name;
		trx_t*	trx_bg = trx_allocate_for_background();

		/* If the first fts_rename fails, the trx would
		be rolled back and committed, we can't use it any more,
		so we have to start a new background trx here. */
		ut_a(trx_state_eq(trx_bg, TRX_STATE_NOT_STARTED));
		trx_bg->op_info = "Revert the failing rename "
				  "for fts aux tables";
		trx_bg->dict_operation_lock_mode = RW_X_LATCH;
		trx_start_for_ddl(trx_bg, TRX_DICT_OP_TABLE);

		/* If rename fails and table has its own tablespace,
		we need to call fts_rename_aux_tables again to
		revert the ibd file rename, which is not under the
		control of trx. Also notice the parent table name
		in cache is not changed yet. If the reverting fails,
		the ibd data may be left in the new database, which
		can be fixed only manually. */
		table->name.m_name = const_cast<char*>(new_name);
		fts_rename_aux_tables(table, old_name, trx_bg);
		table->name.m_name = orig_name;

		trx_bg->dict_operation_lock_mode = 0;
		trx_commit_for_mysql(trx_bg);
		trx_free_for_background(trx_bg);
	}

	if (table != NULL) {
		dict_table_close(table, dict_locked, FALSE);
	}

	if (commit) {
		trx_commit_for_mysql(trx);
	}

	if (UNIV_LIKELY_NULL(heap)) {
		mem_heap_free(heap);
	}

	trx->op_info = "";

	return(err);
}

/** Renames a partitioned table for MySQL.
@param[in]	old_name	Old table name.
@param[in]	new_name	New table name.
@param[in,out]	trx		Transaction.
@return error code or DB_SUCCESS */
dberr_t
row_rename_partitions_for_mysql(
	const char*	old_name,
	const char*	new_name,
	trx_t*		trx)
{
	char		from_name[FN_REFLEN];
	char		to_name[FN_REFLEN];
	ulint		from_len = strlen(old_name);
	ulint		to_len = strlen(new_name);
	char*		table_name;
	dberr_t		error = DB_TABLE_NOT_FOUND;

	ut_a(from_len < (FN_REFLEN - 4));
	ut_a(to_len < (FN_REFLEN - 4));
	memcpy(from_name, old_name, from_len);
	from_name[from_len] = '#';
	from_name[from_len + 1] = 0;
	while ((table_name = dict_get_first_table_name_in_db(from_name))) {
		ut_a(memcmp(table_name, from_name, from_len) == 0);
		/* Must match #[Pp]#<partition_name> */
		if (strlen(table_name) <= (from_len + 3)
		    || table_name[from_len] != '#'
		    || table_name[from_len + 2] != '#'
		    || (table_name[from_len + 1] != 'P'
			&& table_name[from_len + 1] != 'p')) {

			ut_ad(0);
			ut_free(table_name);
			continue;
		}
		memcpy(to_name, new_name, to_len);
		memcpy(to_name + to_len, table_name + from_len,
			strlen(table_name) - from_len + 1);
		error = row_rename_table_for_mysql(table_name, to_name,
						trx, false);
		if (error != DB_SUCCESS) {
			/* Rollback and return. */
			trx_rollback_for_mysql(trx);
			ut_free(table_name);
			return(error);
		}
		ut_free(table_name);
	}
	trx_commit_for_mysql(trx);
	return(error);
}

/*********************************************************************//**
Scans an index for either COUNT(*) or CHECK TABLE.
If CHECK TABLE; Checks that the index contains entries in an ascending order,
unique constraint is not broken, and calculates the number of index entries
in the read view of the current transaction.
@return DB_SUCCESS or other error */
dberr_t
row_scan_index_for_mysql(
/*=====================*/
	row_prebuilt_t*		prebuilt,	/*!< in: prebuilt struct
						in MySQL handle */
	const dict_index_t*	index,		/*!< in: index */
	bool			check_keys,	/*!< in: true=check for mis-
						ordered or duplicate records,
						false=count the rows only */
	ulint*			n_rows)		/*!< out: number of entries
						seen in the consistent read */
{
	dtuple_t*	prev_entry	= NULL;
	ulint		matched_fields;
	byte*		buf;
	dberr_t		ret;
	rec_t*		rec;
	int		cmp;
	ibool		contains_null;
	ulint		i;
	ulint		cnt;
	mem_heap_t*	heap		= NULL;
	ulint		n_ext;
	ulint		offsets_[REC_OFFS_NORMAL_SIZE];
	ulint*		offsets;
	rec_offs_init(offsets_);

	*n_rows = 0;

	/* Don't support RTree Leaf level scan */
	ut_ad(!dict_index_is_spatial(index));

	if (dict_index_is_clust(index)) {
		/* The clustered index of a table is always available.
		During online ALTER TABLE that rebuilds the table, the
		clustered index in the old table will have
		index->online_log pointing to the new table. All
		indexes of the old table will remain valid and the new
		table will be unaccessible to MySQL until the
		completion of the ALTER TABLE. */
	} else if (dict_index_is_online_ddl(index)
		   || (index->type & DICT_FTS)) {
		/* Full Text index are implemented by auxiliary tables,
		not the B-tree. We also skip secondary indexes that are
		being created online. */
		return(DB_SUCCESS);
	}

	ulint bufsize = ut_max(UNIV_PAGE_SIZE, prebuilt->mysql_row_len);
	buf = static_cast<byte*>(ut_malloc_nokey(bufsize));
	heap = mem_heap_create(100);

	cnt = 1000;

	ret = row_search_for_mysql(buf, PAGE_CUR_G, prebuilt, 0, 0);
loop:
	/* Check thd->killed every 1,000 scanned rows */
	if (--cnt == 0) {
		if (trx_is_interrupted(prebuilt->trx)) {
			ret = DB_INTERRUPTED;
			goto func_exit;
		}
		cnt = 1000;
	}

	switch (ret) {
	case DB_SUCCESS:
		break;
	case DB_DEADLOCK:
	case DB_LOCK_TABLE_FULL:
	case DB_LOCK_WAIT_TIMEOUT:
	case DB_INTERRUPTED:
		goto func_exit;
	default:
	{
		const char* doing = check_keys? "CHECK TABLE" : "COUNT(*)";
		ib::warn() << doing << " on index " << index->name << " of"
			" table " << index->table->name << " returned " << ret;
		/* fall through (this error is ignored by CHECK TABLE) */
	}
	case DB_END_OF_INDEX:
		ret = DB_SUCCESS;
func_exit:
		ut_free(buf);
		mem_heap_free(heap);

		return(ret);
	}

	*n_rows = *n_rows + 1;

	if (!check_keys) {
		goto next_rec;
	}
	/* else this code is doing handler::check() for CHECK TABLE */

	/* row_search... returns the index record in buf, record origin offset
	within buf stored in the first 4 bytes, because we have built a dummy
	template */

	rec = buf + mach_read_from_4(buf);

	offsets = rec_get_offsets(rec, index, offsets_,
				  ULINT_UNDEFINED, &heap);

	if (prev_entry != NULL) {
		matched_fields = 0;

		cmp = cmp_dtuple_rec_with_match(prev_entry, rec, offsets,
						&matched_fields);
		contains_null = FALSE;

		/* In a unique secondary index we allow equal key values if
		they contain SQL NULLs */

		for (i = 0;
		     i < dict_index_get_n_ordering_defined_by_user(index);
		     i++) {
			if (UNIV_SQL_NULL == dfield_get_len(
				    dtuple_get_nth_field(prev_entry, i))) {

				contains_null = TRUE;
				break;
			}
		}

		const char* msg;

		if (cmp > 0) {
			ret = DB_INDEX_CORRUPT;
			msg = "index records in a wrong order in ";
not_ok:
			ib::error()
				<< msg << index->name
				<< " of table " << index->table->name
				<< ": " << *prev_entry << ", "
				<< rec_offsets_print(rec, offsets);
			/* Continue reading */
		} else if (dict_index_is_unique(index)
			   && !contains_null
			   && matched_fields
			   >= dict_index_get_n_ordering_defined_by_user(
				   index)) {
			ret = DB_DUPLICATE_KEY;
			msg = "duplicate key in ";
			goto not_ok;
		}
	}

	{
		mem_heap_t*	tmp_heap = NULL;

		/* Empty the heap on each round.  But preserve offsets[]
		for the row_rec_to_index_entry() call, by copying them
		into a separate memory heap when needed. */
		if (UNIV_UNLIKELY(offsets != offsets_)) {
			ulint	size = rec_offs_get_n_alloc(offsets)
				* sizeof *offsets;

			tmp_heap = mem_heap_create(size);

			offsets = static_cast<ulint*>(
				mem_heap_dup(tmp_heap, offsets, size));
		}

		mem_heap_empty(heap);

		prev_entry = row_rec_to_index_entry(
			rec, index, offsets, &n_ext, heap);

		if (UNIV_LIKELY_NULL(tmp_heap)) {
			mem_heap_free(tmp_heap);
		}
	}

next_rec:
	ret = row_search_for_mysql(
		buf, PAGE_CUR_G, prebuilt, 0, ROW_SEL_NEXT);

	goto loop;
}

/*********************************************************************//**
Initialize this module */
void
row_mysql_init(void)
/*================*/
{
	mutex_create(LATCH_ID_ROW_DROP_LIST, &row_drop_list_mutex);

	UT_LIST_INIT(
		row_mysql_drop_list,
		&row_mysql_drop_t::row_mysql_drop_list);

	row_mysql_drop_list_inited = TRUE;
}

/*********************************************************************//**
Close this module */
void
row_mysql_close(void)
/*================*/
{
	ut_a(UT_LIST_GET_LEN(row_mysql_drop_list) == 0);

	mutex_free(&row_drop_list_mutex);

	row_mysql_drop_list_inited = FALSE;
}<|MERGE_RESOLUTION|>--- conflicted
+++ resolved
@@ -3214,12 +3214,7 @@
 		err = dict_index_add_to_cache(
 			table, index, FIL_NULL,
 			!dict_table_is_intrinsic(table)
-<<<<<<< HEAD
-			&& (trx_is_strict(trx)
-			    || dict_table_has_atomic_blobs(table)));
-=======
 			&& trx_is_strict(trx));
->>>>>>> 76cbf407
 
 		if (err != DB_SUCCESS) {
 			goto error_handling;

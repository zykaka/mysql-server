/*****************************************************************************

Copyright (c) 1997, 2016, Oracle and/or its affiliates. All Rights Reserved.
Copyright (c) 2008, Google Inc.

Portions of this file contain modifications contributed and copyrighted by
Google, Inc. Those modifications are gratefully acknowledged and are described
briefly in the InnoDB documentation. The contributions by Google are
incorporated with their permission, and subject to the conditions contained in
the file COPYING.Google.

This program is free software; you can redistribute it and/or modify it under
the terms of the GNU General Public License as published by the Free Software
Foundation; version 2 of the License.

This program is distributed in the hope that it will be useful, but WITHOUT
ANY WARRANTY; without even the implied warranty of MERCHANTABILITY or FITNESS
FOR A PARTICULAR PURPOSE. See the GNU General Public License for more details.

You should have received a copy of the GNU General Public License along with
this program; if not, write to the Free Software Foundation, Inc.,
51 Franklin Street, Suite 500, Boston, MA 02110-1335 USA

*****************************************************************************/

/***************************************************//**
@file row/row0sel.cc
Select

Created 12/19/1997 Heikki Tuuri
*******************************************************/

#include "row0sel.h"

#ifdef UNIV_NONINL
#include "row0sel.ic"
#endif

#include "dict0dict.h"
#include "dict0boot.h"
#include "trx0undo.h"
#include "trx0trx.h"
#include "btr0btr.h"
#include "btr0cur.h"
#include "btr0sea.h"
#include "gis0rtree.h"
#include "mach0data.h"
#include "que0que.h"
#include "row0upd.h"
#include "row0row.h"
#include "row0vers.h"
#include "rem0cmp.h"
#include "lock0lock.h"
#include "eval0eval.h"
#include "pars0sym.h"
#include "pars0pars.h"
#include "row0mysql.h"
#include "read0read.h"
#include "buf0lru.h"
#include "ha_prototypes.h"
#include "srv0mon.h"
#include "ut0new.h"
<<<<<<< HEAD
=======
#include "handler.h"
#include "ha_innodb.h"
>>>>>>> 33fa37f4

/* Maximum number of rows to prefetch; MySQL interface has another parameter */
#define SEL_MAX_N_PREFETCH	16

/* Number of rows fetched, after which to start prefetching; MySQL interface
has another parameter */
#define SEL_PREFETCH_LIMIT	1

/* When a select has accessed about this many pages, it returns control back
to que_run_threads: this is to allow canceling runaway queries */

#define SEL_COST_LIMIT	100

/* Flags for search shortcut */
#define SEL_FOUND	0
#define	SEL_EXHAUSTED	1
#define SEL_RETRY	2

/********************************************************************//**
Returns TRUE if the user-defined column in a secondary index record
is alphabetically the same as the corresponding BLOB column in the clustered
index record.
NOTE: the comparison is NOT done as a binary comparison, but character
fields are compared with collation!
@return TRUE if the columns are equal */
static
ibool
row_sel_sec_rec_is_for_blob(
/*========================*/
	ulint		mtype,		/*!< in: main type */
	ulint		prtype,		/*!< in: precise type */
	ulint		mbminmaxlen,	/*!< in: minimum and maximum length of
					a multi-byte character */
	const byte*	clust_field,	/*!< in: the locally stored part of
					the clustered index column, including
					the BLOB pointer; the clustered
					index record must be covered by
					a lock or a page latch to protect it
					against deletion (rollback or purge) */
	ulint		clust_len,	/*!< in: length of clust_field */
	const byte*	sec_field,	/*!< in: column in secondary index */
	ulint		sec_len,	/*!< in: length of sec_field */
	ulint		prefix_len,	/*!< in: index column prefix length
					in bytes */
	dict_table_t*	table)		/*!< in: table */
{
	ulint	len;
	byte	buf[REC_VERSION_56_MAX_INDEX_COL_LEN];

	/* This function should never be invoked on an Antelope format
	table, because they should always contain enough prefix in the
	clustered index record. */
	ut_ad(dict_table_get_format(table) >= UNIV_FORMAT_B);
	ut_a(clust_len >= BTR_EXTERN_FIELD_REF_SIZE);
	ut_ad(prefix_len >= sec_len);
	ut_ad(prefix_len > 0);
	ut_a(prefix_len <= sizeof buf);

	if (!memcmp(clust_field + clust_len - BTR_EXTERN_FIELD_REF_SIZE,
		    field_ref_zero, BTR_EXTERN_FIELD_REF_SIZE)) {
		/* The externally stored field was not written yet.
		This record should only be seen by
		recv_recovery_rollback_active() or any
		TRX_ISO_READ_UNCOMMITTED transactions. */
		return(FALSE);
	}

	len = btr_copy_externally_stored_field_prefix(
		buf, prefix_len, dict_tf_get_page_size(table->flags),
		clust_field, clust_len);

	if (len == 0) {
		/* The BLOB was being deleted as the server crashed.
		There should not be any secondary index records
		referring to this clustered index record, because
		btr_free_externally_stored_field() is called after all
		secondary index entries of the row have been purged. */
		return(FALSE);
	}

	len = dtype_get_at_most_n_mbchars(prtype, mbminmaxlen,
					  prefix_len, len, (const char*) buf);

	return(!cmp_data_data(mtype, prtype, buf, len, sec_field, sec_len));
}

/** Returns TRUE if the user-defined column values in a secondary index record
are alphabetically the same as the corresponding columns in the clustered
index record.
NOTE: the comparison is NOT done as a binary comparison, but character
fields are compared with collation!
@param[in]	sec_rec		secondary index record
@param[in]	sec_index	secondary index
@param[in]	clust_rec	clustered index record;
				must be protected by a page s-latch
@param[in]	clust_index	clustered index
@param[in]	thr		query thread
@return TRUE if the secondary record is equal to the corresponding
fields in the clustered record, when compared with collation;
FALSE if not equal or if the clustered record has been marked for deletion */
static
ibool
row_sel_sec_rec_is_for_clust_rec(
	const rec_t*	sec_rec,
	dict_index_t*	sec_index,
	const rec_t*	clust_rec,
	dict_index_t*	clust_index,
	que_thr_t*	thr)
{
	const byte*	sec_field;
	ulint		sec_len;
	const byte*	clust_field;
	ulint		n;
	ulint		i;
	mem_heap_t*	heap		= NULL;
	ulint		clust_offsets_[REC_OFFS_NORMAL_SIZE];
	ulint		sec_offsets_[REC_OFFS_SMALL_SIZE];
	ulint*		clust_offs	= clust_offsets_;
	ulint*		sec_offs	= sec_offsets_;
	ibool		is_equal	= TRUE;

	rec_offs_init(clust_offsets_);
	rec_offs_init(sec_offsets_);

	if (rec_get_deleted_flag(clust_rec,
				 dict_table_is_comp(clust_index->table))) {

		/* The clustered index record is delete-marked;
		it is not visible in the read view.  Besides,
		if there are any externally stored columns,
		some of them may have already been purged. */
		return(FALSE);
	}

	heap = mem_heap_create(256);

	clust_offs = rec_get_offsets(clust_rec, clust_index, clust_offs,
				     ULINT_UNDEFINED, &heap);
	sec_offs = rec_get_offsets(sec_rec, sec_index, sec_offs,
				   ULINT_UNDEFINED, &heap);

	n = dict_index_get_n_ordering_defined_by_user(sec_index);

	for (i = 0; i < n; i++) {
		const dict_field_t*	ifield;
		const dict_col_t*	col;
		ulint			clust_pos = 0;
		ulint			clust_len;
		ulint			len;
		bool			is_virtual;
		row_ext_t*		ext;

		ifield = dict_index_get_nth_field(sec_index, i);
		col = dict_field_get_col(ifield);

		is_virtual = dict_col_is_virtual(col);

		/* For virtual column, its value will need to be
		reconstructed from base column in cluster index */
		if (is_virtual) {
			const dict_v_col_t*	v_col;
			const dtuple_t*         row;
			dfield_t*		vfield;

			v_col = reinterpret_cast<const dict_v_col_t*>(col);

			row = row_build(ROW_COPY_POINTERS,
					clust_index, clust_rec,
					clust_offs,
					NULL, NULL, NULL, &ext, heap);

			vfield = innobase_get_computed_value(
					row, v_col, clust_index,
					&heap, NULL, NULL,
					thr_get_trx(thr)->mysql_thd,
					thr->prebuilt->m_mysql_table, NULL,
					NULL, NULL);

			clust_len = vfield->len;
			clust_field = static_cast<byte*>(vfield->data);

		} else {
			clust_pos = dict_col_get_clust_pos(col, clust_index);

			clust_field = rec_get_nth_field(
				clust_rec, clust_offs, clust_pos, &clust_len);
		}

		sec_field = rec_get_nth_field(sec_rec, sec_offs, i, &sec_len);

		len = clust_len;

		if (ifield->prefix_len > 0 && len != UNIV_SQL_NULL
		    && sec_len != UNIV_SQL_NULL && !is_virtual) {

			if (rec_offs_nth_extern(clust_offs, clust_pos)) {
				len -= BTR_EXTERN_FIELD_REF_SIZE;
			}

			len = dtype_get_at_most_n_mbchars(
				col->prtype, col->mbminmaxlen,
				ifield->prefix_len, len, (char*) clust_field);

			if (rec_offs_nth_extern(clust_offs, clust_pos)
			    && len < sec_len) {
				if (!row_sel_sec_rec_is_for_blob(
					    col->mtype, col->prtype,
					    col->mbminmaxlen,
					    clust_field, clust_len,
					    sec_field, sec_len,
					    ifield->prefix_len,
					    clust_index->table)) {
					goto inequal;
				}

				continue;
			}
		}

		/* For spatial index, the first field is MBR, we check
		if the MBR is equal or not. */
		if (dict_index_is_spatial(sec_index) && i == 0) {
			rtr_mbr_t	tmp_mbr;
			rtr_mbr_t	sec_mbr;
			byte*		dptr =
				const_cast<byte*>(clust_field);

			ut_ad(clust_len != UNIV_SQL_NULL);

			/* For externally stored field, we need to get full
			geo data to generate the MBR for comparing. */
			if (rec_offs_nth_extern(clust_offs, clust_pos)) {
				dptr = btr_copy_externally_stored_field(
					&clust_len, dptr,
					dict_tf_get_page_size(
						sec_index->table->flags),
					len, heap);
			}

			rtree_mbr_from_wkb(dptr + GEO_DATA_HEADER_SIZE,
					   static_cast<uint>(clust_len
					   - GEO_DATA_HEADER_SIZE),
					   SPDIMS,
					   reinterpret_cast<double*>(
						&tmp_mbr));
			rtr_read_mbr(sec_field, &sec_mbr);

			if (!MBR_EQUAL_CMP(&sec_mbr, &tmp_mbr)) {
				is_equal = FALSE;
				goto func_exit;
			}
		} else {

			if (0 != cmp_data_data(col->mtype, col->prtype,
					       clust_field, len,
					       sec_field, sec_len)) {
inequal:
				is_equal = FALSE;
				goto func_exit;
			}
		}
	}

func_exit:
	if (UNIV_LIKELY_NULL(heap)) {
		mem_heap_free(heap);
	}
	return(is_equal);
}

/*********************************************************************//**
Creates a select node struct.
@return own: select node struct */
sel_node_t*
sel_node_create(
/*============*/
	mem_heap_t*	heap)	/*!< in: memory heap where created */
{
	sel_node_t*	node;

	node = static_cast<sel_node_t*>(
		mem_heap_alloc(heap, sizeof(sel_node_t)));

	node->common.type = QUE_NODE_SELECT;
	node->state = SEL_NODE_OPEN;

	node->plans = NULL;

	return(node);
}

/*********************************************************************//**
Frees the memory private to a select node when a query graph is freed,
does not free the heap where the node was originally created. */
void
sel_node_free_private(
/*==================*/
	sel_node_t*	node)	/*!< in: select node struct */
{
	ulint	i;
	plan_t*	plan;

	if (node->plans != NULL) {
		for (i = 0; i < node->n_tables; i++) {
			plan = sel_node_get_nth_plan(node, i);

			btr_pcur_close(&(plan->pcur));
			btr_pcur_close(&(plan->clust_pcur));

			if (plan->old_vers_heap) {
				mem_heap_free(plan->old_vers_heap);
			}
		}
	}
}

/*********************************************************************//**
Evaluates the values in a select list. If there are aggregate functions,
their argument value is added to the aggregate total. */
UNIV_INLINE
void
sel_eval_select_list(
/*=================*/
	sel_node_t*	node)	/*!< in: select node */
{
	que_node_t*	exp;

	exp = node->select_list;

	while (exp) {
		eval_exp(exp);

		exp = que_node_get_next(exp);
	}
}

/*********************************************************************//**
Assigns the values in the select list to the possible into-variables in
SELECT ... INTO ... */
UNIV_INLINE
void
sel_assign_into_var_values(
/*=======================*/
	sym_node_t*	var,	/*!< in: first variable in a list of
				variables */
	sel_node_t*	node)	/*!< in: select node */
{
	que_node_t*	exp;

	if (var == NULL) {

		return;
	}

	for (exp = node->select_list;
	     var != 0;
	     var = static_cast<sym_node_t*>(que_node_get_next(var))) {

		ut_ad(exp);

		eval_node_copy_val(var->alias, exp);

		exp = que_node_get_next(exp);
	}
}

/*********************************************************************//**
Resets the aggregate value totals in the select list of an aggregate type
query. */
UNIV_INLINE
void
sel_reset_aggregate_vals(
/*=====================*/
	sel_node_t*	node)	/*!< in: select node */
{
	func_node_t*	func_node;

	ut_ad(node->is_aggregate);

	for (func_node = static_cast<func_node_t*>(node->select_list);
	     func_node != 0;
	     func_node = static_cast<func_node_t*>(
		     	que_node_get_next(func_node))) {

		eval_node_set_int_val(func_node, 0);
	}

	node->aggregate_already_fetched = FALSE;
}

/*********************************************************************//**
Copies the input variable values when an explicit cursor is opened. */
UNIV_INLINE
void
row_sel_copy_input_variable_vals(
/*=============================*/
	sel_node_t*	node)	/*!< in: select node */
{
	sym_node_t*	var;

	var = UT_LIST_GET_FIRST(node->copy_variables);

	while (var) {
		eval_node_copy_val(var, var->alias);

		var->indirection = NULL;

		var = UT_LIST_GET_NEXT(col_var_list, var);
	}
}

/*********************************************************************//**
Fetches the column values from a record. */
static
void
row_sel_fetch_columns(
/*==================*/
	dict_index_t*	index,	/*!< in: record index */
	const rec_t*	rec,	/*!< in: record in a clustered or non-clustered
				index; must be protected by a page latch */
	const ulint*	offsets,/*!< in: rec_get_offsets(rec, index) */
	sym_node_t*	column)	/*!< in: first column in a column list, or
				NULL */
{
	dfield_t*	val;
	ulint		index_type;
	ulint		field_no;
	const byte*	data;
	ulint		len;

	ut_ad(rec_offs_validate(rec, index, offsets));

	if (dict_index_is_clust(index)) {
		index_type = SYM_CLUST_FIELD_NO;
	} else {
		index_type = SYM_SEC_FIELD_NO;
	}

	while (column) {
		mem_heap_t*	heap = NULL;
		ibool		needs_copy;

		field_no = column->field_nos[index_type];

		if (field_no != ULINT_UNDEFINED) {

			if (UNIV_UNLIKELY(rec_offs_nth_extern(offsets,
							      field_no))) {

				/* Copy an externally stored field to the
				temporary heap, if possible. */

				heap = mem_heap_create(1);

				data = btr_rec_copy_externally_stored_field(
					rec, offsets,
					dict_table_page_size(index->table),
					field_no, &len, heap);

				/* data == NULL means that the
				externally stored field was not
				written yet. This record
				should only be seen by
				recv_recovery_rollback_active() or any
				TRX_ISO_READ_UNCOMMITTED
				transactions. The InnoDB SQL parser
				(the sole caller of this function)
				does not implement READ UNCOMMITTED,
				and it is not involved during rollback. */
				ut_a(data);
				ut_a(len != UNIV_SQL_NULL);

				needs_copy = TRUE;
			} else {
				data = rec_get_nth_field(rec, offsets,
							 field_no, &len);

				needs_copy = column->copy_val;
			}

			if (needs_copy) {
				eval_node_copy_and_alloc_val(column, data,
							     len);
			} else {
				val = que_node_get_val(column);
				dfield_set_data(val, data, len);
			}

			if (UNIV_LIKELY_NULL(heap)) {
				mem_heap_free(heap);
			}
		}

		column = UT_LIST_GET_NEXT(col_var_list, column);
	}
}

/*********************************************************************//**
Allocates a prefetch buffer for a column when prefetch is first time done. */
static
void
sel_col_prefetch_buf_alloc(
/*=======================*/
	sym_node_t*	column)	/*!< in: symbol table node for a column */
{
	sel_buf_t*	sel_buf;
	ulint		i;

	ut_ad(que_node_get_type(column) == QUE_NODE_SYMBOL);

	column->prefetch_buf = static_cast<sel_buf_t*>(
		ut_malloc_nokey(SEL_MAX_N_PREFETCH * sizeof(sel_buf_t)));

	for (i = 0; i < SEL_MAX_N_PREFETCH; i++) {
		sel_buf = column->prefetch_buf + i;

		sel_buf->data = NULL;
		sel_buf->len = 0;
		sel_buf->val_buf_size = 0;
	}
}

/*********************************************************************//**
Frees a prefetch buffer for a column, including the dynamically allocated
memory for data stored there. */
void
sel_col_prefetch_buf_free(
/*======================*/
	sel_buf_t*	prefetch_buf)	/*!< in, own: prefetch buffer */
{
	sel_buf_t*	sel_buf;
	ulint		i;

	for (i = 0; i < SEL_MAX_N_PREFETCH; i++) {
		sel_buf = prefetch_buf + i;

		if (sel_buf->val_buf_size > 0) {

			ut_free(sel_buf->data);
		}
	}

	ut_free(prefetch_buf);
}

/*********************************************************************//**
Pops the column values for a prefetched, cached row from the column prefetch
buffers and places them to the val fields in the column nodes. */
static
void
sel_dequeue_prefetched_row(
/*=======================*/
	plan_t*	plan)	/*!< in: plan node for a table */
{
	sym_node_t*	column;
	sel_buf_t*	sel_buf;
	dfield_t*	val;
	byte*		data;
	ulint		len;
	ulint		val_buf_size;

	ut_ad(plan->n_rows_prefetched > 0);

	column = UT_LIST_GET_FIRST(plan->columns);

	while (column) {
		val = que_node_get_val(column);

		if (!column->copy_val) {
			/* We did not really push any value for the
			column */

			ut_ad(!column->prefetch_buf);
			ut_ad(que_node_get_val_buf_size(column) == 0);
			ut_d(dfield_set_null(val));

			goto next_col;
		}

		ut_ad(column->prefetch_buf);
		ut_ad(!dfield_is_ext(val));

		sel_buf = column->prefetch_buf + plan->first_prefetched;

		data = sel_buf->data;
		len = sel_buf->len;
		val_buf_size = sel_buf->val_buf_size;

		/* We must keep track of the allocated memory for
		column values to be able to free it later: therefore
		we swap the values for sel_buf and val */

		sel_buf->data = static_cast<byte*>(dfield_get_data(val));
		sel_buf->len = dfield_get_len(val);
		sel_buf->val_buf_size = que_node_get_val_buf_size(column);

		dfield_set_data(val, data, len);
		que_node_set_val_buf_size(column, val_buf_size);
next_col:
		column = UT_LIST_GET_NEXT(col_var_list, column);
	}

	plan->n_rows_prefetched--;

	plan->first_prefetched++;
}

/*********************************************************************//**
Pushes the column values for a prefetched, cached row to the column prefetch
buffers from the val fields in the column nodes. */
UNIV_INLINE
void
sel_enqueue_prefetched_row(
/*=======================*/
	plan_t*	plan)	/*!< in: plan node for a table */
{
	sym_node_t*	column;
	sel_buf_t*	sel_buf;
	dfield_t*	val;
	byte*		data;
	ulint		len;
	ulint		pos;
	ulint		val_buf_size;

	if (plan->n_rows_prefetched == 0) {
		pos = 0;
		plan->first_prefetched = 0;
	} else {
		pos = plan->n_rows_prefetched;

		/* We have the convention that pushing new rows starts only
		after the prefetch stack has been emptied: */

		ut_ad(plan->first_prefetched == 0);
	}

	plan->n_rows_prefetched++;

	ut_ad(pos < SEL_MAX_N_PREFETCH);

	for (column = UT_LIST_GET_FIRST(plan->columns);
	     column != 0;
	     column = UT_LIST_GET_NEXT(col_var_list, column)) {

		if (!column->copy_val) {
			/* There is no sense to push pointers to database
			page fields when we do not keep latch on the page! */
			continue;
		}

		if (!column->prefetch_buf) {
			/* Allocate a new prefetch buffer */

			sel_col_prefetch_buf_alloc(column);
		}

		sel_buf = column->prefetch_buf + pos;

		val = que_node_get_val(column);

		data = static_cast<byte*>(dfield_get_data(val));
		len = dfield_get_len(val);
		val_buf_size = que_node_get_val_buf_size(column);

		/* We must keep track of the allocated memory for
		column values to be able to free it later: therefore
		we swap the values for sel_buf and val */

		dfield_set_data(val, sel_buf->data, sel_buf->len);
		que_node_set_val_buf_size(column, sel_buf->val_buf_size);

		sel_buf->data = data;
		sel_buf->len = len;
		sel_buf->val_buf_size = val_buf_size;
	}
}

/*********************************************************************//**
Builds a previous version of a clustered index record for a consistent read
@return DB_SUCCESS or error code */
static MY_ATTRIBUTE((nonnull, warn_unused_result))
dberr_t
row_sel_build_prev_vers(
/*====================*/
	ReadView*	read_view,	/*!< in: read view */
	dict_index_t*	index,		/*!< in: plan node for table */
	rec_t*		rec,		/*!< in: record in a clustered index */
	ulint**		offsets,	/*!< in/out: offsets returned by
					rec_get_offsets(rec, plan->index) */
	mem_heap_t**	offset_heap,	/*!< in/out: memory heap from which
					the offsets are allocated */
	mem_heap_t**    old_vers_heap,  /*!< out: old version heap to use */
	rec_t**		old_vers,	/*!< out: old version, or NULL if the
					record does not exist in the view:
					i.e., it was freshly inserted
					afterwards */
	mtr_t*		mtr)		/*!< in: mtr */
{
	dberr_t	err;

	if (*old_vers_heap) {
		mem_heap_empty(*old_vers_heap);
	} else {
		*old_vers_heap = mem_heap_create(512);
	}

	err = row_vers_build_for_consistent_read(
		rec, mtr, index, offsets, read_view, offset_heap,
		*old_vers_heap, old_vers, NULL);
	return(err);
}

/*********************************************************************//**
Builds the last committed version of a clustered index record for a
semi-consistent read. */
static
void
row_sel_build_committed_vers_for_mysql(
/*===================================*/
	dict_index_t*	clust_index,	/*!< in: clustered index */
	row_prebuilt_t*	prebuilt,	/*!< in: prebuilt struct */
	const rec_t*	rec,		/*!< in: record in a clustered index */
	ulint**		offsets,	/*!< in/out: offsets returned by
					rec_get_offsets(rec, clust_index) */
	mem_heap_t**	offset_heap,	/*!< in/out: memory heap from which
					the offsets are allocated */
	const rec_t**	old_vers,	/*!< out: old version, or NULL if the
					record does not exist in the view:
					i.e., it was freshly inserted
					afterwards */
	const dtuple_t**vrow,		/*!< out: to be filled with old virtual
					column version if any */
	mtr_t*		mtr)		/*!< in: mtr */
{
	if (prebuilt->old_vers_heap) {
		mem_heap_empty(prebuilt->old_vers_heap);
	} else {
		prebuilt->old_vers_heap = mem_heap_create(
			rec_offs_size(*offsets));
	}

	row_vers_build_for_semi_consistent_read(
		rec, mtr, clust_index, offsets, offset_heap,
		prebuilt->old_vers_heap, old_vers, vrow);
}

/*********************************************************************//**
Tests the conditions which determine when the index segment we are searching
through has been exhausted.
@return TRUE if row passed the tests */
UNIV_INLINE
ibool
row_sel_test_end_conds(
/*===================*/
	plan_t*	plan)	/*!< in: plan for the table; the column values must
			already have been retrieved and the right sides of
			comparisons evaluated */
{
	func_node_t*	cond;

	/* All conditions in end_conds are comparisons of a column to an
	expression */

	for (cond = UT_LIST_GET_FIRST(plan->end_conds);
	     cond != 0;
	     cond = UT_LIST_GET_NEXT(cond_list, cond)) {

		/* Evaluate the left side of the comparison, i.e., get the
		column value if there is an indirection */

		eval_sym(static_cast<sym_node_t*>(cond->args));

		/* Do the comparison */

		if (!eval_cmp(cond)) {

			return(FALSE);
		}
	}

	return(TRUE);
}

/*********************************************************************//**
Tests the other conditions.
@return TRUE if row passed the tests */
UNIV_INLINE
ibool
row_sel_test_other_conds(
/*=====================*/
	plan_t*	plan)	/*!< in: plan for the table; the column values must
			already have been retrieved */
{
	func_node_t*	cond;

	cond = UT_LIST_GET_FIRST(plan->other_conds);

	while (cond) {
		eval_exp(cond);

		if (!eval_node_get_ibool_val(cond)) {

			return(FALSE);
		}

		cond = UT_LIST_GET_NEXT(cond_list, cond);
	}

	return(TRUE);
}

/*********************************************************************//**
Retrieves the clustered index record corresponding to a record in a
non-clustered index. Does the necessary locking.
@return DB_SUCCESS or error code */
static MY_ATTRIBUTE((nonnull, warn_unused_result))
dberr_t
row_sel_get_clust_rec(
/*==================*/
	sel_node_t*	node,	/*!< in: select_node */
	plan_t*		plan,	/*!< in: plan node for table */
	rec_t*		rec,	/*!< in: record in a non-clustered index */
	que_thr_t*	thr,	/*!< in: query thread */
	rec_t**		out_rec,/*!< out: clustered record or an old version of
				it, NULL if the old version did not exist
				in the read view, i.e., it was a fresh
				inserted version */
	mtr_t*		mtr)	/*!< in: mtr used to get access to the
				non-clustered record; the same mtr is used to
				access the clustered index */
{
	dict_index_t*	index;
	rec_t*		clust_rec;
	rec_t*		old_vers;
	dberr_t		err;
	mem_heap_t*	heap		= NULL;
	ulint		offsets_[REC_OFFS_NORMAL_SIZE];
	ulint*		offsets		= offsets_;
	rec_offs_init(offsets_);

	*out_rec = NULL;

	offsets = rec_get_offsets(rec,
				  btr_pcur_get_btr_cur(&plan->pcur)->index,
				  offsets, ULINT_UNDEFINED, &heap);

	row_build_row_ref_fast(plan->clust_ref, plan->clust_map, rec, offsets);

	index = dict_table_get_first_index(plan->table);

	btr_pcur_open_with_no_init(index, plan->clust_ref, PAGE_CUR_LE,
				   BTR_SEARCH_LEAF, &plan->clust_pcur,
				   0, mtr);

	clust_rec = btr_pcur_get_rec(&(plan->clust_pcur));

	/* Note: only if the search ends up on a non-infimum record is the
	low_match value the real match to the search tuple */

	if (!page_rec_is_user_rec(clust_rec)
	    || btr_pcur_get_low_match(&(plan->clust_pcur))
	    < dict_index_get_n_unique(index)) {

		ut_a(rec_get_deleted_flag(rec,
					  dict_table_is_comp(plan->table)));
		ut_a(node->read_view);

		/* In a rare case it is possible that no clust rec is found
		for a delete-marked secondary index record: if in row0umod.cc
		in row_undo_mod_remove_clust_low() we have already removed
		the clust rec, while purge is still cleaning and removing
		secondary index records associated with earlier versions of
		the clustered index record. In that case we know that the
		clustered index record did not exist in the read view of
		trx. */

		goto func_exit;
	}

	offsets = rec_get_offsets(clust_rec, index, offsets,
				  ULINT_UNDEFINED, &heap);

	if (!node->read_view) {
		/* Try to place a lock on the index record */

		/* If innodb_locks_unsafe_for_binlog option is used
		or this session is using READ COMMITTED isolation level
		we lock only the record, i.e., next-key locking is
		not used. */
		ulint	lock_type;
		trx_t*	trx;

		trx = thr_get_trx(thr);

		if (srv_locks_unsafe_for_binlog
		    || trx->isolation_level <= TRX_ISO_READ_COMMITTED) {
			lock_type = LOCK_REC_NOT_GAP;
		} else {
			lock_type = LOCK_ORDINARY;
		}

		err = lock_clust_rec_read_check_and_lock(
			0, btr_pcur_get_block(&plan->clust_pcur),
			clust_rec, index, offsets,
			static_cast<lock_mode>(node->row_lock_mode),
			lock_type,
			thr);

		switch (err) {
		case DB_SUCCESS:
		case DB_SUCCESS_LOCKED_REC:
			/* Declare the variable uninitialized in Valgrind.
			It should be set to DB_SUCCESS at func_exit. */
			UNIV_MEM_INVALID(&err, sizeof err);
			break;
		default:
			goto err_exit;
		}
	} else {
		/* This is a non-locking consistent read: if necessary, fetch
		a previous version of the record */

		old_vers = NULL;

		if (!lock_clust_rec_cons_read_sees(clust_rec, index, offsets,
						   node->read_view)) {

			err = row_sel_build_prev_vers(
				node->read_view, index, clust_rec,
				&offsets, &heap, &plan->old_vers_heap,
				&old_vers, mtr);

			if (err != DB_SUCCESS) {

				goto err_exit;
			}

			clust_rec = old_vers;

			if (clust_rec == NULL) {
				goto func_exit;
			}
		}

		/* If we had to go to an earlier version of row or the
		secondary index record is delete marked, then it may be that
		the secondary index record corresponding to clust_rec
		(or old_vers) is not rec; in that case we must ignore
		such row because in our snapshot rec would not have existed.
		Remember that from rec we cannot see directly which transaction
		id corresponds to it: we have to go to the clustered index
		record. A query where we want to fetch all rows where
		the secondary index value is in some interval would return
		a wrong result if we would not drop rows which we come to
		visit through secondary index records that would not really
		exist in our snapshot. */

		if ((old_vers
		     || rec_get_deleted_flag(rec, dict_table_is_comp(
						     plan->table)))
		    && !row_sel_sec_rec_is_for_clust_rec(rec, plan->index,
							 clust_rec, index,
							 thr)) {
			goto func_exit;
		}
	}

	/* Fetch the columns needed in test conditions.  The clustered
	index record is protected by a page latch that was acquired
	when plan->clust_pcur was positioned.  The latch will not be
	released until mtr_commit(mtr). */

	ut_ad(!rec_get_deleted_flag(clust_rec, rec_offs_comp(offsets)));
	row_sel_fetch_columns(index, clust_rec, offsets,
			      UT_LIST_GET_FIRST(plan->columns));
	*out_rec = clust_rec;
func_exit:
	err = DB_SUCCESS;
err_exit:
	if (UNIV_LIKELY_NULL(heap)) {
		mem_heap_free(heap);
	}
	return(err);
}

/*********************************************************************//**
Sets a lock on a page of R-Tree record. This is all or none action,
mostly due to we cannot reposition a record in R-Tree (with the
nature of splitting)
@return DB_SUCCESS, DB_SUCCESS_LOCKED_REC, or error code */
UNIV_INLINE
dberr_t
sel_set_rtr_rec_lock(
/*=================*/
	btr_pcur_t*		pcur,	/*!< in: cursor */
	const rec_t*		first_rec,/*!< in: record */
	dict_index_t*		index,	/*!< in: index */
	const ulint*		offsets,/*!< in: rec_get_offsets(rec, index) */
	ulint			mode,	/*!< in: lock mode */
	ulint			type,	/*!< in: LOCK_ORDINARY, LOCK_GAP, or
					LOC_REC_NOT_GAP */
	que_thr_t*		thr,	/*!< in: query thread */
	mtr_t*			mtr)	/*!< in: mtr */
{
	matched_rec_t*  match = pcur->btr_cur.rtr_info->matches;
	mem_heap_t*     heap = NULL;
	dberr_t		err = DB_SUCCESS;
	trx_t*		trx = thr_get_trx(thr);
	buf_block_t*	cur_block = btr_pcur_get_block(pcur);
	ulint           offsets_[REC_OFFS_NORMAL_SIZE];
	ulint*          my_offsets = const_cast<ulint*>(offsets);
	rec_t*		rec = const_cast<rec_t*>(first_rec);
	rtr_rec_vector*	match_rec;
	rtr_rec_vector::iterator end;

	rec_offs_init(offsets_);

	if (match->locked || page_rec_is_supremum(first_rec)) {
		return(DB_SUCCESS_LOCKED_REC);
	}

	ut_ad(page_align(first_rec) == cur_block->frame);
	ut_ad(match->valid);

	rw_lock_x_lock(&(match->block.lock));
retry:
	cur_block = btr_pcur_get_block(pcur);
        ut_ad(rw_lock_own(&(match->block.lock), RW_LOCK_X)
              || rw_lock_own(&(match->block.lock), RW_LOCK_S));
	ut_ad(page_is_leaf(buf_block_get_frame(cur_block)));

	err = lock_sec_rec_read_check_and_lock(
		0, cur_block, rec, index, my_offsets,
		static_cast<lock_mode>(mode), type, thr);

	if (err == DB_LOCK_WAIT) {
re_scan:
		mtr_commit(mtr);
		trx->error_state = err;
		que_thr_stop_for_mysql(thr);
		thr->lock_state = QUE_THR_LOCK_ROW;
		if (row_mysql_handle_errors(
			&err, trx, thr, NULL)) {
			thr->lock_state = QUE_THR_LOCK_NOLOCK;
			mtr_start(mtr);

			mutex_enter(&match->rtr_match_mutex);
			if (!match->valid && match->matched_recs->empty()) {
				mutex_exit(&match->rtr_match_mutex);
				err = DB_RECORD_NOT_FOUND;
				goto func_end;
			}
			mutex_exit(&match->rtr_match_mutex);

			ulint		page_no = page_get_page_no(
						btr_pcur_get_page(pcur));
			page_id_t	page_id(dict_index_get_space(index),
						page_no);

			cur_block = buf_page_get_gen(
				page_id, dict_table_page_size(index->table),
				RW_X_LATCH, NULL, BUF_GET,
				__FILE__, __LINE__, mtr);
		} else {
			mtr_start(mtr);
			goto func_end;
		}

		DEBUG_SYNC_C("rtr_set_lock_wait");

		if (!match->valid) {
			/* Page got deleted */
			mtr_commit(mtr);
			mtr_start(mtr);
			err = DB_RECORD_NOT_FOUND;
			goto func_end;
		}

		match->matched_recs->clear();

		rtr_cur_search_with_match(
			cur_block, index,
			pcur->btr_cur.rtr_info->search_tuple,
			pcur->btr_cur.rtr_info->search_mode,
			&pcur->btr_cur.page_cur,
			pcur->btr_cur.rtr_info);

		if (!page_is_leaf(buf_block_get_frame(cur_block))) {
			/* Page got splitted and promoted (only for
			root page it is possible).  Release the
			page and ask for a re-search */
			mtr_commit(mtr);
			mtr_start(mtr);
			err = DB_RECORD_NOT_FOUND;
			goto func_end;
		}

		rec = btr_pcur_get_rec(pcur);
		my_offsets = offsets_;
		my_offsets = rec_get_offsets(rec, index, my_offsets,
					     ULINT_UNDEFINED, &heap);

		/* No match record */
		if (page_rec_is_supremum(rec) || !match->valid) {
			mtr_commit(mtr);
			mtr_start(mtr);
			err = DB_RECORD_NOT_FOUND;
			goto func_end;
		}

		goto retry;
	}

	my_offsets = offsets_;
	match_rec = match->matched_recs;
	end = match_rec->end();

	for (rtr_rec_vector::iterator it = match_rec->begin();
	     it != end; ++it) {
		rtr_rec_t*	rtr_rec = &(*it);

		my_offsets = rec_get_offsets(
				rtr_rec->r_rec, index, my_offsets,
				ULINT_UNDEFINED, &heap);

		err = lock_sec_rec_read_check_and_lock(
			0, &match->block, rtr_rec->r_rec, index,
			my_offsets, static_cast<lock_mode>(mode),
			type, thr);

		if (err == DB_SUCCESS || err == DB_SUCCESS_LOCKED_REC) {
			rtr_rec->locked = true;
		} else if (err == DB_LOCK_WAIT) {
			goto re_scan;
		} else {
			goto func_end;
		}

	}

	match->locked = true;


func_end:
	rw_lock_x_unlock(&(match->block.lock));
	if (heap != NULL) {
		mem_heap_free(heap);
	}

	ut_ad(err != DB_LOCK_WAIT);

	return(err);
}

/*********************************************************************//**
Sets a lock on a record.
@return DB_SUCCESS, DB_SUCCESS_LOCKED_REC, or error code */
UNIV_INLINE
dberr_t
sel_set_rec_lock(
/*=============*/
	btr_pcur_t*		pcur,	/*!< in: cursor */
	const rec_t*		rec,	/*!< in: record */
	dict_index_t*		index,	/*!< in: index */
	const ulint*		offsets,/*!< in: rec_get_offsets(rec, index) */
	ulint			mode,	/*!< in: lock mode */
	ulint			type,	/*!< in: LOCK_ORDINARY, LOCK_GAP, or
					LOC_REC_NOT_GAP */
	que_thr_t*		thr,	/*!< in: query thread */
	mtr_t*			mtr)	/*!< in: mtr */
{
	trx_t*			trx;
	dberr_t			err = DB_SUCCESS;
	const buf_block_t*	block;

	block = btr_pcur_get_block(pcur);

	trx = thr_get_trx(thr);

	if (UT_LIST_GET_LEN(trx->lock.trx_locks) > 10000) {
		if (buf_LRU_buf_pool_running_out()) {

			return(DB_LOCK_TABLE_FULL);
		}
	}

	if (dict_index_is_clust(index)) {
		err = lock_clust_rec_read_check_and_lock(
			0, block, rec, index, offsets,
			static_cast<lock_mode>(mode), type, thr);
	} else {

		if (dict_index_is_spatial(index)) {
			if (type == LOCK_GAP || type == LOCK_ORDINARY) {
				ut_ad(0);
				ib::error() << "Incorrectly request GAP lock "
					"on RTree";
				return(DB_SUCCESS);
			}
			err = sel_set_rtr_rec_lock(pcur, rec, index, offsets,
						   mode, type, thr, mtr);
		} else {
			err = lock_sec_rec_read_check_and_lock(
				0, block, rec, index, offsets,
				static_cast<lock_mode>(mode), type, thr);
		}
	}

	return(err);
}

/*********************************************************************//**
Opens a pcur to a table index. */
static
void
row_sel_open_pcur(
/*==============*/
	plan_t*		plan,		/*!< in: table plan */
	ibool		search_latch_locked,
					/*!< in: TRUE if the thread currently
					has the search latch locked in
					s-mode */
	mtr_t*		mtr)		/*!< in: mtr */
{
	dict_index_t*	index;
	func_node_t*	cond;
	que_node_t*	exp;
	ulint		n_fields;
	ulint		has_search_latch = 0;	/* RW_S_LATCH or 0 */
	ulint		i;

	if (search_latch_locked) {
		has_search_latch = RW_S_LATCH;
	}

	index = plan->index;

	/* Calculate the value of the search tuple: the exact match columns
	get their expressions evaluated when we evaluate the right sides of
	end_conds */

	cond = UT_LIST_GET_FIRST(plan->end_conds);

	while (cond) {
		eval_exp(que_node_get_next(cond->args));

		cond = UT_LIST_GET_NEXT(cond_list, cond);
	}

	if (plan->tuple) {
		n_fields = dtuple_get_n_fields(plan->tuple);

		if (plan->n_exact_match < n_fields) {
			/* There is a non-exact match field which must be
			evaluated separately */

			eval_exp(plan->tuple_exps[n_fields - 1]);
		}

		for (i = 0; i < n_fields; i++) {
			exp = plan->tuple_exps[i];

			dfield_copy_data(dtuple_get_nth_field(plan->tuple, i),
					 que_node_get_val(exp));
		}

		/* Open pcur to the index */

		btr_pcur_open_with_no_init(index, plan->tuple, plan->mode,
					   BTR_SEARCH_LEAF, &plan->pcur,
					   has_search_latch, mtr);
	} else {
		/* Open the cursor to the start or the end of the index
		(FALSE: no init) */

		btr_pcur_open_at_index_side(plan->asc, index, BTR_SEARCH_LEAF,
					    &(plan->pcur), false, 0, mtr);
	}

	ut_ad(plan->n_rows_prefetched == 0);
	ut_ad(plan->n_rows_fetched == 0);
	ut_ad(plan->cursor_at_end == FALSE);

	plan->pcur_is_open = TRUE;
}

/*********************************************************************//**
Restores a stored pcur position to a table index.
@return TRUE if the cursor should be moved to the next record after we
return from this function (moved to the previous, in the case of a
descending cursor) without processing again the current cursor
record */
static
ibool
row_sel_restore_pcur_pos(
/*=====================*/
	plan_t*		plan,	/*!< in: table plan */
	mtr_t*		mtr)	/*!< in: mtr */
{
	ibool	equal_position;
	ulint	relative_position;

	ut_ad(!plan->cursor_at_end);

	relative_position = btr_pcur_get_rel_pos(&(plan->pcur));

	equal_position = btr_pcur_restore_position(BTR_SEARCH_LEAF,
						   &(plan->pcur), mtr);

	/* If the cursor is traveling upwards, and relative_position is

	(1) BTR_PCUR_BEFORE: this is not allowed, as we did not have a lock
	yet on the successor of the page infimum;
	(2) BTR_PCUR_AFTER: btr_pcur_restore_position placed the cursor on the
	first record GREATER than the predecessor of a page supremum; we have
	not yet processed the cursor record: no need to move the cursor to the
	next record;
	(3) BTR_PCUR_ON: btr_pcur_restore_position placed the cursor on the
	last record LESS or EQUAL to the old stored user record; (a) if
	equal_position is FALSE, this means that the cursor is now on a record
	less than the old user record, and we must move to the next record;
	(b) if equal_position is TRUE, then if
	plan->stored_cursor_rec_processed is TRUE, we must move to the next
	record, else there is no need to move the cursor. */

	if (plan->asc) {
		if (relative_position == BTR_PCUR_ON) {

			if (equal_position) {

				return(plan->stored_cursor_rec_processed);
			}

			return(TRUE);
		}

		ut_ad(relative_position == BTR_PCUR_AFTER
		      || relative_position == BTR_PCUR_AFTER_LAST_IN_TREE);

		return(FALSE);
	}

	/* If the cursor is traveling downwards, and relative_position is

	(1) BTR_PCUR_BEFORE: btr_pcur_restore_position placed the cursor on
	the last record LESS than the successor of a page infimum; we have not
	processed the cursor record: no need to move the cursor;
	(2) BTR_PCUR_AFTER: btr_pcur_restore_position placed the cursor on the
	first record GREATER than the predecessor of a page supremum; we have
	processed the cursor record: we should move the cursor to the previous
	record;
	(3) BTR_PCUR_ON: btr_pcur_restore_position placed the cursor on the
	last record LESS or EQUAL to the old stored user record; (a) if
	equal_position is FALSE, this means that the cursor is now on a record
	less than the old user record, and we need not move to the previous
	record; (b) if equal_position is TRUE, then if
	plan->stored_cursor_rec_processed is TRUE, we must move to the previous
	record, else there is no need to move the cursor. */

	if (relative_position == BTR_PCUR_BEFORE
	    || relative_position == BTR_PCUR_BEFORE_FIRST_IN_TREE) {

		return(FALSE);
	}

	if (relative_position == BTR_PCUR_ON) {

		if (equal_position) {

			return(plan->stored_cursor_rec_processed);
		}

		return(FALSE);
	}

	ut_ad(relative_position == BTR_PCUR_AFTER
	      || relative_position == BTR_PCUR_AFTER_LAST_IN_TREE);

	return(TRUE);
}

/*********************************************************************//**
Resets a plan cursor to a closed state. */
UNIV_INLINE
void
plan_reset_cursor(
/*==============*/
	plan_t*	plan)	/*!< in: plan */
{
	plan->pcur_is_open = FALSE;
	plan->cursor_at_end = FALSE;
	plan->n_rows_fetched = 0;
	plan->n_rows_prefetched = 0;
}

/*********************************************************************//**
Tries to do a shortcut to fetch a clustered index record with a unique key,
using the hash index if possible (not always).
@return SEL_FOUND, SEL_EXHAUSTED, SEL_RETRY */
static
ulint
row_sel_try_search_shortcut(
/*========================*/
	sel_node_t*	node,	/*!< in: select node for a consistent read */
	plan_t*		plan,	/*!< in: plan for a unique search in clustered
				index */
	ibool		search_latch_locked,
				/*!< in: whether the search holds latch on
				search system. */
	mtr_t*		mtr)	/*!< in: mtr */
{
	dict_index_t*	index;
	rec_t*		rec;
	mem_heap_t*	heap		= NULL;
	ulint		offsets_[REC_OFFS_NORMAL_SIZE];
	ulint*		offsets		= offsets_;
	ulint		ret;
	rec_offs_init(offsets_);

	index = plan->index;

	ut_ad(node->read_view);
	ut_ad(plan->unique_search);
	ut_ad(!plan->must_get_clust);
#ifdef UNIV_DEBUG
	if (search_latch_locked) {
		ut_ad(rw_lock_own(btr_get_search_latch(index), RW_LOCK_S));
	}
#endif /* UNIV_DEBUG */

	row_sel_open_pcur(plan, search_latch_locked, mtr);

	rec = btr_pcur_get_rec(&(plan->pcur));

	if (!page_rec_is_user_rec(rec)) {

		return(SEL_RETRY);
	}

	ut_ad(plan->mode == PAGE_CUR_GE);

	/* As the cursor is now placed on a user record after a search with
	the mode PAGE_CUR_GE, the up_match field in the cursor tells how many
	fields in the user record matched to the search tuple */

	if (btr_pcur_get_up_match(&(plan->pcur)) < plan->n_exact_match) {

		return(SEL_EXHAUSTED);
	}

	/* This is a non-locking consistent read: if necessary, fetch
	a previous version of the record */

	offsets = rec_get_offsets(rec, index, offsets, ULINT_UNDEFINED, &heap);

	if (dict_index_is_clust(index)) {
		if (!lock_clust_rec_cons_read_sees(rec, index, offsets,
						   node->read_view)) {
			ret = SEL_RETRY;
			goto func_exit;
		}
	} else if (!srv_read_only_mode
		   && !lock_sec_rec_cons_read_sees(
			rec, index, node->read_view)) {

		ret = SEL_RETRY;
		goto func_exit;
	}

	/* Test the deleted flag. */

	if (rec_get_deleted_flag(rec, dict_table_is_comp(plan->table))) {

		ret = SEL_EXHAUSTED;
		goto func_exit;
	}

	/* Fetch the columns needed in test conditions.  The index
	record is protected by a page latch that was acquired when
	plan->pcur was positioned.  The latch will not be released
	until mtr_commit(mtr). */

	row_sel_fetch_columns(index, rec, offsets,
			      UT_LIST_GET_FIRST(plan->columns));

	/* Test the rest of search conditions */

	if (!row_sel_test_other_conds(plan)) {

		ret = SEL_EXHAUSTED;
		goto func_exit;
	}

	ut_ad(plan->pcur.latch_mode == BTR_SEARCH_LEAF);

	plan->n_rows_fetched++;
	ret = SEL_FOUND;
func_exit:
	if (UNIV_LIKELY_NULL(heap)) {
		mem_heap_free(heap);
	}
	return(ret);
}

/*********************************************************************//**
Performs a select step.
@return DB_SUCCESS or error code */
static MY_ATTRIBUTE((warn_unused_result))
dberr_t
row_sel(
/*====*/
	sel_node_t*	node,	/*!< in: select node */
	que_thr_t*	thr)	/*!< in: query thread */
{
	dict_index_t*	index;
	plan_t*		plan;
	mtr_t		mtr;
	ibool		moved;
	rec_t*		rec;
	rec_t*		old_vers;
	rec_t*		clust_rec;
	ibool		search_latch_locked;
	ibool		consistent_read;

	/* The following flag becomes TRUE when we are doing a
	consistent read from a non-clustered index and we must look
	at the clustered index to find out the previous delete mark
	state of the non-clustered record: */

	ibool		cons_read_requires_clust_rec	= FALSE;
	ulint		cost_counter			= 0;
	ibool		cursor_just_opened;
	ibool		must_go_to_next;
	ibool		mtr_has_extra_clust_latch	= FALSE;
	/* TRUE if the search was made using
	a non-clustered index, and we had to
	access the clustered record: now &mtr
	contains a clustered index latch, and
	&mtr must be committed before we move
	to the next non-clustered record */
	ulint		found_flag;
	dberr_t		err;
	mem_heap_t*	heap				= NULL;
	ulint		offsets_[REC_OFFS_NORMAL_SIZE];
	ulint*		offsets				= offsets_;
	rec_offs_init(offsets_);

	ut_ad(thr->run_node == node);

	search_latch_locked = FALSE;

	if (node->read_view) {
		/* In consistent reads, we try to do with the hash index and
		not to use the buffer page get. This is to reduce memory bus
		load resulting from semaphore operations. The search latch
		will be s-locked when we access an index with a unique search
		condition, but not locked when we access an index with a
		less selective search condition. */

		consistent_read = TRUE;
	} else {
		consistent_read = FALSE;
	}

table_loop:
	/* TABLE LOOP
	----------
	This is the outer major loop in calculating a join. We come here when
	node->fetch_table changes, and after adding a row to aggregate totals
	and, of course, when this function is called. */

	ut_ad(mtr_has_extra_clust_latch == FALSE);

	plan = sel_node_get_nth_plan(node, node->fetch_table);
	index = plan->index;

	if (plan->n_rows_prefetched > 0) {
		sel_dequeue_prefetched_row(plan);

		goto next_table_no_mtr;
	}

	if (plan->cursor_at_end) {
		/* The cursor has already reached the result set end: no more
		rows to process for this table cursor, as also the prefetch
		stack was empty */

		ut_ad(plan->pcur_is_open);

		goto table_exhausted_no_mtr;
	}

	/* Open a cursor to index, or restore an open cursor position */

	mtr_start(&mtr);

	if (consistent_read && plan->unique_search && !plan->pcur_is_open
	    && !plan->must_get_clust
	    && !plan->table->big_rows) {
		if (!search_latch_locked) {
			rw_lock_s_lock(btr_get_search_latch(index));

			search_latch_locked = TRUE;
		} else if (rw_lock_get_writer(btr_get_search_latch(index))
				== RW_LOCK_X_WAIT) {

			/* There is an x-latch request waiting: release the
			s-latch for a moment; as an s-latch here is often
			kept for some 10 searches before being released,
			a waiting x-latch request would block other threads
			from acquiring an s-latch for a long time, lowering
			performance significantly in multiprocessors. */

			rw_lock_s_unlock(btr_get_search_latch(index));
			rw_lock_s_lock(btr_get_search_latch(index));
		}

		found_flag = row_sel_try_search_shortcut(node, plan,
							 search_latch_locked,
							 &mtr);

		if (found_flag == SEL_FOUND) {

			goto next_table;

		} else if (found_flag == SEL_EXHAUSTED) {

			goto table_exhausted;
		}

		ut_ad(found_flag == SEL_RETRY);

		plan_reset_cursor(plan);

		mtr_commit(&mtr);
		mtr_start(&mtr);
	}

	if (search_latch_locked) {
		rw_lock_s_unlock(btr_get_search_latch(index));

		search_latch_locked = FALSE;
	}

	if (!plan->pcur_is_open) {
		/* Evaluate the expressions to build the search tuple and
		open the cursor */

		row_sel_open_pcur(plan, search_latch_locked, &mtr);

		cursor_just_opened = TRUE;

		/* A new search was made: increment the cost counter */
		cost_counter++;
	} else {
		/* Restore pcur position to the index */

		must_go_to_next = row_sel_restore_pcur_pos(plan, &mtr);

		cursor_just_opened = FALSE;

		if (must_go_to_next) {
			/* We have already processed the cursor record: move
			to the next */

			goto next_rec;
		}
	}

rec_loop:
	/* RECORD LOOP
	-----------
	In this loop we use pcur and try to fetch a qualifying row, and
	also fill the prefetch buffer for this table if n_rows_fetched has
	exceeded a threshold. While we are inside this loop, the following
	holds:
	(1) &mtr is started,
	(2) pcur is positioned and open.

	NOTE that if cursor_just_opened is TRUE here, it means that we came
	to this point right after row_sel_open_pcur. */

	ut_ad(mtr_has_extra_clust_latch == FALSE);

	rec = btr_pcur_get_rec(&(plan->pcur));

	/* PHASE 1: Set a lock if specified */

	if (!node->asc && cursor_just_opened
	    && !page_rec_is_supremum(rec)) {

		/* Do not support "descending search" for Spatial index */
		ut_ad(!dict_index_is_spatial(index));

		/* When we open a cursor for a descending search, we must set
		a next-key lock on the successor record: otherwise it would
		be possible to insert new records next to the cursor position,
		and it might be that these new records should appear in the
		search result set, resulting in the phantom problem. */

		if (!consistent_read) {

			/* If innodb_locks_unsafe_for_binlog option is used
			or this session is using READ COMMITTED isolation
			level, we lock only the record, i.e., next-key
			locking is not used. */

			rec_t*	next_rec = page_rec_get_next(rec);
			ulint	lock_type;
			trx_t*	trx;

			trx = thr_get_trx(thr);

			offsets = rec_get_offsets(next_rec, index, offsets,
						  ULINT_UNDEFINED, &heap);

			if (srv_locks_unsafe_for_binlog
			    || trx->isolation_level
			    <= TRX_ISO_READ_COMMITTED) {

				if (page_rec_is_supremum(next_rec)) {

					goto skip_lock;
				}

				lock_type = LOCK_REC_NOT_GAP;
			} else {
				lock_type = LOCK_ORDINARY;
			}

			err = sel_set_rec_lock(&plan->pcur,
					       next_rec, index, offsets,
					       node->row_lock_mode,
					       lock_type, thr, &mtr);

			switch (err) {
			case DB_SUCCESS_LOCKED_REC:
				err = DB_SUCCESS;
			case DB_SUCCESS:
				break;
			default:
				/* Note that in this case we will store in pcur
				the PREDECESSOR of the record we are waiting
				the lock for */
				goto lock_wait_or_error;
			}
		}
	}

skip_lock:
	if (page_rec_is_infimum(rec)) {

		/* The infimum record on a page cannot be in the result set,
		and neither can a record lock be placed on it: we skip such
		a record. We also increment the cost counter as we may have
		processed yet another page of index. */

		cost_counter++;

		goto next_rec;
	}

	if (!consistent_read) {
		/* Try to place a lock on the index record */

		/* If innodb_locks_unsafe_for_binlog option is used
		or this session is using READ COMMITTED isolation level,
		we lock only the record, i.e., next-key locking is
		not used. */

		ulint	lock_type;
		trx_t*	trx;

		offsets = rec_get_offsets(rec, index, offsets,
					  ULINT_UNDEFINED, &heap);

		trx = thr_get_trx(thr);

		if (srv_locks_unsafe_for_binlog
		    || trx->isolation_level <= TRX_ISO_READ_COMMITTED
		    || dict_index_is_spatial(index)) {

			if (page_rec_is_supremum(rec)) {

				goto next_rec;
			}

			lock_type = LOCK_REC_NOT_GAP;
		} else {
			lock_type = LOCK_ORDINARY;
		}

		err = sel_set_rec_lock(&plan->pcur,
				       rec, index, offsets,
				       node->row_lock_mode, lock_type,
				       thr, &mtr);

		switch (err) {
		case DB_SUCCESS_LOCKED_REC:
			err = DB_SUCCESS;
		case DB_SUCCESS:
			break;
		default:
			goto lock_wait_or_error;
		}
	}

	if (page_rec_is_supremum(rec)) {

		/* A page supremum record cannot be in the result set: skip
		it now when we have placed a possible lock on it */

		goto next_rec;
	}

	ut_ad(page_rec_is_user_rec(rec));

	if (cost_counter > SEL_COST_LIMIT) {

		/* Now that we have placed the necessary locks, we can stop
		for a while and store the cursor position; NOTE that if we
		would store the cursor position BEFORE placing a record lock,
		it might happen that the cursor would jump over some records
		that another transaction could meanwhile insert adjacent to
		the cursor: this would result in the phantom problem. */

		goto stop_for_a_while;
	}

	/* PHASE 2: Check a mixed index mix id if needed */

	if (plan->unique_search && cursor_just_opened) {

		ut_ad(plan->mode == PAGE_CUR_GE);

		/* As the cursor is now placed on a user record after a search
		with the mode PAGE_CUR_GE, the up_match field in the cursor
		tells how many fields in the user record matched to the search
		tuple */

		if (btr_pcur_get_up_match(&(plan->pcur))
		    < plan->n_exact_match) {
			goto table_exhausted;
		}

		/* Ok, no need to test end_conds or mix id */

	}

	/* We are ready to look at a possible new index entry in the result
	set: the cursor is now placed on a user record */

	/* PHASE 3: Get previous version in a consistent read */

	cons_read_requires_clust_rec = FALSE;
	offsets = rec_get_offsets(rec, index, offsets, ULINT_UNDEFINED, &heap);

	if (consistent_read) {
		/* This is a non-locking consistent read: if necessary, fetch
		a previous version of the record */

		if (dict_index_is_clust(index)) {

			if (!lock_clust_rec_cons_read_sees(
					rec, index, offsets, node->read_view)) {

				err = row_sel_build_prev_vers(
					node->read_view, index, rec,
					&offsets, &heap, &plan->old_vers_heap,
					&old_vers, &mtr);

				if (err != DB_SUCCESS) {

					goto lock_wait_or_error;
				}

				if (old_vers == NULL) {
					/* The record does not exist
					in our read view. Skip it, but
					first attempt to determine
					whether the index segment we
					are searching through has been
					exhausted. */

					offsets = rec_get_offsets(
						rec, index, offsets,
						ULINT_UNDEFINED, &heap);

					/* Fetch the columns needed in
					test conditions. The clustered
					index record is protected by a
					page latch that was acquired
					by row_sel_open_pcur() or
					row_sel_restore_pcur_pos().
					The latch will not be released
					until mtr_commit(mtr). */

					row_sel_fetch_columns(
						index, rec, offsets,
						UT_LIST_GET_FIRST(
							plan->columns));

					if (!row_sel_test_end_conds(plan)) {

						goto table_exhausted;
					}

					goto next_rec;
				}

				rec = old_vers;
			}
		} else if (!srv_read_only_mode
			   && !lock_sec_rec_cons_read_sees(
				   rec, index, node->read_view)) {

			cons_read_requires_clust_rec = TRUE;
		}
	}

	/* PHASE 4: Test search end conditions and deleted flag */

	/* Fetch the columns needed in test conditions.  The record is
	protected by a page latch that was acquired by
	row_sel_open_pcur() or row_sel_restore_pcur_pos().  The latch
	will not be released until mtr_commit(mtr). */

	row_sel_fetch_columns(index, rec, offsets,
			      UT_LIST_GET_FIRST(plan->columns));

	/* Test the selection end conditions: these can only contain columns
	which already are found in the index, even though the index might be
	non-clustered */

	if (plan->unique_search && cursor_just_opened) {

		/* No test necessary: the test was already made above */

	} else if (!row_sel_test_end_conds(plan)) {

		goto table_exhausted;
	}

	if (rec_get_deleted_flag(rec, dict_table_is_comp(plan->table))
	    && !cons_read_requires_clust_rec) {

		/* The record is delete marked: we can skip it if this is
		not a consistent read which might see an earlier version
		of a non-clustered index record */

		if (plan->unique_search) {

			goto table_exhausted;
		}

		goto next_rec;
	}

	/* PHASE 5: Get the clustered index record, if needed and if we did
	not do the search using the clustered index */

	if (plan->must_get_clust || cons_read_requires_clust_rec) {

		/* It was a non-clustered index and we must fetch also the
		clustered index record */

		err = row_sel_get_clust_rec(node, plan, rec, thr, &clust_rec,
					    &mtr);
		mtr_has_extra_clust_latch = TRUE;

		if (err != DB_SUCCESS) {

			goto lock_wait_or_error;
		}

		/* Retrieving the clustered record required a search:
		increment the cost counter */

		cost_counter++;

		if (clust_rec == NULL) {
			/* The record did not exist in the read view */
			ut_ad(consistent_read);

			goto next_rec;
		}

		if (rec_get_deleted_flag(clust_rec,
					 dict_table_is_comp(plan->table))) {

			/* The record is delete marked: we can skip it */

			goto next_rec;
		}

		if (node->can_get_updated) {

			btr_pcur_store_position(&(plan->clust_pcur), &mtr);
		}
	}

	/* PHASE 6: Test the rest of search conditions */

	if (!row_sel_test_other_conds(plan)) {

		if (plan->unique_search) {

			goto table_exhausted;
		}

		goto next_rec;
	}

	/* PHASE 7: We found a new qualifying row for the current table; push
	the row if prefetch is on, or move to the next table in the join */

	plan->n_rows_fetched++;

	ut_ad(plan->pcur.latch_mode == BTR_SEARCH_LEAF);

	if ((plan->n_rows_fetched <= SEL_PREFETCH_LIMIT)
	    || plan->unique_search || plan->no_prefetch
	    || plan->table->big_rows) {

		/* No prefetch in operation: go to the next table */

		goto next_table;
	}

	sel_enqueue_prefetched_row(plan);

	if (plan->n_rows_prefetched == SEL_MAX_N_PREFETCH) {

		/* The prefetch buffer is now full */

		sel_dequeue_prefetched_row(plan);

		goto next_table;
	}

next_rec:
	ut_ad(!search_latch_locked);

	if (mtr_has_extra_clust_latch) {

		/* We must commit &mtr if we are moving to the next
		non-clustered index record, because we could break the
		latching order if we would access a different clustered
		index page right away without releasing the previous. */

		goto commit_mtr_for_a_while;
	}

	if (node->asc) {
		moved = btr_pcur_move_to_next(&(plan->pcur), &mtr);
	} else {
		moved = btr_pcur_move_to_prev(&(plan->pcur), &mtr);
	}

	if (!moved) {

		goto table_exhausted;
	}

	cursor_just_opened = FALSE;

	/* END OF RECORD LOOP
	------------------ */
	goto rec_loop;

next_table:
	/* We found a record which satisfies the conditions: we can move to
	the next table or return a row in the result set */

	ut_ad(btr_pcur_is_on_user_rec(&plan->pcur));

	if (plan->unique_search && !node->can_get_updated) {

		plan->cursor_at_end = TRUE;
	} else {
		ut_ad(!search_latch_locked);

		plan->stored_cursor_rec_processed = TRUE;

		btr_pcur_store_position(&(plan->pcur), &mtr);
	}

	mtr_commit(&mtr);

	mtr_has_extra_clust_latch = FALSE;

next_table_no_mtr:
	/* If we use 'goto' to this label, it means that the row was popped
	from the prefetched rows stack, and &mtr is already committed */

	if (node->fetch_table + 1 == node->n_tables) {

		sel_eval_select_list(node);

		if (node->is_aggregate) {

			goto table_loop;
		}

		sel_assign_into_var_values(node->into_list, node);

		thr->run_node = que_node_get_parent(node);

		err = DB_SUCCESS;
		goto func_exit;
	}

	node->fetch_table++;

	/* When we move to the next table, we first reset the plan cursor:
	we do not care about resetting it when we backtrack from a table */

	plan_reset_cursor(sel_node_get_nth_plan(node, node->fetch_table));

	goto table_loop;

table_exhausted:
	/* The table cursor pcur reached the result set end: backtrack to the
	previous table in the join if we do not have cached prefetched rows */

	plan->cursor_at_end = TRUE;

	mtr_commit(&mtr);

	mtr_has_extra_clust_latch = FALSE;

	if (plan->n_rows_prefetched > 0) {
		/* The table became exhausted during a prefetch */

		sel_dequeue_prefetched_row(plan);

		goto next_table_no_mtr;
	}

table_exhausted_no_mtr:
	if (node->fetch_table == 0) {
		err = DB_SUCCESS;

		if (node->is_aggregate && !node->aggregate_already_fetched) {

			node->aggregate_already_fetched = TRUE;

			sel_assign_into_var_values(node->into_list, node);

			thr->run_node = que_node_get_parent(node);
		} else {
			node->state = SEL_NODE_NO_MORE_ROWS;

			thr->run_node = que_node_get_parent(node);
		}

		goto func_exit;
	}

	node->fetch_table--;

	goto table_loop;

stop_for_a_while:
	/* Return control for a while to que_run_threads, so that runaway
	queries can be canceled. NOTE that when we come here, we must, in a
	locking read, have placed the necessary (possibly waiting request)
	record lock on the cursor record or its successor: when we reposition
	the cursor, this record lock guarantees that nobody can meanwhile have
	inserted new records which should have appeared in the result set,
	which would result in the phantom problem. */

	ut_ad(!search_latch_locked);

	plan->stored_cursor_rec_processed = FALSE;
	btr_pcur_store_position(&(plan->pcur), &mtr);

	mtr_commit(&mtr);

#ifdef UNIV_DEBUG
	{
		btrsea_sync_check	check(true);

		ut_ad(!sync_check_iterate(check));
	}
#endif /* UNIV_DEBUG */

	err = DB_SUCCESS;
	goto func_exit;

commit_mtr_for_a_while:
	/* Stores the cursor position and commits &mtr; this is used if
	&mtr may contain latches which would break the latching order if
	&mtr would not be committed and the latches released. */

	plan->stored_cursor_rec_processed = TRUE;

	ut_ad(!search_latch_locked);
	btr_pcur_store_position(&(plan->pcur), &mtr);

	mtr_commit(&mtr);

	mtr_has_extra_clust_latch = FALSE;

#ifdef UNIV_DEBUG
	{
		dict_sync_check	check(true);

		ut_ad(!sync_check_iterate(check));
	}
#endif /* UNIV_DEBUG */

	goto table_loop;

lock_wait_or_error:
	/* See the note at stop_for_a_while: the same holds for this case */

	ut_ad(!btr_pcur_is_before_first_on_page(&plan->pcur) || !node->asc);
	ut_ad(!search_latch_locked);

	plan->stored_cursor_rec_processed = FALSE;
	btr_pcur_store_position(&(plan->pcur), &mtr);

	mtr_commit(&mtr);

#ifdef UNIV_DEBUG
	{
		dict_sync_check	check(true);

		ut_ad(!sync_check_iterate(check));
	}
#endif /* UNIV_DEBUG */

func_exit:
	if (search_latch_locked) {
		rw_lock_s_unlock(btr_get_search_latch(index));
	}

	if (heap != NULL) {
		mem_heap_free(heap);
	}
	return(err);
}

/**********************************************************************//**
Performs a select step. This is a high-level function used in SQL execution
graphs.
@return query thread to run next or NULL */
que_thr_t*
row_sel_step(
/*=========*/
	que_thr_t*	thr)	/*!< in: query thread */
{
	sel_node_t*	node;

	ut_ad(thr);

	node = static_cast<sel_node_t*>(thr->run_node);

	ut_ad(que_node_get_type(node) == QUE_NODE_SELECT);

	/* If this is a new time this node is executed (or when execution
	resumes after wait for a table intention lock), set intention locks
	on the tables, or assign a read view */

	if (node->into_list && (thr->prev_node == que_node_get_parent(node))) {

		node->state = SEL_NODE_OPEN;
	}

	if (node->state == SEL_NODE_OPEN) {

		/* It may be that the current session has not yet started
		its transaction, or it has been committed: */

		trx_start_if_not_started_xa(thr_get_trx(thr), false);

		plan_reset_cursor(sel_node_get_nth_plan(node, 0));

		if (node->consistent_read) {
			/* Assign a read view for the query */
			trx_assign_read_view(thr_get_trx(thr));

			if (thr_get_trx(thr)->read_view != NULL) {
				node->read_view = thr_get_trx(thr)->read_view;
			} else {
				node->read_view = NULL;
			}

		} else {
			sym_node_t*	table_node;
			lock_mode	i_lock_mode;

			if (node->set_x_locks) {
				i_lock_mode = LOCK_IX;
			} else {
				i_lock_mode = LOCK_IS;
			}

			for (table_node = node->table_list;
			     table_node != 0;
			     table_node = static_cast<sym_node_t*>(
					que_node_get_next(table_node))) {

				dberr_t	err = lock_table(
					0, table_node->table, i_lock_mode,
					thr);

				if (err != DB_SUCCESS) {
					trx_t*	trx;

					trx = thr_get_trx(thr);
					trx->error_state = err;

					return(NULL);
				}
			}
		}

		/* If this is an explicit cursor, copy stored procedure
		variable values, so that the values cannot change between
		fetches (currently, we copy them also for non-explicit
		cursors) */

		if (node->explicit_cursor
		    && UT_LIST_GET_FIRST(node->copy_variables)) {

			row_sel_copy_input_variable_vals(node);
		}

		node->state = SEL_NODE_FETCH;
		node->fetch_table = 0;

		if (node->is_aggregate) {
			/* Reset the aggregate total values */
			sel_reset_aggregate_vals(node);
		}
	}

	dberr_t	err = row_sel(node, thr);

	/* NOTE! if queries are parallelized, the following assignment may
	have problems; the assignment should be made only if thr is the
	only top-level thr in the graph: */

	thr->graph->last_sel_node = node;

	if (err != DB_SUCCESS) {
		thr_get_trx(thr)->error_state = err;

		return(NULL);
	}

	return(thr);
}

/**********************************************************************//**
Performs a fetch for a cursor.
@return query thread to run next or NULL */
que_thr_t*
fetch_step(
/*=======*/
	que_thr_t*	thr)	/*!< in: query thread */
{
	sel_node_t*	sel_node;
	fetch_node_t*	node;

	ut_ad(thr);

	node = static_cast<fetch_node_t*>(thr->run_node);
	sel_node = node->cursor_def;

	ut_ad(que_node_get_type(node) == QUE_NODE_FETCH);

	if (thr->prev_node != que_node_get_parent(node)) {

		if (sel_node->state != SEL_NODE_NO_MORE_ROWS) {

			if (node->into_list) {
				sel_assign_into_var_values(node->into_list,
							   sel_node);
			} else {
				ibool ret = (*node->func->func)(
					sel_node, node->func->arg);

				if (!ret) {
					sel_node->state
						 = SEL_NODE_NO_MORE_ROWS;
				}
			}
		}

		thr->run_node = que_node_get_parent(node);

		return(thr);
	}

	/* Make the fetch node the parent of the cursor definition for
	the time of the fetch, so that execution knows to return to this
	fetch node after a row has been selected or we know that there is
	no row left */

	sel_node->common.parent = node;

	if (sel_node->state == SEL_NODE_CLOSED) {
		ib::error() << "fetch called on a closed cursor";

		thr_get_trx(thr)->error_state = DB_ERROR;

		return(NULL);
	}

	thr->run_node = sel_node;

	return(thr);
}

/****************************************************************//**
Sample callback function for fetch that prints each row.
@return always returns non-NULL */
void*
row_fetch_print(
/*============*/
	void*	row,		/*!< in:  sel_node_t* */
	void*	user_arg)	/*!< in:  not used */
{
	que_node_t*	exp;
	ulint		i = 0;
	sel_node_t*	node = static_cast<sel_node_t*>(row);

	UT_NOT_USED(user_arg);

	ib::info() << "row_fetch_print: row " << row;

	for (exp = node->select_list;
	     exp != 0;
	     exp = que_node_get_next(exp), i++) {

		dfield_t*	dfield = que_node_get_val(exp);
		const dtype_t*	type = dfield_get_type(dfield);

		fprintf(stderr, " column %lu:\n", (ulong) i);

		dtype_print(type);
		putc('\n', stderr);

		if (dfield_get_len(dfield) != UNIV_SQL_NULL) {
			ut_print_buf(stderr, dfield_get_data(dfield),
				     dfield_get_len(dfield));
			putc('\n', stderr);
		} else {
			fputs(" <NULL>;\n", stderr);
		}
	}

	return((void*)42);
}

/***********************************************************//**
Prints a row in a select result.
@return query thread to run next or NULL */
que_thr_t*
row_printf_step(
/*============*/
	que_thr_t*	thr)	/*!< in: query thread */
{
	row_printf_node_t*	node;
	sel_node_t*		sel_node;
	que_node_t*		arg;

	ut_ad(thr);

	node = static_cast<row_printf_node_t*>(thr->run_node);

	sel_node = node->sel_node;

	ut_ad(que_node_get_type(node) == QUE_NODE_ROW_PRINTF);

	if (thr->prev_node == que_node_get_parent(node)) {

		/* Reset the cursor */
		sel_node->state = SEL_NODE_OPEN;

		/* Fetch next row to print */

		thr->run_node = sel_node;

		return(thr);
	}

	if (sel_node->state != SEL_NODE_FETCH) {

		ut_ad(sel_node->state == SEL_NODE_NO_MORE_ROWS);

		/* No more rows to print */

		thr->run_node = que_node_get_parent(node);

		return(thr);
	}

	arg = sel_node->select_list;

	while (arg) {
		dfield_print_also_hex(que_node_get_val(arg));

		fputs(" ::: ", stderr);

		arg = que_node_get_next(arg);
	}

	putc('\n', stderr);

	/* Fetch next row to print */

	thr->run_node = sel_node;

	return(thr);
}

/****************************************************************//**
Converts a key value stored in MySQL format to an Innobase dtuple. The last
field of the key value may be just a prefix of a fixed length field: hence
the parameter key_len. But currently we do not allow search keys where the
last field is only a prefix of the full key field len and print a warning if
such appears. A counterpart of this function is
ha_innobase::store_key_val_for_row() in ha_innodb.cc. */
void
row_sel_convert_mysql_key_to_innobase(
/*==================================*/
	dtuple_t*	tuple,		/*!< in/out: tuple where to build;
					NOTE: we assume that the type info
					in the tuple is already according
					to index! */
	byte*		buf,		/*!< in: buffer to use in field
					conversions; NOTE that dtuple->data
					may end up pointing inside buf so
					do not discard that buffer while
					the tuple is being used. See
					row_mysql_store_col_in_innobase_format()
					in the case of DATA_INT */
	ulint		buf_len,	/*!< in: buffer length */
	dict_index_t*	index,		/*!< in: index of the key value */
	const byte*	key_ptr,	/*!< in: MySQL key value */
	ulint		key_len,	/*!< in: MySQL key value length */
	trx_t*		trx)		/*!< in: transaction */
{
	byte*		original_buf	= buf;
	const byte*	original_key_ptr = key_ptr;
	dict_field_t*	field;
	dfield_t*	dfield;
	ulint		data_offset;
	ulint		data_len;
	ulint		data_field_len;
	ibool		is_null;
	const byte*	key_end;
	ulint		n_fields = 0;

	/* For documentation of the key value storage format in MySQL, see
	ha_innobase::store_key_val_for_row() in ha_innodb.cc. */

	key_end = key_ptr + key_len;

	/* Permit us to access any field in the tuple (ULINT_MAX): */

	dtuple_set_n_fields(tuple, ULINT_MAX);

	dfield = dtuple_get_nth_field(tuple, 0);
	field = dict_index_get_nth_field(index, 0);

	if (UNIV_UNLIKELY(dfield_get_type(dfield)->mtype == DATA_SYS)) {
		/* A special case: we are looking for a position in the
		generated clustered index which InnoDB automatically added
		to a table with no primary key: the first and the only
		ordering column is ROW_ID which InnoDB stored to the key_ptr
		buffer. */

		ut_a(key_len == DATA_ROW_ID_LEN);

		dfield_set_data(dfield, key_ptr, DATA_ROW_ID_LEN);

		dtuple_set_n_fields(tuple, 1);

		return;
	}

	while (key_ptr < key_end) {

		ulint	type = dfield_get_type(dfield)->mtype;
		ut_a(field->col->mtype == type);

		data_offset = 0;
		is_null = FALSE;

		if (!(dfield_get_type(dfield)->prtype & DATA_NOT_NULL)) {
			/* The first byte in the field tells if this is
			an SQL NULL value */

			data_offset = 1;

			if (*key_ptr != 0) {
				dfield_set_null(dfield);

				is_null = TRUE;
			}
		}

		/* Calculate data length and data field total length */
		if (DATA_LARGE_MTYPE(type) || DATA_GEOMETRY_MTYPE(type)) {

			/* For R-tree index, data length should be the
			total size of the wkb data.*/
			if (dict_index_is_spatial(index)) {
				ut_ad(DATA_GEOMETRY_MTYPE(type));
				data_len = key_len;
				data_field_len = data_offset + data_len;
			} else {
				/* The key field is a column prefix of a BLOB
				or TEXT, except DATA_POINT of GEOMETRY. */

				ut_a(field->prefix_len > 0
				     || DATA_POINT_MTYPE(type));

				/* MySQL stores the actual data length to the
				first 2 bytes after the optional SQL NULL
				marker byte. The storage format is
				little-endian, that is, the most significant
				byte at a higher address. In UTF-8, MySQL
				seems to reserve field->prefix_len bytes for
				storing this field in the key value buffer,
				even though the actual value only takes data
				len bytes from the start.
				For POINT of GEOMETRY, which has no prefix
				because it's now a fixed length type in
				InnoDB, we have to get DATA_POINT_LEN bytes,
				which is original prefix length of POINT. */

				data_len = key_ptr[data_offset]
					   + 256 * key_ptr[data_offset + 1];
				data_field_len = data_offset + 2
						 + (type == DATA_POINT
						    ? DATA_POINT_LEN
						    : field->prefix_len);

				data_offset += 2;

				/* Now that we know the length, we store the
				column value like it would be a fixed char
				field */
			}


		} else if (field->prefix_len > 0) {
			/* Looks like MySQL pads unused end bytes in the
			prefix with space. Therefore, also in UTF-8, it is ok
			to compare with a prefix containing full prefix_len
			bytes, and no need to take at most prefix_len / 3
			UTF-8 characters from the start.
			If the prefix is used as the upper end of a LIKE
			'abc%' query, then MySQL pads the end with chars
			0xff. TODO: in that case does it any harm to compare
			with the full prefix_len bytes. How do characters
			0xff in UTF-8 behave? */

			data_len = field->prefix_len;
			data_field_len = data_offset + data_len;
		} else {
			data_len = dfield_get_type(dfield)->len;
			data_field_len = data_offset + data_len;
		}

		if ((dtype_get_mysql_type(dfield_get_type(dfield))
		     == DATA_MYSQL_TRUE_VARCHAR)
		    && (type != DATA_INT)) {
			/* In a MySQL key value format, a true VARCHAR is
			always preceded by 2 bytes of a length field.
			dfield_get_type(dfield)->len returns the maximum
			'payload' len in bytes. That does not include the
			2 bytes that tell the actual data length.

			We added the check != DATA_INT to make sure we do
			not treat MySQL ENUM or SET as a true VARCHAR! */

			data_len += 2;
			data_field_len += 2;
		}

		/* Storing may use at most data_len bytes of buf */

		if (UNIV_LIKELY(!is_null)) {
			buf = row_mysql_store_col_in_innobase_format(
					dfield, buf,
					FALSE, /* MySQL key value format col */
					key_ptr + data_offset, data_len,
					dict_table_is_comp(index->table));
			ut_a(buf <= original_buf + buf_len);
		}

		key_ptr += data_field_len;

		if (UNIV_UNLIKELY(key_ptr > key_end)) {
			/* The last field in key was not a complete key field
			but a prefix of it.

			Print a warning about this! HA_READ_PREFIX_LAST does
			not currently work in InnoDB with partial-field key
			value prefixes. Since MySQL currently uses a padding
			trick to calculate LIKE 'abc%' type queries there
			should never be partial-field prefixes in searches. */

			ib::warn() << "Using a partial-field key prefix in"
				" search, index " << index->name
				<< " of table " << index->table->name
				<< ". Last data field length "
				<< data_field_len << " bytes, key ptr now"
				" exceeds key end by " << (key_ptr - key_end)
				<< " bytes. Key value in the MySQL format:";

			ut_print_buf(stderr, original_key_ptr, key_len);
			putc('\n', stderr);

			if (!is_null) {
				ulint	len = dfield_get_len(dfield);
				dfield_set_len(dfield, len
					       - (ulint) (key_ptr - key_end));
			}
			ut_ad(0);
		}

		n_fields++;
		field++;
		dfield++;
	}

	ut_a(buf <= original_buf + buf_len);

	/* We set the length of tuple to n_fields: we assume that the memory
	area allocated for it is big enough (usually bigger than n_fields). */

	dtuple_set_n_fields(tuple, n_fields);
}

/**************************************************************//**
Stores the row id to the prebuilt struct. */
static
void
row_sel_store_row_id_to_prebuilt(
/*=============================*/
	row_prebuilt_t*		prebuilt,	/*!< in/out: prebuilt */
	const rec_t*		index_rec,	/*!< in: record */
	const dict_index_t*	index,		/*!< in: index of the record */
	const ulint*		offsets)	/*!< in: rec_get_offsets
						(index_rec, index) */
{
	const byte*	data;
	ulint		len;

	ut_ad(rec_offs_validate(index_rec, index, offsets));

	data = rec_get_nth_field(
		index_rec, offsets,
		dict_index_get_sys_col_pos(index, DATA_ROW_ID), &len);

	if (UNIV_UNLIKELY(len != DATA_ROW_ID_LEN)) {

		ib::error() << "Row id field is wrong length " << len << " in"
			" index " << index->name
			<< " of table " << index->table->name
			<< ", Field number "
			<< dict_index_get_sys_col_pos(index, DATA_ROW_ID)
			<< ", record:";

		rec_print_new(stderr, index_rec, offsets);
		putc('\n', stderr);
		ut_error;
	}

	ut_memcpy(prebuilt->row_id, data, len);
}

<<<<<<< HEAD
/**************************************************************//**
Stores a non-SQL-NULL field in the MySQL format. The counterpart of this
function is row_mysql_store_col_in_innobase_format() in row0mysql.cc. */
=======
/** Stores a non-SQL-NULL field in the MySQL format. The counterpart of this
function is row_mysql_store_col_in_innobase_format() in row0mysql.cc.
@param[in,out]	dest		buffer where to store; NOTE
				that BLOBs are not in themselves stored
				here: the caller must allocate and copy
				the BLOB into buffer before, and pass
				the pointer to the BLOB in 'data'
@param[in]	templ		MySQL column template. Its following fields
				are referenced: type, is_unsigned, mysql_col_len,
				mbminlen, mbmaxlen
@param[in]	index		InnoDB index
@param[in]	field_no	templ->rec_field_no or templ->clust_rec_field_no
				or templ->icp_rec_field_no
@param[in]	data		data to store
@param[in]	len		length of the data
@param[in]	sec_field	secondary index field no if the secondary index
				record but the prebuilt template is in
				clustered index format and used only for end
				range comparison. */
>>>>>>> 33fa37f4
void
row_sel_field_store_in_mysql_format_func(
	byte*				dest,
	const mysql_row_templ_t*	templ,
#ifdef UNIV_DEBUG
	const dict_index_t*		index,
	ulint				field_no,
#endif /* UNIV_DEBUG */
	const byte*			data,
	ulint				len
#ifdef UNIV_DEBUG
	,ulint				sec_field
#endif /* UNIV_DEBUG */
	)
{
	byte*			ptr;
#ifdef UNIV_DEBUG
	const dict_field_t*	field
		= templ->is_virtual
			 ? NULL : dict_index_get_nth_field(index, field_no);
<<<<<<< HEAD
=======
	bool	clust_templ_for_sec = (sec_field != ULINT_UNDEFINED);
>>>>>>> 33fa37f4
#endif /* UNIV_DEBUG */

	ut_ad(len != UNIV_SQL_NULL);
	UNIV_MEM_ASSERT_RW(data, len);
	UNIV_MEM_ASSERT_W(dest, templ->mysql_col_len);
	UNIV_MEM_INVALID(dest, templ->mysql_col_len);

	switch (templ->type) {
		const byte*	field_end;
		byte*		pad;
	case DATA_INT:
		/* Convert integer data from Innobase to a little-endian
		format, sign bit restored to normal */

		ptr = dest + len;

		for (;;) {
			ptr--;
			*ptr = *data;
			if (ptr == dest) {
				break;
			}
			data++;
		}

		if (!templ->is_unsigned) {
			dest[len - 1] = (byte) (dest[len - 1] ^ 128);
		}

		ut_ad(templ->mysql_col_len == len);
		break;

	case DATA_VARCHAR:
	case DATA_VARMYSQL:
	case DATA_BINARY:
		field_end = dest + templ->mysql_col_len;

		if (templ->mysql_type == DATA_MYSQL_TRUE_VARCHAR) {
			/* This is a >= 5.0.3 type true VARCHAR. Store the
			length of the data to the first byte or the first
			two bytes of dest. */

			dest = row_mysql_store_true_var_len(
				dest, len, templ->mysql_length_bytes);
			/* Copy the actual data. Leave the rest of the
			buffer uninitialized. */
			memcpy(dest, data, len);
			break;
		}

		/* Copy the actual data */
		ut_memcpy(dest, data, len);

		/* Pad with trailing spaces. */

		pad = dest + len;

		ut_ad(templ->mbminlen <= templ->mbmaxlen);

		/* We treat some Unicode charset strings specially. */
		switch (templ->mbminlen) {
		case 4:
			/* InnoDB should never have stripped partial
			UTF-32 characters. */
			ut_a(!(len & 3));
			break;
		case 2:
			/* A space char is two bytes,
			0x0020 in UCS2 and UTF-16 */

			if (UNIV_UNLIKELY(len & 1)) {
				/* A 0x20 has been stripped from the column.
				Pad it back. */

				if (pad < field_end) {
					*pad++ = 0x20;
				}
			}
		}

		row_mysql_pad_col(templ->mbminlen, pad, field_end - pad);
		break;

	case DATA_BLOB:
		/* Store a pointer to the BLOB buffer to dest: the BLOB was
		already copied to the buffer in row_sel_store_mysql_rec */

		row_mysql_store_blob_ref(dest, templ->mysql_col_len, data,
					 len);
		break;

	case DATA_POINT:
	case DATA_VAR_POINT:
	case DATA_GEOMETRY:
		/* We store all geometry data as BLOB data at server layer. */
		row_mysql_store_geometry(dest, templ->mysql_col_len, data, len);
		break;

	case DATA_MYSQL:
		memcpy(dest, data, len);

		ut_ad(templ->mysql_col_len >= len);
		ut_ad(templ->mbmaxlen >= templ->mbminlen);

		/* If field_no equals to templ->icp_rec_field_no,
		we are examining a row pointed by "icp_rec_field_no".
		There is possibility that icp_rec_field_no refers to
		a field in a secondary index while templ->rec_field_no
		points to field in a primary index. The length
		should still be equal, unless the field pointed
		by icp_rec_field_no has a prefix */
		ut_ad(templ->mbmaxlen > templ->mbminlen
		      || templ->mysql_col_len == len
		      || (field_no == templ->icp_rec_field_no
			  && field->prefix_len > 0));

		/* The following assertion would fail for old tables
		containing UTF-8 ENUM columns due to Bug #9526. */
		ut_ad(!templ->mbmaxlen
		      || !(templ->mysql_col_len % templ->mbmaxlen));
		ut_ad(len * templ->mbmaxlen >= templ->mysql_col_len
		      || (field_no == templ->icp_rec_field_no
			  && field->prefix_len > 0));
		ut_ad(templ->is_virtual
		      || !(field->prefix_len % templ->mbmaxlen));

		if (templ->mbminlen == 1 && templ->mbmaxlen != 1) {
			/* Pad with spaces. This undoes the stripping
			done in row0mysql.cc, function
			row_mysql_store_col_in_innobase_format(). */

			memset(dest + len, 0x20, templ->mysql_col_len - len);
		}
		break;

	default:
#ifdef UNIV_DEBUG
	case DATA_SYS_CHILD:
	case DATA_SYS:
		/* These column types should never be shipped to MySQL. */
		ut_ad(0);

	case DATA_CHAR:
	case DATA_FIXBINARY:
	case DATA_FLOAT:
	case DATA_DOUBLE:
	case DATA_DECIMAL:
		/* Above are the valid column types for MySQL data. */
#endif /* UNIV_DEBUG */
<<<<<<< HEAD
		ut_ad((templ->is_virtual && !field)
		      || (field && field->prefix_len
				? field->prefix_len == len
				: templ->mysql_col_len == len));
=======

		/* If sec_field value is present then mapping of
		secondary index records to clustered index template
		happens for end range comparison. So length can
		vary according to secondary index record length. */
		ut_ad((templ->is_virtual && !field)
		      || (field && field->prefix_len
				? field->prefix_len == len
				: clust_templ_for_sec ?
					1 : templ->mysql_col_len == len));
>>>>>>> 33fa37f4
		memcpy(dest, data, len);
	}
}

#ifdef UNIV_DEBUG
/** Convert a field from Innobase format to MySQL format. */
# define row_sel_store_mysql_field(m,p,r,i,o,f,t,s) \
	row_sel_store_mysql_field_func(m,p,r,i,o,f,t,s)
#else /* UNIV_DEBUG */
/** Convert a field from Innobase format to MySQL format. */
# define row_sel_store_mysql_field(m,p,r,i,o,f,t,s) \
	row_sel_store_mysql_field_func(m,p,r,o,f,t,s)
#endif /* UNIV_DEBUG */
/** Convert a field in the Innobase format to a field in the MySQL format.
@param[out]	mysql_rec		record in the MySQL format
@param[in,out]	prebuilt		prebuilt struct
@param[in]	rec			InnoDB record; must be protected
					by a page latch
@param[in]	index			index of rec
@param[in]	offsets			array returned by rec_get_offsets()
@param[in]	field_no		templ->rec_field_no or
					templ->clust_rec_field_no
					or templ->icp_rec_field_no
					or sec field no if clust_templ_for_sec
					is TRUE
@param[in]	templ			row template
@param[in]	sec_field_no		field_no if rec belongs to secondary index
					but prebuilt template is in clustered
					index format and used only for end
					range comparison. */
static MY_ATTRIBUTE((warn_unused_result))
ibool
row_sel_store_mysql_field_func(
	byte*			mysql_rec,
	row_prebuilt_t*		prebuilt,
	const rec_t*		rec,
#ifdef UNIV_DEBUG
<<<<<<< HEAD
	const dict_index_t*	index,		/*!< in: index of rec */
#endif /* UNIV_DEBUG */
	const ulint*		offsets,	/*!< in: array returned by
						rec_get_offsets() */
	ulint			field_no,	/*!< in: templ->rec_field_no or
						templ->clust_rec_field_no or
						templ->icp_rec_field_no */
	const mysql_row_templ_t*templ)		/*!< in: row template */
=======
	const dict_index_t*	index,
#endif /* UNIV_DEBUG */
	const ulint*		offsets,
	ulint			field_no,
	const mysql_row_templ_t*templ,
	ulint			sec_field_no)
>>>>>>> 33fa37f4
{
	DBUG_ENTER("row_sel_store_mysql_field_func");

	const byte*	data;
	ulint		len;
	ulint		clust_field_no;
	bool		clust_templ_for_sec = (sec_field_no != ULINT_UNDEFINED);

	ut_ad(prebuilt->default_rec);
	ut_ad(templ);
	ut_ad(templ >= prebuilt->mysql_template);
	ut_ad(templ < &prebuilt->mysql_template[prebuilt->n_template]);
	ut_ad(clust_templ_for_sec
	      || field_no == templ->clust_rec_field_no
	      || field_no == templ->rec_field_no
	      || field_no == templ->icp_rec_field_no);
	ut_ad(rec_offs_validate(rec,
		clust_templ_for_sec ? prebuilt->index : index, offsets));

	/* If sec_field_no is present then extract the data from record
	using secondary field no. */
	if (clust_templ_for_sec) {
		clust_field_no = field_no;
		field_no = sec_field_no;
	}

	if (UNIV_UNLIKELY(rec_offs_nth_extern(offsets, field_no))) {

		mem_heap_t*	heap;
		/* Copy an externally stored field to a temporary heap */

		ut_a(!prebuilt->trx->has_search_latch);
		ut_ad(field_no == templ->clust_rec_field_no);
		ut_ad(templ->type != DATA_POINT);

		if (DATA_LARGE_MTYPE(templ->type)) {
			if (prebuilt->blob_heap == NULL) {
				prebuilt->blob_heap = mem_heap_create(
					UNIV_PAGE_SIZE);
			}

			heap = prebuilt->blob_heap;
		} else {
			heap = mem_heap_create(UNIV_PAGE_SIZE);
		}

		/* NOTE: if we are retrieving a big BLOB, we may
		already run out of memory in the next call, which
		causes an assert */

		data = btr_rec_copy_externally_stored_field(
			rec, offsets,
			dict_table_page_size(prebuilt->table),
			field_no, &len, heap);

		if (UNIV_UNLIKELY(!data)) {
			/* The externally stored field was not written
			yet. This record should only be seen by
			recv_recovery_rollback_active() or any
			TRX_ISO_READ_UNCOMMITTED transactions. */

			if (heap != prebuilt->blob_heap) {
				mem_heap_free(heap);
			}

			ut_a(prebuilt->trx->isolation_level
			     == TRX_ISO_READ_UNCOMMITTED);
			DBUG_RETURN(FALSE);
		}

		ut_a(len != UNIV_SQL_NULL);

		row_sel_field_store_in_mysql_format(
			mysql_rec + templ->mysql_col_offset,
			templ, index, field_no, data, len, ULINT_UNDEFINED);

		if (heap != prebuilt->blob_heap) {
			mem_heap_free(heap);
		}
	} else {
		/* Field is stored in the row. */

		data = rec_get_nth_field(rec, offsets, field_no, &len);

		if (len == UNIV_SQL_NULL) {
			/* MySQL assumes that the field for an SQL
			NULL value is set to the default value. */
			ut_ad(templ->mysql_null_bit_mask);

			UNIV_MEM_ASSERT_RW(prebuilt->default_rec
					   + templ->mysql_col_offset,
					   templ->mysql_col_len);
			mysql_rec[templ->mysql_null_byte_offset]
				|= (byte) templ->mysql_null_bit_mask;
			memcpy(mysql_rec + templ->mysql_col_offset,
			       (const byte*) prebuilt->default_rec
			       + templ->mysql_col_offset,
			       templ->mysql_col_len);
			DBUG_RETURN(TRUE);
		}

		if (DATA_LARGE_MTYPE(templ->type)
		    || DATA_GEOMETRY_MTYPE(templ->type)) {

			/* It is a BLOB field locally stored in the
			InnoDB record: we MUST copy its contents to
			prebuilt->blob_heap here because
			row_sel_field_store_in_mysql_format() stores a
			pointer to the data, and the data passed to us
			will be invalid as soon as the
			mini-transaction is committed and the page
			latch on the clustered index page is
			released.
			For DATA_POINT, it's stored like CHAR in InnoDB,
			but it should be a BLOB field in MySQL layer. So we
			still treated it as BLOB here. */

			if (prebuilt->blob_heap == NULL) {
				prebuilt->blob_heap = mem_heap_create(
					UNIV_PAGE_SIZE);
				DBUG_PRINT("anna", ("blob_heap allocated: %p",
						    prebuilt->blob_heap));
			}

			data = static_cast<byte*>(
				mem_heap_dup(prebuilt->blob_heap, data, len));
		}

		/* Reassign the clustered index field no. */
		if (clust_templ_for_sec) {
			field_no = clust_field_no;
		}

		row_sel_field_store_in_mysql_format(
			mysql_rec + templ->mysql_col_offset,
			templ, index, field_no, data, len, sec_field_no);
	}

	ut_ad(len != UNIV_SQL_NULL);

	if (templ->mysql_null_bit_mask) {
		/* It is a nullable column with a non-NULL
		value */
		mysql_rec[templ->mysql_null_byte_offset]
			&= ~(byte) templ->mysql_null_bit_mask;
	}

	DBUG_RETURN(TRUE);
}

/** Convert a row in the Innobase format to a row in the MySQL format.
Note that the template in prebuilt may advise us to copy only a few
columns to mysql_rec, other columns are left blank. All columns may not
be needed in the query.
@param[out]	mysql_rec		row in the MySQL format
@param[in]	prebuilt		prebuilt structure
@param[in]	rec			Innobase record in the index
					which was described in prebuilt's
					template, or in the clustered index;
					must be protected by a page latch
@param[in]	vrow			virtual columns
@param[in]	rec_clust		TRUE if rec is in the clustered index
					instead of prebuilt->index
@param[in]	index			index of rec
@param[in]	offsets			array returned by rec_get_offsets(rec)
@param[in]	clust_templ_for_sec	TRUE if rec belongs to secondary index
					but the prebuilt->template is in
					clustered index format and it
					is used only for end range comparison
@return TRUE on success, FALSE if not all columns could be retrieved */
static MY_ATTRIBUTE((warn_unused_result))
ibool
row_sel_store_mysql_rec(
<<<<<<< HEAD
/*====================*/
	byte*		mysql_rec,	/*!< out: row in the MySQL format */
	row_prebuilt_t*	prebuilt,	/*!< in: prebuilt struct */
	const rec_t*	rec,		/*!< in: Innobase record in the index
					which was described in prebuilt's
					template, or in the clustered index;
					must be protected by a page latch */
	const dtuple_t*	vrow,		/*!< in: virtual columns */
	ibool		rec_clust,	/*!< in: TRUE if rec is in the
					clustered index instead of
					prebuilt->index */
	const dict_index_t* index,	/*!< in: index of rec */
	const ulint*	offsets)	/*!< in: array returned by
					rec_get_offsets(rec) */
{
	ulint		i;
=======
	byte*		mysql_rec,
	row_prebuilt_t*	prebuilt,
	const rec_t*	rec,
	const dtuple_t*	vrow,
	ibool		rec_clust,
	const dict_index_t* index,
	const ulint*	offsets,
	bool		clust_templ_for_sec)
{
	ulint			i;
	std::vector<ulint>	template_col;
>>>>>>> 33fa37f4
	DBUG_ENTER("row_sel_store_mysql_rec");

	ut_ad(rec_clust || index == prebuilt->index);
	ut_ad(!rec_clust || dict_index_is_clust(index));

	if (UNIV_LIKELY_NULL(prebuilt->blob_heap)) {
		row_mysql_prebuilt_free_blob_heap(prebuilt);
<<<<<<< HEAD
=======
	}

	if (clust_templ_for_sec) {
		/* Store all clustered index field of
		secondary index record. */
		for (i = 0; i < dict_index_get_n_fields(
				prebuilt->index); i++) {
			ulint   sec_field = dict_index_get_nth_field_pos(
				index, prebuilt->index, i);
			template_col.push_back(sec_field);
		}
>>>>>>> 33fa37f4
	}

	for (i = 0; i < prebuilt->n_template; i++) {
		const mysql_row_templ_t*templ = &prebuilt->mysql_template[i];

		if (templ->is_virtual && dict_index_is_clust(index)) {

			/* Skip virtual columns if it is not a covered
			search or virtual key read is not requested. */
			if (!dict_index_has_virtual(prebuilt->index)
			    || (!prebuilt->read_just_key
				&& !prebuilt->m_read_virtual_key)
			    || !rec_clust) {
				continue;
			}

			dict_v_col_t*   col;
			col = dict_table_get_nth_v_col(
				index->table, templ->clust_rec_field_no);

			ut_ad(vrow);

			const dfield_t* dfield = dtuple_get_nth_v_field(
				vrow, col->v_pos);

			/* If this is a partitioned table, it might request
			InnoDB to fill out virtual column data for serach
			index key values while other non key columns are also
			getting selected. The non-key virtual columns may
			not be materialized and we should skip them. */
			if (dfield_get_type(dfield)->mtype == DATA_MISSING) {

				ut_ad(prebuilt->m_read_virtual_key);

				/* If it is part of index key the data should
				have been materialized. */
				ut_ad(dict_index_get_nth_col_or_prefix_pos(
					prebuilt->index, col->v_pos, false,
					true) == ULINT_UNDEFINED);

				continue;
			}

			if (dfield->len == UNIV_SQL_NULL) {
				mysql_rec[templ->mysql_null_byte_offset]
				|= (byte) templ->mysql_null_bit_mask;
				memcpy(mysql_rec
				+ templ->mysql_col_offset,
				(const byte*) prebuilt->default_rec
				+ templ->mysql_col_offset,
				templ->mysql_col_len);
			} else {
				row_sel_field_store_in_mysql_format(
				mysql_rec + templ->mysql_col_offset,
				templ, index, templ->clust_rec_field_no,
<<<<<<< HEAD
				(const byte*)dfield->data, dfield->len);
=======
				(const byte*)dfield->data, dfield->len,
				ULINT_UNDEFINED);
>>>>>>> 33fa37f4
				if (templ->mysql_null_bit_mask) {
					mysql_rec[
					templ->mysql_null_byte_offset]
					&= ~(byte) templ->mysql_null_bit_mask;
				}
			}

			continue;
		}

<<<<<<< HEAD
		const ulint		field_no
=======
		ulint		field_no
>>>>>>> 33fa37f4
			= rec_clust
			? templ->clust_rec_field_no
			: templ->rec_field_no;
		ulint		sec_field_no = ULINT_UNDEFINED;

		/* We should never deliver column prefixes to MySQL,
		except for evaluating innobase_index_cond(). */
		ut_ad(dict_index_get_nth_field(index, field_no)->prefix_len
		      == 0);

		if (clust_templ_for_sec) {
			std::vector<ulint>::iterator    it;

			it = std::find(template_col.begin(),
				       template_col.end(), field_no);

			if (it == template_col.end()) {
				continue;
			}

			ut_ad(templ->rec_field_no == templ->clust_rec_field_no);

			sec_field_no = it - template_col.begin();
		}

		if (!row_sel_store_mysql_field(mysql_rec, prebuilt,
					       rec, index, offsets,
<<<<<<< HEAD
					       field_no, templ)) {
=======
					       field_no, templ,
					       sec_field_no)) {
>>>>>>> 33fa37f4

			DBUG_RETURN(FALSE);
		}
	}

	/* FIXME: We only need to read the doc_id if an FTS indexed
	column is being updated.
	NOTE, the record can be cluster or secondary index record.
	if secondary index is used then FTS_DOC_ID column should be part
	of this index. */
	if (dict_table_has_fts_index(prebuilt->table)) {
		if (dict_index_is_clust(index)
		    || prebuilt->fts_doc_id_in_read_set) {
			prebuilt->fts_doc_id = fts_get_doc_id_from_rec(
				prebuilt->table, rec, index, NULL);
		}
	}

	DBUG_RETURN(TRUE);
}

/*********************************************************************//**
Builds a previous version of a clustered index record for a consistent read
@return DB_SUCCESS or error code */
static MY_ATTRIBUTE((warn_unused_result))
dberr_t
row_sel_build_prev_vers_for_mysql(
/*==============================*/
	ReadView*	read_view,	/*!< in: read view */
	dict_index_t*	clust_index,	/*!< in: clustered index */
	row_prebuilt_t*	prebuilt,	/*!< in: prebuilt struct */
	const rec_t*	rec,		/*!< in: record in a clustered index */
	ulint**		offsets,	/*!< in/out: offsets returned by
					rec_get_offsets(rec, clust_index) */
	mem_heap_t**	offset_heap,	/*!< in/out: memory heap from which
					the offsets are allocated */
	rec_t**		old_vers,	/*!< out: old version, or NULL if the
					record does not exist in the view:
					i.e., it was freshly inserted
					afterwards */
	const dtuple_t**vrow,		/*!< out: dtuple to hold old virtual
					column data */
	mtr_t*		mtr)		/*!< in: mtr */
{
	dberr_t	err;

	if (prebuilt->old_vers_heap) {
		mem_heap_empty(prebuilt->old_vers_heap);
	} else {
		prebuilt->old_vers_heap = mem_heap_create(200);
	}

	err = row_vers_build_for_consistent_read(
		rec, mtr, clust_index, offsets, read_view, offset_heap,
		prebuilt->old_vers_heap, old_vers, vrow);
	return(err);
}

/*********************************************************************//**
Retrieves the clustered index record corresponding to a record in a
non-clustered index. Does the necessary locking. Used in the MySQL
interface.
@return DB_SUCCESS, DB_SUCCESS_LOCKED_REC, or error code */
static MY_ATTRIBUTE((warn_unused_result))
dberr_t
row_sel_get_clust_rec_for_mysql(
/*============================*/
	row_prebuilt_t*	prebuilt,/*!< in: prebuilt struct in the handle */
	dict_index_t*	sec_index,/*!< in: secondary index where rec resides */
	const rec_t*	rec,	/*!< in: record in a non-clustered index; if
				this is a locking read, then rec is not
				allowed to be delete-marked, and that would
				not make sense either */
	que_thr_t*	thr,	/*!< in: query thread */
	const rec_t**	out_rec,/*!< out: clustered record or an old version of
				it, NULL if the old version did not exist
				in the read view, i.e., it was a fresh
				inserted version */
	ulint**		offsets,/*!< in: offsets returned by
				rec_get_offsets(rec, sec_index);
				out: offsets returned by
				rec_get_offsets(out_rec, clust_index) */
	mem_heap_t**	offset_heap,/*!< in/out: memory heap from which
				the offsets are allocated */
	const dtuple_t**vrow,	/*!< out: virtual column to fill */
	mtr_t*		mtr)	/*!< in: mtr used to get access to the
				non-clustered record; the same mtr is used to
				access the clustered index */
{
	dict_index_t*	clust_index;
	const rec_t*	clust_rec;
	rec_t*		old_vers;
	dberr_t		err;
	trx_t*		trx;

	*out_rec = NULL;
	trx = thr_get_trx(thr);

	row_build_row_ref_in_tuple(prebuilt->clust_ref, rec,
				   sec_index, *offsets, trx);

	clust_index = dict_table_get_first_index(sec_index->table);

	btr_pcur_open_with_no_init(clust_index, prebuilt->clust_ref,
				   PAGE_CUR_LE, BTR_SEARCH_LEAF,
				   prebuilt->clust_pcur, 0, mtr);

	clust_rec = btr_pcur_get_rec(prebuilt->clust_pcur);

	prebuilt->clust_pcur->trx_if_known = trx;

	/* Note: only if the search ends up on a non-infimum record is the
	low_match value the real match to the search tuple */

	if (!page_rec_is_user_rec(clust_rec)
	    || btr_pcur_get_low_match(prebuilt->clust_pcur)
	    < dict_index_get_n_unique(clust_index)) {
		btr_cur_t*	btr_cur = btr_pcur_get_btr_cur(prebuilt->pcur);

		/* If this is a spatial index scan, and we are reading
		from a shadow buffer, the record could be already
		deleted (due to rollback etc.). So get the original
		page and verify that */
		if  (dict_index_is_spatial(sec_index)
		     && btr_cur->rtr_info->matches
		     && (page_align(rec)
			== btr_cur->rtr_info->matches->block.frame
			|| rec != btr_pcur_get_rec(prebuilt->pcur))) {
#ifdef UNIV_DEBUG
			rtr_info_t*	rtr_info = btr_cur->rtr_info;
			mutex_enter(&rtr_info->matches->rtr_match_mutex);
			/* The page could be deallocated (by rollback etc.) */
			if (!rtr_info->matches->valid) {
				mutex_exit(&rtr_info->matches->rtr_match_mutex);
				clust_rec = NULL;

                                err = DB_SUCCESS;
                                goto func_exit;
			}
			mutex_exit(&rtr_info->matches->rtr_match_mutex);

			if (rec_get_deleted_flag(rec,
                                          dict_table_is_comp(sec_index->table))
                                  && prebuilt->select_lock_type == LOCK_NONE) {

				clust_rec = NULL;

				err = DB_SUCCESS;
				goto func_exit;
			}

			if (rec != btr_pcur_get_rec(prebuilt->pcur)) {
				clust_rec = NULL;

                                err = DB_SUCCESS;
                                goto func_exit;
			}

			ulint		page_no = page_get_page_no(
						btr_pcur_get_page(
							prebuilt->pcur));

			page_id_t	page_id(dict_index_get_space(sec_index),
						page_no);

			buf_block_t*	block = buf_page_get_gen(
				page_id,
				dict_table_page_size(sec_index->table),
				RW_NO_LATCH, NULL, BUF_GET,
				__FILE__, __LINE__, mtr);

			mem_heap_t*	heap = mem_heap_create(256);
			dtuple_t*       tuple = dict_index_build_data_tuple(
				sec_index, const_cast<rec_t*>(rec),
				dict_index_get_n_fields(sec_index), heap);;
			page_cur_t     page_cursor;

		        ulint		low_match = page_cur_search(
						block, sec_index, tuple,
						PAGE_CUR_LE, &page_cursor);

			ut_ad(low_match < dtuple_get_n_fields_cmp(tuple));
			mem_heap_free(heap);
			clust_rec = NULL;

			err = DB_SUCCESS;
			goto func_exit;
#endif /* UNIV_DEBUG */
		} else if (!rec_get_deleted_flag(rec,
					  dict_table_is_comp(sec_index->table))
		    || prebuilt->select_lock_type != LOCK_NONE) {
			/* In a rare case it is possible that no clust
			rec is found for a delete-marked secondary index
			record: if in row0umod.cc in
			row_undo_mod_remove_clust_low() we have already removed
			the clust rec, while purge is still cleaning and
			removing secondary index records associated with
			earlier versions of the clustered index record.
			In that case we know that the clustered index
			record did not exist in the read view of trx. */
			ib::error() << "Clustered record for sec rec not found"
				" index " << sec_index->name
				<< " of table " << sec_index->table->name;

			fputs("InnoDB: sec index record ", stderr);
			rec_print(stderr, rec, sec_index);
			fputs("\n"
			      "InnoDB: clust index record ", stderr);
			rec_print(stderr, clust_rec, clust_index);
			putc('\n', stderr);
			trx_print(stderr, trx, 600);
			fputs("\n"
			      "InnoDB: Submit a detailed bug report"
			      " to http://bugs.mysql.com\n", stderr);
			ut_ad(0);
		}

		clust_rec = NULL;

		err = DB_SUCCESS;
		goto func_exit;
	}

	*offsets = rec_get_offsets(clust_rec, clust_index, *offsets,
				   ULINT_UNDEFINED, offset_heap);

	if (prebuilt->select_lock_type != LOCK_NONE) {
		/* Try to place a lock on the index record; we are searching
		the clust rec with a unique condition, hence
		we set a LOCK_REC_NOT_GAP type lock */

		err = lock_clust_rec_read_check_and_lock(
			0, btr_pcur_get_block(prebuilt->clust_pcur),
			clust_rec, clust_index, *offsets,
			static_cast<lock_mode>(prebuilt->select_lock_type),
			LOCK_REC_NOT_GAP,
			thr);

		switch (err) {
		case DB_SUCCESS:
		case DB_SUCCESS_LOCKED_REC:
			break;
		default:
			goto err_exit;
		}
	} else {
		/* This is a non-locking consistent read: if necessary, fetch
		a previous version of the record */

		old_vers = NULL;

		/* If the isolation level allows reading of uncommitted data,
		then we never look for an earlier version */

		if (trx->isolation_level > TRX_ISO_READ_UNCOMMITTED
		    && !lock_clust_rec_cons_read_sees(
			    clust_rec, clust_index, *offsets,
			    trx_get_read_view(trx))) {

			/* The following call returns 'offsets' associated with
			'old_vers' */
			err = row_sel_build_prev_vers_for_mysql(
				trx->read_view, clust_index, prebuilt,
				clust_rec, offsets, offset_heap, &old_vers,
				vrow, mtr);

			if (err != DB_SUCCESS || old_vers == NULL) {

				goto err_exit;
			}

			clust_rec = old_vers;
		}

		/* If we had to go to an earlier version of row or the
		secondary index record is delete marked, then it may be that
		the secondary index record corresponding to clust_rec
		(or old_vers) is not rec; in that case we must ignore
		such row because in our snapshot rec would not have existed.
		Remember that from rec we cannot see directly which transaction
		id corresponds to it: we have to go to the clustered index
		record. A query where we want to fetch all rows where
		the secondary index value is in some interval would return
		a wrong result if we would not drop rows which we come to
		visit through secondary index records that would not really
		exist in our snapshot. */

		/* And for spatial index, since the rec is from shadow buffer,
		so we need to check if it's exactly match the clust_rec. */
		if (clust_rec
		    && (old_vers
			|| trx->isolation_level <= TRX_ISO_READ_UNCOMMITTED
			|| dict_index_is_spatial(sec_index)
			|| rec_get_deleted_flag(rec, dict_table_is_comp(
							sec_index->table)))
		    && !row_sel_sec_rec_is_for_clust_rec(
			    rec, sec_index, clust_rec, clust_index, thr)) {
			clust_rec = NULL;
		}

		err = DB_SUCCESS;
	}

func_exit:
	*out_rec = clust_rec;

	/* Store the current position if select_lock_type is not
	LOCK_NONE or if we are scanning using InnoDB APIs */
	if (prebuilt->select_lock_type != LOCK_NONE
	    || prebuilt->innodb_api) {
		/* We may use the cursor in update or in unlock_row():
		store its position */

		btr_pcur_store_position(prebuilt->clust_pcur, mtr);
	}

err_exit:
	return(err);
}

/********************************************************************//**
Restores cursor position after it has been stored. We have to take into
account that the record cursor was positioned on may have been deleted.
Then we may have to move the cursor one step up or down.
@return TRUE if we may need to process the record the cursor is now
positioned on (i.e. we should not go to the next record yet) */
static
ibool
sel_restore_position_for_mysql(
/*===========================*/
	ibool*		same_user_rec,	/*!< out: TRUE if we were able to restore
					the cursor on a user record with the
					same ordering prefix in in the
					B-tree index */
	ulint		latch_mode,	/*!< in: latch mode wished in
					restoration */
	btr_pcur_t*	pcur,		/*!< in: cursor whose position
					has been stored */
	ibool		moves_up,	/*!< in: TRUE if the cursor moves up
					in the index */
	mtr_t*		mtr)		/*!< in: mtr; CAUTION: may commit
					mtr temporarily! */
{
	ibool		success;

	success = btr_pcur_restore_position(latch_mode, pcur, mtr);

	*same_user_rec = success;

	ut_ad(!success || pcur->rel_pos == BTR_PCUR_ON);
#ifdef UNIV_DEBUG
	if (pcur->pos_state == BTR_PCUR_IS_POSITIONED_OPTIMISTIC) {
		ut_ad(pcur->rel_pos == BTR_PCUR_BEFORE
		      || pcur->rel_pos == BTR_PCUR_AFTER);
	} else {
		ut_ad(pcur->pos_state == BTR_PCUR_IS_POSITIONED);
		ut_ad((pcur->rel_pos == BTR_PCUR_ON)
		      == btr_pcur_is_on_user_rec(pcur));
	}
#endif /* UNIV_DEBUG */

	/* The position may need be adjusted for rel_pos and moves_up. */

	switch (pcur->rel_pos) {
	case BTR_PCUR_ON:
		if (!success && moves_up) {
next:
			btr_pcur_move_to_next(pcur, mtr);
			return(TRUE);
		}
		return(!success);
	case BTR_PCUR_AFTER_LAST_IN_TREE:
	case BTR_PCUR_BEFORE_FIRST_IN_TREE:
		return(TRUE);
	case BTR_PCUR_AFTER:
		/* positioned to record after pcur->old_rec. */
		pcur->pos_state = BTR_PCUR_IS_POSITIONED;
prev:
		if (btr_pcur_is_on_user_rec(pcur) && !moves_up) {
			btr_pcur_move_to_prev(pcur, mtr);
		}
		return(TRUE);
	case BTR_PCUR_BEFORE:
		/* For non optimistic restoration:
		The position is now set to the record before pcur->old_rec.

		For optimistic restoration:
		The position also needs to take the previous search_mode into
		consideration. */

		switch (pcur->pos_state) {
		case BTR_PCUR_IS_POSITIONED_OPTIMISTIC:
			pcur->pos_state = BTR_PCUR_IS_POSITIONED;
			if (pcur->search_mode == PAGE_CUR_GE) {
				/* Positioned during Greater or Equal search
				with BTR_PCUR_BEFORE. Optimistic restore to
				the same record. If scanning for lower then
				we must move to previous record.
				This can happen with:
				HANDLER READ idx a = (const);
				HANDLER READ idx PREV; */
				goto prev;
			}
			return(TRUE);
		case BTR_PCUR_IS_POSITIONED:
			if (moves_up && btr_pcur_is_on_user_rec(pcur)) {
				goto next;
			}
			return(TRUE);
		case BTR_PCUR_WAS_POSITIONED:
		case BTR_PCUR_NOT_POSITIONED:
			break;
		}
	}
	ut_ad(0);
	return(TRUE);
}

/********************************************************************//**
Copies a cached field for MySQL from the fetch cache. */
static
void
row_sel_copy_cached_field_for_mysql(
/*================================*/
	byte*			buf,	/*!< in/out: row buffer */
	const byte*		cache,	/*!< in: cached row */
	const mysql_row_templ_t*templ)	/*!< in: column template */
{
	ulint	len;

	buf += templ->mysql_col_offset;
	cache += templ->mysql_col_offset;

	UNIV_MEM_ASSERT_W(buf, templ->mysql_col_len);

	if (templ->mysql_type == DATA_MYSQL_TRUE_VARCHAR
	    && (templ->type != DATA_INT)) {
		/* Check for != DATA_INT to make sure we do
		not treat MySQL ENUM or SET as a true VARCHAR!
		Find the actual length of the true VARCHAR field. */
		row_mysql_read_true_varchar(
			&len, cache, templ->mysql_length_bytes);
		len += templ->mysql_length_bytes;
		UNIV_MEM_INVALID(buf, templ->mysql_col_len);
	} else {
		len = templ->mysql_col_len;
	}

	ut_memcpy(buf, cache, len);
}

/** Copy used fields from cached row.
Copy cache record field by field, don't touch fields that
are not covered by current key.
@param[out]	buf		Where to copy the MySQL row.
@param[in]	cached_rec	What to copy (in MySQL row format).
@param[in]	prebuilt	prebuilt struct. */
void
row_sel_copy_cached_fields_for_mysql(
	byte*		buf,
	const byte*	cached_rec,
	row_prebuilt_t*	prebuilt)
{
	const mysql_row_templ_t*templ;
	ulint			i;
	for (i = 0; i < prebuilt->n_template; i++) {
		templ = prebuilt->mysql_template + i;

		/* Skip virtual columns */
		if (templ->is_virtual) {
			continue;
		}

		row_sel_copy_cached_field_for_mysql(
			buf, cached_rec, templ);
		/* Copy NULL bit of the current field from cached_rec
		to buf */
		if (templ->mysql_null_bit_mask) {
			buf[templ->mysql_null_byte_offset]
				^= (buf[templ->mysql_null_byte_offset]
				    ^ cached_rec[templ->mysql_null_byte_offset])
				& (byte) templ->mysql_null_bit_mask;
		}
	}
}

/********************************************************************//**
Pops a cached row for MySQL from the fetch cache. */
UNIV_INLINE
void
row_sel_dequeue_cached_row_for_mysql(
/*=================================*/
	byte*		buf,		/*!< in/out: buffer where to copy the
					row */
	row_prebuilt_t*	prebuilt)	/*!< in: prebuilt struct */
{
	ulint			i;
	const mysql_row_templ_t*templ;
	const byte*		cached_rec;
	ut_ad(prebuilt->n_fetch_cached > 0);
	ut_ad(prebuilt->mysql_prefix_len <= prebuilt->mysql_row_len);

	UNIV_MEM_ASSERT_W(buf, prebuilt->mysql_row_len);

	cached_rec = prebuilt->fetch_cache[prebuilt->fetch_cache_first];

	if (UNIV_UNLIKELY(prebuilt->keep_other_fields_on_keyread)) {
		row_sel_copy_cached_fields_for_mysql(buf, cached_rec, prebuilt);
	} else if (prebuilt->mysql_prefix_len > 63) {
		/* The record is long. Copy it field by field, in case
		there are some long VARCHAR column of which only a
		small length is being used. */
		UNIV_MEM_INVALID(buf, prebuilt->mysql_prefix_len);

		/* First copy the NULL bits. */
		ut_memcpy(buf, cached_rec, prebuilt->null_bitmap_len);
		/* Then copy the requested fields. */

		for (i = 0; i < prebuilt->n_template; i++) {
			templ = prebuilt->mysql_template + i;

			/* Skip virtual columns */
			if (templ->is_virtual
			    && !(dict_index_has_virtual(prebuilt->index)
				 && prebuilt->read_just_key)) {
				continue;
			}

			row_sel_copy_cached_field_for_mysql(
				buf, cached_rec, templ);
		}
	} else {
		ut_memcpy(buf, cached_rec, prebuilt->mysql_prefix_len);
	}

	prebuilt->n_fetch_cached--;
	prebuilt->fetch_cache_first++;

	if (prebuilt->n_fetch_cached == 0) {
		prebuilt->fetch_cache_first = 0;
	}
}

/********************************************************************//**
Initialise the prefetch cache. */
UNIV_INLINE
void
row_sel_prefetch_cache_init(
/*========================*/
	row_prebuilt_t*	prebuilt)	/*!< in/out: prebuilt struct */
{
	ulint	i;
	ulint	sz;
	byte*	ptr;

	/* Reserve space for the magic number. */
	sz = UT_ARR_SIZE(prebuilt->fetch_cache) * (prebuilt->mysql_row_len + 8);
	ptr = static_cast<byte*>(ut_malloc_nokey(sz));

	for (i = 0; i < UT_ARR_SIZE(prebuilt->fetch_cache); i++) {

		/* A user has reported memory corruption in these
		buffers in Linux. Put magic numbers there to help
		to track a possible bug. */

		mach_write_to_4(ptr, ROW_PREBUILT_FETCH_MAGIC_N);
		ptr += 4;

		prebuilt->fetch_cache[i] = ptr;
		ptr += prebuilt->mysql_row_len;

		mach_write_to_4(ptr, ROW_PREBUILT_FETCH_MAGIC_N);
		ptr += 4;
	}
}

/********************************************************************//**
Get the last fetch cache buffer from the queue.
@return pointer to buffer. */
UNIV_INLINE
byte*
row_sel_fetch_last_buf(
/*===================*/
	row_prebuilt_t*	prebuilt)	/*!< in/out: prebuilt struct */
{
	ut_ad(!prebuilt->templ_contains_blob);
	ut_ad(prebuilt->n_fetch_cached < MYSQL_FETCH_CACHE_SIZE);

	if (prebuilt->fetch_cache[0] == NULL) {
		/* Allocate memory for the fetch cache */
		ut_ad(prebuilt->n_fetch_cached == 0);

		row_sel_prefetch_cache_init(prebuilt);
	}

	ut_ad(prebuilt->fetch_cache_first == 0);
	UNIV_MEM_INVALID(prebuilt->fetch_cache[prebuilt->n_fetch_cached],
			 prebuilt->mysql_row_len);

	return(prebuilt->fetch_cache[prebuilt->n_fetch_cached]);
}

/********************************************************************//**
Pushes a row for MySQL to the fetch cache. */
UNIV_INLINE
void
row_sel_enqueue_cache_row_for_mysql(
/*================================*/
	byte*		mysql_rec,	/*!< in/out: MySQL record */
	row_prebuilt_t*	prebuilt)	/*!< in/out: prebuilt struct */
{
	/* For non ICP code path the row should already exist in the
	next fetch cache slot. */

	if (prebuilt->idx_cond != NULL) {
		byte*	dest = row_sel_fetch_last_buf(prebuilt);

		ut_memcpy(dest, mysql_rec, prebuilt->mysql_row_len);
	}

	++prebuilt->n_fetch_cached;
}

/*********************************************************************//**
Tries to do a shortcut to fetch a clustered index record with a unique key,
using the hash index if possible (not always). We assume that the search
mode is PAGE_CUR_GE, it is a consistent read, there is a read view in trx,
btr search latch has been locked in S-mode if AHI is enabled.
@return SEL_FOUND, SEL_EXHAUSTED, SEL_RETRY */
static
ulint
row_sel_try_search_shortcut_for_mysql(
/*==================================*/
	const rec_t**	out_rec,/*!< out: record if found */
	row_prebuilt_t*	prebuilt,/*!< in: prebuilt struct */
	ulint**		offsets,/*!< in/out: for rec_get_offsets(*out_rec) */
	mem_heap_t**	heap,	/*!< in/out: heap for rec_get_offsets() */
	mtr_t*		mtr)	/*!< in: started mtr */
{
	dict_index_t*	index		= prebuilt->index;
	const dtuple_t*	search_tuple	= prebuilt->search_tuple;
	btr_pcur_t*	pcur		= prebuilt->pcur;
	trx_t*		trx		= prebuilt->trx;
	const rec_t*	rec;

	ut_ad(dict_index_is_clust(index));
	ut_ad(!prebuilt->templ_contains_blob);

	btr_pcur_open_with_no_init(index, search_tuple, PAGE_CUR_GE,
				   BTR_SEARCH_LEAF, pcur,
				   (trx->has_search_latch)
				    ? RW_S_LATCH
				    : 0,
				   mtr);
	rec = btr_pcur_get_rec(pcur);

	if (!page_rec_is_user_rec(rec)) {

		return(SEL_RETRY);
	}

	/* As the cursor is now placed on a user record after a search with
	the mode PAGE_CUR_GE, the up_match field in the cursor tells how many
	fields in the user record matched to the search tuple */

	if (btr_pcur_get_up_match(pcur) < dtuple_get_n_fields(search_tuple)) {

		return(SEL_EXHAUSTED);
	}

	/* This is a non-locking consistent read: if necessary, fetch
	a previous version of the record */

	*offsets = rec_get_offsets(rec, index, *offsets,
				   ULINT_UNDEFINED, heap);

	if (!lock_clust_rec_cons_read_sees(
			rec, index, *offsets, trx_get_read_view(trx))) {

		return(SEL_RETRY);
	}

	if (rec_get_deleted_flag(rec, dict_table_is_comp(index->table))) {

		return(SEL_EXHAUSTED);
	}

	*out_rec = rec;

	return(SEL_FOUND);
}

/*********************************************************************//**
Check a pushed-down index condition.
@return ICP_NO_MATCH, ICP_MATCH, or ICP_OUT_OF_RANGE */
static
ICP_RESULT
row_search_idx_cond_check(
/*======================*/
	byte*			mysql_rec,	/*!< out: record
						in MySQL format (invalid unless
						prebuilt->idx_cond!=NULL and
						we return ICP_MATCH) */
	row_prebuilt_t*		prebuilt,	/*!< in/out: prebuilt struct
						for the table handle */
	const rec_t*		rec,		/*!< in: InnoDB record */
	const ulint*		offsets)	/*!< in: rec_get_offsets() */
{
	ICP_RESULT	result;
	ulint		i;

	ut_ad(rec_offs_validate(rec, prebuilt->index, offsets));

	if (!prebuilt->idx_cond) {
		return(ICP_MATCH);
	}

	MONITOR_INC(MONITOR_ICP_ATTEMPTS);

	/* Convert to MySQL format those fields that are needed for
	evaluating the index condition. */

	if (UNIV_LIKELY_NULL(prebuilt->blob_heap)) {
		mem_heap_empty(prebuilt->blob_heap);
	}

	for (i = 0; i < prebuilt->idx_cond_n_cols; i++) {
		const mysql_row_templ_t*templ = &prebuilt->mysql_template[i];

		/* Skip virtual columns */
		if (templ->is_virtual) {
			continue;
		}

		if (!row_sel_store_mysql_field(mysql_rec, prebuilt,
					       rec, prebuilt->index, offsets,
					       templ->icp_rec_field_no,
					       templ, ULINT_UNDEFINED)) {
			return(ICP_NO_MATCH);
		}
	}

	/* We assume that the index conditions on
	case-insensitive columns are case-insensitive. The
	case of such columns may be wrong in a secondary
	index, if the case of the column has been updated in
	the past, or a record has been deleted and a record
	inserted in a different case. */
	result = innobase_index_cond(prebuilt->idx_cond);
	switch (result) {
	case ICP_MATCH:
		/* Convert the remaining fields to MySQL format.
		If this is a secondary index record, we must defer
		this until we have fetched the clustered index record. */
		if (!prebuilt->need_to_access_clustered
		    || dict_index_is_clust(prebuilt->index)) {
			if (!row_sel_store_mysql_rec(
				    mysql_rec, prebuilt, rec, NULL, FALSE,
<<<<<<< HEAD
				    prebuilt->index, offsets)) {
=======
				    prebuilt->index, offsets, false)) {
>>>>>>> 33fa37f4
				ut_ad(dict_index_is_clust(prebuilt->index));
				return(ICP_NO_MATCH);
			}
		}
		MONITOR_INC(MONITOR_ICP_MATCH);
		return(result);
	case ICP_NO_MATCH:
		MONITOR_INC(MONITOR_ICP_NO_MATCH);
		return(result);
	case ICP_OUT_OF_RANGE:
		MONITOR_INC(MONITOR_ICP_OUT_OF_RANGE);
		return(result);
	}

	ut_error;
	return(result);
}

<<<<<<< HEAD
=======
/** Check the pushed-down end-range condition to avoid extra traversal
if records are not with in view and also to avoid prefetching too
many records into the record buffer.
@param[in]	mysql_rec	record in MySQL format
@param[in,out]	handler		the MySQL handler performing the scan
@retval true	if the row in mysql_rec is out of range
@retval false	if the row in mysql_rec is in range */
static
bool
row_search_end_range_check(
	const byte*	mysql_rec,
	ha_innobase*	handler)
{
	if (handler->end_range &&
	    handler->compare_key_in_buffer(mysql_rec) > 0) {
		return(true);
	}

	return(false);
}

>>>>>>> 33fa37f4
/** Traverse to next/previous record.
@param[in]	moves_up	if true, move to next record else previous
@param[in]	match_mode	0 or ROW_SEL_EXACT or ROW_SEL_EXACT_PREFIX
@param[in,out]	pcur		cursor to record
@param[in]	mtr		mini transaction

@return DB_SUCCESS or error code */
static
dberr_t
row_search_traverse(
	bool		moves_up,
	ulint		match_mode,
	btr_pcur_t*	pcur,
	mtr_t*		mtr)
<<<<<<< HEAD
{
	dberr_t		err = DB_SUCCESS;

	if (moves_up) {
		if (!btr_pcur_move_to_next(pcur, mtr)) {
			err = (match_mode != 0)
				? DB_RECORD_NOT_FOUND : DB_END_OF_INDEX;
			return(err);
		}
	} else {
		if (!btr_pcur_move_to_prev(pcur, mtr)) {
			err = (match_mode != 0)
				? DB_RECORD_NOT_FOUND : DB_END_OF_INDEX;
			return(err);
		}
	}

	return(err);
}

/** Searches for rows in the database using cursor.
Function is for temporary tables that are not shared accross connections
and so lot of complexity is reduced especially locking and transaction related.
The cursor is an iterator over the table/index.

@param[out]	buf		buffer for the fetched row in MySQL format
@param[in]	mode		search mode PAGE_CUR_L
@param[in,out]	prebuilt	prebuilt struct for the table handler;
				this contains the info to search_tuple,
				index; if search tuple contains 0 field then
				we position the cursor at start or the end of
				index, depending on 'mode'
@param[in]	match_mode	0 or ROW_SEL_EXACT or ROW_SEL_EXACT_PREFIX
@param[in]	direction	0 or ROW_SEL_NEXT or ROW_SEL_PREV;
				Note: if this is != 0, then prebuilt must has a
				pcur with stored position! In opening of a
				cursor 'direction' should be 0.
@return DB_SUCCESS or error code */
dberr_t
row_search_no_mvcc(
	byte*		buf,
	page_cur_mode_t	mode,
	row_prebuilt_t*	prebuilt,
	ulint		match_mode,
	ulint		direction)
{
=======
{
	dberr_t		err = DB_SUCCESS;

	if (moves_up) {
		if (!btr_pcur_move_to_next(pcur, mtr)) {
			err = (match_mode != 0)
				? DB_RECORD_NOT_FOUND : DB_END_OF_INDEX;
			return(err);
		}
	} else {
		if (!btr_pcur_move_to_prev(pcur, mtr)) {
			err = (match_mode != 0)
				? DB_RECORD_NOT_FOUND : DB_END_OF_INDEX;
			return(err);
		}
	}

	return(err);
}

/** Searches for rows in the database using cursor.
Function is for temporary tables that are not shared accross connections
and so lot of complexity is reduced especially locking and transaction related.
The cursor is an iterator over the table/index.

@param[out]	buf		buffer for the fetched row in MySQL format
@param[in]	mode		search mode PAGE_CUR_L
@param[in,out]	prebuilt	prebuilt struct for the table handler;
				this contains the info to search_tuple,
				index; if search tuple contains 0 field then
				we position the cursor at start or the end of
				index, depending on 'mode'
@param[in]	match_mode	0 or ROW_SEL_EXACT or ROW_SEL_EXACT_PREFIX
@param[in]	direction	0 or ROW_SEL_NEXT or ROW_SEL_PREV;
				Note: if this is != 0, then prebuilt must has a
				pcur with stored position! In opening of a
				cursor 'direction' should be 0.
@return DB_SUCCESS or error code */
dberr_t
row_search_no_mvcc(
	byte*		buf,
	page_cur_mode_t	mode,
	row_prebuilt_t*	prebuilt,
	ulint		match_mode,
	ulint		direction)
{
>>>>>>> 33fa37f4
	dict_index_t*	index		= prebuilt->index;
	const dtuple_t*	search_tuple	= prebuilt->search_tuple;
	btr_pcur_t*	pcur		= prebuilt->pcur;

	const rec_t*	result_rec	= NULL;
	const rec_t*	clust_rec	= NULL;

	dberr_t		err		= DB_SUCCESS;

	mem_heap_t*	heap		= NULL;
	ulint		offsets_[REC_OFFS_NORMAL_SIZE];
	ulint*		offsets		= offsets_;
	rec_offs_init(offsets_);
	ut_ad(index && pcur && search_tuple);

	/* Step-0: Re-use the cached mtr. */
	mtr_t*		mtr = &index->last_sel_cur->mtr;
	dict_index_t*	clust_index = dict_table_get_first_index(index->table);

	/* Step-1: Build the select graph. */
	if (direction == 0 && prebuilt->sel_graph == NULL) {
		row_prebuild_sel_graph(prebuilt);
	}

	que_thr_t*	thr = que_fork_get_first_thr(prebuilt->sel_graph);

	bool		moves_up;

	if (direction == 0) {

		if (mode == PAGE_CUR_GE || mode == PAGE_CUR_G) {
			moves_up = true;
		} else {
			moves_up = false;
		}

	} else if (direction == ROW_SEL_NEXT) {
		moves_up = true;
	} else {
		moves_up = false;
	}

	/* Step-2: Open or Restore the cursor.
	If search key is specified, cursor is open using the key else
	cursor is open to return all the records. */
	if (direction != 0) {
		if (index->last_sel_cur->invalid) {

			/* Index tree has changed and so active cached cursor
			is no more valid. Re-set it based on the last selected
			position. */
			index->last_sel_cur->release();

			mtr_start(mtr);
			dict_disable_redo_if_temporary(index->table, mtr);

			mem_heap_t*	heap = mem_heap_create(256);
			dtuple_t*	tuple;

			tuple = dict_index_build_data_tuple(
				index, pcur->old_rec,
				pcur->old_n_fields, heap);

			btr_pcur_open_with_no_init(
				index, tuple, pcur->search_mode,
				BTR_SEARCH_LEAF, pcur, 0, mtr);

			mem_heap_free(heap);
		} else {
			/* Restore the cursor for reading next record from cache
			information. */
			ut_ad(index->last_sel_cur->rec != NULL);

			pcur->btr_cur.page_cur.rec = index->last_sel_cur->rec;
			pcur->btr_cur.page_cur.block =
				index->last_sel_cur->block;

			err = row_search_traverse(
				moves_up, match_mode, pcur, mtr);
			if (err != DB_SUCCESS) {
				return(err);
			}
		}
	} else {
		/* There could be previous uncommitted transaction if SELECT
		is operation as part of SELECT (IF NOT FOUND) INSERT
		(IF DUPLICATE) UPDATE plan. */
		index->last_sel_cur->release();

		/* Capture table snapshot in form of trx-id. */
		index->trx_id = dict_table_get_curr_table_sess_trx_id(
			index->table);

		/* Fresh search commences. */
		mtr_start(mtr);
		dict_disable_redo_if_temporary(index->table, mtr);

		if (dtuple_get_n_fields(search_tuple) > 0) {

			btr_pcur_open_with_no_init(
				index, search_tuple, mode, BTR_SEARCH_LEAF,
				pcur, 0, mtr);

		} else if (mode == PAGE_CUR_G || mode == PAGE_CUR_L) {

			btr_pcur_open_at_index_side(
				mode == PAGE_CUR_G, index, BTR_SEARCH_LEAF,
				pcur, false, 0, mtr);

		}
	}

	/* Step-3: Traverse the records filtering non-qualifiying records. */
	for (/* No op */;
	     err == DB_SUCCESS;
	     err = row_search_traverse(moves_up, match_mode, pcur, mtr)) {

		const rec_t*	rec = btr_pcur_get_rec(pcur);

		if (page_rec_is_infimum(rec)
		    || page_rec_is_supremum(rec)
		    || rec_get_deleted_flag(
			rec, dict_table_is_comp(index->table))) {

			/* The infimum record on a page cannot be in the
			result set, and neither can a record lock be placed on
			it: we skip such a record. */
			continue;
		}

		offsets = rec_get_offsets(
			rec, index, offsets, ULINT_UNDEFINED, &heap);

		/* Note that we cannot trust the up_match value in the cursor
		at this place because we can arrive here after moving the
		cursor! Thus we have to recompare rec and search_tuple to
		determine if they match enough. */
		if (match_mode == ROW_SEL_EXACT) {
			/* Test if the index record matches completely to
			search_tuple in prebuilt: if not, then we return with
			DB_RECORD_NOT_FOUND */
			if (0 != cmp_dtuple_rec(search_tuple, rec, offsets)) {
				err = DB_RECORD_NOT_FOUND;
				break;
			}
		} else if (match_mode == ROW_SEL_EXACT_PREFIX) {
			if (!cmp_dtuple_is_prefix_of_rec(
				search_tuple, rec, offsets)) {
				err = DB_RECORD_NOT_FOUND;
				break;
			}
		}

		/* Get the clustered index. We always need clustered index
		record for snapshort verification. */
		if (index != clust_index) {

			err = row_sel_get_clust_rec_for_mysql(
				prebuilt, index, rec, thr, &clust_rec,
				&offsets, &heap, NULL, mtr);

			if (err != DB_SUCCESS) {
				break;
			}

			if (rec_get_deleted_flag(
				clust_rec, dict_table_is_comp(index->table))) {

				/* The record is delete marked in clustered
				index. We can skip this record. */
				continue;
			}

			result_rec = clust_rec;
		} else {
			result_rec = rec;
		}

		/* Step-4: Check if row is part of the consistent view that was
		captured while SELECT statement started execution. */
		{
			trx_id_t	trx_id;

			ulint		len;
			ulint		trx_id_off = rec_get_nth_field_offs(
				offsets, clust_index->n_uniq, &len);

			ut_ad(len == DATA_TRX_ID_LEN);

			trx_id = trx_read_trx_id(result_rec + trx_id_off);

			if (trx_id > index->trx_id) {
				/* This row was recently added skip it from
				SELECT view. */
				continue;
			}
		}

		/* Step-5: Cache the row-id of selected row to prebuilt cache.*/
		if (prebuilt->clust_index_was_generated) {
			row_sel_store_row_id_to_prebuilt(
				prebuilt, result_rec, clust_index, offsets);
		}

		/* Step-6: Convert selected record to MySQL format and
		store it. */
		if (prebuilt->template_type == ROW_MYSQL_DUMMY_TEMPLATE) {

			const rec_t*	ret_rec =
				(index != clust_index
				 && prebuilt->need_to_access_clustered)
				? result_rec : rec;

			offsets = rec_get_offsets(ret_rec, index, offsets,
						  ULINT_UNDEFINED, &heap);

			memcpy(buf + 4, ret_rec - rec_offs_extra_size(offsets),
			rec_offs_size(offsets));

			mach_write_to_4(buf, rec_offs_extra_size(offsets) + 4);

		} else if (!row_sel_store_mysql_rec(
				buf, prebuilt, result_rec, NULL, TRUE,
<<<<<<< HEAD
				clust_index, offsets)) {
=======
				clust_index, offsets, false)) {
>>>>>>> 33fa37f4
			err = DB_ERROR;
			break;
		}

		/* Step-7: Store cursor position to fetch next record.
		MySQL calls this function iteratively get_next(), get_next()
		fashion. */
		ut_ad(err == DB_SUCCESS);
		index->last_sel_cur->rec = btr_pcur_get_rec(pcur);
		index->last_sel_cur->block = btr_pcur_get_block(pcur);

		/* This is needed in order to restore the cursor if index
		structure changes while SELECT is still active. */
		pcur->old_rec = dict_index_copy_rec_order_prefix(
			index, rec, &pcur->old_n_fields,
			&pcur->old_rec_buf, &pcur->buf_size);

		break;
	}

	if (err != DB_SUCCESS) {
		index->last_sel_cur->release();
	}

	if (heap != NULL) {
		mem_heap_free(heap);
	}
	return(err);
}

/** Extract virtual column data from a virtual index record and fill a dtuple
@param[in]	rec		the virtual (secondary) index record
@param[in]	index		the virtual index
@param[in,out]	vrow		the dtuple where data extract to
@param[in]	heap		memory heap to allocate memory
*/
static
void
row_sel_fill_vrow(
	const rec_t*		rec,
	dict_index_t*		index,
	const dtuple_t**	vrow,
	mem_heap_t*		heap)
{
	ulint           offsets_[REC_OFFS_NORMAL_SIZE];
	ulint*		offsets	= offsets_;
	rec_offs_init(offsets_);

	ut_ad(!(*vrow));

	offsets = rec_get_offsets(rec, index, offsets,
				  ULINT_UNDEFINED, &heap);

	*vrow = dtuple_create_with_vcol(
		heap, 0, dict_table_get_n_v_cols(index->table));

	/* Initialize all virtual row's mtype to DATA_MISSING */
	dtuple_init_v_fld(*vrow);

	for (ulint i = 0; i < dict_index_get_n_fields(index); i++) {
		const dict_field_t*     field;
                const dict_col_t*       col;

		field = dict_index_get_nth_field(index, i);
		col = dict_field_get_col(field);

		if (dict_col_is_virtual(col)) {
			const byte*     data;
		        ulint           len;

			data = rec_get_nth_field(rec, offsets, i, &len);

                        const dict_v_col_t*     vcol = reinterpret_cast<
				const dict_v_col_t*>(col);

			dfield_t* dfield = dtuple_get_nth_v_field(
				*vrow, vcol->v_pos);
			dfield_set_data(dfield, data, len);
			dict_col_copy_type(col, dfield_get_type(dfield));
		}
	}
}

/** Searches for rows in the database using cursor.
Function is mainly used for tables that are shared accorss connection and
so it employs technique that can help re-construct the rows that
transaction is suppose to see.
It also has optimization such as pre-caching the rows, using AHI, etc.

@param[out]	buf		buffer for the fetched row in MySQL format
@param[in]	mode		search mode PAGE_CUR_L
@param[in,out]	prebuilt	prebuilt struct for the table handler;
				this contains the info to search_tuple,
				index; if search tuple contains 0 field then
				we position the cursor at start or the end of
				index, depending on 'mode'
@param[in]	match_mode	0 or ROW_SEL_EXACT or ROW_SEL_EXACT_PREFIX
@param[in]	direction	0 or ROW_SEL_NEXT or ROW_SEL_PREV;
				Note: if this is != 0, then prebuilt must has a
				pcur with stored position! In opening of a
				cursor 'direction' should be 0.
@return DB_SUCCESS or error code */
dberr_t
row_search_mvcc(
	byte*		buf,
	page_cur_mode_t	mode,
	row_prebuilt_t*	prebuilt,
	ulint		match_mode,
	ulint		direction)
{
	DBUG_ENTER("row_search_mvcc");

	dict_index_t*	index		= prebuilt->index;
	ibool		comp		= dict_table_is_comp(index->table);
	const dtuple_t*	search_tuple	= prebuilt->search_tuple;
	btr_pcur_t*	pcur		= prebuilt->pcur;
	trx_t*		trx		= prebuilt->trx;
	dict_index_t*	clust_index;
	que_thr_t*	thr;
<<<<<<< HEAD
	const rec_t*	rec;
=======
	const rec_t*	prev_rec = NULL;
	const rec_t*	rec = NULL;
	byte*		end_range_cache = NULL;
	const dtuple_t*	prev_vrow = NULL;
>>>>>>> 33fa37f4
	const dtuple_t*	vrow = NULL;
	const rec_t*	result_rec = NULL;
	const rec_t*	clust_rec;
	dberr_t		err				= DB_SUCCESS;
	ibool		unique_search			= FALSE;
	ibool		mtr_has_extra_clust_latch	= FALSE;
	ibool		moves_up			= FALSE;
	ibool		set_also_gap_locks		= TRUE;
	/* if the query is a plain locking SELECT, and the isolation level
	is <= TRX_ISO_READ_COMMITTED, then this is set to FALSE */
	ibool		did_semi_consistent_read	= FALSE;
	/* if the returned record was locked and we did a semi-consistent
	read (fetch the newest committed version), then this is set to
	TRUE */
	ulint		next_offs;
	ibool		same_user_rec;
	mtr_t		mtr;
	mem_heap_t*	heap				= NULL;
	ulint		offsets_[REC_OFFS_NORMAL_SIZE];
	ulint*		offsets				= offsets_;
	ibool		table_lock_waited		= FALSE;
	byte*		next_buf			= 0;
	bool		spatial_search			= false;
<<<<<<< HEAD
=======
	ulint		end_loop			= 0;
>>>>>>> 33fa37f4

	rec_offs_init(offsets_);

	ut_ad(index && pcur && search_tuple);
	ut_a(prebuilt->magic_n == ROW_PREBUILT_ALLOCATED);
	ut_a(prebuilt->magic_n2 == ROW_PREBUILT_ALLOCATED);

	/* We don't support FTS queries from the HANDLER interfaces, because
	we implemented FTS as reversed inverted index with auxiliary tables.
	So anything related to traditional index query would not apply to
	it. */
	if (prebuilt->index->type & DICT_FTS) {
		DBUG_RETURN(DB_END_OF_INDEX);
	}

#ifdef UNIV_DEBUG
	{
		btrsea_sync_check	check(trx->has_search_latch);
		ut_ad(!sync_check_iterate(check));
	}
#endif /* UNIV_DEBUG */

	if (dict_table_is_discarded(prebuilt->table)) {

		DBUG_RETURN(DB_TABLESPACE_DELETED);

	} else if (prebuilt->table->ibd_file_missing) {

		DBUG_RETURN(DB_TABLESPACE_NOT_FOUND);

	} else if (!prebuilt->index_usable) {

		DBUG_RETURN(DB_MISSING_HISTORY);
<<<<<<< HEAD

	} else if (dict_index_is_corrupted(prebuilt->index)) {

=======

	} else if (dict_index_is_corrupted(prebuilt->index)) {

>>>>>>> 33fa37f4
		DBUG_RETURN(DB_CORRUPTION);
	}

	/* We need to get the virtual column values stored in secondary
	index key, if this is covered index scan or virtual key read is
	requested. */
	bool    need_vrow = dict_index_has_virtual(prebuilt->index)
		&& (prebuilt->read_just_key
		    || prebuilt->m_read_virtual_key);

	/*-------------------------------------------------------------*/
	/* PHASE 0: Release a possible s-latch we are holding on the
	adaptive hash index latch if there is someone waiting behind */

	if (trx->has_search_latch
#ifndef INNODB_RW_LOCKS_USE_ATOMICS
	    && rw_lock_get_writer(
		btr_get_search_latch(index)) != RW_LOCK_NOT_LOCKED
#endif /* !INNODB_RW_LOCKS_USE_ATOMICS */
	    ) {

		/* There is an x-latch request on the adaptive hash index:
		release the s-latch to reduce starvation and wait for
		BTR_SEA_TIMEOUT rounds before trying to keep it again over
		calls from MySQL */

		trx_search_latch_release_if_reserved(trx);
	}

	/* Reset the new record lock info if srv_locks_unsafe_for_binlog
	is set or session is using a READ COMMITED isolation level. Then
	we are able to remove the record locks set here on an individual
	row. */
	prebuilt->new_rec_locks = 0;

	/*-------------------------------------------------------------*/
	/* PHASE 1: Try to pop the row from the prefetch cache */

	if (UNIV_UNLIKELY(direction == 0)) {
		trx->op_info = "starting index read";

		prebuilt->n_rows_fetched = 0;
		prebuilt->n_fetch_cached = 0;
		prebuilt->fetch_cache_first = 0;

		if (prebuilt->sel_graph == NULL) {
			/* Build a dummy select query graph */
			row_prebuild_sel_graph(prebuilt);
		}
	} else {
		trx->op_info = "fetching rows";

		if (prebuilt->n_rows_fetched == 0) {
			prebuilt->fetch_direction = direction;
		}

		if (UNIV_UNLIKELY(direction != prebuilt->fetch_direction)) {
			if (UNIV_UNLIKELY(prebuilt->n_fetch_cached > 0)) {
				ut_error;
				/* TODO: scrollable cursor: restore cursor to
				the place of the latest returned row,
				or better: prevent caching for a scroll
				cursor! */
			}

			prebuilt->n_rows_fetched = 0;
			prebuilt->n_fetch_cached = 0;
			prebuilt->fetch_cache_first = 0;

		} else if (UNIV_LIKELY(prebuilt->n_fetch_cached > 0)) {
			row_sel_dequeue_cached_row_for_mysql(buf, prebuilt);

			prebuilt->n_rows_fetched++;

			err = DB_SUCCESS;
			goto func_exit;
		} else if (prebuilt->m_end_range == true) {

			prebuilt->m_end_range = false;

			err = DB_RECORD_NOT_FOUND;
			goto func_exit;
		}

		if (prebuilt->fetch_cache_first > 0
		    && prebuilt->fetch_cache_first < MYSQL_FETCH_CACHE_SIZE) {

			/* The previous returned row was popped from the fetch
			cache, but the cache was not full at the time of the
			popping: no more rows can exist in the result set */

			err = DB_RECORD_NOT_FOUND;
			goto func_exit;
		}

		prebuilt->n_rows_fetched++;

		if (prebuilt->n_rows_fetched > 1000000000) {
			/* Prevent wrap-over */
			prebuilt->n_rows_fetched = 500000000;
		}

		mode = pcur->search_mode;
	}

	/* In a search where at most one record in the index may match, we
	can use a LOCK_REC_NOT_GAP type record lock when locking a
	non-delete-marked matching record.

	Note that in a unique secondary index there may be different
	delete-marked versions of a record where only the primary key
	values differ: thus in a secondary index we must use next-key
	locks when locking delete-marked records. */

	if (match_mode == ROW_SEL_EXACT
	    && dict_index_is_unique(index)
	    && dtuple_get_n_fields(search_tuple)
	    == dict_index_get_n_unique(index)
	    && (dict_index_is_clust(index)
		|| !dtuple_contains_null(search_tuple))) {

		/* Note above that a UNIQUE secondary index can contain many
		rows with the same key value if one of the columns is the SQL
		null. A clustered index under MySQL can never contain null
		columns because we demand that all the columns in primary key
		are non-null. */

		unique_search = TRUE;

		/* Even if the condition is unique, MySQL seems to try to
		retrieve also a second row if a primary key contains more than
		1 column. Return immediately if this is not a HANDLER
		command. */

		if (UNIV_UNLIKELY(direction != 0
				  && !prebuilt->used_in_HANDLER)) {

			err = DB_RECORD_NOT_FOUND;
			goto func_exit;
		}
	}

	/* We don't support sequencial scan for Rtree index, because it
	is no meaning to do so. */
	if (dict_index_is_spatial(index)
		&& !RTREE_SEARCH_MODE(mode)) {
		err = DB_END_OF_INDEX;
		goto func_exit;
	}

	mtr_start(&mtr);

	/*-------------------------------------------------------------*/
	/* PHASE 2: Try fast adaptive hash index search if possible */

	/* Next test if this is the special case where we can use the fast
	adaptive hash index to try the search. Since we must release the
	search system latch when we retrieve an externally stored field, we
	cannot use the adaptive hash index in a search in the case the row
	may be long and there may be externally stored fields */

	if (UNIV_UNLIKELY(direction == 0)
	    && unique_search
	    && btr_search_enabled
	    && dict_index_is_clust(index)
	    && !prebuilt->templ_contains_blob
	    && !prebuilt->used_in_HANDLER
	    && (prebuilt->mysql_row_len < UNIV_PAGE_SIZE / 8)
	    && !prebuilt->innodb_api) {

		mode = PAGE_CUR_GE;

		if (trx->mysql_n_tables_locked == 0
		    && !prebuilt->ins_sel_stmt
		    && prebuilt->select_lock_type == LOCK_NONE
		    && trx->isolation_level > TRX_ISO_READ_UNCOMMITTED
		    && MVCC::is_view_active(trx->read_view)) {

			/* This is a SELECT query done as a consistent read,
			and the read view has already been allocated:
			let us try a search shortcut through the hash
			index.
			NOTE that we must also test that
			mysql_n_tables_locked == 0, because this might
			also be INSERT INTO ... SELECT ... or
			CREATE TABLE ... SELECT ... . Our algorithm is
			NOT prepared to inserts interleaved with the SELECT,
			and if we try that, we can deadlock on the adaptive
			hash index semaphore! */

			ut_a(!trx->has_search_latch);
			rw_lock_s_lock(btr_get_search_latch(index));
			trx->has_search_latch = true;

			switch (row_sel_try_search_shortcut_for_mysql(
					&rec, prebuilt, &offsets, &heap,
					&mtr)) {
			case SEL_FOUND:
				/* At this point, rec is protected by
				a page latch that was acquired by
				row_sel_try_search_shortcut_for_mysql().
				The latch will not be released until
				mtr_commit(&mtr). */
				ut_ad(!rec_get_deleted_flag(rec, comp));

				if (prebuilt->idx_cond) {
					switch (row_search_idx_cond_check(
							buf, prebuilt,
							rec, offsets)) {
					case ICP_NO_MATCH:
					case ICP_OUT_OF_RANGE:
						goto shortcut_mismatch;
					case ICP_MATCH:
						goto shortcut_match;
					}
				}

				if (!row_sel_store_mysql_rec(
					    buf, prebuilt,
<<<<<<< HEAD
					    rec, NULL, FALSE, index, offsets)) {
=======
					    rec, NULL, FALSE, index,
					    offsets, false)) {
>>>>>>> 33fa37f4
					/* Only fresh inserts may contain
					incomplete externally stored
					columns. Pretend that such
					records do not exist. Such
					records may only be accessed
					at the READ UNCOMMITTED
					isolation level or when
					rolling back a recovered
					transaction. Rollback happens
					at a lower level, not here. */

					/* Proceed as in case SEL_RETRY. */
					break;
				}

			shortcut_match:
				mtr_commit(&mtr);

				/* NOTE that we do NOT store the cursor
				position */

				err = DB_SUCCESS;

				rw_lock_s_unlock(btr_get_search_latch(index));
				trx->has_search_latch = false;

				goto func_exit;

			case SEL_EXHAUSTED:
			shortcut_mismatch:
				mtr_commit(&mtr);

				err = DB_RECORD_NOT_FOUND;

				rw_lock_s_unlock(btr_get_search_latch(index));
				trx->has_search_latch = false;

				/* NOTE that we do NOT store the cursor
				position */

				goto func_exit;

			case SEL_RETRY:
				break;

			default:
				ut_ad(0);
			}

			mtr_commit(&mtr);
			mtr_start(&mtr);

                        rw_lock_s_unlock(btr_get_search_latch(index));
                        trx->has_search_latch = false;
		}
	}

	/*-------------------------------------------------------------*/
	/* PHASE 3: Open or restore index cursor position */

	trx_search_latch_release_if_reserved(trx);

	spatial_search = dict_index_is_spatial(index)
			 && mode >= PAGE_CUR_CONTAIN;

	/* The state of a running trx can only be changed by the
	thread that is currently serving the transaction. Because we
	are that thread, we can read trx->state without holding any
	mutex. */
	ut_ad(prebuilt->sql_stat_start || trx->state == TRX_STATE_ACTIVE);

	ut_ad(!trx_is_started(trx) || trx->state == TRX_STATE_ACTIVE);

	ut_ad(prebuilt->sql_stat_start
	      || prebuilt->select_lock_type != LOCK_NONE
	      || MVCC::is_view_active(trx->read_view)
	      || srv_read_only_mode);

	trx_start_if_not_started(trx, false);

	if (trx->isolation_level <= TRX_ISO_READ_COMMITTED
	    && prebuilt->select_lock_type != LOCK_NONE
	    && trx->mysql_thd != NULL
	    && thd_is_select(trx->mysql_thd)) {
		/* It is a plain locking SELECT and the isolation
		level is low: do not lock gaps */

		set_also_gap_locks = FALSE;
	}

	/* Note that if the search mode was GE or G, then the cursor
	naturally moves upward (in fetch next) in alphabetical order,
	otherwise downward */

	if (direction == 0) {

		if (mode == PAGE_CUR_GE
		    || mode == PAGE_CUR_G
		    || mode >= PAGE_CUR_CONTAIN) {

			moves_up = TRUE;
		}

	} else if (direction == ROW_SEL_NEXT) {

		moves_up = TRUE;
	}

	thr = que_fork_get_first_thr(prebuilt->sel_graph);

	que_thr_move_to_run_state_for_mysql(thr, trx);

	clust_index = dict_table_get_first_index(index->table);

	/* Do some start-of-statement preparations */

	if (!prebuilt->sql_stat_start) {
		/* No need to set an intention lock or assign a read view */

		if (!MVCC::is_view_active(trx->read_view)
		    && !srv_read_only_mode
		    && prebuilt->select_lock_type == LOCK_NONE) {

			ib::error() << "MySQL is trying to perform a"
				" consistent read but the read view is not"
				" assigned!";
			trx_print(stderr, trx, 600);
			fputc('\n', stderr);
			ut_error;
		}
	} else if (prebuilt->select_lock_type == LOCK_NONE) {
		/* This is a consistent read */
		/* Assign a read view for the query */

		if (!srv_read_only_mode) {
			trx_assign_read_view(trx);
		}

		prebuilt->sql_stat_start = FALSE;
	} else {
wait_table_again:
		err = lock_table(0, index->table,
				 prebuilt->select_lock_type == LOCK_S
				 ? LOCK_IS : LOCK_IX, thr);

		if (err != DB_SUCCESS) {

			table_lock_waited = TRUE;
			goto lock_table_wait;
		}
		prebuilt->sql_stat_start = FALSE;
	}

	/* Open or restore index cursor position */

	if (UNIV_LIKELY(direction != 0)) {
		if (spatial_search) {
			/* R-Tree access does not need to do
			cursor position and resposition */
			goto next_rec;
		}

		ibool	need_to_process = sel_restore_position_for_mysql(
			&same_user_rec, BTR_SEARCH_LEAF,
			pcur, moves_up, &mtr);

		if (UNIV_UNLIKELY(need_to_process)) {
			if (UNIV_UNLIKELY(prebuilt->row_read_type
					  == ROW_READ_DID_SEMI_CONSISTENT)) {
				/* We did a semi-consistent read,
				but the record was removed in
				the meantime. */
				prebuilt->row_read_type
					= ROW_READ_TRY_SEMI_CONSISTENT;
			}
		} else if (UNIV_LIKELY(prebuilt->row_read_type
				       != ROW_READ_DID_SEMI_CONSISTENT)) {

			/* The cursor was positioned on the record
			that we returned previously.  If we need
			to repeat a semi-consistent read as a
			pessimistic locking read, the record
			cannot be skipped. */

			goto next_rec;
		}

	} else if (dtuple_get_n_fields(search_tuple) > 0) {
		pcur->btr_cur.thr = thr;

		if (dict_index_is_spatial(index)) {
			bool	need_pred_lock;

			need_pred_lock = (set_also_gap_locks
					  && !(srv_locks_unsafe_for_binlog
					      || trx->isolation_level
						 <= TRX_ISO_READ_COMMITTED)
					  && prebuilt->select_lock_type
						 != LOCK_NONE);

			if (!prebuilt->rtr_info) {
				prebuilt->rtr_info = rtr_create_rtr_info(
					need_pred_lock, true,
					btr_pcur_get_btr_cur(pcur), index);
				prebuilt->rtr_info->search_tuple = search_tuple;
				prebuilt->rtr_info->search_mode = mode;
				rtr_info_update_btr(btr_pcur_get_btr_cur(pcur),
						    prebuilt->rtr_info);
			} else {
				rtr_info_reinit_in_cursor(
					btr_pcur_get_btr_cur(pcur),
					index, need_pred_lock);
				prebuilt->rtr_info->search_tuple = search_tuple;
				prebuilt->rtr_info->search_mode = mode;
			}
		}

		btr_pcur_open_with_no_init(index, search_tuple, mode,
					   BTR_SEARCH_LEAF,
					   pcur, 0, &mtr);

		pcur->trx_if_known = trx;

		rec = btr_pcur_get_rec(pcur);

		if (!moves_up
		    && !page_rec_is_supremum(rec)
		    && set_also_gap_locks
		    && !(srv_locks_unsafe_for_binlog
			 || trx->isolation_level <= TRX_ISO_READ_COMMITTED)
		    && prebuilt->select_lock_type != LOCK_NONE
		    && !dict_index_is_spatial(index)) {

			/* Try to place a gap lock on the next index record
			to prevent phantoms in ORDER BY ... DESC queries */
			const rec_t*	next_rec = page_rec_get_next_const(rec);

			offsets = rec_get_offsets(next_rec, index, offsets,
						  ULINT_UNDEFINED, &heap);
			err = sel_set_rec_lock(pcur,
					       next_rec, index, offsets,
					       prebuilt->select_lock_type,
					       LOCK_GAP, thr, &mtr);

			switch (err) {
			case DB_SUCCESS_LOCKED_REC:
				err = DB_SUCCESS;
			case DB_SUCCESS:
				break;
			default:
				goto lock_wait_or_error;
			}
		}
	} else if (mode == PAGE_CUR_G || mode == PAGE_CUR_L) {
		btr_pcur_open_at_index_side(
			mode == PAGE_CUR_G, index, BTR_SEARCH_LEAF,
			pcur, false, 0, &mtr);
	}

rec_loop:
	DEBUG_SYNC_C("row_search_rec_loop");
	if (trx_is_interrupted(trx)) {
		if (!spatial_search) {
			btr_pcur_store_position(pcur, &mtr);
		}
		err = DB_INTERRUPTED;
		goto normal_return;
	}

	/*-------------------------------------------------------------*/
	/* PHASE 4: Look for matching records in a loop */

	rec = btr_pcur_get_rec(pcur);

	ut_ad(!!page_rec_is_comp(rec) == comp);

	if (page_rec_is_infimum(rec)) {

		/* The infimum record on a page cannot be in the result set,
		and neither can a record lock be placed on it: we skip such
		a record. */

		prev_rec = NULL;
		goto next_rec;
	}

	if (page_rec_is_supremum(rec)) {

		/** Compare the last record of the page with end range
		passed to InnoDB when there is no ICP and number of
		loops in row_search_mvcc for rows found but not
		reporting due to search views etc. */
		if (prev_rec != NULL
		    && prebuilt->m_mysql_handler->end_range != NULL
		    && prebuilt->idx_cond == false && end_loop >= 100) {

			dict_index_t*	key_index = prebuilt->index;
			bool		clust_templ_for_sec = false;

			if (end_range_cache == NULL) {
				end_range_cache = static_cast<byte*>(
					ut_malloc_nokey(prebuilt->mysql_row_len));
			}

			if (index != clust_index
			    && prebuilt->need_to_access_clustered) {
				/** Secondary index record but the template
				based on PK. */
				key_index = clust_index;
				clust_templ_for_sec = true;
			}

			/** Create offsets based on prebuilt index. */
			offsets = rec_get_offsets(prev_rec, prebuilt->index,
					offsets, ULINT_UNDEFINED, &heap);

			if (row_sel_store_mysql_rec(
				end_range_cache, prebuilt, prev_rec, prev_vrow,
				clust_templ_for_sec, key_index, offsets,
				clust_templ_for_sec)) {

				if (row_search_end_range_check(
					end_range_cache,
					prebuilt->m_mysql_handler)) {

					/** In case of prebuilt->fetch,
					set the error in prebuilt->end_range. */
					if (prebuilt->n_fetch_cached > 0) {
						prebuilt->m_end_range = true;
					}

					err = DB_RECORD_NOT_FOUND;
					goto normal_return;
				}
			}
		}

		if (set_also_gap_locks
		    && !(srv_locks_unsafe_for_binlog
			 || trx->isolation_level <= TRX_ISO_READ_COMMITTED)
		    && prebuilt->select_lock_type != LOCK_NONE
		    && !dict_index_is_spatial(index)) {

			/* Try to place a lock on the index record */

			/* If innodb_locks_unsafe_for_binlog option is used
			or this session is using a READ COMMITTED isolation
			level we do not lock gaps. Supremum record is really
			a gap and therefore we do not set locks there. */

			offsets = rec_get_offsets(rec, index, offsets,
						  ULINT_UNDEFINED, &heap);
			err = sel_set_rec_lock(pcur,
					       rec, index, offsets,
					       prebuilt->select_lock_type,
					       LOCK_ORDINARY, thr, &mtr);

			switch (err) {
			case DB_SUCCESS_LOCKED_REC:
				err = DB_SUCCESS;
			case DB_SUCCESS:
				break;
			default:
				goto lock_wait_or_error;
			}
		}

		/* A page supremum record cannot be in the result set: skip
		it now that we have placed a possible lock on it */

		prev_rec = NULL;
		goto next_rec;
	}

	/*-------------------------------------------------------------*/
	/* Do sanity checks in case our cursor has bumped into page
	corruption */

	if (comp) {
		next_offs = rec_get_next_offs(rec, TRUE);
		if (UNIV_UNLIKELY(next_offs < PAGE_NEW_SUPREMUM)) {

			goto wrong_offs;
		}
	} else {
		next_offs = rec_get_next_offs(rec, FALSE);
		if (UNIV_UNLIKELY(next_offs < PAGE_OLD_SUPREMUM)) {

			goto wrong_offs;
		}
	}

	if (UNIV_UNLIKELY(next_offs >= UNIV_PAGE_SIZE - PAGE_DIR)) {

wrong_offs:
		if (srv_force_recovery == 0 || moves_up == FALSE) {
			ib::error() << "Rec address "
				<< static_cast<const void*>(rec)
				<< ", buf block fix count "
				<< btr_cur_get_block(
					btr_pcur_get_btr_cur(pcur))->page
					.buf_fix_count;

			ib::error() << "Index corruption: rec offs "
				<< page_offset(rec) << " next offs "
				<< next_offs << ", page no "
				<< page_get_page_no(page_align(rec))
				<< ", index " << index->name
				<< " of table " << index->table->name
				<< ". Run CHECK TABLE. You may need to"
				" restore from a backup, or dump + drop +"
				" reimport the table.";
			ut_ad(0);
			err = DB_CORRUPTION;

			goto lock_wait_or_error;
		} else {
			/* The user may be dumping a corrupt table. Jump
			over the corruption to recover as much as possible. */

			ib::info() << "Index corruption: rec offs "
				<< page_offset(rec) << " next offs "
				<< next_offs << ", page no "
				<< page_get_page_no(page_align(rec))
				<< ", index " << index->name
				<< " of table " << index->table->name
				<< ". We try to skip the rest of the page.";

			btr_pcur_move_to_last_on_page(pcur, &mtr);

			prev_rec = NULL;
			goto next_rec;
		}
	}
	/*-------------------------------------------------------------*/

	/* Calculate the 'offsets' associated with 'rec' */

	ut_ad(fil_page_index_page_check(btr_pcur_get_page(pcur)));
	ut_ad(btr_page_get_index_id(btr_pcur_get_page(pcur)) == index->id);

	offsets = rec_get_offsets(rec, index, offsets, ULINT_UNDEFINED, &heap);

	if (UNIV_UNLIKELY(srv_force_recovery > 0)) {
		if (!rec_validate(rec, offsets)
		    || !btr_index_rec_validate(rec, index, FALSE)) {
<<<<<<< HEAD

			ib::info() << "Index corruption: rec offs "
				<< page_offset(rec) << " next offs "
				<< next_offs << ", page no "
				<< page_get_page_no(page_align(rec))
				<< ", index " << index->name
				<< " of table " << index->table->name
				<< ". We try to skip the record.";
=======
>>>>>>> 33fa37f4

			ib::info() << "Index corruption: rec offs "
				<< page_offset(rec) << " next offs "
				<< next_offs << ", page no "
				<< page_get_page_no(page_align(rec))
				<< ", index " << index->name
				<< " of table " << index->table->name
				<< ". We try to skip the record.";

			prev_rec = NULL;
			goto next_rec;
		}
	}

	prev_rec = rec;

	/* Note that we cannot trust the up_match value in the cursor at this
	place because we can arrive here after moving the cursor! Thus
	we have to recompare rec and search_tuple to determine if they
	match enough. */

	if (match_mode == ROW_SEL_EXACT) {
		/* Test if the index record matches completely to search_tuple
		in prebuilt: if not, then we return with DB_RECORD_NOT_FOUND */

		/* fputs("Comparing rec and search tuple\n", stderr); */

		if (0 != cmp_dtuple_rec(search_tuple, rec, offsets)) {

			if (set_also_gap_locks
			    && !(srv_locks_unsafe_for_binlog
				 || trx->isolation_level
				 <= TRX_ISO_READ_COMMITTED)
			    && prebuilt->select_lock_type != LOCK_NONE
			    && !dict_index_is_spatial(index)) {

				/* Try to place a gap lock on the index
				record only if innodb_locks_unsafe_for_binlog
				option is not set or this session is not
				using a READ COMMITTED isolation level. */

				err = sel_set_rec_lock(
					pcur,
					rec, index, offsets,
					prebuilt->select_lock_type, LOCK_GAP,
					thr, &mtr);

				switch (err) {
				case DB_SUCCESS_LOCKED_REC:
				case DB_SUCCESS:
					break;
				default:
					goto lock_wait_or_error;
				}
			}

			btr_pcur_store_position(pcur, &mtr);

			/* The found record was not a match, but may be used
			as NEXT record (index_next). Set the relative position
			to BTR_PCUR_BEFORE, to reflect that the position of
			the persistent cursor is before the found/stored row
			(pcur->old_rec). */
			ut_ad(pcur->rel_pos == BTR_PCUR_ON);
			pcur->rel_pos = BTR_PCUR_BEFORE;

			err = DB_RECORD_NOT_FOUND;
			goto normal_return;
		}

	} else if (match_mode == ROW_SEL_EXACT_PREFIX) {

		if (!cmp_dtuple_is_prefix_of_rec(search_tuple, rec, offsets)) {

			if (set_also_gap_locks
			    && !(srv_locks_unsafe_for_binlog
				 || trx->isolation_level
				 <= TRX_ISO_READ_COMMITTED)
			    && prebuilt->select_lock_type != LOCK_NONE
			    && !dict_index_is_spatial(index)) {

				/* Try to place a gap lock on the index
				record only if innodb_locks_unsafe_for_binlog
				option is not set or this session is not
				using a READ COMMITTED isolation level. */

				err = sel_set_rec_lock(
					pcur,
					rec, index, offsets,
					prebuilt->select_lock_type, LOCK_GAP,
					thr, &mtr);

				switch (err) {
				case DB_SUCCESS_LOCKED_REC:
				case DB_SUCCESS:
					break;
				default:
					goto lock_wait_or_error;
				}
			}

			btr_pcur_store_position(pcur, &mtr);

			/* The found record was not a match, but may be used
			as NEXT record (index_next). Set the relative position
			to BTR_PCUR_BEFORE, to reflect that the position of
			the persistent cursor is before the found/stored row
			(pcur->old_rec). */
			ut_ad(pcur->rel_pos == BTR_PCUR_ON);
			pcur->rel_pos = BTR_PCUR_BEFORE;

			err = DB_RECORD_NOT_FOUND;
			goto normal_return;
		}
	}

	/* We are ready to look at a possible new index entry in the result
	set: the cursor is now placed on a user record */

	if (prebuilt->select_lock_type != LOCK_NONE) {
		/* Try to place a lock on the index record; note that delete
		marked records are a special case in a unique search. If there
		is a non-delete marked record, then it is enough to lock its
		existence with LOCK_REC_NOT_GAP. */

		/* If innodb_locks_unsafe_for_binlog option is used
		or this session is using a READ COMMITED isolation
		level we lock only the record, i.e., next-key locking is
		not used. */

		ulint	lock_type;

		if (!set_also_gap_locks
		    || srv_locks_unsafe_for_binlog
		    || trx->isolation_level <= TRX_ISO_READ_COMMITTED
		    || (unique_search && !rec_get_deleted_flag(rec, comp))
		    || dict_index_is_spatial(index)) {

			goto no_gap_lock;
		} else {
			lock_type = LOCK_ORDINARY;
		}

		/* If we are doing a 'greater or equal than a primary key
		value' search from a clustered index, and we find a record
		that has that exact primary key value, then there is no need
		to lock the gap before the record, because no insert in the
		gap can be in our search range. That is, no phantom row can
		appear that way.

		An example: if col1 is the primary key, the search is WHERE
		col1 >= 100, and we find a record where col1 = 100, then no
		need to lock the gap before that record. */

		if (index == clust_index
		    && mode == PAGE_CUR_GE
		    && direction == 0
		    && dtuple_get_n_fields_cmp(search_tuple)
		    == dict_index_get_n_unique(index)
		    && 0 == cmp_dtuple_rec(search_tuple, rec, offsets)) {
no_gap_lock:
			lock_type = LOCK_REC_NOT_GAP;
		}

		err = sel_set_rec_lock(pcur,
				       rec, index, offsets,
				       prebuilt->select_lock_type,
				       lock_type, thr, &mtr);

		switch (err) {
			const rec_t*	old_vers;
		case DB_SUCCESS_LOCKED_REC:
			if (srv_locks_unsafe_for_binlog
			    || trx->isolation_level
			    <= TRX_ISO_READ_COMMITTED) {
				/* Note that a record of
				prebuilt->index was locked. */
				prebuilt->new_rec_locks = 1;
			}
			err = DB_SUCCESS;
		case DB_SUCCESS:
			break;
		case DB_LOCK_WAIT:
			/* Lock wait for R-tree should already
			be handled in sel_set_rtr_rec_lock() */
			ut_ad(!dict_index_is_spatial(index));
			/* Never unlock rows that were part of a conflict. */
			prebuilt->new_rec_locks = 0;

			if (UNIV_LIKELY(prebuilt->row_read_type
					!= ROW_READ_TRY_SEMI_CONSISTENT)
			    || unique_search
			    || index != clust_index) {

				goto lock_wait_or_error;
			}

			/* The following call returns 'offsets'
			associated with 'old_vers' */
			row_sel_build_committed_vers_for_mysql(
				clust_index, prebuilt, rec,
				&offsets, &heap, &old_vers, need_vrow ? &vrow : NULL,
			        &mtr);

			/* Check whether it was a deadlock or not, if not
			a deadlock and the transaction had to wait then
			release the lock it is waiting on. */

			err = lock_trx_handle_wait(trx);

			switch (err) {
			case DB_SUCCESS:
				/* The lock was granted while we were
				searching for the last committed version.
				Do a normal locking read. */

				offsets = rec_get_offsets(
					rec, index, offsets, ULINT_UNDEFINED,
					&heap);
				goto locks_ok;
			case DB_DEADLOCK:
				goto lock_wait_or_error;
			case DB_LOCK_WAIT:
				ut_ad(!dict_index_is_spatial(index));
				err = DB_SUCCESS;
				break;
			default:
				ut_error;
			}

			if (old_vers == NULL) {
				/* The row was not yet committed */

				goto next_rec;
			}

			did_semi_consistent_read = TRUE;
			rec = old_vers;
			prev_rec = rec;
			break;
		case DB_RECORD_NOT_FOUND:
			if (dict_index_is_spatial(index)) {
				goto next_rec;
			} else {
				goto lock_wait_or_error;
			}

		default:

			goto lock_wait_or_error;
		}
	} else {
		/* This is a non-locking consistent read: if necessary, fetch
		a previous version of the record */

		if (trx->isolation_level == TRX_ISO_READ_UNCOMMITTED) {

			/* Do nothing: we let a non-locking SELECT read the
			latest version of the record */

		} else if (index == clust_index) {

			/* Fetch a previous version of the row if the current
			one is not visible in the snapshot; if we have a very
			high force recovery level set, we try to avoid crashes
			by skipping this lookup */

			if (srv_force_recovery < 5
			    && !lock_clust_rec_cons_read_sees(
				    rec, index, offsets,
				    trx_get_read_view(trx))) {

				rec_t*	old_vers;
				/* The following call returns 'offsets'
				associated with 'old_vers' */
				err = row_sel_build_prev_vers_for_mysql(
					trx->read_view, clust_index,
					prebuilt, rec, &offsets, &heap,
					&old_vers, need_vrow ? &vrow : NULL,
					&mtr);

				if (err != DB_SUCCESS) {

					goto lock_wait_or_error;
				}

				if (old_vers == NULL) {
					/* The row did not exist yet in
					the read view */

					goto next_rec;
				}

				rec = old_vers;
				prev_rec = rec;
			}
		} else {
			/* We are looking into a non-clustered index,
			and to get the right version of the record we
			have to look also into the clustered index: this
			is necessary, because we can only get the undo
			information via the clustered index record. */

			ut_ad(!dict_index_is_clust(index));

			if (!srv_read_only_mode
			    && !lock_sec_rec_cons_read_sees(
					rec, index, trx->read_view)) {
				/* We should look at the clustered index.
				However, as this is a non-locking read,
				we can skip the clustered index lookup if
				the condition does not match the secondary
				index entry. */
				switch (row_search_idx_cond_check(
						buf, prebuilt, rec, offsets)) {
				case ICP_NO_MATCH:
					goto next_rec;
				case ICP_OUT_OF_RANGE:
					err = DB_RECORD_NOT_FOUND;
					goto idx_cond_failed;
				case ICP_MATCH:
					goto requires_clust_rec;
				}

				ut_error;
			}
		}
	}

locks_ok:
	/* NOTE that at this point rec can be an old version of a clustered
	index record built for a consistent read. We cannot assume after this
	point that rec is on a buffer pool page. Functions like
	page_rec_is_comp() cannot be used! */

	if (rec_get_deleted_flag(rec, comp)) {

		/* The record is delete-marked: we can skip it */

		if ((srv_locks_unsafe_for_binlog
		     || trx->isolation_level <= TRX_ISO_READ_COMMITTED)
		    && prebuilt->select_lock_type != LOCK_NONE
		    && !did_semi_consistent_read) {

			/* No need to keep a lock on a delete-marked record
			if we do not want to use next-key locking. */

			row_unlock_for_mysql(prebuilt, TRUE);
		}

		/* This is an optimization to skip setting the next key lock
		on the record that follows this delete-marked record. This
		optimization works because of the unique search criteria
		which precludes the presence of a range lock between this
		delete marked record and the record following it.

		For now this is applicable only to clustered indexes while
		doing a unique search except for HANDLER queries because
		HANDLER allows NEXT and PREV even in unique search on
		clustered index. There is scope for further optimization
		applicable to unique secondary indexes. Current behaviour is
		to widen the scope of a lock on an already delete marked record
		if the same record is deleted twice by the same transaction */
		if (index == clust_index && unique_search
		    && !prebuilt->used_in_HANDLER) {

			err = DB_RECORD_NOT_FOUND;

			goto normal_return;
		}

		goto next_rec;
	}

	/* Check if the record matches the index condition. */
	switch (row_search_idx_cond_check(buf, prebuilt, rec, offsets)) {
	case ICP_NO_MATCH:
		if (did_semi_consistent_read) {
			row_unlock_for_mysql(prebuilt, TRUE);
		}
		goto next_rec;
	case ICP_OUT_OF_RANGE:
		err = DB_RECORD_NOT_FOUND;
		goto idx_cond_failed;
	case ICP_MATCH:
		break;
	}

	/* Get the clustered index record if needed, if we did not do the
	search using the clustered index. */

	if (index != clust_index && prebuilt->need_to_access_clustered) {

requires_clust_rec:
		ut_ad(index != clust_index);
		/* We use a 'goto' to the preceding label if a consistent
		read of a secondary index record requires us to look up old
		versions of the associated clustered index record. */

		ut_ad(rec_offs_validate(rec, index, offsets));

		/* It was a non-clustered index and we must fetch also the
		clustered index record */

		mtr_has_extra_clust_latch = TRUE;

		ut_ad(!vrow);
		/* The following call returns 'offsets' associated with
		'clust_rec'. Note that 'clust_rec' can be an old version
		built for a consistent read. */

		err = row_sel_get_clust_rec_for_mysql(prebuilt, index, rec,
						      thr, &clust_rec,
						      &offsets, &heap,
						      need_vrow ? &vrow : NULL,
						      &mtr);
		switch (err) {
		case DB_SUCCESS:
			if (clust_rec == NULL) {
				/* The record did not exist in the read view */
				ut_ad(prebuilt->select_lock_type == LOCK_NONE
				      || dict_index_is_spatial(index));

				goto next_rec;
			}
			break;
		case DB_SUCCESS_LOCKED_REC:
			ut_a(clust_rec != NULL);
			if (srv_locks_unsafe_for_binlog
			     || trx->isolation_level
			    <= TRX_ISO_READ_COMMITTED) {
				/* Note that the clustered index record
				was locked. */
				prebuilt->new_rec_locks = 2;
			}
			err = DB_SUCCESS;
			break;
		default:
			vrow = NULL;
			goto lock_wait_or_error;
		}

		if (rec_get_deleted_flag(clust_rec, comp)) {

			/* The record is delete marked: we can skip it */

			if ((srv_locks_unsafe_for_binlog
			     || trx->isolation_level <= TRX_ISO_READ_COMMITTED)
			    && prebuilt->select_lock_type != LOCK_NONE) {

				/* No need to keep a lock on a delete-marked
				record if we do not want to use next-key
				locking. */

				row_unlock_for_mysql(prebuilt, TRUE);
			}

			goto next_rec;
		}

		if (need_vrow && !vrow) {
			if (!heap) {
				heap = mem_heap_create(100);
			}
			row_sel_fill_vrow(rec, index, &vrow, heap);
		}

		result_rec = clust_rec;
		ut_ad(rec_offs_validate(result_rec, clust_index, offsets));

		if (prebuilt->idx_cond) {
			/* Convert the record to MySQL format. We were
			unable to do this in row_search_idx_cond_check(),
			because the condition is on the secondary index
			and the requested column is in the clustered index.
			We convert all fields, including those that
			may have been used in ICP, because the
			secondary index may contain a column prefix
			rather than the full column. Also, as noted
			in Bug #56680, the column in the secondary
			index may be in the wrong case, and the
			authoritative case is in result_rec, the
			appropriate version of the clustered index record. */
			if (!row_sel_store_mysql_rec(
				    buf, prebuilt, result_rec, vrow,
<<<<<<< HEAD
				    TRUE, clust_index, offsets)) {
=======
				    TRUE, clust_index, offsets, false)) {
>>>>>>> 33fa37f4
				goto next_rec;
			}
		}
	} else {
		result_rec = rec;
	}

	/* We found a qualifying record 'result_rec'. At this point,
	'offsets' are associated with 'result_rec'. */

	ut_ad(rec_offs_validate(result_rec,
				result_rec != rec ? clust_index : index,
				offsets));
	ut_ad(!rec_get_deleted_flag(result_rec, comp));

	/* Decide whether to prefetch extra rows.
	At this point, the clustered index record is protected
	by a page latch that was acquired when pcur was positioned.
	The latch will not be released until mtr_commit(&mtr). */

	if ((match_mode == ROW_SEL_EXACT
	     || prebuilt->n_rows_fetched >= MYSQL_FETCH_CACHE_THRESHOLD)
	    && prebuilt->select_lock_type == LOCK_NONE
	    && !prebuilt->m_no_prefetch
	    && !prebuilt->templ_contains_blob
	    && !prebuilt->templ_contains_fixed_point
	    && !prebuilt->clust_index_was_generated
	    && !prebuilt->used_in_HANDLER
	    && !prebuilt->innodb_api
	    && prebuilt->template_type != ROW_MYSQL_DUMMY_TEMPLATE
	    && !prebuilt->in_fts_query) {

		/* Inside an update, for example, we do not cache rows,
		since we may use the cursor position to do the actual
		update, that is why we require ...lock_type == LOCK_NONE.
		Since we keep space in prebuilt only for the BLOBs of
		a single row, we cannot cache rows in the case there
		are BLOBs in the fields to be fetched. In HANDLER we do
		not cache rows because there the cursor is a scrollable
		cursor. */

		ut_a(prebuilt->n_fetch_cached < MYSQL_FETCH_CACHE_SIZE);

		/* We only convert from InnoDB row format to MySQL row
		format when ICP is disabled. */

		if (!prebuilt->idx_cond) {

			/* We use next_buf to track the allocation of buffers
			where we store and enqueue the buffers for our
			pre-fetch optimisation.

			If next_buf == 0 then we store the converted record
			directly into the MySQL record buffer (buf). If it is
			!= 0 then we allocate a pre-fetch buffer and store the
			converted record there.

			If the conversion fails and the MySQL record buffer
			was not written to then we reset next_buf so that
			we can re-use the MySQL record buffer in the next
			iteration. */

			next_buf = next_buf
				 ? row_sel_fetch_last_buf(prebuilt) : buf;

			if (!row_sel_store_mysql_rec(
				next_buf, prebuilt, result_rec, vrow,
				result_rec != rec,
				result_rec != rec ? clust_index : index,
				offsets, false)) {

				if (next_buf == buf) {
					ut_a(prebuilt->n_fetch_cached == 0);
					next_buf = 0;
				}

				/* Only fresh inserts may contain incomplete
				externally stored columns. Pretend that such
				records do not exist. Such records may only be
				accessed at the READ UNCOMMITTED isolation
				level or when rolling back a recovered
				transaction. Rollback happens at a lower
				level, not here. */
				goto next_rec;
			}

			if (next_buf != buf) {
				row_sel_enqueue_cache_row_for_mysql(
					next_buf, prebuilt);
			}
		} else {
			row_sel_enqueue_cache_row_for_mysql(buf, prebuilt);
		}

		if (prebuilt->n_fetch_cached < MYSQL_FETCH_CACHE_SIZE) {
			goto next_rec;
		}

	} else {
		if (UNIV_UNLIKELY
		    (prebuilt->template_type == ROW_MYSQL_DUMMY_TEMPLATE)) {
			/* CHECK TABLE: fetch the row */

			if (result_rec != rec
			    && !prebuilt->need_to_access_clustered) {
				/* We used 'offsets' for the clust
				rec, recalculate them for 'rec' */
				offsets = rec_get_offsets(rec, index, offsets,
							  ULINT_UNDEFINED,
							  &heap);
				result_rec = rec;
			}

			memcpy(buf + 4, result_rec
			       - rec_offs_extra_size(offsets),
			       rec_offs_size(offsets));
			mach_write_to_4(buf,
					rec_offs_extra_size(offsets) + 4);
		} else if (!prebuilt->idx_cond && !prebuilt->innodb_api) {
			/* The record was not yet converted to MySQL format. */
			if (!row_sel_store_mysql_rec(
				    buf, prebuilt, result_rec, vrow,
				    result_rec != rec,
				    result_rec != rec ? clust_index : index,
				    offsets, false)) {
				/* Only fresh inserts may contain
				incomplete externally stored
				columns. Pretend that such records do
				not exist. Such records may only be
				accessed at the READ UNCOMMITTED
				isolation level or when rolling back a
				recovered transaction. Rollback
				happens at a lower level, not here. */
				goto next_rec;
			}
		}

		if (prebuilt->clust_index_was_generated) {
			row_sel_store_row_id_to_prebuilt(
				prebuilt, result_rec,
				result_rec == rec ? index : clust_index,
				offsets);
		}
	}

	/* From this point on, 'offsets' are invalid. */

	/* We have an optimization to save CPU time: if this is a consistent
	read on a unique condition on the clustered index, then we do not
	store the pcur position, because any fetch next or prev will anyway
	return 'end of file'. Exceptions are locking reads and the MySQL
	HANDLER command where the user can move the cursor with PREV or NEXT
	even after a unique search. */

	err = DB_SUCCESS;

idx_cond_failed:
	if (!unique_search
	    || !dict_index_is_clust(index)
	    || direction != 0
	    || prebuilt->select_lock_type != LOCK_NONE
	    || prebuilt->used_in_HANDLER
	    || prebuilt->innodb_api) {

		/* Inside an update always store the cursor position */

		if (!spatial_search) {
			btr_pcur_store_position(pcur, &mtr);
		}

		if (prebuilt->innodb_api) {
			prebuilt->innodb_api_rec = result_rec;
		}
	}

	goto normal_return;

next_rec:

	if (end_loop >= 99
	    && need_vrow && vrow == NULL && prev_rec != NULL) {

		if (!heap) {
			heap = mem_heap_create(100);
		}

		prev_vrow = NULL;
		row_sel_fill_vrow(prev_rec, index, &prev_vrow, heap);
	} else {
		prev_vrow = vrow;
	}

	end_loop++;

	/* Reset the old and new "did semi-consistent read" flags. */
	if (UNIV_UNLIKELY(prebuilt->row_read_type
			  == ROW_READ_DID_SEMI_CONSISTENT)) {
		prebuilt->row_read_type = ROW_READ_TRY_SEMI_CONSISTENT;
	}
	did_semi_consistent_read = FALSE;
	prebuilt->new_rec_locks = 0;
	vrow = NULL;

	/*-------------------------------------------------------------*/
	/* PHASE 5: Move the cursor to the next index record */

	/* NOTE: For moves_up==FALSE, the mini-transaction will be
	committed and restarted every time when switching b-tree
	pages. For moves_up==TRUE in index condition pushdown, we can
	scan an entire secondary index tree within a single
	mini-transaction. As long as the prebuilt->idx_cond does not
	match, we do not need to consult the clustered index or
	return records to MySQL, and thus we can avoid repositioning
	the cursor. What prevents us from buffer-fixing all leaf pages
	within the mini-transaction is the btr_leaf_page_release()
	call in btr_pcur_move_to_next_page(). Only the leaf page where
	the cursor is positioned will remain buffer-fixed.
	For R-tree spatial search, we also commit the mini-transaction
	each time  */

	if (mtr_has_extra_clust_latch || spatial_search) {
		/* If we have extra cluster latch, we must commit
		mtr if we are moving to the next non-clustered
		index record, because we could break the latching
		order if we would access a different clustered
		index page right away without releasing the previous. */

		/* No need to do store restore for R-tree */
		if (!spatial_search) {
			btr_pcur_store_position(pcur, &mtr);
		}

		mtr_commit(&mtr);
		mtr_has_extra_clust_latch = FALSE;

		mtr_start(&mtr);

		if (!spatial_search
		    && sel_restore_position_for_mysql(&same_user_rec,
						   BTR_SEARCH_LEAF,
						   pcur, moves_up, &mtr)) {
			goto rec_loop;
		}
	}

	if (moves_up) {
		bool	 move;

		if (spatial_search) {
			move = rtr_pcur_move_to_next(
				search_tuple, mode, pcur, 0, &mtr);
		} else {
			move = btr_pcur_move_to_next(pcur, &mtr);
		}

		if (!move) {
not_moved:
			if (!spatial_search) {
				btr_pcur_store_position(pcur, &mtr);
			}

			if (match_mode != 0) {
				err = DB_RECORD_NOT_FOUND;
			} else {
				err = DB_END_OF_INDEX;
			}

			goto normal_return;
		}
	} else {
		if (UNIV_UNLIKELY(!btr_pcur_move_to_prev(pcur, &mtr))) {
			goto not_moved;
		}
	}

	goto rec_loop;

lock_wait_or_error:
	/* Reset the old and new "did semi-consistent read" flags. */
	if (UNIV_UNLIKELY(prebuilt->row_read_type
			  == ROW_READ_DID_SEMI_CONSISTENT)) {
		prebuilt->row_read_type = ROW_READ_TRY_SEMI_CONSISTENT;
	}
	did_semi_consistent_read = FALSE;

	/*-------------------------------------------------------------*/
	if (!dict_index_is_spatial(index)) {
		btr_pcur_store_position(pcur, &mtr);
	}

lock_table_wait:
	mtr_commit(&mtr);
	mtr_has_extra_clust_latch = FALSE;

	trx->error_state = err;

	/* The following is a patch for MySQL */

	if (thr->is_active) {
		que_thr_stop_for_mysql(thr);
	}

	thr->lock_state = QUE_THR_LOCK_ROW;

	if (row_mysql_handle_errors(&err, trx, thr, NULL)) {
		/* It was a lock wait, and it ended */

		thr->lock_state = QUE_THR_LOCK_NOLOCK;
		mtr_start(&mtr);

		/* Table lock waited, go try to obtain table lock
		again */
		if (table_lock_waited) {
			table_lock_waited = FALSE;

			goto wait_table_again;
		}

		if (!dict_index_is_spatial(index)) {
			sel_restore_position_for_mysql(
				&same_user_rec, BTR_SEARCH_LEAF, pcur,
				moves_up, &mtr);
		}

		if ((srv_locks_unsafe_for_binlog
		     || trx->isolation_level <= TRX_ISO_READ_COMMITTED)
		    && !same_user_rec) {

			/* Since we were not able to restore the cursor
			on the same user record, we cannot use
			row_unlock_for_mysql() to unlock any records, and
			we must thus reset the new rec lock info. Since
			in lock0lock.cc we have blocked the inheriting of gap
			X-locks, we actually do not have any new record locks
			set in this case.

			Note that if we were able to restore on the 'same'
			user record, it is still possible that we were actually
			waiting on a delete-marked record, and meanwhile
			it was removed by purge and inserted again by some
			other user. But that is no problem, because in
			rec_loop we will again try to set a lock, and
			new_rec_lock_info in trx will be right at the end. */

			prebuilt->new_rec_locks = 0;
		}

		mode = pcur->search_mode;

		goto rec_loop;
	}

	thr->lock_state = QUE_THR_LOCK_NOLOCK;

	goto func_exit;

normal_return:
	/*-------------------------------------------------------------*/
	que_thr_stop_for_mysql_no_error(thr, trx);

	mtr_commit(&mtr);

	/* Rollback blocking transactions from hit list for high priority
	transaction, if any. We should not be holding latches here as
	we are going to rollback the blocking transactions. */
	if (!trx->hit_list.empty()) {

		ut_ad(trx_is_high_priority(trx));
		trx_kill_blocking(trx);
	}

	DEBUG_SYNC_C("row_search_for_mysql_before_return");

	if (prebuilt->idx_cond != 0) {

		/* When ICP is active we don't write to the MySQL buffer
		directly, only to buffers that are enqueued in the pre-fetch
		queue. We need to dequeue the first buffer and copy the contents
		to the record buffer that was passed in by MySQL. */

		if (prebuilt->n_fetch_cached > 0) {
			row_sel_dequeue_cached_row_for_mysql(buf, prebuilt);
			err = DB_SUCCESS;
		}

	} else if (next_buf != 0) {

		/* We may or may not have enqueued some buffers to the
		pre-fetch queue, but we definitely wrote to the record
		buffer passed to use by MySQL. */

		DEBUG_SYNC_C("row_search_cached_row");
		err = DB_SUCCESS;
	}

#ifdef UNIV_DEBUG
	if (dict_index_is_spatial(index) && err != DB_SUCCESS
	    && err != DB_END_OF_INDEX && err != DB_INTERRUPTED) {
		rtr_node_path_t*	path = pcur->btr_cur.rtr_info->path;

		ut_ad(path->empty());
	}
#endif

func_exit:
	trx->op_info = "";
<<<<<<< HEAD
=======

	if (end_range_cache != NULL) {
		ut_free(end_range_cache);
	}

>>>>>>> 33fa37f4
	if (heap != NULL) {
		mem_heap_free(heap);
	}

	/* Set or reset the "did semi-consistent read" flag on return.
	The flag did_semi_consistent_read is set if and only if
	the record being returned was fetched with a semi-consistent read. */
	ut_ad(prebuilt->row_read_type != ROW_READ_WITH_LOCKS
	      || !did_semi_consistent_read);

	if (prebuilt->row_read_type != ROW_READ_WITH_LOCKS) {
		if (did_semi_consistent_read) {
			prebuilt->row_read_type = ROW_READ_DID_SEMI_CONSISTENT;
		} else {
			prebuilt->row_read_type = ROW_READ_TRY_SEMI_CONSISTENT;
		}
	}

#ifdef UNIV_DEBUG
	{
		btrsea_sync_check	check(trx->has_search_latch);

		ut_ad(!sync_check_iterate(check));
	}
#endif /* UNIV_DEBUG */

	DEBUG_SYNC_C("innodb_row_search_for_mysql_exit");

	DBUG_RETURN(err);
}

/********************************************************************//**
Count rows in a R-Tree leaf level.
@return DB_SUCCESS if successful */
dberr_t
row_count_rtree_recs(
/*=================*/
	row_prebuilt_t*	prebuilt,	/*!< in: prebuilt struct for the
					table handle; this contains the info
					of search_tuple, index; if search
					tuple contains 0 fields then we
					position the cursor at the start or
					the end of the index, depending on
					'mode' */
	ulint*		n_rows)		/*!< out: number of entries
					seen in the consistent read */
{
	dict_index_t*	index		= prebuilt->index;
	dberr_t		ret		= DB_SUCCESS;
	mtr_t		mtr;
	mem_heap_t*	heap;
	dtuple_t*	entry;
	dtuple_t*	search_entry	= prebuilt->search_tuple;
	ulint		entry_len;
	ulint		i;
	byte*		buf;

	ut_a(dict_index_is_spatial(index));

	*n_rows = 0;

	heap = mem_heap_create(256);

	/* Build a search tuple. */
	entry_len = dict_index_get_n_fields(index);
	entry = dtuple_create(heap, entry_len);

	for (i = 0; i < entry_len; i++) {
		const dict_field_t*	ind_field
			= dict_index_get_nth_field(index, i);
		const dict_col_t*	col
			= ind_field->col;
		dfield_t*		dfield
			= dtuple_get_nth_field(entry, i);

		if (i == 0) {
			double*	mbr;
			double	tmp_mbr[SPDIMS * 2];

			dfield->type.mtype = DATA_GEOMETRY;
			dfield->type.prtype |= DATA_GIS_MBR;

			/* Allocate memory for mbr field */
			mbr = static_cast<double*>
				(mem_heap_alloc(heap, DATA_MBR_LEN));

			/* Set mbr field data. */
			dfield_set_data(dfield, mbr, DATA_MBR_LEN);

			for (uint j = 0; j < SPDIMS; j++) {
				tmp_mbr[j * 2] = DBL_MAX;
				tmp_mbr[j * 2 + 1] = -DBL_MAX;
			}
			dfield_write_mbr(dfield, tmp_mbr);
			continue;
		}

		dfield->type.mtype = col->mtype;
		dfield->type.prtype = col->prtype;

	}

	prebuilt->search_tuple = entry;

	ulint bufsize = ut_max(UNIV_PAGE_SIZE, prebuilt->mysql_row_len);
	buf = static_cast<byte*>(ut_malloc_nokey(bufsize));

	ulint cnt = 1000;

	ret = row_search_for_mysql(buf, PAGE_CUR_WITHIN, prebuilt, 0, 0);
loop:
	/* Check thd->killed every 1,000 scanned rows */
	if (--cnt == 0) {
		if (trx_is_interrupted(prebuilt->trx)) {
			ret = DB_INTERRUPTED;
			goto func_exit;
		}
		cnt = 1000;
	}

	switch (ret) {
	case DB_SUCCESS:
		break;
	case DB_DEADLOCK:
	case DB_LOCK_TABLE_FULL:
	case DB_LOCK_WAIT_TIMEOUT:
	case DB_INTERRUPTED:
		goto func_exit;
	default:
		/* fall through (this error is ignored by CHECK TABLE) */
	case DB_END_OF_INDEX:
		ret = DB_SUCCESS;
func_exit:
		prebuilt->search_tuple = search_entry;
		ut_free(buf);
		mem_heap_free(heap);

		return(ret);
	}

	*n_rows = *n_rows + 1;

	ret = row_search_for_mysql(
		buf, PAGE_CUR_WITHIN, prebuilt, 0, ROW_SEL_NEXT);

	goto loop;
}

/*******************************************************************//**
Checks if MySQL at the moment is allowed for this table to retrieve a
consistent read result, or store it to the query cache.
@return TRUE if storing or retrieving from the query cache is permitted */
ibool
row_search_check_if_query_cache_permitted(
/*======================================*/
	trx_t*		trx,		/*!< in: transaction object */
	const char*	norm_name)	/*!< in: concatenation of database name,
					'/' char, table name */
{
	dict_table_t*	table;
	ibool		ret	= FALSE;

	table = dict_table_open_on_name(
		norm_name, FALSE, FALSE, DICT_ERR_IGNORE_NONE);

	if (table == NULL) {

		return(FALSE);
	}

	/* Start the transaction if it is not started yet */

	trx_start_if_not_started(trx, false);

	/* If there are locks on the table or some trx has invalidated the
	cache before this transaction started then this transaction cannot
	read/write from/to the cache.

	If a read view has not been created for the transaction then it doesn't
	really matter what this transactin sees. If a read view was created
	then the view low_limit_id is the max trx id that this transaction
	saw at the time of the read view creation.  */

	if (lock_table_get_n_locks(table) == 0
	    && ((trx->id != 0 && trx->id >= table->query_cache_inv_id)
		|| !MVCC::is_view_active(trx->read_view)
		|| trx->read_view->low_limit_id()
		>= table->query_cache_inv_id)) {

		ret = TRUE;

		/* If the isolation level is high, assign a read view for the
		transaction if it does not yet have one */

		if (trx->isolation_level >= TRX_ISO_REPEATABLE_READ
		    && !srv_read_only_mode
		    && !MVCC::is_view_active(trx->read_view)) {

			trx_sys->mvcc->view_open(trx->read_view, trx);
		}
	}

	dict_table_close(table, FALSE, FALSE);

	return(ret);
}

/*******************************************************************//**
Read the AUTOINC column from the current row. If the value is less than
0 and the type is not unsigned then we reset the value to 0.
@return value read from the column */
static
ib_uint64_t
row_search_autoinc_read_column(
/*===========================*/
	dict_index_t*	index,		/*!< in: index to read from */
	const rec_t*	rec,		/*!< in: current rec */
	ulint		col_no,		/*!< in: column number */
	ulint		mtype,		/*!< in: column main type */
	ibool		unsigned_type)	/*!< in: signed or unsigned flag */
{
	ulint		len;
	const byte*	data;
	ib_uint64_t	value;
	mem_heap_t*	heap = NULL;
	ulint		offsets_[REC_OFFS_NORMAL_SIZE];
	ulint*		offsets	= offsets_;

	rec_offs_init(offsets_);

	offsets = rec_get_offsets(rec, index, offsets, col_no + 1, &heap);

	if (rec_offs_nth_sql_null(offsets, col_no)) {
		/* There is no non-NULL value in the auto-increment column. */
		value = 0;
		goto func_exit;
	}

	data = rec_get_nth_field(rec, offsets, col_no, &len);

	switch (mtype) {
	case DATA_INT:
		ut_a(len <= sizeof value);
		value = mach_read_int_type(data, len, unsigned_type);
		break;

	case DATA_FLOAT:
		ut_a(len == sizeof(float));
		value = (ib_uint64_t) mach_float_read(data);
		break;

	case DATA_DOUBLE:
		ut_a(len == sizeof(double));
		value = (ib_uint64_t) mach_double_read(data);
		break;

	default:
		ut_error;
	}

	if (!unsigned_type && static_cast<int64_t>(value) < 0) {
		value = 0;
	}

func_exit:
	if (UNIV_LIKELY_NULL(heap)) {
		mem_heap_free(heap);
	}

	return(value);
}

/** Get the maximum and non-delete-marked record in an index.
@param[in]	index	index tree
@param[in,out]	mtr	mini-transaction (may be committed and restarted)
@return maximum record, page s-latched in mtr
@retval NULL if there are no records, or if all of them are delete-marked */
static
const rec_t*
row_search_get_max_rec(
	dict_index_t*	index,
	mtr_t*		mtr)
{
	btr_pcur_t	pcur;
	const rec_t*	rec;
	/* Open at the high/right end (false), and init cursor */
	btr_pcur_open_at_index_side(
		false, index, BTR_SEARCH_LEAF, &pcur, true, 0, mtr);

	do {
		const page_t*	page;

		page = btr_pcur_get_page(&pcur);
		rec = page_find_rec_max_not_deleted(page);

		if (page_rec_is_user_rec(rec)) {
			break;
		} else {
			rec = NULL;
		}
		btr_pcur_move_before_first_on_page(&pcur);
	} while (btr_pcur_move_to_prev(&pcur, mtr));

	btr_pcur_close(&pcur);

	return(rec);
}

/*******************************************************************//**
Read the max AUTOINC value from an index.
@return DB_SUCCESS if all OK else error code, DB_RECORD_NOT_FOUND if
column name can't be found in index */
dberr_t
row_search_max_autoinc(
/*===================*/
	dict_index_t*	index,		/*!< in: index to search */
	const char*	col_name,	/*!< in: name of autoinc column */
	ib_uint64_t*	value)		/*!< out: AUTOINC value read */
{
	dict_field_t*	dfield = dict_index_get_nth_field(index, 0);
	dberr_t		error = DB_SUCCESS;
	*value = 0;

	if (strcmp(col_name, dfield->name) != 0) {
		error = DB_RECORD_NOT_FOUND;
	} else {
		mtr_t		mtr;
		const rec_t*	rec;

		mtr_start(&mtr);

		rec = row_search_get_max_rec(index, &mtr);

		if (rec != NULL) {
			ibool unsigned_type = (
				dfield->col->prtype & DATA_UNSIGNED);

			*value = row_search_autoinc_read_column(
				index, rec, 0,
				dfield->col->mtype, unsigned_type);
		}

		mtr_commit(&mtr);
	}

	return(error);
}<|MERGE_RESOLUTION|>--- conflicted
+++ resolved
@@ -60,11 +60,8 @@
 #include "ha_prototypes.h"
 #include "srv0mon.h"
 #include "ut0new.h"
-<<<<<<< HEAD
-=======
 #include "handler.h"
 #include "ha_innodb.h"
->>>>>>> 33fa37f4
 
 /* Maximum number of rows to prefetch; MySQL interface has another parameter */
 #define SEL_MAX_N_PREFETCH	16
@@ -2845,11 +2842,6 @@
 	ut_memcpy(prebuilt->row_id, data, len);
 }
 
-<<<<<<< HEAD
-/**************************************************************//**
-Stores a non-SQL-NULL field in the MySQL format. The counterpart of this
-function is row_mysql_store_col_in_innobase_format() in row0mysql.cc. */
-=======
 /** Stores a non-SQL-NULL field in the MySQL format. The counterpart of this
 function is row_mysql_store_col_in_innobase_format() in row0mysql.cc.
 @param[in,out]	dest		buffer where to store; NOTE
@@ -2869,7 +2861,6 @@
 				record but the prebuilt template is in
 				clustered index format and used only for end
 				range comparison. */
->>>>>>> 33fa37f4
 void
 row_sel_field_store_in_mysql_format_func(
 	byte*				dest,
@@ -2890,10 +2881,7 @@
 	const dict_field_t*	field
 		= templ->is_virtual
 			 ? NULL : dict_index_get_nth_field(index, field_no);
-<<<<<<< HEAD
-=======
 	bool	clust_templ_for_sec = (sec_field != ULINT_UNDEFINED);
->>>>>>> 33fa37f4
 #endif /* UNIV_DEBUG */
 
 	ut_ad(len != UNIV_SQL_NULL);
@@ -3043,12 +3031,6 @@
 	case DATA_DECIMAL:
 		/* Above are the valid column types for MySQL data. */
 #endif /* UNIV_DEBUG */
-<<<<<<< HEAD
-		ut_ad((templ->is_virtual && !field)
-		      || (field && field->prefix_len
-				? field->prefix_len == len
-				: templ->mysql_col_len == len));
-=======
 
 		/* If sec_field value is present then mapping of
 		secondary index records to clustered index template
@@ -3059,7 +3041,6 @@
 				? field->prefix_len == len
 				: clust_templ_for_sec ?
 					1 : templ->mysql_col_len == len));
->>>>>>> 33fa37f4
 		memcpy(dest, data, len);
 	}
 }
@@ -3097,23 +3078,12 @@
 	row_prebuilt_t*		prebuilt,
 	const rec_t*		rec,
 #ifdef UNIV_DEBUG
-<<<<<<< HEAD
-	const dict_index_t*	index,		/*!< in: index of rec */
-#endif /* UNIV_DEBUG */
-	const ulint*		offsets,	/*!< in: array returned by
-						rec_get_offsets() */
-	ulint			field_no,	/*!< in: templ->rec_field_no or
-						templ->clust_rec_field_no or
-						templ->icp_rec_field_no */
-	const mysql_row_templ_t*templ)		/*!< in: row template */
-=======
 	const dict_index_t*	index,
 #endif /* UNIV_DEBUG */
 	const ulint*		offsets,
 	ulint			field_no,
 	const mysql_row_templ_t*templ,
 	ulint			sec_field_no)
->>>>>>> 33fa37f4
 {
 	DBUG_ENTER("row_sel_store_mysql_field_func");
 
@@ -3287,24 +3257,6 @@
 static MY_ATTRIBUTE((warn_unused_result))
 ibool
 row_sel_store_mysql_rec(
-<<<<<<< HEAD
-/*====================*/
-	byte*		mysql_rec,	/*!< out: row in the MySQL format */
-	row_prebuilt_t*	prebuilt,	/*!< in: prebuilt struct */
-	const rec_t*	rec,		/*!< in: Innobase record in the index
-					which was described in prebuilt's
-					template, or in the clustered index;
-					must be protected by a page latch */
-	const dtuple_t*	vrow,		/*!< in: virtual columns */
-	ibool		rec_clust,	/*!< in: TRUE if rec is in the
-					clustered index instead of
-					prebuilt->index */
-	const dict_index_t* index,	/*!< in: index of rec */
-	const ulint*	offsets)	/*!< in: array returned by
-					rec_get_offsets(rec) */
-{
-	ulint		i;
-=======
 	byte*		mysql_rec,
 	row_prebuilt_t*	prebuilt,
 	const rec_t*	rec,
@@ -3316,7 +3268,6 @@
 {
 	ulint			i;
 	std::vector<ulint>	template_col;
->>>>>>> 33fa37f4
 	DBUG_ENTER("row_sel_store_mysql_rec");
 
 	ut_ad(rec_clust || index == prebuilt->index);
@@ -3324,8 +3275,6 @@
 
 	if (UNIV_LIKELY_NULL(prebuilt->blob_heap)) {
 		row_mysql_prebuilt_free_blob_heap(prebuilt);
-<<<<<<< HEAD
-=======
 	}
 
 	if (clust_templ_for_sec) {
@@ -3337,7 +3286,6 @@
 				index, prebuilt->index, i);
 			template_col.push_back(sec_field);
 		}
->>>>>>> 33fa37f4
 	}
 
 	for (i = 0; i < prebuilt->n_template; i++) {
@@ -3393,12 +3341,8 @@
 				row_sel_field_store_in_mysql_format(
 				mysql_rec + templ->mysql_col_offset,
 				templ, index, templ->clust_rec_field_no,
-<<<<<<< HEAD
-				(const byte*)dfield->data, dfield->len);
-=======
 				(const byte*)dfield->data, dfield->len,
 				ULINT_UNDEFINED);
->>>>>>> 33fa37f4
 				if (templ->mysql_null_bit_mask) {
 					mysql_rec[
 					templ->mysql_null_byte_offset]
@@ -3409,11 +3353,7 @@
 			continue;
 		}
 
-<<<<<<< HEAD
-		const ulint		field_no
-=======
 		ulint		field_no
->>>>>>> 33fa37f4
 			= rec_clust
 			? templ->clust_rec_field_no
 			: templ->rec_field_no;
@@ -3441,12 +3381,8 @@
 
 		if (!row_sel_store_mysql_field(mysql_rec, prebuilt,
 					       rec, index, offsets,
-<<<<<<< HEAD
-					       field_no, templ)) {
-=======
 					       field_no, templ,
 					       sec_field_no)) {
->>>>>>> 33fa37f4
 
 			DBUG_RETURN(FALSE);
 		}
@@ -4205,11 +4141,7 @@
 		    || dict_index_is_clust(prebuilt->index)) {
 			if (!row_sel_store_mysql_rec(
 				    mysql_rec, prebuilt, rec, NULL, FALSE,
-<<<<<<< HEAD
-				    prebuilt->index, offsets)) {
-=======
 				    prebuilt->index, offsets, false)) {
->>>>>>> 33fa37f4
 				ut_ad(dict_index_is_clust(prebuilt->index));
 				return(ICP_NO_MATCH);
 			}
@@ -4228,8 +4160,6 @@
 	return(result);
 }
 
-<<<<<<< HEAD
-=======
 /** Check the pushed-down end-range condition to avoid extra traversal
 if records are not with in view and also to avoid prefetching too
 many records into the record buffer.
@@ -4251,7 +4181,6 @@
 	return(false);
 }
 
->>>>>>> 33fa37f4
 /** Traverse to next/previous record.
 @param[in]	moves_up	if true, move to next record else previous
 @param[in]	match_mode	0 or ROW_SEL_EXACT or ROW_SEL_EXACT_PREFIX
@@ -4266,7 +4195,6 @@
 	ulint		match_mode,
 	btr_pcur_t*	pcur,
 	mtr_t*		mtr)
-<<<<<<< HEAD
 {
 	dberr_t		err = DB_SUCCESS;
 
@@ -4313,54 +4241,6 @@
 	ulint		match_mode,
 	ulint		direction)
 {
-=======
-{
-	dberr_t		err = DB_SUCCESS;
-
-	if (moves_up) {
-		if (!btr_pcur_move_to_next(pcur, mtr)) {
-			err = (match_mode != 0)
-				? DB_RECORD_NOT_FOUND : DB_END_OF_INDEX;
-			return(err);
-		}
-	} else {
-		if (!btr_pcur_move_to_prev(pcur, mtr)) {
-			err = (match_mode != 0)
-				? DB_RECORD_NOT_FOUND : DB_END_OF_INDEX;
-			return(err);
-		}
-	}
-
-	return(err);
-}
-
-/** Searches for rows in the database using cursor.
-Function is for temporary tables that are not shared accross connections
-and so lot of complexity is reduced especially locking and transaction related.
-The cursor is an iterator over the table/index.
-
-@param[out]	buf		buffer for the fetched row in MySQL format
-@param[in]	mode		search mode PAGE_CUR_L
-@param[in,out]	prebuilt	prebuilt struct for the table handler;
-				this contains the info to search_tuple,
-				index; if search tuple contains 0 field then
-				we position the cursor at start or the end of
-				index, depending on 'mode'
-@param[in]	match_mode	0 or ROW_SEL_EXACT or ROW_SEL_EXACT_PREFIX
-@param[in]	direction	0 or ROW_SEL_NEXT or ROW_SEL_PREV;
-				Note: if this is != 0, then prebuilt must has a
-				pcur with stored position! In opening of a
-				cursor 'direction' should be 0.
-@return DB_SUCCESS or error code */
-dberr_t
-row_search_no_mvcc(
-	byte*		buf,
-	page_cur_mode_t	mode,
-	row_prebuilt_t*	prebuilt,
-	ulint		match_mode,
-	ulint		direction)
-{
->>>>>>> 33fa37f4
 	dict_index_t*	index		= prebuilt->index;
 	const dtuple_t*	search_tuple	= prebuilt->search_tuple;
 	btr_pcur_t*	pcur		= prebuilt->pcur;
@@ -4584,11 +4464,7 @@
 
 		} else if (!row_sel_store_mysql_rec(
 				buf, prebuilt, result_rec, NULL, TRUE,
-<<<<<<< HEAD
-				clust_index, offsets)) {
-=======
 				clust_index, offsets, false)) {
->>>>>>> 33fa37f4
 			err = DB_ERROR;
 			break;
 		}
@@ -4708,14 +4584,10 @@
 	trx_t*		trx		= prebuilt->trx;
 	dict_index_t*	clust_index;
 	que_thr_t*	thr;
-<<<<<<< HEAD
-	const rec_t*	rec;
-=======
 	const rec_t*	prev_rec = NULL;
 	const rec_t*	rec = NULL;
 	byte*		end_range_cache = NULL;
 	const dtuple_t*	prev_vrow = NULL;
->>>>>>> 33fa37f4
 	const dtuple_t*	vrow = NULL;
 	const rec_t*	result_rec = NULL;
 	const rec_t*	clust_rec;
@@ -4739,10 +4611,7 @@
 	ibool		table_lock_waited		= FALSE;
 	byte*		next_buf			= 0;
 	bool		spatial_search			= false;
-<<<<<<< HEAD
-=======
 	ulint		end_loop			= 0;
->>>>>>> 33fa37f4
 
 	rec_offs_init(offsets_);
 
@@ -4776,15 +4645,9 @@
 	} else if (!prebuilt->index_usable) {
 
 		DBUG_RETURN(DB_MISSING_HISTORY);
-<<<<<<< HEAD
 
 	} else if (dict_index_is_corrupted(prebuilt->index)) {
 
-=======
-
-	} else if (dict_index_is_corrupted(prebuilt->index)) {
-
->>>>>>> 33fa37f4
 		DBUG_RETURN(DB_CORRUPTION);
 	}
 
@@ -5004,12 +4867,8 @@
 
 				if (!row_sel_store_mysql_rec(
 					    buf, prebuilt,
-<<<<<<< HEAD
-					    rec, NULL, FALSE, index, offsets)) {
-=======
 					    rec, NULL, FALSE, index,
 					    offsets, false)) {
->>>>>>> 33fa37f4
 					/* Only fresh inserts may contain
 					incomplete externally stored
 					columns. Pretend that such
@@ -5456,17 +5315,6 @@
 	if (UNIV_UNLIKELY(srv_force_recovery > 0)) {
 		if (!rec_validate(rec, offsets)
 		    || !btr_index_rec_validate(rec, index, FALSE)) {
-<<<<<<< HEAD
-
-			ib::info() << "Index corruption: rec offs "
-				<< page_offset(rec) << " next offs "
-				<< next_offs << ", page no "
-				<< page_get_page_no(page_align(rec))
-				<< ", index " << index->name
-				<< " of table " << index->table->name
-				<< ". We try to skip the record.";
-=======
->>>>>>> 33fa37f4
 
 			ib::info() << "Index corruption: rec offs "
 				<< page_offset(rec) << " next offs "
@@ -5952,11 +5800,7 @@
 			appropriate version of the clustered index record. */
 			if (!row_sel_store_mysql_rec(
 				    buf, prebuilt, result_rec, vrow,
-<<<<<<< HEAD
-				    TRUE, clust_index, offsets)) {
-=======
 				    TRUE, clust_index, offsets, false)) {
->>>>>>> 33fa37f4
 				goto next_rec;
 			}
 		}
@@ -6363,14 +6207,11 @@
 
 func_exit:
 	trx->op_info = "";
-<<<<<<< HEAD
-=======
 
 	if (end_range_cache != NULL) {
 		ut_free(end_range_cache);
 	}
 
->>>>>>> 33fa37f4
 	if (heap != NULL) {
 		mem_heap_free(heap);
 	}

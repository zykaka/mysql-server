/*****************************************************************************

Copyright (c) 1996, 2010, Innobase Oy. All Rights Reserved.
Copyright (c) 2008, Google Inc.
Copyright (c) 2009, Percona Inc.

Portions of this file contain modifications contributed and copyrighted by
Google, Inc. Those modifications are gratefully acknowledged and are described
briefly in the InnoDB documentation. The contributions by Google are
incorporated with their permission, and subject to the conditions contained in
the file COPYING.Google.

Portions of this file contain modifications contributed and copyrighted
by Percona Inc.. Those modifications are
gratefully acknowledged and are described briefly in the InnoDB
documentation. The contributions by Percona Inc. are incorporated with
their permission, and subject to the conditions contained in the file
COPYING.Percona.

This program is free software; you can redistribute it and/or modify it under
the terms of the GNU General Public License as published by the Free Software
Foundation; version 2 of the License.
<<<<<<< HEAD

This program is distributed in the hope that it will be useful, but WITHOUT
ANY WARRANTY; without even the implied warranty of MERCHANTABILITY or FITNESS
FOR A PARTICULAR PURPOSE. See the GNU General Public License for more details.

=======

This program is distributed in the hope that it will be useful, but WITHOUT
ANY WARRANTY; without even the implied warranty of MERCHANTABILITY or FITNESS
FOR A PARTICULAR PURPOSE. See the GNU General Public License for more details.

>>>>>>> 863a73b8
You should have received a copy of the GNU General Public License along with
this program; if not, write to the Free Software Foundation, Inc., 59 Temple
Place, Suite 330, Boston, MA 02111-1307 USA

*****************************************************************************/

/********************************************************************//**
@file srv/srv0start.c
Starts the InnoDB database server

Created 2/16/1996 Heikki Tuuri
*************************************************************************/

#include "ut0mem.h"
#include "mem0mem.h"
#include "data0data.h"
#include "data0type.h"
#include "dict0dict.h"
#include "buf0buf.h"
#include "os0file.h"
#include "os0thread.h"
#include "fil0fil.h"
#include "fsp0fsp.h"
#include "rem0rec.h"
#include "mtr0mtr.h"
#include "log0log.h"
#include "log0recv.h"
#include "page0page.h"
#include "page0cur.h"
#include "trx0trx.h"
#include "trx0sys.h"
#include "btr0btr.h"
#include "btr0cur.h"
#include "rem0rec.h"
#include "ibuf0ibuf.h"
#include "srv0start.h"
#include "srv0srv.h"
#ifndef UNIV_HOTBACKUP
# include "os0proc.h"
# include "sync0sync.h"
# include "buf0flu.h"
# include "buf0rea.h"
# include "dict0boot.h"
# include "dict0load.h"
# include "que0que.h"
# include "usr0sess.h"
# include "lock0lock.h"
# include "trx0roll.h"
# include "trx0purge.h"
# include "lock0lock.h"
# include "pars0pars.h"
# include "btr0sea.h"
# include "rem0cmp.h"
# include "dict0crea.h"
# include "row0ins.h"
# include "row0sel.h"
# include "row0upd.h"
# include "row0row.h"
# include "row0mysql.h"
# include "btr0pcur.h"
# include "os0sync.h" /* for INNODB_RW_LOCKS_USE_ATOMICS */
# include "zlib.h" /* for ZLIB_VERSION */

/** Log sequence number immediately after startup */
UNIV_INTERN ib_uint64_t	srv_start_lsn;
/** Log sequence number at shutdown */
UNIV_INTERN ib_uint64_t	srv_shutdown_lsn;

#ifdef HAVE_DARWIN_THREADS
# include <sys/utsname.h>
/** TRUE if the F_FULLFSYNC option is available */
UNIV_INTERN ibool	srv_have_fullfsync = FALSE;
#endif

/** TRUE if a raw partition is in use */
UNIV_INTERN ibool	srv_start_raw_disk_in_use = FALSE;

/** TRUE if the server is being started, before rolling back any
incomplete transactions */
UNIV_INTERN ibool	srv_startup_is_before_trx_rollback_phase = FALSE;
/** TRUE if the server is being started */
UNIV_INTERN ibool	srv_is_being_started = FALSE;
/** TRUE if the server was successfully started */
UNIV_INTERN ibool	srv_was_started = FALSE;
/** TRUE if innobase_start_or_create_for_mysql() has been called */
static ibool	srv_start_has_been_called = FALSE;

/** At a shutdown this value climbs from SRV_SHUTDOWN_NONE to
SRV_SHUTDOWN_CLEANUP and then to SRV_SHUTDOWN_LAST_PHASE, and so on */
UNIV_INTERN enum srv_shutdown_state	srv_shutdown_state = SRV_SHUTDOWN_NONE;

/** Files comprising the system tablespace */
static os_file_t	files[1000];

/** io_handler_thread parameters for thread identification */
static ulint		n[SRV_MAX_N_IO_THREADS + 6];
/** io_handler_thread identifiers */
static os_thread_id_t	thread_ids[SRV_MAX_N_IO_THREADS + 6];

/** We use this mutex to test the return value of pthread_mutex_trylock
   on successful locking. HP-UX does NOT return 0, though Linux et al do. */
static os_fast_mutex_t	srv_os_test_mutex;

/** Name of srv_monitor_file */
static char*	srv_monitor_file_name;
#endif /* !UNIV_HOTBACKUP */

/** */
#define SRV_N_PENDING_IOS_PER_THREAD	OS_AIO_N_PENDING_IOS_PER_THREAD
#define SRV_MAX_N_PENDING_SYNC_IOS	100

#ifdef UNIV_PFS_THREAD
/* Keys to register InnoDB threads with performance schema */
UNIV_INTERN mysql_pfs_key_t	io_handler_thread_key;
UNIV_INTERN mysql_pfs_key_t	srv_lock_timeout_thread_key;
UNIV_INTERN mysql_pfs_key_t	srv_error_monitor_thread_key;
UNIV_INTERN mysql_pfs_key_t	srv_monitor_thread_key;
UNIV_INTERN mysql_pfs_key_t	srv_master_thread_key;
UNIV_INTERN mysql_pfs_key_t	srv_purge_thread_key;
#endif /* UNIV_PFS_THREAD */

/*********************************************************************//**
Convert a numeric string that optionally ends in G or M, to a number
containing megabytes.
@return	next character in string */
static
char*
srv_parse_megabytes(
/*================*/
	char*	str,	/*!< in: string containing a quantity in bytes */
	ulint*	megs)	/*!< out: the number in megabytes */
{
	char*	endp;
	ulint	size;

	size = strtoul(str, &endp, 10);

	str = endp;

	switch (*str) {
	case 'G': case 'g':
		size *= 1024;
		/* fall through */
	case 'M': case 'm':
		str++;
		break;
	default:
		size /= 1024 * 1024;
		break;
	}

	*megs = size;
	return(str);
}

/*********************************************************************//**
Reads the data files and their sizes from a character string given in
the .cnf file.
@return	TRUE if ok, FALSE on parse error */
UNIV_INTERN
ibool
srv_parse_data_file_paths_and_sizes(
/*================================*/
	char*	str)	/*!< in/out: the data file path string */
{
	char*	input_str;
	char*	path;
	ulint	size;
	ulint	i	= 0;

	srv_auto_extend_last_data_file = FALSE;
	srv_last_file_size_max = 0;
	srv_data_file_names = NULL;
	srv_data_file_sizes = NULL;
	srv_data_file_is_raw_partition = NULL;

	input_str = str;

	/* First calculate the number of data files and check syntax:
	path:size[M | G];path:size[M | G]... . Note that a Windows path may
	contain a drive name and a ':'. */

	while (*str != '\0') {
		path = str;

		while ((*str != ':' && *str != '\0')
		       || (*str == ':'
			   && (*(str + 1) == '\\' || *(str + 1) == '/'
			       || *(str + 1) == ':'))) {
			str++;
		}

		if (*str == '\0') {
			return(FALSE);
		}

		str++;

		str = srv_parse_megabytes(str, &size);

		if (0 == strncmp(str, ":autoextend",
				 (sizeof ":autoextend") - 1)) {

			str += (sizeof ":autoextend") - 1;

			if (0 == strncmp(str, ":max:",
					 (sizeof ":max:") - 1)) {

				str += (sizeof ":max:") - 1;

				str = srv_parse_megabytes(str, &size);
			}

			if (*str != '\0') {

				return(FALSE);
			}
		}

		if (strlen(str) >= 6
		    && *str == 'n'
		    && *(str + 1) == 'e'
		    && *(str + 2) == 'w') {
			str += 3;
		}

		if (*str == 'r' && *(str + 1) == 'a' && *(str + 2) == 'w') {
			str += 3;
		}

		if (size == 0) {
			return(FALSE);
		}

		i++;

		if (*str == ';') {
			str++;
		} else if (*str != '\0') {

			return(FALSE);
		}
	}

	if (i == 0) {
		/* If innodb_data_file_path was defined it must contain
		at least one data file definition */

		return(FALSE);
	}

	srv_data_file_names = malloc(i * sizeof *srv_data_file_names);
	srv_data_file_sizes = malloc(i * sizeof *srv_data_file_sizes);
	srv_data_file_is_raw_partition = malloc(
		i * sizeof *srv_data_file_is_raw_partition);

	srv_n_data_files = i;

	/* Then store the actual values to our arrays */

	str = input_str;
	i = 0;

	while (*str != '\0') {
		path = str;

		/* Note that we must step over the ':' in a Windows path;
		a Windows path normally looks like C:\ibdata\ibdata1:1G, but
		a Windows raw partition may have a specification like
		\\.\C::1Gnewraw or \\.\PHYSICALDRIVE2:1Gnewraw */

		while ((*str != ':' && *str != '\0')
		       || (*str == ':'
			   && (*(str + 1) == '\\' || *(str + 1) == '/'
			       || *(str + 1) == ':'))) {
			str++;
		}

		if (*str == ':') {
			/* Make path a null-terminated string */
			*str = '\0';
			str++;
		}

		str = srv_parse_megabytes(str, &size);

		srv_data_file_names[i] = path;
		srv_data_file_sizes[i] = size;

		if (0 == strncmp(str, ":autoextend",
				 (sizeof ":autoextend") - 1)) {

			srv_auto_extend_last_data_file = TRUE;

			str += (sizeof ":autoextend") - 1;

			if (0 == strncmp(str, ":max:",
					 (sizeof ":max:") - 1)) {

				str += (sizeof ":max:") - 1;

				str = srv_parse_megabytes(
					str, &srv_last_file_size_max);
			}

			if (*str != '\0') {

				return(FALSE);
			}
		}

		(srv_data_file_is_raw_partition)[i] = 0;

		if (strlen(str) >= 6
		    && *str == 'n'
		    && *(str + 1) == 'e'
		    && *(str + 2) == 'w') {
			str += 3;
			(srv_data_file_is_raw_partition)[i] = SRV_NEW_RAW;
		}

		if (*str == 'r' && *(str + 1) == 'a' && *(str + 2) == 'w') {
			str += 3;

			if ((srv_data_file_is_raw_partition)[i] == 0) {
				(srv_data_file_is_raw_partition)[i] = SRV_OLD_RAW;
			}
		}

		i++;

		if (*str == ';') {
			str++;
		}
	}

	return(TRUE);
}

/*********************************************************************//**
Reads log group home directories from a character string given in
the .cnf file.
@return	TRUE if ok, FALSE on parse error */
UNIV_INTERN
ibool
srv_parse_log_group_home_dirs(
/*==========================*/
	char*	str)	/*!< in/out: character string */
{
	char*	input_str;
	char*	path;
	ulint	i	= 0;

	srv_log_group_home_dirs = NULL;

	input_str = str;

	/* First calculate the number of directories and check syntax:
	path;path;... */

	while (*str != '\0') {
		path = str;

		while (*str != ';' && *str != '\0') {
			str++;
		}

		i++;

		if (*str == ';') {
			str++;
		} else if (*str != '\0') {

			return(FALSE);
		}
	}

	if (i != 1) {
		/* If innodb_log_group_home_dir was defined it must
		contain exactly one path definition under current MySQL */

		return(FALSE);
	}

	srv_log_group_home_dirs = malloc(i * sizeof *srv_log_group_home_dirs);

	/* Then store the actual values to our array */

	str = input_str;
	i = 0;

	while (*str != '\0') {
		path = str;

		while (*str != ';' && *str != '\0') {
			str++;
		}

		if (*str == ';') {
			*str = '\0';
			str++;
		}

		srv_log_group_home_dirs[i] = path;

		i++;
	}

	return(TRUE);
}

/*********************************************************************//**
Frees the memory allocated by srv_parse_data_file_paths_and_sizes()
and srv_parse_log_group_home_dirs(). */
UNIV_INTERN
void
srv_free_paths_and_sizes(void)
/*==========================*/
{
	free(srv_data_file_names);
	srv_data_file_names = NULL;
	free(srv_data_file_sizes);
	srv_data_file_sizes = NULL;
	free(srv_data_file_is_raw_partition);
	srv_data_file_is_raw_partition = NULL;
	free(srv_log_group_home_dirs);
	srv_log_group_home_dirs = NULL;
}

#ifndef UNIV_HOTBACKUP
/********************************************************************//**
I/o-handler thread function.
@return	OS_THREAD_DUMMY_RETURN */
static
os_thread_ret_t
io_handler_thread(
/*==============*/
	void*	arg)	/*!< in: pointer to the number of the segment in
			the aio array */
{
	ulint	segment;

	segment = *((ulint*)arg);

#ifdef UNIV_DEBUG_THREAD_CREATION
	fprintf(stderr, "Io handler thread %lu starts, id %lu\n", segment,
		os_thread_pf(os_thread_get_curr_id()));
#endif

#ifdef UNIV_PFS_THREAD
	pfs_register_thread(io_handler_thread_key);
#endif /* UNIV_PFS_THREAD */

	while (srv_shutdown_state != SRV_SHUTDOWN_EXIT_THREADS) {
		fil_aio_wait(segment);
	}

	/* We count the number of threads in os_thread_exit(). A created
	thread should always use that to exit and not use return() to exit.
	The thread actually never comes here because it is exited in an
	os_event_wait(). */

	os_thread_exit(NULL);

	OS_THREAD_DUMMY_RETURN;
}
#endif /* !UNIV_HOTBACKUP */

#ifdef __WIN__
#define SRV_PATH_SEPARATOR	'\\'
#else
#define SRV_PATH_SEPARATOR	'/'
#endif

/*********************************************************************//**
Normalizes a directory path for Windows: converts slashes to backslashes. */
UNIV_INTERN
void
srv_normalize_path_for_win(
/*=======================*/
	char*	str __attribute__((unused)))	/*!< in/out: null-terminated
						character string */
{
#ifdef __WIN__
	for (; *str; str++) {

		if (*str == '/') {
			*str = '\\';
		}
	}
#endif
}

#ifndef UNIV_HOTBACKUP
/*********************************************************************//**
Calculates the low 32 bits when a file size which is given as a number
database pages is converted to the number of bytes.
@return	low 32 bytes of file size when expressed in bytes */
static
ulint
srv_calc_low32(
/*===========*/
	ulint	file_size)	/*!< in: file size in database pages */
{
	return(0xFFFFFFFFUL & (file_size << UNIV_PAGE_SIZE_SHIFT));
}

/*********************************************************************//**
Calculates the high 32 bits when a file size which is given as a number
database pages is converted to the number of bytes.
@return	high 32 bytes of file size when expressed in bytes */
static
ulint
srv_calc_high32(
/*============*/
	ulint	file_size)	/*!< in: file size in database pages */
{
	return(file_size >> (32 - UNIV_PAGE_SIZE_SHIFT));
}

/*********************************************************************//**
Creates or opens the log files and closes them.
@return	DB_SUCCESS or error code */
static
ulint
open_or_create_log_file(
/*====================*/
	ibool	create_new_db,		/*!< in: TRUE if we should create a
					new database */
	ibool*	log_file_created,	/*!< out: TRUE if new log file
					created */
	ibool	log_file_has_been_opened,/*!< in: TRUE if a log file has been
					opened before: then it is an error
					to try to create another log file */
	ulint	k,			/*!< in: log group number */
	ulint	i)			/*!< in: log file number in group */
{
	ibool	ret;
	ulint	size;
	ulint	size_high;
	char	name[10000];
	ulint	dirnamelen;

	UT_NOT_USED(create_new_db);

	*log_file_created = FALSE;

	srv_normalize_path_for_win(srv_log_group_home_dirs[k]);

	dirnamelen = strlen(srv_log_group_home_dirs[k]);
	ut_a(dirnamelen < (sizeof name) - 10 - sizeof "ib_logfile");
	memcpy(name, srv_log_group_home_dirs[k], dirnamelen);

	/* Add a path separator if needed. */
	if (dirnamelen && name[dirnamelen - 1] != SRV_PATH_SEPARATOR) {
		name[dirnamelen++] = SRV_PATH_SEPARATOR;
	}
<<<<<<< HEAD

	sprintf(name + dirnamelen, "%s%lu", "ib_logfile", (ulong) i);

=======

	sprintf(name + dirnamelen, "%s%lu", "ib_logfile", (ulong) i);

>>>>>>> 863a73b8
	files[i] = os_file_create(innodb_file_log_key, name,
				  OS_FILE_CREATE, OS_FILE_NORMAL,
				  OS_LOG_FILE, &ret);
	if (ret == FALSE) {
		if (os_file_get_last_error(FALSE) != OS_FILE_ALREADY_EXISTS
#ifdef UNIV_AIX
		    /* AIX 5.1 after security patch ML7 may have errno set
		    to 0 here, which causes our function to return 100;
		    work around that AIX problem */
		    && os_file_get_last_error(FALSE) != 100
#endif
		    ) {
			fprintf(stderr,
				"InnoDB: Error in creating"
				" or opening %s\n", name);

			return(DB_ERROR);
		}

		files[i] = os_file_create(innodb_file_log_key, name,
					  OS_FILE_OPEN, OS_FILE_AIO,
					  OS_LOG_FILE, &ret);
		if (!ret) {
			fprintf(stderr,
				"InnoDB: Error in opening %s\n", name);

			return(DB_ERROR);
		}

		ret = os_file_get_size(files[i], &size, &size_high);
		ut_a(ret);

		if (size != srv_calc_low32(srv_log_file_size)
		    || size_high != srv_calc_high32(srv_log_file_size)) {

			fprintf(stderr,
				"InnoDB: Error: log file %s is"
				" of different size %lu %lu bytes\n"
				"InnoDB: than specified in the .cnf"
				" file %lu %lu bytes!\n",
				name, (ulong) size_high, (ulong) size,
				(ulong) srv_calc_high32(srv_log_file_size),
				(ulong) srv_calc_low32(srv_log_file_size));

			return(DB_ERROR);
		}
	} else {
		*log_file_created = TRUE;

		ut_print_timestamp(stderr);

		fprintf(stderr,
			"  InnoDB: Log file %s did not exist:"
			" new to be created\n",
			name);
		if (log_file_has_been_opened) {

			return(DB_ERROR);
		}

		fprintf(stderr, "InnoDB: Setting log file %s size to %lu MB\n",
			name, (ulong) srv_log_file_size
			>> (20 - UNIV_PAGE_SIZE_SHIFT));

		fprintf(stderr,
			"InnoDB: Database physically writes the file"
			" full: wait...\n");

		ret = os_file_set_size(name, files[i],
				       srv_calc_low32(srv_log_file_size),
				       srv_calc_high32(srv_log_file_size));
		if (!ret) {
			fprintf(stderr,
				"InnoDB: Error in creating %s:"
				" probably out of disk space\n",
				name);

			return(DB_ERROR);
		}
	}

	ret = os_file_close(files[i]);
	ut_a(ret);

	if (i == 0) {
		/* Create in memory the file space object
		which is for this log group */

		fil_space_create(name,
				 2 * k + SRV_LOG_SPACE_FIRST_ID, 0, FIL_LOG);
	}

	ut_a(fil_validate());

	fil_node_create(name, srv_log_file_size,
			2 * k + SRV_LOG_SPACE_FIRST_ID, FALSE);
#ifdef UNIV_LOG_ARCHIVE
	/* If this is the first log group, create the file space object
	for archived logs.
	Under MySQL, no archiving ever done. */

	if (k == 0 && i == 0) {
		arch_space_id = 2 * k + 1 + SRV_LOG_SPACE_FIRST_ID;

		fil_space_create("arch_log_space", arch_space_id, 0, FIL_LOG);
	} else {
		arch_space_id = ULINT_UNDEFINED;
	}
#endif /* UNIV_LOG_ARCHIVE */
	if (i == 0) {
		log_group_init(k, srv_n_log_files,
			       srv_log_file_size * UNIV_PAGE_SIZE,
			       2 * k + SRV_LOG_SPACE_FIRST_ID,
			       SRV_LOG_SPACE_FIRST_ID + 1); /* dummy arch
							    space id */
	}

	return(DB_SUCCESS);
}

/*********************************************************************//**
Creates or opens database data files and closes them.
@return	DB_SUCCESS or error code */
static
ulint
open_or_create_data_files(
/*======================*/
	ibool*		create_new_db,	/*!< out: TRUE if new database should be
					created */
#ifdef UNIV_LOG_ARCHIVE
	ulint*		min_arch_log_no,/*!< out: min of archived log
					numbers in data files */
	ulint*		max_arch_log_no,/*!< out: max of archived log
					numbers in data files */
#endif /* UNIV_LOG_ARCHIVE */
	ib_uint64_t*	min_flushed_lsn,/*!< out: min of flushed lsn
					values in data files */
	ib_uint64_t*	max_flushed_lsn,/*!< out: max of flushed lsn
					values in data files */
	ulint*		sum_of_new_sizes)/*!< out: sum of sizes of the
					new files added */
{
	ibool	ret;
	ulint	i;
	ibool	one_opened	= FALSE;
	ibool	one_created	= FALSE;
	ulint	size;
	ulint	size_high;
	ulint	flags;
	ulint	rounded_size_pages;
	char	name[10000];

	if (srv_n_data_files >= 1000) {
		fprintf(stderr, "InnoDB: can only have < 1000 data files\n"
			"InnoDB: you have defined %lu\n",
			(ulong) srv_n_data_files);
		return(DB_ERROR);
	}

	*sum_of_new_sizes = 0;

	*create_new_db = FALSE;

	srv_normalize_path_for_win(srv_data_home);

	for (i = 0; i < srv_n_data_files; i++) {
		ulint	dirnamelen;

		srv_normalize_path_for_win(srv_data_file_names[i]);
		dirnamelen = strlen(srv_data_home);

		ut_a(dirnamelen + strlen(srv_data_file_names[i])
		     < (sizeof name) - 1);
		memcpy(name, srv_data_home, dirnamelen);
		/* Add a path separator if needed. */
		if (dirnamelen && name[dirnamelen - 1] != SRV_PATH_SEPARATOR) {
			name[dirnamelen++] = SRV_PATH_SEPARATOR;
		}

		strcpy(name + dirnamelen, srv_data_file_names[i]);

		if (srv_data_file_is_raw_partition[i] == 0) {

			/* First we try to create the file: if it already
			exists, ret will get value FALSE */

			files[i] = os_file_create(innodb_file_data_key,
						  name, OS_FILE_CREATE,
						  OS_FILE_NORMAL,
						  OS_DATA_FILE, &ret);

			if (ret == FALSE && os_file_get_last_error(FALSE)
			    != OS_FILE_ALREADY_EXISTS
#ifdef UNIV_AIX
			    /* AIX 5.1 after security patch ML7 may have
			    errno set to 0 here, which causes our function
			    to return 100; work around that AIX problem */
			    && os_file_get_last_error(FALSE) != 100
#endif
			    ) {
				fprintf(stderr,
					"InnoDB: Error in creating"
					" or opening %s\n",
					name);

				return(DB_ERROR);
			}
		} else if (srv_data_file_is_raw_partition[i] == SRV_NEW_RAW) {
			/* The partition is opened, not created; then it is
			written over */

			srv_start_raw_disk_in_use = TRUE;
			srv_created_new_raw = TRUE;

			files[i] = os_file_create(innodb_file_data_key,
						  name, OS_FILE_OPEN_RAW,
						  OS_FILE_NORMAL,
						  OS_DATA_FILE, &ret);
			if (!ret) {
				fprintf(stderr,
					"InnoDB: Error in opening %s\n", name);

				return(DB_ERROR);
			}
		} else if (srv_data_file_is_raw_partition[i] == SRV_OLD_RAW) {
			srv_start_raw_disk_in_use = TRUE;

			ret = FALSE;
		} else {
			ut_a(0);
		}

		if (ret == FALSE) {
			/* We open the data file */

			if (one_created) {
				fprintf(stderr,
					"InnoDB: Error: data files can only"
					" be added at the end\n");
				fprintf(stderr,
					"InnoDB: of a tablespace, but"
					" data file %s existed beforehand.\n",
					name);
				return(DB_ERROR);
			}

			if (srv_data_file_is_raw_partition[i] == SRV_OLD_RAW) {
				files[i] = os_file_create(
					innodb_file_data_key,
					name, OS_FILE_OPEN_RAW,
					OS_FILE_NORMAL, OS_DATA_FILE, &ret);
			} else if (i == 0) {
				files[i] = os_file_create(
					innodb_file_data_key,
					name, OS_FILE_OPEN_RETRY,
					OS_FILE_NORMAL, OS_DATA_FILE, &ret);
			} else {
				files[i] = os_file_create(
					innodb_file_data_key,
					name, OS_FILE_OPEN, OS_FILE_NORMAL,
					OS_DATA_FILE, &ret);
			}

			if (!ret) {
				fprintf(stderr,
					"InnoDB: Error in opening %s\n", name);
				os_file_get_last_error(TRUE);

				return(DB_ERROR);
			}

			if (srv_data_file_is_raw_partition[i] == SRV_OLD_RAW) {

				goto skip_size_check;
			}

			ret = os_file_get_size(files[i], &size, &size_high);
			ut_a(ret);
			/* Round size downward to megabytes */

			rounded_size_pages
				= (size / (1024 * 1024) + 4096 * size_high)
					<< (20 - UNIV_PAGE_SIZE_SHIFT);

			if (i == srv_n_data_files - 1
			    && srv_auto_extend_last_data_file) {

				if (srv_data_file_sizes[i] > rounded_size_pages
				    || (srv_last_file_size_max > 0
					&& srv_last_file_size_max
					< rounded_size_pages)) {

					fprintf(stderr,
						"InnoDB: Error: auto-extending"
						" data file %s is"
						" of a different size\n"
						"InnoDB: %lu pages (rounded"
						" down to MB) than specified"
						" in the .cnf file:\n"
						"InnoDB: initial %lu pages,"
						" max %lu (relevant if"
						" non-zero) pages!\n",
						name,
						(ulong) rounded_size_pages,
						(ulong) srv_data_file_sizes[i],
						(ulong)
						srv_last_file_size_max);

					return(DB_ERROR);
				}

				srv_data_file_sizes[i] = rounded_size_pages;
			}

			if (rounded_size_pages != srv_data_file_sizes[i]) {

				fprintf(stderr,
					"InnoDB: Error: data file %s"
					" is of a different size\n"
					"InnoDB: %lu pages"
					" (rounded down to MB)\n"
					"InnoDB: than specified"
					" in the .cnf file %lu pages!\n",
					name,
					(ulong) rounded_size_pages,
					(ulong) srv_data_file_sizes[i]);

				return(DB_ERROR);
			}
skip_size_check:
			fil_read_first_page(
				files[i], one_opened, &flags,
#ifdef UNIV_LOG_ARCHIVE
				min_arch_log_no, max_arch_log_no,
#endif /* UNIV_LOG_ARCHIVE */
				min_flushed_lsn, max_flushed_lsn);

			if (UNIV_PAGE_SIZE
			    != fsp_flags_get_page_size(flags)) {

				ut_print_timestamp(stderr);
				fprintf(stderr,
					" InnoDB: Error: data file %s"
					" uses page size %lu,\n",
					name,
					fsp_flags_get_page_size(flags));
				ut_print_timestamp(stderr);
				fprintf(stderr,
					" InnoDB: but the only supported"
					" page size in this release is=%lu\n",
					(ulong) UNIV_PAGE_SIZE);

				return(DB_ERROR);
			}

			one_opened = TRUE;
		} else {
			/* We created the data file and now write it full of
			zeros */

			one_created = TRUE;

			if (i > 0) {
				ut_print_timestamp(stderr);
				fprintf(stderr,
					"  InnoDB: Data file %s did not"
					" exist: new to be created\n",
					name);
			} else {
				fprintf(stderr,
					"InnoDB: The first specified"
					" data file %s did not exist:\n"
					"InnoDB: a new database"
					" to be created!\n", name);
				*create_new_db = TRUE;
			}

			ut_print_timestamp(stderr);
			fprintf(stderr,
				"  InnoDB: Setting file %s size to %lu MB\n",
				name,
				(ulong) (srv_data_file_sizes[i]
					 >> (20 - UNIV_PAGE_SIZE_SHIFT)));

			fprintf(stderr,
				"InnoDB: Database physically writes the"
				" file full: wait...\n");

			ret = os_file_set_size(
				name, files[i],
				srv_calc_low32(srv_data_file_sizes[i]),
				srv_calc_high32(srv_data_file_sizes[i]));

			if (!ret) {
				fprintf(stderr,
					"InnoDB: Error in creating %s:"
					" probably out of disk space\n", name);

				return(DB_ERROR);
			}

			*sum_of_new_sizes = *sum_of_new_sizes
				+ srv_data_file_sizes[i];
		}

		ret = os_file_close(files[i]);
		ut_a(ret);

		if (i == 0) {
			fil_space_create(name, 0, 0, FIL_TABLESPACE);
		}

		ut_a(fil_validate());

		fil_node_create(name, srv_data_file_sizes[i], 0,
				srv_data_file_is_raw_partition[i] != 0);
	}

	return(DB_SUCCESS);
}

/********************************************************************
Starts InnoDB and creates a new database if database files
are not found and the user wants.
@return	DB_SUCCESS or error code */
UNIV_INTERN
int
innobase_start_or_create_for_mysql(void)
/*====================================*/
{
	ibool		create_new_db;
	ibool		log_file_created;
	ibool		log_created	= FALSE;
	ibool		log_opened	= FALSE;
	ib_uint64_t	min_flushed_lsn;
	ib_uint64_t	max_flushed_lsn;
#ifdef UNIV_LOG_ARCHIVE
	ulint		min_arch_log_no;
	ulint		max_arch_log_no;
#endif /* UNIV_LOG_ARCHIVE */
	ulint		sum_of_new_sizes;
	ulint		sum_of_data_file_sizes;
	ulint		tablespace_size_in_header;
	ulint		err;
	ulint		i;
	ulint		io_limit;
	my_bool		srv_file_per_table_original_value
		= srv_file_per_table;
	mtr_t		mtr;
#ifdef HAVE_DARWIN_THREADS
# ifdef F_FULLFSYNC
	/* This executable has been compiled on Mac OS X 10.3 or later.
	Assume that F_FULLFSYNC is available at run-time. */
	srv_have_fullfsync = TRUE;
# else /* F_FULLFSYNC */
	/* This executable has been compiled on Mac OS X 10.2
	or earlier.  Determine if the executable is running
	on Mac OS X 10.3 or later. */
	struct utsname utsname;
	if (uname(&utsname)) {
		ut_print_timestamp(stderr);
		fputs(" InnoDB: cannot determine Mac OS X version!\n", stderr);
	} else {
		srv_have_fullfsync = strcmp(utsname.release, "7.") >= 0;
	}
	if (!srv_have_fullfsync) {
		ut_print_timestamp(stderr);
		fputs(" InnoDB: On Mac OS X, fsync() may be "
		      "broken on internal drives,\n", stderr);
		ut_print_timestamp(stderr);
		fputs(" InnoDB: making transactions unsafe!\n", stderr);
	}
# endif /* F_FULLFSYNC */
#endif /* HAVE_DARWIN_THREADS */

	if (sizeof(ulint) != sizeof(void*)) {
		ut_print_timestamp(stderr);
		fprintf(stderr,
			" InnoDB: Error: size of InnoDB's ulint is %lu, "
			"but size of void*\n", (ulong) sizeof(ulint));
		ut_print_timestamp(stderr);
<<<<<<< HEAD
		fprintf(stderr,
			" InnoDB: is %lu. The sizes should be the same "
			"so that on a 64-bit\n",
			(ulong) sizeof(void*));
		ut_print_timestamp(stderr);
		fprintf(stderr,
=======
		fprintf(stderr,
			" InnoDB: is %lu. The sizes should be the same "
			"so that on a 64-bit\n",
			(ulong) sizeof(void*));
		ut_print_timestamp(stderr);
		fprintf(stderr,
>>>>>>> 863a73b8
			" InnoDB: platforms you can allocate more than 4 GB "
			"of memory.\n");
	}

	/* System tables are created in tablespace 0.  Thus, we must
	temporarily clear srv_file_per_table.  This is ok, because the
	server will not accept connections (which could modify
	innodb_file_per_table) until this function has returned. */
	srv_file_per_table = FALSE;
#ifdef UNIV_DEBUG
	ut_print_timestamp(stderr);
	fprintf(stderr,
		" InnoDB: !!!!!!!! UNIV_DEBUG switched on !!!!!!!!!\n");
#endif

#ifdef UNIV_IBUF_DEBUG
	ut_print_timestamp(stderr);
	fprintf(stderr,
		" InnoDB: !!!!!!!! UNIV_IBUF_DEBUG switched on !!!!!!!!!\n");
# ifdef UNIV_IBUF_COUNT_DEBUG
	ut_print_timestamp(stderr);
	fprintf(stderr,
		" InnoDB: !!!!!!!! UNIV_IBUF_COUNT_DEBUG switched on "
		"!!!!!!!!!\n");
	ut_print_timestamp(stderr);
	fprintf(stderr,
		" InnoDB: Crash recovery will fail with UNIV_IBUF_COUNT_DEBUG\n");
# endif
#endif

#ifdef UNIV_BLOB_DEBUG
	fprintf(stderr,
		"InnoDB: !!!!!!!! UNIV_BLOB_DEBUG switched on !!!!!!!!!\n"
		"InnoDB: Server restart may fail with UNIV_BLOB_DEBUG\n");
#endif /* UNIV_BLOB_DEBUG */

#ifdef UNIV_SYNC_DEBUG
	ut_print_timestamp(stderr);
	fprintf(stderr,
		" InnoDB: !!!!!!!! UNIV_SYNC_DEBUG switched on !!!!!!!!!\n");
#endif

#ifdef UNIV_SEARCH_DEBUG
	ut_print_timestamp(stderr);
	fprintf(stderr,
		" InnoDB: !!!!!!!! UNIV_SEARCH_DEBUG switched on !!!!!!!!!\n");
#endif

#ifdef UNIV_LOG_LSN_DEBUG
	ut_print_timestamp(stderr);
	fprintf(stderr,
		" InnoDB: !!!!!!!! UNIV_LOG_LSN_DEBUG switched on !!!!!!!!!\n");
#endif /* UNIV_LOG_LSN_DEBUG */
#ifdef UNIV_MEM_DEBUG
	ut_print_timestamp(stderr);
	fprintf(stderr,
		" InnoDB: !!!!!!!! UNIV_MEM_DEBUG switched on !!!!!!!!!\n");
#endif

	if (UNIV_LIKELY(srv_use_sys_malloc)) {
		ut_print_timestamp(stderr);
		fprintf(stderr,
			" InnoDB: The InnoDB memory heap is disabled\n");
	}

	ut_print_timestamp(stderr);
	fputs(" InnoDB: " IB_ATOMICS_STARTUP_MSG "\n", stderr);

	ut_print_timestamp(stderr);
	fputs(" InnoDB: Compressed tables use zlib " ZLIB_VERSION
#ifdef UNIV_ZIP_DEBUG
	      " with validation"
#endif /* UNIV_ZIP_DEBUG */
	      "\n" , stderr);
#ifdef UNIV_ZIP_COPY
	ut_print_timestamp(stderr);
	fputs(" InnoDB: and extra copying\n", stderr);
#endif /* UNIV_ZIP_COPY */

	/* Since InnoDB does not currently clean up all its internal data
	structures in MySQL Embedded Server Library server_end(), we
	print an error message if someone tries to start up InnoDB a
	second time during the process lifetime. */

	if (srv_start_has_been_called) {
		ut_print_timestamp(stderr);
		fprintf(stderr, " InnoDB: Error: startup called second time "
			"during the process\n");
		ut_print_timestamp(stderr);
		fprintf(stderr, " InnoDB: lifetime. In the MySQL Embedded "
			"Server Library you\n");
		ut_print_timestamp(stderr);
		fprintf(stderr, " InnoDB: cannot call server_init() more "
			"than once during the\n");
		ut_print_timestamp(stderr);
		fprintf(stderr, " InnoDB: process lifetime.\n");
	}

	srv_start_has_been_called = TRUE;

#ifdef UNIV_DEBUG
	log_do_write = TRUE;
#endif /* UNIV_DEBUG */
	/*	yydebug = TRUE; */

	srv_is_being_started = TRUE;
	srv_startup_is_before_trx_rollback_phase = TRUE;

#ifdef __WIN__
	switch (os_get_os_version()) {
	case OS_WIN95:
	case OS_WIN31:
	case OS_WINNT:
		/* On Win 95, 98, ME, Win32 subsystem for Windows 3.1,
		and NT use simulated aio. In NT Windows provides async i/o,
		but when run in conjunction with InnoDB Hot Backup, it seemed
		to corrupt the data files. */

		srv_use_native_aio = FALSE;
		break;

	case OS_WIN2000:
	case OS_WINXP:
		/* On 2000 and XP, async IO is available. */
		srv_use_native_aio = TRUE;
		break;

	default:
		/* Vista and later have both async IO and condition variables */
		srv_use_native_aio = TRUE;
		srv_use_native_conditions = TRUE;
		break;
<<<<<<< HEAD
	}

#elif defined(LINUX_NATIVE_AIO)

	if (srv_use_native_aio) {
		ut_print_timestamp(stderr);
		fprintf(stderr,
			" InnoDB: Using Linux native AIO\n");
	}
=======
	}

#elif defined(LINUX_NATIVE_AIO)

	if (srv_use_native_aio) {
		ut_print_timestamp(stderr);
		fprintf(stderr,
			" InnoDB: Using Linux native AIO\n");
	}
>>>>>>> 863a73b8
#else
	/* Currently native AIO is supported only on windows and linux
	and that also when the support is compiled in. In all other
	cases, we ignore the setting of innodb_use_native_aio. */
	srv_use_native_aio = FALSE;

#endif

	if (srv_file_flush_method_str == NULL) {
		/* These are the default options */

		srv_unix_file_flush_method = SRV_UNIX_FSYNC;

		srv_win_file_flush_method = SRV_WIN_IO_UNBUFFERED;
#ifndef __WIN__
	} else if (0 == ut_strcmp(srv_file_flush_method_str, "fsync")) {
		srv_unix_file_flush_method = SRV_UNIX_FSYNC;

	} else if (0 == ut_strcmp(srv_file_flush_method_str, "O_DSYNC")) {
		srv_unix_file_flush_method = SRV_UNIX_O_DSYNC;

	} else if (0 == ut_strcmp(srv_file_flush_method_str, "O_DIRECT")) {
		srv_unix_file_flush_method = SRV_UNIX_O_DIRECT;

	} else if (0 == ut_strcmp(srv_file_flush_method_str, "littlesync")) {
		srv_unix_file_flush_method = SRV_UNIX_LITTLESYNC;

	} else if (0 == ut_strcmp(srv_file_flush_method_str, "nosync")) {
		srv_unix_file_flush_method = SRV_UNIX_NOSYNC;
#else
	} else if (0 == ut_strcmp(srv_file_flush_method_str, "normal")) {
		srv_win_file_flush_method = SRV_WIN_IO_NORMAL;
		srv_use_native_aio = FALSE;

	} else if (0 == ut_strcmp(srv_file_flush_method_str, "unbuffered")) {
		srv_win_file_flush_method = SRV_WIN_IO_UNBUFFERED;
		srv_use_native_aio = FALSE;

	} else if (0 == ut_strcmp(srv_file_flush_method_str,
				  "async_unbuffered")) {
		srv_win_file_flush_method = SRV_WIN_IO_UNBUFFERED;
#endif
	} else {
		ut_print_timestamp(stderr);
		fprintf(stderr,
			" InnoDB: Unrecognized value %s for"
			" innodb_flush_method\n",
			srv_file_flush_method_str);
		return(DB_ERROR);
	}

	/* Note that the call srv_boot() also changes the values of
	some variables to the units used by InnoDB internally */

	/* Set the maximum number of threads which can wait for a semaphore
	inside InnoDB: this is the 'sync wait array' size, as well as the
	maximum number of threads that can wait in the 'srv_conc array' for
	their time to enter InnoDB. */

	if (srv_buf_pool_size >= 1000 * 1024 * 1024) {
		/* If buffer pool is less than 1000 MB,
		assume fewer threads. Also use only one
		buffer pool instance */
		srv_max_n_threads = 50000;

	} else if (srv_buf_pool_size >= 8 * 1024 * 1024) {

		srv_buf_pool_instances = 1;
		srv_max_n_threads = 10000;
	} else {
		srv_buf_pool_instances = 1;
		srv_max_n_threads = 1000;	/* saves several MB of memory,
						especially in 64-bit
						computers */
	}

	err = srv_boot();

	if (err != DB_SUCCESS) {

		return((int) err);
	}

	mutex_create(srv_monitor_file_mutex_key,
		     &srv_monitor_file_mutex, SYNC_NO_ORDER_CHECK);

	if (srv_innodb_status) {
		srv_monitor_file_name = mem_alloc(
			strlen(fil_path_to_mysql_datadir)
			+ 20 + sizeof "/innodb_status.");
		sprintf(srv_monitor_file_name, "%s/innodb_status.%lu",
			fil_path_to_mysql_datadir, os_proc_get_number());
		srv_monitor_file = fopen(srv_monitor_file_name, "w+");
		if (!srv_monitor_file) {
			fprintf(stderr, "InnoDB: unable to create %s: %s\n",
				srv_monitor_file_name, strerror(errno));
			return(DB_ERROR);
		}
	} else {
		srv_monitor_file_name = NULL;
		srv_monitor_file = os_file_create_tmpfile();
		if (!srv_monitor_file) {
			return(DB_ERROR);
		}
	}

	mutex_create(srv_dict_tmpfile_mutex_key,
		     &srv_dict_tmpfile_mutex, SYNC_DICT_OPERATION);

	srv_dict_tmpfile = os_file_create_tmpfile();
	if (!srv_dict_tmpfile) {
		return(DB_ERROR);
	}

	mutex_create(srv_misc_tmpfile_mutex_key,
		     &srv_misc_tmpfile_mutex, SYNC_ANY_LATCH);

	srv_misc_tmpfile = os_file_create_tmpfile();
	if (!srv_misc_tmpfile) {
		return(DB_ERROR);
	}

	/* If user has set the value of innodb_file_io_threads then
	we'll emit a message telling the user that this parameter
	is now deprecated. */
	if (srv_n_file_io_threads != 4) {
		ut_print_timestamp(stderr);
		fprintf(stderr, " InnoDB: Warning:"
			" innodb_file_io_threads is deprecated."
			" Please use innodb_read_io_threads and"
			" innodb_write_io_threads instead\n");
	}

	/* Now overwrite the value on srv_n_file_io_threads */
	srv_n_file_io_threads = 2 + srv_n_read_io_threads
				+ srv_n_write_io_threads;

	ut_a(srv_n_file_io_threads <= SRV_MAX_N_IO_THREADS);

	io_limit = 8 * SRV_N_PENDING_IOS_PER_THREAD;

	/* On Windows when using native aio the number of aio requests
	that a thread can handle at a given time is limited to 32
	i.e.: SRV_N_PENDING_IOS_PER_THREAD */
# ifdef __WIN__
	if (srv_use_native_aio) {
		io_limit = SRV_N_PENDING_IOS_PER_THREAD;
	}
# endif /* __WIN__ */
<<<<<<< HEAD

	os_aio_init(io_limit,
		    srv_n_read_io_threads,
		    srv_n_write_io_threads,
		    SRV_MAX_N_PENDING_SYNC_IOS);

=======

	os_aio_init(io_limit,
		    srv_n_read_io_threads,
		    srv_n_write_io_threads,
		    SRV_MAX_N_PENDING_SYNC_IOS);

>>>>>>> 863a73b8
	fil_init(srv_file_per_table ? 50000 : 5000,
		 srv_max_n_open_files);

	/* Print time to initialize the buffer pool */
	ut_print_timestamp(stderr);
	fprintf(stderr,
		" InnoDB: Initializing buffer pool, size =");

	if (srv_buf_pool_size >= 1024 * 1024 * 1024) {
		fprintf(stderr,
			" %.1fG\n",
			((double) srv_buf_pool_size) / (1024 * 1024 * 1024));
	} else {
		fprintf(stderr,
			" %.1fM\n",
			((double) srv_buf_pool_size) / (1024 * 1024));
	}

	err = buf_pool_init(srv_buf_pool_size, srv_buf_pool_instances);

	ut_print_timestamp(stderr);
	fprintf(stderr,
		" InnoDB: Completed initialization of buffer pool\n");

	if (err != DB_SUCCESS) {
		ut_print_timestamp(stderr);
		fprintf(stderr,
			" InnoDB: Fatal error: cannot allocate memory"
			" for the buffer pool\n");

		return(DB_ERROR);
	}

#ifdef UNIV_DEBUG
	/* We have observed deadlocks with a 5MB buffer pool but
	the actual lower limit could very well be a little higher. */

	if (srv_buf_pool_size <= 5 * 1024 * 1024) {

		ut_print_timestamp(stderr);
		fprintf(stderr, " InnoDB: Warning: Small buffer pool size "
			"(%luM), the flst_validate() debug function "
			"can cause a deadlock if the buffer pool fills up.\n",
			srv_buf_pool_size / 1024 / 1024);
	}
#endif

	fsp_init();
	log_init();

	lock_sys_create(srv_lock_table_size);

	/* Create i/o-handler threads: */

	for (i = 0; i < srv_n_file_io_threads; i++) {
		n[i] = i;

		os_thread_create(io_handler_thread, n + i, thread_ids + i);
	}

#ifdef UNIV_LOG_ARCHIVE
	if (0 != ut_strcmp(srv_log_group_home_dirs[0], srv_arch_dir)) {
		ut_print_timestamp(stderr);
		fprintf(stderr, " InnoDB: Error: you must set the log group home dir in my.cnf\n");
		ut_print_timestamp(stderr);
		fprintf(stderr, " InnoDB: the same as log arch dir.\n");

		return(DB_ERROR);
	}
#endif /* UNIV_LOG_ARCHIVE */

	if (srv_n_log_files * srv_log_file_size >= 262144) {
		ut_print_timestamp(stderr);
		fprintf(stderr,
			" InnoDB: Error: combined size of log files"
			" must be < 4 GB\n");

		return(DB_ERROR);
	}

	sum_of_new_sizes = 0;

	for (i = 0; i < srv_n_data_files; i++) {
#ifndef __WIN__
		if (sizeof(off_t) < 5 && srv_data_file_sizes[i] >= 262144) {
			ut_print_timestamp(stderr);
<<<<<<< HEAD
			fprintf(stderr,
				" InnoDB: Error: file size must be < 4 GB"
				" with this MySQL binary\n");
			ut_print_timestamp(stderr);
			fprintf(stderr,
=======
			fprintf(stderr,
				" InnoDB: Error: file size must be < 4 GB"
				" with this MySQL binary\n");
			ut_print_timestamp(stderr);
			fprintf(stderr,
>>>>>>> 863a73b8
				" InnoDB: and operating system combination,"
				" in some OS's < 2 GB\n");

			return(DB_ERROR);
		}
#endif
		sum_of_new_sizes += srv_data_file_sizes[i];
	}

	if (sum_of_new_sizes < 10485760 / UNIV_PAGE_SIZE) {
		ut_print_timestamp(stderr);
		fprintf(stderr,
			" InnoDB: Error: tablespace size must be"
			" at least 10 MB\n");

		return(DB_ERROR);
	}

	err = open_or_create_data_files(&create_new_db,
#ifdef UNIV_LOG_ARCHIVE
					&min_arch_log_no, &max_arch_log_no,
#endif /* UNIV_LOG_ARCHIVE */
					&min_flushed_lsn, &max_flushed_lsn,
					&sum_of_new_sizes);
	if (err != DB_SUCCESS) {
		ut_print_timestamp(stderr);
<<<<<<< HEAD
		fprintf(stderr,
			" InnoDB: Could not open or create data files.\n");
		ut_print_timestamp(stderr);
		fprintf(stderr,
			" InnoDB: If you tried to add new data files,"
			" and it failed here,\n");
		ut_print_timestamp(stderr);
		fprintf(stderr,
			" InnoDB: you should now edit innodb_data_file_path"
			" in my.cnf back\n");
		ut_print_timestamp(stderr);
		fprintf(stderr,
=======
		fprintf(stderr,
			" InnoDB: Could not open or create data files.\n");
		ut_print_timestamp(stderr);
		fprintf(stderr,
			" InnoDB: If you tried to add new data files,"
			" and it failed here,\n");
		ut_print_timestamp(stderr);
		fprintf(stderr,
			" InnoDB: you should now edit innodb_data_file_path"
			" in my.cnf back\n");
		ut_print_timestamp(stderr);
		fprintf(stderr,
>>>>>>> 863a73b8
			" InnoDB: to what it was, and remove the"
			" new ibdata files InnoDB created\n");
		ut_print_timestamp(stderr);
		fprintf(stderr,
			" InnoDB: in this failed attempt. InnoDB only wrote"
			" those files full of\n");
		ut_print_timestamp(stderr);
		fprintf(stderr,
			" InnoDB: zeros, but did not yet use them in any way."
			" But be careful: do not\n");
		ut_print_timestamp(stderr);
		fprintf(stderr,
			" InnoDB: remove old data files"
			" which contain your precious data!\n");

		return((int) err);
	}

#ifdef UNIV_LOG_ARCHIVE
	srv_normalize_path_for_win(srv_arch_dir);
	srv_arch_dir = srv_add_path_separator_if_needed(srv_arch_dir);
#endif /* UNIV_LOG_ARCHIVE */

	for (i = 0; i < srv_n_log_files; i++) {
		err = open_or_create_log_file(create_new_db, &log_file_created,
					      log_opened, 0, i);
		if (err != DB_SUCCESS) {

			return((int) err);
		}

		if (log_file_created) {
			log_created = TRUE;
		} else {
			log_opened = TRUE;
		}
		if ((log_opened && create_new_db)
		    || (log_opened && log_created)) {
			ut_print_timestamp(stderr);
			fprintf(stderr,
				" InnoDB: Error: all log files must be"
				" created at the same time.\n");
			ut_print_timestamp(stderr);
			fprintf(stderr,
				" InnoDB: All log files must be"
				" created also in database creation.\n");
			ut_print_timestamp(stderr);
			fprintf(stderr,
				" InnoDB: If you want bigger or smaller"
				" log files, shut down the\n");
			ut_print_timestamp(stderr);
			fprintf(stderr,
				" InnoDB: database and make sure there"
				" were no errors in shutdown.\n");
			ut_print_timestamp(stderr);
			fprintf(stderr,
				" InnoDB: Then delete the existing log files."
				" Edit the .cnf file\n");
			ut_print_timestamp(stderr);
			fprintf(stderr,
				" InnoDB: and start the database again.\n");

			return(DB_ERROR);
		}
	}

	/* Open all log files and data files in the system tablespace: we
	keep them open until database shutdown */

	fil_open_log_and_system_tablespace_files();

	if (log_created && !create_new_db
#ifdef UNIV_LOG_ARCHIVE
	    && !srv_archive_recovery
#endif /* UNIV_LOG_ARCHIVE */
	    ) {
		if (max_flushed_lsn != min_flushed_lsn
#ifdef UNIV_LOG_ARCHIVE
		    || max_arch_log_no != min_arch_log_no
#endif /* UNIV_LOG_ARCHIVE */
		    ) {
			ut_print_timestamp(stderr);
			fprintf(stderr,
				" InnoDB: Cannot initialize created"
				" log files because\n");
			ut_print_timestamp(stderr);
			fprintf(stderr,
				" InnoDB: data files were not in sync"
				" with each other\n");
			ut_print_timestamp(stderr);
			fprintf(stderr,
				" InnoDB: or the data files are corrupt.\n");

			return(DB_ERROR);
		}

		if (max_flushed_lsn < (ib_uint64_t) 1000) {
			ut_print_timestamp(stderr);
			fprintf(stderr,
				" InnoDB: Cannot initialize created"
				" log files because\n");
			ut_print_timestamp(stderr);
			fprintf(stderr,
				" InnoDB: data files are corrupt,"
				" or new data files were\n");
			ut_print_timestamp(stderr);
			fprintf(stderr,
				" InnoDB: created when the database"
				" was started previous\n");
			ut_print_timestamp(stderr);
			fprintf(stderr,
				" InnoDB: time but the database"
				" was not shut down\n");
			ut_print_timestamp(stderr);
			fprintf(stderr,
				" InnoDB: normally after that.\n");

			return(DB_ERROR);
		}

		mutex_enter(&(log_sys->mutex));

#ifdef UNIV_LOG_ARCHIVE
		/* Do not + 1 arch_log_no because we do not use log
		archiving */
		recv_reset_logs(max_flushed_lsn, max_arch_log_no, TRUE);
#else
		recv_reset_logs(max_flushed_lsn, TRUE);
#endif /* UNIV_LOG_ARCHIVE */

		mutex_exit(&(log_sys->mutex));
	}

	trx_sys_file_format_init();

	if (create_new_db) {
		mtr_start(&mtr);

		fsp_header_init(0, sum_of_new_sizes, &mtr);

		mtr_commit(&mtr);

		/* To maintain backward compatibility we create only
		the first rollback segment before the double write buffer.
		All the remaining rollback segments will be created later,
		after the double write buffer has been created. */
		trx_sys_create();

		dict_create();

		srv_startup_is_before_trx_rollback_phase = FALSE;

#ifdef UNIV_LOG_ARCHIVE
	} else if (srv_archive_recovery) {
		ut_print_timestamp(stderr);
		fprintf(stderr,
			" InnoDB: Starting archive"
			" recovery from a backup...\n");
		err = recv_recovery_from_archive_start(
			min_flushed_lsn, srv_archive_recovery_limit_lsn,
			min_arch_log_no);
		if (err != DB_SUCCESS) {

			return(DB_ERROR);
		}
		/* Since ibuf init is in dict_boot, and ibuf is needed
		in any disk i/o, first call dict_boot */

		dict_boot();

		trx_sys_init_at_db_start();

		srv_startup_is_before_trx_rollback_phase = FALSE;

		/* Initialize the fsp free limit global variable in the log
		system */
		fsp_header_get_free_limit();

		recv_recovery_from_archive_finish();
#endif /* UNIV_LOG_ARCHIVE */
	} else {

		/* Check if we support the max format that is stamped
		on the system tablespace. 
		Note:  We are NOT allowed to make any modifications to
		the TRX_SYS_PAGE_NO page before recovery  because this
		page also contains the max_trx_id etc. important system
		variables that are required for recovery.  We need to
		ensure that we return the system to a state where normal
		recovery is guaranteed to work. We do this by
		invalidating the buffer cache, this will force the
		reread of the page and restoration to its last known
		consistent state, this is REQUIRED for the recovery
		process to work. */
		err = trx_sys_file_format_max_check(
			srv_max_file_format_at_startup);

		if (err != DB_SUCCESS) {
			return(err);
		}

		/* Invalidate the buffer pool to ensure that we reread
		the page that we read above, during recovery.
		Note that this is not as heavy weight as it seems. At
		this point there will be only ONE page in the buf_LRU
		and there must be no page in the buf_flush list. */
		buf_pool_invalidate();

		/* We always try to do a recovery, even if the database had
		been shut down normally: this is the normal startup path */

		err = recv_recovery_from_checkpoint_start(LOG_CHECKPOINT,
							  IB_ULONGLONG_MAX,
							  min_flushed_lsn,
							  max_flushed_lsn);
		if (err != DB_SUCCESS) {

			return(DB_ERROR);
		}

		/* Since the insert buffer init is in dict_boot, and the
		insert buffer is needed in any disk i/o, first we call
		dict_boot(). Note that trx_sys_init_at_db_start() only needs
		to access space 0, and the insert buffer at this stage already
		works for space 0. */

		dict_boot();
		trx_sys_init_at_db_start();

		/* Initialize the fsp free limit global variable in the log
		system */
		fsp_header_get_free_limit();

		/* recv_recovery_from_checkpoint_finish needs trx lists which
		are initialized in trx_sys_init_at_db_start(). */

		recv_recovery_from_checkpoint_finish();
		if (srv_force_recovery < SRV_FORCE_NO_IBUF_MERGE) {
			/* The following call is necessary for the insert
			buffer to work with multiple tablespaces. We must
			know the mapping between space id's and .ibd file
			names.

			In a crash recovery, we check that the info in data
			dictionary is consistent with what we already know
			about space id's from the call of
			fil_load_single_table_tablespaces().

			In a normal startup, we create the space objects for
			every table in the InnoDB data dictionary that has
			an .ibd file.

			We also determine the maximum tablespace id used. */

			dict_check_tablespaces_and_store_max_id(
				recv_needed_recovery);
		}

		srv_startup_is_before_trx_rollback_phase = FALSE;
		recv_recovery_rollback_active();

		/* It is possible that file_format tag has never
		been set. In this case we initialize it to minimum
		value.  Important to note that we can do it ONLY after
		we have finished the recovery process so that the
		image of TRX_SYS_PAGE_NO is not stale. */
		trx_sys_file_format_tag_init();
	}

	if (!create_new_db && sum_of_new_sizes > 0) {
		/* New data file(s) were added */
		mtr_start(&mtr);

		fsp_header_inc_size(0, sum_of_new_sizes, &mtr);

		mtr_commit(&mtr);

		/* Immediately write the log record about increased tablespace
		size to disk, so that it is durable even if mysqld would crash
		quickly */

		log_buffer_flush_to_disk();
	}

#ifdef UNIV_LOG_ARCHIVE
	/* Archiving is always off under MySQL */
	if (!srv_log_archive_on) {
		ut_a(DB_SUCCESS == log_archive_noarchivelog());
	} else {
		mutex_enter(&(log_sys->mutex));

		start_archive = FALSE;

		if (log_sys->archiving_state == LOG_ARCH_OFF) {
			start_archive = TRUE;
		}

		mutex_exit(&(log_sys->mutex));

		if (start_archive) {
			ut_a(DB_SUCCESS == log_archive_archivelog());
		}
	}
#endif /* UNIV_LOG_ARCHIVE */

	/* fprintf(stderr, "Max allowed record size %lu\n",
	page_get_free_space_of_empty() / 2); */

	if (trx_doublewrite == NULL) {
		/* Create the doublewrite buffer to a new tablespace */

		trx_sys_create_doublewrite_buf();
	}

	/* Here the double write buffer has already been created and so
	any new rollback segments will be allocated after the double
	write buffer. The default segment should already exist.
	We create the new segments only if it's a new database or
	the database was shutdown cleanly. */
<<<<<<< HEAD

	/* Note: When creating the extra rollback segments during an upgrade
	we violate the latching order, even if the change buffer is empty.
	We make an exception in sync0sync.c and check srv_is_being_started
	for that violation. It cannot create a deadlock because we are still
	running in single threaded mode essentially. Only the IO threads
	should be running at this stage. */

=======

	/* Note: When creating the extra rollback segments during an upgrade
	we violate the latching order, even if the change buffer is empty.
	We make an exception in sync0sync.c and check srv_is_being_started
	for that violation. It cannot create a deadlock because we are still
	running in single threaded mode essentially. Only the IO threads
	should be running at this stage. */

>>>>>>> 863a73b8
	trx_sys_create_rsegs(TRX_SYS_N_RSEGS - 1);

	/* Create the thread which watches the timeouts for lock waits */
	os_thread_create(&srv_lock_timeout_thread, NULL,
			 thread_ids + 2 + SRV_MAX_N_IO_THREADS);

	/* Create the thread which warns of long semaphore waits */
	os_thread_create(&srv_error_monitor_thread, NULL,
			 thread_ids + 3 + SRV_MAX_N_IO_THREADS);

	/* Create the thread which prints InnoDB monitor info */
	os_thread_create(&srv_monitor_thread, NULL,
			 thread_ids + 4 + SRV_MAX_N_IO_THREADS);

	srv_is_being_started = FALSE;

	err = dict_create_or_check_foreign_constraint_tables();

	if (err != DB_SUCCESS) {
		return((int)DB_ERROR);
	}

	/* Create the master thread which does purge and other utility
	operations */

	os_thread_create(&srv_master_thread, NULL, thread_ids
			 + (1 + SRV_MAX_N_IO_THREADS));

	/* Currently we allow only a single purge thread. */
	ut_a(srv_n_purge_threads == 0 || srv_n_purge_threads == 1);

	/* If the user has requested a separate purge thread then
	start the purge thread. */
	if (srv_n_purge_threads == 1) {
		os_thread_create(&srv_purge_thread, NULL, NULL);
	}

	/* Wait for the purge and master thread to startup. */

	while (srv_shutdown_state == SRV_SHUTDOWN_NONE) {
		if (srv_thread_has_reserved_slot(SRV_MASTER) == ULINT_UNDEFINED
		    || (srv_n_purge_threads == 1
			&& srv_thread_has_reserved_slot(SRV_WORKER)
			== ULINT_UNDEFINED)) {

			ut_print_timestamp(stderr);
			fprintf(stderr, "  InnoDB: "
				"Waiting for the background threads to "
				"start\n");
			os_thread_sleep(1000000);
		} else {
			break;
		}
	}

#ifdef UNIV_DEBUG
	/* buf_debug_prints = TRUE; */
#endif /* UNIV_DEBUG */
	sum_of_data_file_sizes = 0;

	for (i = 0; i < srv_n_data_files; i++) {
		sum_of_data_file_sizes += srv_data_file_sizes[i];
	}

	tablespace_size_in_header = fsp_header_get_tablespace_size();

	if (!srv_auto_extend_last_data_file
	    && sum_of_data_file_sizes != tablespace_size_in_header) {

		ut_print_timestamp(stderr);
		fprintf(stderr,
			" InnoDB: Error: tablespace size"
			" stored in header is %lu pages, but\n",
			(ulong) tablespace_size_in_header);
		ut_print_timestamp(stderr);
		fprintf(stderr,
			"InnoDB: the sum of data file sizes is %lu pages\n",
			(ulong) sum_of_data_file_sizes);

		if (srv_force_recovery == 0
		    && sum_of_data_file_sizes < tablespace_size_in_header) {
			/* This is a fatal error, the tail of a tablespace is
			missing */

			ut_print_timestamp(stderr);
			fprintf(stderr,
				" InnoDB: Cannot start InnoDB."
				" The tail of the system tablespace is\n");
			ut_print_timestamp(stderr);
			fprintf(stderr,
				" InnoDB: missing. Have you edited"
				" innodb_data_file_path in my.cnf in an\n");
			ut_print_timestamp(stderr);
			fprintf(stderr,
				" InnoDB: inappropriate way, removing"
				" ibdata files from there?\n");
			ut_print_timestamp(stderr);
			fprintf(stderr,
				" InnoDB: You can set innodb_force_recovery=1"
				" in my.cnf to force\n");
			ut_print_timestamp(stderr);
			fprintf(stderr,
				" InnoDB: a startup if you are trying"
				" to recover a badly corrupt database.\n");

			return(DB_ERROR);
		}
	}

	if (srv_auto_extend_last_data_file
	    && sum_of_data_file_sizes < tablespace_size_in_header) {

		ut_print_timestamp(stderr);
		fprintf(stderr,
			" InnoDB: Error: tablespace size stored in header"
			" is %lu pages, but\n",
			(ulong) tablespace_size_in_header);
		ut_print_timestamp(stderr);
		fprintf(stderr,
			" InnoDB: the sum of data file sizes"
			" is only %lu pages\n",
			(ulong) sum_of_data_file_sizes);

		if (srv_force_recovery == 0) {

			ut_print_timestamp(stderr);
			fprintf(stderr,
				" InnoDB: Cannot start InnoDB. The tail of"
				" the system tablespace is\n");
			ut_print_timestamp(stderr);
			fprintf(stderr,
				" InnoDB: missing. Have you edited"
				" innodb_data_file_path in my.cnf in an\n");
			ut_print_timestamp(stderr);
			fprintf(stderr,
				" InnoDB: inappropriate way, removing"
				" ibdata files from there?\n");
			ut_print_timestamp(stderr);
<<<<<<< HEAD
			fprintf(stderr,
				" InnoDB: You can set innodb_force_recovery=1"
				" in my.cnf to force\n");
			ut_print_timestamp(stderr);
			fprintf(stderr,
=======
			fprintf(stderr,
				" InnoDB: You can set innodb_force_recovery=1"
				" in my.cnf to force\n");
			ut_print_timestamp(stderr);
			fprintf(stderr,
>>>>>>> 863a73b8
				" InnoDB: a startup if you are trying to"
				" recover a badly corrupt database.\n");

			return(DB_ERROR);
		}
	}

	/* Check that os_fast_mutexes work as expected */
	os_fast_mutex_init(&srv_os_test_mutex);

	if (0 != os_fast_mutex_trylock(&srv_os_test_mutex)) {
		ut_print_timestamp(stderr);
		fprintf(stderr,
			" InnoDB: Error: pthread_mutex_trylock returns"
			" an unexpected value on\n");
		ut_print_timestamp(stderr);
		fprintf(stderr,
			" InnoDB: success! Cannot continue.\n");
		exit(1);
	}

	os_fast_mutex_unlock(&srv_os_test_mutex);

	os_fast_mutex_lock(&srv_os_test_mutex);

	os_fast_mutex_unlock(&srv_os_test_mutex);

	os_fast_mutex_free(&srv_os_test_mutex);

	if (srv_print_verbose_log) {
		ut_print_timestamp(stderr);
		fprintf(stderr,
			" InnoDB: %s started; "
			"log sequence number %llu\n",
			INNODB_VERSION_STR, srv_start_lsn);
	}

	if (srv_force_recovery > 0) {
		ut_print_timestamp(stderr);
		fprintf(stderr,
			" InnoDB: !!! innodb_force_recovery"
			" is set to %lu !!!\n",
			(ulong) srv_force_recovery);
	}

	fflush(stderr);

	if (trx_doublewrite_must_reset_space_ids) {
		/* Actually, we did not change the undo log format between
		4.0 and 4.1.1, and we would not need to run purge to
		completion. Note also that the purge algorithm in 4.1.1
		can process the history list again even after a full
		purge, because our algorithm does not cut the end of the
		history list in all cases so that it would become empty
		after a full purge. That mean that we may purge 4.0 type
		undo log even after this phase.

		The insert buffer record format changed between 4.0 and
		4.1.1. It is essential that the insert buffer is emptied
		here! */

		ut_print_timestamp(stderr);
<<<<<<< HEAD
		fprintf(stderr,
			" InnoDB: You are upgrading to an"
			" InnoDB version which allows multiple\n");
		ut_print_timestamp(stderr);
		fprintf(stderr,
=======
		fprintf(stderr,
			" InnoDB: You are upgrading to an"
			" InnoDB version which allows multiple\n");
		ut_print_timestamp(stderr);
		fprintf(stderr,
>>>>>>> 863a73b8
			" InnoDB: tablespaces. Wait that purge"
			" and insert buffer merge run to\n");
		ut_print_timestamp(stderr);
		fprintf(stderr,
			" InnoDB: completion...\n");
		for (;;) {
			os_thread_sleep(1000000);

			if (0 == strcmp(srv_main_thread_op_info,
					"waiting for server activity")) {

				ut_a(ibuf_is_empty());

				break;
			}
		}
		ut_print_timestamp(stderr);
		fprintf(stderr,
			" InnoDB: Full purge and insert buffer merge"
			" completed.\n");

		trx_sys_mark_upgraded_to_multiple_tablespaces();

		ut_print_timestamp(stderr);
		fprintf(stderr,
			" InnoDB: You have now successfully upgraded"
			" to the multiple tablespaces\n");
		ut_print_timestamp(stderr);
		fprintf(stderr,
			" InnoDB: format. You should NOT DOWNGRADE"
			" to an earlier version of\n");
		ut_print_timestamp(stderr);
<<<<<<< HEAD
		fprintf(stderr,
			" InnoDB: InnoDB! But if you absolutely need to"
			" downgrade, see\n");
		ut_print_timestamp(stderr);
		fprintf(stderr,
=======
		fprintf(stderr,
			" InnoDB: InnoDB! But if you absolutely need to"
			" downgrade, see\n");
		ut_print_timestamp(stderr);
		fprintf(stderr,
>>>>>>> 863a73b8
			" InnoDB: " REFMAN "multiple-tablespaces.html\n"
			" InnoDB: for instructions.\n");
	}

	if (srv_force_recovery == 0) {
		/* In the insert buffer we may have even bigger tablespace
		id's, because we may have dropped those tablespaces, but
		insert buffer merge has not had time to clean the records from
		the ibuf tree. */

		ibuf_update_max_tablespace_id();
	}

	srv_file_per_table = srv_file_per_table_original_value;

	srv_was_started = TRUE;

	return((int) DB_SUCCESS);
}

/****************************************************************//**
Shuts down the InnoDB database.
@return	DB_SUCCESS or error code */
UNIV_INTERN
int
innobase_shutdown_for_mysql(void)
/*=============================*/
{
	ulint	i;
	if (!srv_was_started) {
		if (srv_is_being_started) {
			ut_print_timestamp(stderr);
			fprintf(stderr,
				"  InnoDB: Warning: shutting down"
				" a not properly started\n"
				"InnoDB: or created database!\n");
		}

		return(DB_SUCCESS);
	}

	/* 1. Flush the buffer pool to disk, write the current lsn to
	the tablespace header(s), and copy all log data to archive.
	The step 1 is the real InnoDB shutdown. The remaining steps 2 - ...
	just free data structures after the shutdown. */

	logs_empty_and_mark_files_at_shutdown();

	if (srv_conc_n_threads != 0) {
		fprintf(stderr,
			"InnoDB: Warning: query counter shows %ld queries"
			" still\n"
			"InnoDB: inside InnoDB at shutdown\n",
			srv_conc_n_threads);
	}

	/* 2. Make all threads created by InnoDB to exit */

	srv_shutdown_state = SRV_SHUTDOWN_EXIT_THREADS;

	/* All threads end up waiting for certain events. Put those events
	to the signaled state. Then the threads will exit themselves after
	os_event_wait(). */

	for (i = 0; i < 1000; i++) {
		/* NOTE: IF YOU CREATE THREADS IN INNODB, YOU MUST EXIT THEM
		HERE OR EARLIER */

		/* a. Let the lock timeout thread exit */
		os_event_set(srv_lock_timeout_thread_event);

		/* b. srv error monitor thread exits automatically, no need
		to do anything here */

		/* c. We wake the master thread so that it exits */
		srv_wake_master_thread();

		/* d. We wake the purge thread so that it exits */
		srv_wake_purge_thread();

		/* e. Exit the i/o threads */

		os_aio_wake_all_threads_at_shutdown();

		os_mutex_enter(os_sync_mutex);

		if (os_thread_count == 0) {
			/* All the threads have exited or are just exiting;
			NOTE that the threads may not have completed their
			exit yet. Should we use pthread_join() to make sure
			they have exited? If we did, we would have to
			remove the pthread_detach() from
			os_thread_exit().  Now we just sleep 0.1
			seconds and hope that is enough! */

			os_mutex_exit(os_sync_mutex);

			os_thread_sleep(100000);

			break;
		}

		os_mutex_exit(os_sync_mutex);

		os_thread_sleep(100000);
	}

	if (i == 1000) {
		fprintf(stderr,
			"InnoDB: Warning: %lu threads created by InnoDB"
			" had not exited at shutdown!\n",
			(ulong) os_thread_count);
	}

	if (srv_monitor_file) {
		fclose(srv_monitor_file);
		srv_monitor_file = 0;
		if (srv_monitor_file_name) {
			unlink(srv_monitor_file_name);
			mem_free(srv_monitor_file_name);
		}
	}
	if (srv_dict_tmpfile) {
		fclose(srv_dict_tmpfile);
		srv_dict_tmpfile = 0;
	}

	if (srv_misc_tmpfile) {
		fclose(srv_misc_tmpfile);
		srv_misc_tmpfile = 0;
	}

	/* This must be disabled before closing the buffer pool
	and closing the data dictionary.  */
	btr_search_disable();

	ibuf_close();
	log_shutdown();
	lock_sys_close();
	trx_sys_file_format_close();
	trx_sys_close();

	mutex_free(&srv_monitor_file_mutex);
	mutex_free(&srv_dict_tmpfile_mutex);
	mutex_free(&srv_misc_tmpfile_mutex);
	dict_close();
	btr_search_sys_free();

	/* 3. Free all InnoDB's own mutexes and the os_fast_mutexes inside
	them */
	os_aio_free();
	sync_close();
	srv_free();
	fil_close();

	/* 4. Free the os_conc_mutex and all os_events and os_mutexes */

	os_sync_free();

	/* 5. Free all allocated memory */

	pars_lexer_close();
	log_mem_free();
	buf_pool_free(srv_buf_pool_instances);
	mem_close();

	/* ut_free_all_mem() frees all allocated memory not freed yet
	in shutdown, and it will also free the ut_list_mutex, so it
	should be the last one for all operation */
	ut_free_all_mem();

	if (os_thread_count != 0
	    || os_event_count != 0
	    || os_mutex_count != 0
	    || os_fast_mutex_count != 0) {
		fprintf(stderr,
			"InnoDB: Warning: some resources were not"
			" cleaned up in shutdown:\n"
			"InnoDB: threads %lu, events %lu,"
			" os_mutexes %lu, os_fast_mutexes %lu\n",
			(ulong) os_thread_count, (ulong) os_event_count,
			(ulong) os_mutex_count, (ulong) os_fast_mutex_count);
	}

	if (dict_foreign_err_file) {
		fclose(dict_foreign_err_file);
	}
	if (lock_latest_err_file) {
		fclose(lock_latest_err_file);
	}

	if (srv_print_verbose_log) {
		ut_print_timestamp(stderr);
		fprintf(stderr,
			"  InnoDB: Shutdown completed;"
			" log sequence number %llu\n",
			srv_shutdown_lsn);
	}

	srv_was_started = FALSE;
	srv_start_has_been_called = FALSE;

	return((int) DB_SUCCESS);
}
#endif /* !UNIV_HOTBACKUP */<|MERGE_RESOLUTION|>--- conflicted
+++ resolved
@@ -20,19 +20,11 @@
 This program is free software; you can redistribute it and/or modify it under
 the terms of the GNU General Public License as published by the Free Software
 Foundation; version 2 of the License.
-<<<<<<< HEAD
 
 This program is distributed in the hope that it will be useful, but WITHOUT
 ANY WARRANTY; without even the implied warranty of MERCHANTABILITY or FITNESS
 FOR A PARTICULAR PURPOSE. See the GNU General Public License for more details.
 
-=======
-
-This program is distributed in the hope that it will be useful, but WITHOUT
-ANY WARRANTY; without even the implied warranty of MERCHANTABILITY or FITNESS
-FOR A PARTICULAR PURPOSE. See the GNU General Public License for more details.
-
->>>>>>> 863a73b8
 You should have received a copy of the GNU General Public License along with
 this program; if not, write to the Free Software Foundation, Inc., 59 Temple
 Place, Suite 330, Boston, MA 02111-1307 USA
@@ -590,15 +582,9 @@
 	if (dirnamelen && name[dirnamelen - 1] != SRV_PATH_SEPARATOR) {
 		name[dirnamelen++] = SRV_PATH_SEPARATOR;
 	}
-<<<<<<< HEAD
 
 	sprintf(name + dirnamelen, "%s%lu", "ib_logfile", (ulong) i);
 
-=======
-
-	sprintf(name + dirnamelen, "%s%lu", "ib_logfile", (ulong) i);
-
->>>>>>> 863a73b8
 	files[i] = os_file_create(innodb_file_log_key, name,
 				  OS_FILE_CREATE, OS_FILE_NORMAL,
 				  OS_LOG_FILE, &ret);
@@ -1080,21 +1066,12 @@
 			" InnoDB: Error: size of InnoDB's ulint is %lu, "
 			"but size of void*\n", (ulong) sizeof(ulint));
 		ut_print_timestamp(stderr);
-<<<<<<< HEAD
 		fprintf(stderr,
 			" InnoDB: is %lu. The sizes should be the same "
 			"so that on a 64-bit\n",
 			(ulong) sizeof(void*));
 		ut_print_timestamp(stderr);
 		fprintf(stderr,
-=======
-		fprintf(stderr,
-			" InnoDB: is %lu. The sizes should be the same "
-			"so that on a 64-bit\n",
-			(ulong) sizeof(void*));
-		ut_print_timestamp(stderr);
-		fprintf(stderr,
->>>>>>> 863a73b8
 			" InnoDB: platforms you can allocate more than 4 GB "
 			"of memory.\n");
 	}
@@ -1227,7 +1204,6 @@
 		srv_use_native_aio = TRUE;
 		srv_use_native_conditions = TRUE;
 		break;
-<<<<<<< HEAD
 	}
 
 #elif defined(LINUX_NATIVE_AIO)
@@ -1237,17 +1213,6 @@
 		fprintf(stderr,
 			" InnoDB: Using Linux native AIO\n");
 	}
-=======
-	}
-
-#elif defined(LINUX_NATIVE_AIO)
-
-	if (srv_use_native_aio) {
-		ut_print_timestamp(stderr);
-		fprintf(stderr,
-			" InnoDB: Using Linux native AIO\n");
-	}
->>>>>>> 863a73b8
 #else
 	/* Currently native AIO is supported only on windows and linux
 	and that also when the support is compiled in. In all other
@@ -1397,21 +1362,12 @@
 		io_limit = SRV_N_PENDING_IOS_PER_THREAD;
 	}
 # endif /* __WIN__ */
-<<<<<<< HEAD
 
 	os_aio_init(io_limit,
 		    srv_n_read_io_threads,
 		    srv_n_write_io_threads,
 		    SRV_MAX_N_PENDING_SYNC_IOS);
 
-=======
-
-	os_aio_init(io_limit,
-		    srv_n_read_io_threads,
-		    srv_n_write_io_threads,
-		    SRV_MAX_N_PENDING_SYNC_IOS);
-
->>>>>>> 863a73b8
 	fil_init(srv_file_per_table ? 50000 : 5000,
 		 srv_max_n_open_files);
 
@@ -1498,19 +1454,11 @@
 #ifndef __WIN__
 		if (sizeof(off_t) < 5 && srv_data_file_sizes[i] >= 262144) {
 			ut_print_timestamp(stderr);
-<<<<<<< HEAD
 			fprintf(stderr,
 				" InnoDB: Error: file size must be < 4 GB"
 				" with this MySQL binary\n");
 			ut_print_timestamp(stderr);
 			fprintf(stderr,
-=======
-			fprintf(stderr,
-				" InnoDB: Error: file size must be < 4 GB"
-				" with this MySQL binary\n");
-			ut_print_timestamp(stderr);
-			fprintf(stderr,
->>>>>>> 863a73b8
 				" InnoDB: and operating system combination,"
 				" in some OS's < 2 GB\n");
 
@@ -1537,7 +1485,6 @@
 					&sum_of_new_sizes);
 	if (err != DB_SUCCESS) {
 		ut_print_timestamp(stderr);
-<<<<<<< HEAD
 		fprintf(stderr,
 			" InnoDB: Could not open or create data files.\n");
 		ut_print_timestamp(stderr);
@@ -1550,20 +1497,6 @@
 			" in my.cnf back\n");
 		ut_print_timestamp(stderr);
 		fprintf(stderr,
-=======
-		fprintf(stderr,
-			" InnoDB: Could not open or create data files.\n");
-		ut_print_timestamp(stderr);
-		fprintf(stderr,
-			" InnoDB: If you tried to add new data files,"
-			" and it failed here,\n");
-		ut_print_timestamp(stderr);
-		fprintf(stderr,
-			" InnoDB: you should now edit innodb_data_file_path"
-			" in my.cnf back\n");
-		ut_print_timestamp(stderr);
-		fprintf(stderr,
->>>>>>> 863a73b8
 			" InnoDB: to what it was, and remove the"
 			" new ibdata files InnoDB created\n");
 		ut_print_timestamp(stderr);
@@ -1883,7 +1816,6 @@
 	write buffer. The default segment should already exist.
 	We create the new segments only if it's a new database or
 	the database was shutdown cleanly. */
-<<<<<<< HEAD
 
 	/* Note: When creating the extra rollback segments during an upgrade
 	we violate the latching order, even if the change buffer is empty.
@@ -1892,16 +1824,6 @@
 	running in single threaded mode essentially. Only the IO threads
 	should be running at this stage. */
 
-=======
-
-	/* Note: When creating the extra rollback segments during an upgrade
-	we violate the latching order, even if the change buffer is empty.
-	We make an exception in sync0sync.c and check srv_is_being_started
-	for that violation. It cannot create a deadlock because we are still
-	running in single threaded mode essentially. Only the IO threads
-	should be running at this stage. */
-
->>>>>>> 863a73b8
 	trx_sys_create_rsegs(TRX_SYS_N_RSEGS - 1);
 
 	/* Create the thread which watches the timeouts for lock waits */
@@ -2040,19 +1962,11 @@
 				" InnoDB: inappropriate way, removing"
 				" ibdata files from there?\n");
 			ut_print_timestamp(stderr);
-<<<<<<< HEAD
 			fprintf(stderr,
 				" InnoDB: You can set innodb_force_recovery=1"
 				" in my.cnf to force\n");
 			ut_print_timestamp(stderr);
 			fprintf(stderr,
-=======
-			fprintf(stderr,
-				" InnoDB: You can set innodb_force_recovery=1"
-				" in my.cnf to force\n");
-			ut_print_timestamp(stderr);
-			fprintf(stderr,
->>>>>>> 863a73b8
 				" InnoDB: a startup if you are trying to"
 				" recover a badly corrupt database.\n");
 
@@ -2115,19 +2029,11 @@
 		here! */
 
 		ut_print_timestamp(stderr);
-<<<<<<< HEAD
 		fprintf(stderr,
 			" InnoDB: You are upgrading to an"
 			" InnoDB version which allows multiple\n");
 		ut_print_timestamp(stderr);
 		fprintf(stderr,
-=======
-		fprintf(stderr,
-			" InnoDB: You are upgrading to an"
-			" InnoDB version which allows multiple\n");
-		ut_print_timestamp(stderr);
-		fprintf(stderr,
->>>>>>> 863a73b8
 			" InnoDB: tablespaces. Wait that purge"
 			" and insert buffer merge run to\n");
 		ut_print_timestamp(stderr);
@@ -2160,19 +2066,11 @@
 			" InnoDB: format. You should NOT DOWNGRADE"
 			" to an earlier version of\n");
 		ut_print_timestamp(stderr);
-<<<<<<< HEAD
 		fprintf(stderr,
 			" InnoDB: InnoDB! But if you absolutely need to"
 			" downgrade, see\n");
 		ut_print_timestamp(stderr);
 		fprintf(stderr,
-=======
-		fprintf(stderr,
-			" InnoDB: InnoDB! But if you absolutely need to"
-			" downgrade, see\n");
-		ut_print_timestamp(stderr);
-		fprintf(stderr,
->>>>>>> 863a73b8
 			" InnoDB: " REFMAN "multiple-tablespaces.html\n"
 			" InnoDB: for instructions.\n");
 	}

--- conflicted
+++ resolved
@@ -266,11 +266,7 @@
 		    && sleep_in_us > srv_adaptive_max_sleep_delay) {
 
 			sleep_in_us = srv_adaptive_max_sleep_delay;
-<<<<<<< HEAD
-			srv_thread_sleep_delay = (ulong) sleep_in_us;
-=======
 			srv_thread_sleep_delay = static_cast<ulong>(sleep_in_us);
->>>>>>> b7095272
 		}
 
 		os_thread_sleep(sleep_in_us);

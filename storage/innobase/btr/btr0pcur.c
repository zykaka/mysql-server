/*****************************************************************************

<<<<<<< HEAD
Copyright (c) 1996, 2010, Innobase Oy. All Rights Reserved.
=======
Copyright (c) 1996, 2011, Oracle and/or its affiliates. All Rights Reserved.
>>>>>>> fb5f6ee8

This program is free software; you can redistribute it and/or modify it under
the terms of the GNU General Public License as published by the Free Software
Foundation; version 2 of the License.

This program is distributed in the hope that it will be useful, but WITHOUT
ANY WARRANTY; without even the implied warranty of MERCHANTABILITY or FITNESS
FOR A PARTICULAR PURPOSE. See the GNU General Public License for more details.

You should have received a copy of the GNU General Public License along with
this program; if not, write to the Free Software Foundation, Inc., 59 Temple
Place, Suite 330, Boston, MA 02111-1307 USA

*****************************************************************************/

/**************************************************//**
@file btr/btr0pcur.c
The index tree persistent cursor

Created 2/23/1996 Heikki Tuuri
*******************************************************/

#include "btr0pcur.h"

#ifdef UNIV_NONINL
#include "btr0pcur.ic"
#endif

#include "ut0byte.h"
#include "rem0cmp.h"
#include "trx0trx.h"

/**************************************************************//**
Allocates memory for a persistent cursor object and initializes the cursor.
@return	own: persistent cursor */
UNIV_INTERN
btr_pcur_t*
btr_pcur_create_for_mysql(void)
/*============================*/
{
	btr_pcur_t*	pcur;

	pcur = mem_alloc(sizeof(btr_pcur_t));

	pcur->btr_cur.index = NULL;
	btr_pcur_init(pcur);

	return(pcur);
}

/**************************************************************//**
Frees the memory for a persistent cursor object. */
UNIV_INTERN
void
btr_pcur_free_for_mysql(
/*====================*/
	btr_pcur_t*	cursor)	/*!< in, own: persistent cursor */
{
	if (cursor->old_rec_buf != NULL) {

		mem_free(cursor->old_rec_buf);

		cursor->old_rec_buf = NULL;
	}

	cursor->btr_cur.page_cur.rec = NULL;
	cursor->old_rec = NULL;
	cursor->old_n_fields = 0;
	cursor->old_stored = BTR_PCUR_OLD_NOT_STORED;

	cursor->latch_mode = BTR_NO_LATCHES;
	cursor->pos_state = BTR_PCUR_NOT_POSITIONED;

	mem_free(cursor);
}

/**************************************************************//**
The position of the cursor is stored by taking an initial segment of the
record the cursor is positioned on, before, or after, and copying it to the
cursor data structure, or just setting a flag if the cursor id before the
first in an EMPTY tree, or after the last in an EMPTY tree. NOTE that the
page where the cursor is positioned must not be empty if the index tree is
not totally empty! */
UNIV_INTERN
void
btr_pcur_store_position(
/*====================*/
	btr_pcur_t*	cursor, /*!< in: persistent cursor */
	mtr_t*		mtr)	/*!< in: mtr */
{
	page_cur_t*	page_cursor;
	buf_block_t*	block;
	rec_t*		rec;
	dict_index_t*	index;
	page_t*		page;
	ulint		offs;

	ut_a(cursor->pos_state == BTR_PCUR_IS_POSITIONED);
	ut_ad(cursor->latch_mode != BTR_NO_LATCHES);

	block = btr_pcur_get_block(cursor);
	index = btr_cur_get_index(btr_pcur_get_btr_cur(cursor));

	page_cursor = btr_pcur_get_page_cur(cursor);

	rec = page_cur_get_rec(page_cursor);
	page = page_align(rec);
	offs = page_offset(rec);

	ut_ad(mtr_memo_contains(mtr, block, MTR_MEMO_PAGE_S_FIX)
	      || mtr_memo_contains(mtr, block, MTR_MEMO_PAGE_X_FIX));
	ut_a(cursor->latch_mode != BTR_NO_LATCHES);

	if (UNIV_UNLIKELY(page_get_n_recs(page) == 0)) {
		/* It must be an empty index tree; NOTE that in this case
		we do not store the modify_clock, but always do a search
		if we restore the cursor position */

		ut_a(btr_page_get_next(page, mtr) == FIL_NULL);
		ut_a(btr_page_get_prev(page, mtr) == FIL_NULL);

		cursor->old_stored = BTR_PCUR_OLD_STORED;

		if (page_rec_is_supremum_low(offs)) {

			cursor->rel_pos = BTR_PCUR_AFTER_LAST_IN_TREE;
		} else {
			cursor->rel_pos = BTR_PCUR_BEFORE_FIRST_IN_TREE;
		}

		return;
	}

	if (page_rec_is_supremum_low(offs)) {

		rec = page_rec_get_prev(rec);

		cursor->rel_pos = BTR_PCUR_AFTER;

	} else if (page_rec_is_infimum_low(offs)) {

		rec = page_rec_get_next(rec);

		cursor->rel_pos = BTR_PCUR_BEFORE;
	} else {
		cursor->rel_pos = BTR_PCUR_ON;
	}

	cursor->old_stored = BTR_PCUR_OLD_STORED;
	cursor->old_rec = dict_index_copy_rec_order_prefix(
		index, rec, &cursor->old_n_fields,
		&cursor->old_rec_buf, &cursor->buf_size);

	cursor->block_when_stored = block;
	cursor->modify_clock = buf_block_get_modify_clock(block);
}

/**************************************************************//**
Copies the stored position of a pcur to another pcur. */
UNIV_INTERN
void
btr_pcur_copy_stored_position(
/*==========================*/
	btr_pcur_t*	pcur_receive,	/*!< in: pcur which will receive the
					position info */
	btr_pcur_t*	pcur_donate)	/*!< in: pcur from which the info is
					copied */
{
	if (pcur_receive->old_rec_buf) {
		mem_free(pcur_receive->old_rec_buf);
	}

	ut_memcpy(pcur_receive, pcur_donate, sizeof(btr_pcur_t));

	if (pcur_donate->old_rec_buf) {

		pcur_receive->old_rec_buf = mem_alloc(pcur_donate->buf_size);

		ut_memcpy(pcur_receive->old_rec_buf, pcur_donate->old_rec_buf,
			  pcur_donate->buf_size);
		pcur_receive->old_rec = pcur_receive->old_rec_buf
			+ (pcur_donate->old_rec - pcur_donate->old_rec_buf);
	}

	pcur_receive->old_n_fields = pcur_donate->old_n_fields;
}

/**************************************************************//**
Restores the stored position of a persistent cursor bufferfixing the page and
obtaining the specified latches. If the cursor position was saved when the
(1) cursor was positioned on a user record: this function restores the position
to the last record LESS OR EQUAL to the stored record;
(2) cursor was positioned on a page infimum record: restores the position to
the last record LESS than the user record which was the successor of the page
infimum;
(3) cursor was positioned on the page supremum: restores to the first record
GREATER than the user record which was the predecessor of the supremum.
(4) cursor was positioned before the first or after the last in an empty tree:
restores to before first or after the last in the tree.
@return TRUE if the cursor position was stored when it was on a user
record and it can be restored on a user record whose ordering fields
are identical to the ones of the original user record */
UNIV_INTERN
ibool
btr_pcur_restore_position_func(
/*===========================*/
	ulint		latch_mode,	/*!< in: BTR_SEARCH_LEAF, ... */
	btr_pcur_t*	cursor,		/*!< in: detached persistent cursor */
	const char*	file,		/*!< in: file name */
	ulint		line,		/*!< in: line where called */
	mtr_t*		mtr)		/*!< in: mtr */
{
	dict_index_t*	index;
	dtuple_t*	tuple;
	ulint		mode;
	ulint		old_mode;
	mem_heap_t*	heap;

	ut_ad(mtr);
	ut_ad(mtr->state == MTR_ACTIVE);

	index = btr_cur_get_index(btr_pcur_get_btr_cur(cursor));

	if (UNIV_UNLIKELY(cursor->old_stored != BTR_PCUR_OLD_STORED)
	    || UNIV_UNLIKELY(cursor->pos_state != BTR_PCUR_WAS_POSITIONED
			     && cursor->pos_state != BTR_PCUR_IS_POSITIONED)) {
		ut_print_buf(stderr, cursor, sizeof(btr_pcur_t));
		putc('\n', stderr);
		if (cursor->trx_if_known) {
			trx_print(stderr, cursor->trx_if_known, 0);
		}

		ut_error;
	}

	if (UNIV_UNLIKELY
	    (cursor->rel_pos == BTR_PCUR_AFTER_LAST_IN_TREE
	     || cursor->rel_pos == BTR_PCUR_BEFORE_FIRST_IN_TREE)) {

		/* In these cases we do not try an optimistic restoration,
		but always do a search */

		btr_cur_open_at_index_side(
			cursor->rel_pos == BTR_PCUR_BEFORE_FIRST_IN_TREE,
			index, latch_mode, btr_pcur_get_btr_cur(cursor), mtr);

		cursor->block_when_stored = btr_pcur_get_block(cursor);

		return(FALSE);
	}

	ut_a(cursor->old_rec);
	ut_a(cursor->old_n_fields);

	if (UNIV_LIKELY(latch_mode == BTR_SEARCH_LEAF)
	    || UNIV_LIKELY(latch_mode == BTR_MODIFY_LEAF)) {
		/* Try optimistic restoration */

		if (UNIV_LIKELY(buf_page_optimistic_get(
					latch_mode,
					cursor->block_when_stored,
					cursor->modify_clock,
					file, line, mtr))) {
			cursor->pos_state = BTR_PCUR_IS_POSITIONED;

<<<<<<< HEAD
			buf_block_dbg_add_level(btr_pcur_get_block(cursor),
						SYNC_TREE_NODE);
=======
			buf_block_dbg_add_level(
				btr_pcur_get_block(cursor),
				dict_index_is_ibuf(index)
				? SYNC_IBUF_TREE_NODE : SYNC_TREE_NODE);
>>>>>>> fb5f6ee8

			if (cursor->rel_pos == BTR_PCUR_ON) {
#ifdef UNIV_DEBUG
				const rec_t*	rec;
				const ulint*	offsets1;
				const ulint*	offsets2;
#endif /* UNIV_DEBUG */
				cursor->latch_mode = latch_mode;
#ifdef UNIV_DEBUG
				rec = btr_pcur_get_rec(cursor);

				heap = mem_heap_create(256);
				offsets1 = rec_get_offsets(
					cursor->old_rec, index, NULL,
					cursor->old_n_fields, &heap);
				offsets2 = rec_get_offsets(
					rec, index, NULL,
					cursor->old_n_fields, &heap);

				ut_ad(!cmp_rec_rec(cursor->old_rec,
						   rec, offsets1, offsets2,
						   index));
				mem_heap_free(heap);
#endif /* UNIV_DEBUG */
				return(TRUE);
			}

			return(FALSE);
		}
	}

	/* If optimistic restoration did not succeed, open the cursor anew */

	heap = mem_heap_create(256);

	tuple = dict_index_build_data_tuple(index, cursor->old_rec,
					    cursor->old_n_fields, heap);

	/* Save the old search mode of the cursor */
	old_mode = cursor->search_mode;

	if (UNIV_LIKELY(cursor->rel_pos == BTR_PCUR_ON)) {
		mode = PAGE_CUR_LE;
	} else if (cursor->rel_pos == BTR_PCUR_AFTER) {
		mode = PAGE_CUR_G;
	} else {
		ut_ad(cursor->rel_pos == BTR_PCUR_BEFORE);
		mode = PAGE_CUR_L;
	}

	btr_pcur_open_with_no_init_func(index, tuple, mode, latch_mode,
					cursor, 0, file, line, mtr);

	/* Restore the old search mode */
	cursor->search_mode = old_mode;

	if (cursor->rel_pos == BTR_PCUR_ON
	    && btr_pcur_is_on_user_rec(cursor)
	    && 0 == cmp_dtuple_rec(tuple, btr_pcur_get_rec(cursor),
				   rec_get_offsets(
					   btr_pcur_get_rec(cursor), index,
					   NULL, ULINT_UNDEFINED, &heap))) {

		/* We have to store the NEW value for the modify clock, since
		the cursor can now be on a different page! But we can retain
		the value of old_rec */

		cursor->block_when_stored = btr_pcur_get_block(cursor);
		cursor->modify_clock = buf_block_get_modify_clock(
			cursor->block_when_stored);
		cursor->old_stored = BTR_PCUR_OLD_STORED;

		mem_heap_free(heap);

		return(TRUE);
	}

	mem_heap_free(heap);

	/* We have to store new position information, modify_clock etc.,
	to the cursor because it can now be on a different page, the record
	under it may have been removed, etc. */

	btr_pcur_store_position(cursor, mtr);

	return(FALSE);
}

/**************************************************************//**
If the latch mode of the cursor is BTR_LEAF_SEARCH or BTR_LEAF_MODIFY,
releases the page latch and bufferfix reserved by the cursor.
NOTE! In the case of BTR_LEAF_MODIFY, there should not exist changes
made by the current mini-transaction to the data protected by the
cursor latch, as then the latch must not be released until mtr_commit. */
UNIV_INTERN
void
btr_pcur_release_leaf(
/*==================*/
	btr_pcur_t*	cursor, /*!< in: persistent cursor */
	mtr_t*		mtr)	/*!< in: mtr */
{
	buf_block_t*	block;

	ut_a(cursor->pos_state == BTR_PCUR_IS_POSITIONED);
	ut_ad(cursor->latch_mode != BTR_NO_LATCHES);

	block = btr_pcur_get_block(cursor);

	btr_leaf_page_release(block, cursor->latch_mode, mtr);

	cursor->latch_mode = BTR_NO_LATCHES;

	cursor->pos_state = BTR_PCUR_WAS_POSITIONED;
}

/*********************************************************//**
Moves the persistent cursor to the first record on the next page. Releases the
latch on the current page, and bufferunfixes it. Note that there must not be
modifications on the current page, as then the x-latch can be released only in
mtr_commit. */
UNIV_INTERN
void
btr_pcur_move_to_next_page(
/*=======================*/
	btr_pcur_t*	cursor,	/*!< in: persistent cursor; must be on the
				last record of the current page */
	mtr_t*		mtr)	/*!< in: mtr */
{
	ulint		next_page_no;
	ulint		space;
	ulint		zip_size;
	page_t*		page;
	buf_block_t*	next_block;
	page_t*		next_page;

	ut_a(cursor->pos_state == BTR_PCUR_IS_POSITIONED);
	ut_ad(cursor->latch_mode != BTR_NO_LATCHES);
	ut_ad(btr_pcur_is_after_last_on_page(cursor));

	cursor->old_stored = BTR_PCUR_OLD_NOT_STORED;

	page = btr_pcur_get_page(cursor);
	next_page_no = btr_page_get_next(page, mtr);
	space = buf_block_get_space(btr_pcur_get_block(cursor));
	zip_size = buf_block_get_zip_size(btr_pcur_get_block(cursor));

	ut_ad(next_page_no != FIL_NULL);

	next_block = btr_block_get(space, zip_size, next_page_no,
<<<<<<< HEAD
				   cursor->latch_mode, mtr);
=======
				   cursor->latch_mode,
				   btr_pcur_get_btr_cur(cursor)->index, mtr);
>>>>>>> fb5f6ee8
	next_page = buf_block_get_frame(next_block);
#ifdef UNIV_BTR_DEBUG
	ut_a(page_is_comp(next_page) == page_is_comp(page));
	ut_a(btr_page_get_prev(next_page, mtr)
	     == buf_block_get_page_no(btr_pcur_get_block(cursor)));
#endif /* UNIV_BTR_DEBUG */
	next_block->check_index_page_at_flush = TRUE;

	btr_leaf_page_release(btr_pcur_get_block(cursor),
			      cursor->latch_mode, mtr);

	page_cur_set_before_first(next_block, btr_pcur_get_page_cur(cursor));

	page_check_dir(next_page);
}

/*********************************************************//**
Moves the persistent cursor backward if it is on the first record of the page.
Commits mtr. Note that to prevent a possible deadlock, the operation
first stores the position of the cursor, commits mtr, acquires the necessary
latches and restores the cursor position again before returning. The
alphabetical position of the cursor is guaranteed to be sensible on
return, but it may happen that the cursor is not positioned on the last
record of any page, because the structure of the tree may have changed
during the time when the cursor had no latches. */
UNIV_INTERN
void
btr_pcur_move_backward_from_page(
/*=============================*/
	btr_pcur_t*	cursor,	/*!< in: persistent cursor, must be on the first
				record of the current page */
	mtr_t*		mtr)	/*!< in: mtr */
{
	ulint		prev_page_no;
	page_t*		page;
	buf_block_t*	prev_block;
	ulint		latch_mode;
	ulint		latch_mode2;

	ut_a(cursor->pos_state == BTR_PCUR_IS_POSITIONED);
	ut_ad(cursor->latch_mode != BTR_NO_LATCHES);
	ut_ad(btr_pcur_is_before_first_on_page(cursor));
	ut_ad(!btr_pcur_is_before_first_in_tree(cursor, mtr));

	latch_mode = cursor->latch_mode;

	if (latch_mode == BTR_SEARCH_LEAF) {

		latch_mode2 = BTR_SEARCH_PREV;

	} else if (latch_mode == BTR_MODIFY_LEAF) {

		latch_mode2 = BTR_MODIFY_PREV;
	} else {
		latch_mode2 = 0; /* To eliminate compiler warning */
		ut_error;
	}

	btr_pcur_store_position(cursor, mtr);

	mtr_commit(mtr);

	mtr_start(mtr);

	btr_pcur_restore_position(latch_mode2, cursor, mtr);

	page = btr_pcur_get_page(cursor);

	prev_page_no = btr_page_get_prev(page, mtr);

	if (prev_page_no == FIL_NULL) {
	} else if (btr_pcur_is_before_first_on_page(cursor)) {

		prev_block = btr_pcur_get_btr_cur(cursor)->left_block;

		btr_leaf_page_release(btr_pcur_get_block(cursor),
				      latch_mode, mtr);

		page_cur_set_after_last(prev_block,
					btr_pcur_get_page_cur(cursor));
	} else {

		/* The repositioned cursor did not end on an infimum record on
		a page. Cursor repositioning acquired a latch also on the
		previous page, but we do not need the latch: release it. */

		prev_block = btr_pcur_get_btr_cur(cursor)->left_block;

		btr_leaf_page_release(prev_block, latch_mode, mtr);
	}

	cursor->latch_mode = latch_mode;

	cursor->old_stored = BTR_PCUR_OLD_NOT_STORED;
}

/*********************************************************//**
Moves the persistent cursor to the previous record in the tree. If no records
are left, the cursor stays 'before first in tree'.
@return	TRUE if the cursor was not before first in tree */
UNIV_INTERN
ibool
btr_pcur_move_to_prev(
/*==================*/
	btr_pcur_t*	cursor,	/*!< in: persistent cursor; NOTE that the
				function may release the page latch */
	mtr_t*		mtr)	/*!< in: mtr */
{
	ut_ad(cursor->pos_state == BTR_PCUR_IS_POSITIONED);
	ut_ad(cursor->latch_mode != BTR_NO_LATCHES);

	cursor->old_stored = BTR_PCUR_OLD_NOT_STORED;

	if (btr_pcur_is_before_first_on_page(cursor)) {

		if (btr_pcur_is_before_first_in_tree(cursor, mtr)) {

			return(FALSE);
		}

		btr_pcur_move_backward_from_page(cursor, mtr);

		return(TRUE);
	}

	btr_pcur_move_to_prev_on_page(cursor);

	return(TRUE);
}

/**************************************************************//**
If mode is PAGE_CUR_G or PAGE_CUR_GE, opens a persistent cursor on the first
user record satisfying the search condition, in the case PAGE_CUR_L or
PAGE_CUR_LE, on the last user record. If no such user record exists, then
in the first case sets the cursor after last in tree, and in the latter case
before first in tree. The latching mode must be BTR_SEARCH_LEAF or
BTR_MODIFY_LEAF. */
UNIV_INTERN
void
btr_pcur_open_on_user_rec_func(
/*===========================*/
	dict_index_t*	index,		/*!< in: index */
	const dtuple_t*	tuple,		/*!< in: tuple on which search done */
	ulint		mode,		/*!< in: PAGE_CUR_L, ... */
	ulint		latch_mode,	/*!< in: BTR_SEARCH_LEAF or
					BTR_MODIFY_LEAF */
	btr_pcur_t*	cursor,		/*!< in: memory buffer for persistent
					cursor */
	const char*	file,		/*!< in: file name */
	ulint		line,		/*!< in: line where called */
	mtr_t*		mtr)		/*!< in: mtr */
{
	btr_pcur_open_low(index, 0, tuple, mode, latch_mode, cursor,
			  file, line, mtr);

	if ((mode == PAGE_CUR_GE) || (mode == PAGE_CUR_G)) {

		if (btr_pcur_is_after_last_on_page(cursor)) {

			btr_pcur_move_to_next_user_rec(cursor, mtr);
		}
	} else {
		ut_ad((mode == PAGE_CUR_LE) || (mode == PAGE_CUR_L));

		/* Not implemented yet */

		ut_error;
	}
}<|MERGE_RESOLUTION|>--- conflicted
+++ resolved
@@ -1,10 +1,6 @@
 /*****************************************************************************
 
-<<<<<<< HEAD
-Copyright (c) 1996, 2010, Innobase Oy. All Rights Reserved.
-=======
 Copyright (c) 1996, 2011, Oracle and/or its affiliates. All Rights Reserved.
->>>>>>> fb5f6ee8
 
 This program is free software; you can redistribute it and/or modify it under
 the terms of the GNU General Public License as published by the Free Software
@@ -270,15 +266,10 @@
 					file, line, mtr))) {
 			cursor->pos_state = BTR_PCUR_IS_POSITIONED;
 
-<<<<<<< HEAD
-			buf_block_dbg_add_level(btr_pcur_get_block(cursor),
-						SYNC_TREE_NODE);
-=======
 			buf_block_dbg_add_level(
 				btr_pcur_get_block(cursor),
 				dict_index_is_ibuf(index)
 				? SYNC_IBUF_TREE_NODE : SYNC_TREE_NODE);
->>>>>>> fb5f6ee8
 
 			if (cursor->rel_pos == BTR_PCUR_ON) {
 #ifdef UNIV_DEBUG
@@ -428,12 +419,8 @@
 	ut_ad(next_page_no != FIL_NULL);
 
 	next_block = btr_block_get(space, zip_size, next_page_no,
-<<<<<<< HEAD
-				   cursor->latch_mode, mtr);
-=======
 				   cursor->latch_mode,
 				   btr_pcur_get_btr_cur(cursor)->index, mtr);
->>>>>>> fb5f6ee8
 	next_page = buf_block_get_frame(next_block);
 #ifdef UNIV_BTR_DEBUG
 	ut_a(page_is_comp(next_page) == page_is_comp(page));

/*****************************************************************************

Copyright (c) 1996, 2020, Oracle and/or its affiliates. All Rights Reserved.
Copyright (c) 2008, Google Inc.

Portions of this file contain modifications contributed and copyrighted by
Google, Inc. Those modifications are gratefully acknowledged and are described
briefly in the InnoDB documentation. The contributions by Google are
incorporated with their permission, and subject to the conditions contained in
the file COPYING.Google.

This program is free software; you can redistribute it and/or modify it under
the terms of the GNU General Public License, version 2.0, as published by the
Free Software Foundation.

This program is also distributed with certain software (including but not
limited to OpenSSL) that is licensed under separate terms, as designated in a
particular file or component or in included license documentation. The authors
of MySQL hereby grant you an additional permission to link the program and
your derivative works with the separately licensed software that they have
included with MySQL.

This program is distributed in the hope that it will be useful, but WITHOUT
ANY WARRANTY; without even the implied warranty of MERCHANTABILITY or FITNESS
FOR A PARTICULAR PURPOSE. See the GNU General Public License, version 2.0,
for more details.

You should have received a copy of the GNU General Public License along with
this program; if not, write to the Free Software Foundation, Inc.,
51 Franklin St, Fifth Floor, Boston, MA 02110-1301  USA

*****************************************************************************/

/** @file btr/btr0sea.cc
 The index tree adaptive search

 Created 2/17/1996 Heikki Tuuri
 *************************************************************************/

#include "btr0sea.h"

#include <sys/types.h>

#include "btr0btr.h"
#include "btr0cur.h"
#include "btr0pcur.h"
#include "buf0buf.h"
#include "ha0ha.h"

#include "page0cur.h"
#include "page0page.h"
#include "srv0mon.h"
#include "sync0sync.h"

/** Is search system enabled.
Search system is protected by array of latches. */
bool btr_search_enabled = true;

/** Number of adaptive hash index partition. */
ulong btr_ahi_parts = 8;

#ifdef UNIV_SEARCH_PERF_STAT
/** Number of successful adaptive hash index lookups */
ulint btr_search_n_succ = 0;
/** Number of failed adaptive hash index lookups */
ulint btr_search_n_hash_fail = 0;
#endif /* UNIV_SEARCH_PERF_STAT */

/** padding to prevent other memory update
hotspots from residing on the same memory
cache line as btr_search_latches */
byte btr_sea_pad1[64];

/** The latches protecting the adaptive search system: this latches protects the
(1) positions of records on those pages where a hash index has been built.
NOTE: It does not protect values of non-ordering fields within a record from
being updated in-place! We can use fact (1) to perform unique searches to
indexes. We will allocate the latches from dynamic memory to get it to the
same DRAM page as other hotspot semaphores */
rw_lock_t **btr_search_latches;

/** padding to prevent other memory update hotspots from residing on
the same memory cache line */
byte btr_sea_pad2[64];

/** The adaptive hash index */
btr_search_sys_t *btr_search_sys;

/** If the number of records on the page divided by this parameter
would have been successfully accessed using a hash index, the index
is then built on the page, assuming the global limit has been reached */
#define BTR_SEARCH_PAGE_BUILD_LIMIT 16

/** The global limit for consecutive potentially successful hash searches,
before hash index building is started */
#define BTR_SEARCH_BUILD_LIMIT 100

/** Compute the hash value of an index identifier.
@param[in]	space_id	tablespace identifier
@param[in]	index_id	index identifier
@return hash value */
static ulint btr_search_fold_index_id(uint32_t space_id,
                                      space_index_t index_id) {
  return (ut_fold_ulint_pair(ut_fold_ull(index_id), space_id));
}

#if defined UNIV_AHI_DEBUG || defined UNIV_DEBUG
/** Compute the hash value of an index identifier.
@param[in]	id	index identifier
@return hash value */
static ulint btr_search_fold_index_id(const index_id_t &id) {
  return (btr_search_fold_index_id(id.m_space_id, id.m_index_id));
}
#endif /* UNIV_AHI_DEBUG || UNIV_DEBUG */

/** Determine the number of accessed key fields.
@param[in]	n_fields	number of complete fields
@param[in]	n_bytes		number of bytes in an incomplete last field
@return	number of complete or incomplete fields */
inline MY_ATTRIBUTE((warn_unused_result)) ulint
    btr_search_get_n_fields(ulint n_fields, ulint n_bytes) {
  return (n_fields + (n_bytes > 0 ? 1 : 0));
}

/** Determine the number of accessed key fields.
@param[in]	cursor		b-tree cursor
@return	number of complete or incomplete fields */
inline MY_ATTRIBUTE((warn_unused_result)) ulint
    btr_search_get_n_fields(const btr_cur_t *cursor) {
  return (btr_search_get_n_fields(cursor->n_fields, cursor->n_bytes));
}

/** Builds a hash index on a page with the given parameters. If the page
already has a hash index with different parameters, the old hash index is
removed. If index is non-NULL, this function checks if n_fields and n_bytes
are sensible values, and does not build a hash index if not.
@param[in]	index		index for which to build, or NULL if not known
@param[in]	block		index page, s- or x-latched
@param[in]	n_fields	hash this many full fields
@param[in]	n_bytes		hash this many bytes from the next field
@param[in]	left_side	hash for searches from left side */
static void btr_search_build_page_hash_index(dict_index_t *index,
                                             buf_block_t *block, ulint n_fields,
                                             ulint n_bytes, ibool left_side);

/** This function should be called before reserving any btr search mutex, if
the intended operation might add nodes to the search system hash table.
Because of the latching order, once we have reserved the btr search system
latch, we cannot allocate a free frame from the buffer pool. Checks that
there is a free buffer frame allocated for hash table heap in the btr search
system. If not, allocates a free frames for the heap. This check makes it
probable that, when have reserved the btr search system latch and we need to
allocate a new node to the hash table, it will succeed. However, the check
will not guarantee success.
@param[in]	index	index handler */
static void btr_search_check_free_space_in_heap(dict_index_t *index) {
  hash_table_t *table;
  mem_heap_t *heap;

  ut_ad(!rw_lock_own(btr_get_search_latch(index), RW_LOCK_S));
  ut_ad(!rw_lock_own(btr_get_search_latch(index), RW_LOCK_X));

  table = btr_get_search_table(index);

  heap = table->heap;

  /* Note that we peek the value of heap->free_block without reserving
  the latch: this is ok, because we will not guarantee that there will
  be enough free space in the hash table. */

  if (heap->free_block == nullptr) {
    buf_block_t *block = buf_block_alloc(nullptr);

    btr_search_x_lock(index);

    if (btr_search_enabled && heap->free_block == nullptr) {
      heap->free_block = block;
    } else {
      buf_block_free(block);
    }

    btr_search_x_unlock(index);
  }
}

/** Creates and initializes the adaptive search system at a database start.
@param[in]	hash_size	hash table size. */
void btr_search_sys_create(ulint hash_size) {
  /* Search System is divided into n parts.
  Each part controls access to distinct set of hash buckets from
  hash table through its own latch. */

  /* Step-1: Allocate latches (1 per part). */
  btr_search_latches = reinterpret_cast<rw_lock_t **>(
      ut_malloc(sizeof(rw_lock_t *) * btr_ahi_parts, mem_key_ahi));

  for (ulint i = 0; i < btr_ahi_parts; ++i) {
    btr_search_latches[i] = reinterpret_cast<rw_lock_t *>(
        ut_malloc(sizeof(rw_lock_t), mem_key_ahi));

    rw_lock_create(btr_search_latch_key, btr_search_latches[i],
                   SYNC_SEARCH_SYS);
  }

  /* Step-2: Allocate hash tablees. */
  btr_search_sys = reinterpret_cast<btr_search_sys_t *>(
      ut_malloc(sizeof(btr_search_sys_t), mem_key_ahi));

  btr_search_sys->hash_tables = reinterpret_cast<hash_table_t **>(
      ut_malloc(sizeof(hash_table_t *) * btr_ahi_parts, mem_key_ahi));

  for (ulint i = 0; i < btr_ahi_parts; ++i) {
    btr_search_sys->hash_tables[i] =
        ib_create((hash_size / btr_ahi_parts), LATCH_ID_HASH_TABLE_MUTEX, 0,
                  MEM_HEAP_FOR_BTR_SEARCH);

#if defined UNIV_AHI_DEBUG || defined UNIV_DEBUG
    btr_search_sys->hash_tables[i]->adaptive = TRUE;
#endif /* UNIV_AHI_DEBUG || UNIV_DEBUG */
  }
}

/** Resize hash index hash table.
@param[in]	hash_size	hash index hash table size */
void btr_search_sys_resize(ulint hash_size) {
  /* Step-1: Lock all search latches in exclusive mode. */
  btr_search_x_lock_all();

  if (btr_search_enabled) {
    btr_search_x_unlock_all();

    ib::error(ER_IB_MSG_45) << "btr_search_sys_resize failed because"
                               " hash index hash table is not empty.";
    ut_ad(0);
    return;
  }

  /* Step-2: Recreate hash tables with new size. */
  for (ulint i = 0; i < btr_ahi_parts; ++i) {
    mem_heap_free(btr_search_sys->hash_tables[i]->heap);
    hash_table_free(btr_search_sys->hash_tables[i]);

    btr_search_sys->hash_tables[i] =
        ib_create((hash_size / btr_ahi_parts), LATCH_ID_HASH_TABLE_MUTEX, 0,
                  MEM_HEAP_FOR_BTR_SEARCH);

#if defined UNIV_AHI_DEBUG || defined UNIV_DEBUG
    btr_search_sys->hash_tables[i]->adaptive = TRUE;
#endif /* UNIV_AHI_DEBUG || UNIV_DEBUG */
  }

  /* Step-3: Unlock all search latches from exclusive mode. */
  btr_search_x_unlock_all();
}

/** Frees the adaptive search system at a database shutdown. */
void btr_search_sys_free() {
  if (btr_search_sys == nullptr) {
    ut_ad(btr_search_latches == nullptr);
    return;
  }

  ut_ad(btr_search_latches != nullptr);

  /* Step-1: Release the hash tables. */
  for (ulint i = 0; i < btr_ahi_parts; ++i) {
    mem_heap_free(btr_search_sys->hash_tables[i]->heap);
    hash_table_free(btr_search_sys->hash_tables[i]);
  }

  ut_free(btr_search_sys->hash_tables);
  ut_free(btr_search_sys);
  btr_search_sys = nullptr;

  /* Step-2: Release all allocates latches. */
  for (ulint i = 0; i < btr_ahi_parts; ++i) {
    rw_lock_free(btr_search_latches[i]);
    ut_free(btr_search_latches[i]);
  }

  ut_free(btr_search_latches);
  btr_search_latches = nullptr;
}

/** Set index->ref_count = 0 on all indexes of a table.
@param[in,out]	table	table handler */
static void btr_search_disable_ref_count(dict_table_t *table) {
  dict_index_t *index;

  ut_ad(mutex_own(&dict_sys->mutex));

  for (index = table->first_index(); index != nullptr; index = index->next()) {
    ut_ad(rw_lock_own(btr_get_search_latch(index), RW_LOCK_X));

    index->search_info->ref_count = 0;
  }
}

/** Disable the adaptive hash search system and empty the index.
@param[in]	need_mutex	need to acquire dict_sys->mutex */
void btr_search_disable(bool need_mutex) {
  dict_table_t *table;

  if (need_mutex) {
    mutex_enter(&dict_sys->mutex);
  }

  ut_ad(mutex_own(&dict_sys->mutex));
  btr_search_x_lock_all();

  if (!btr_search_enabled) {
    if (need_mutex) {
      mutex_exit(&dict_sys->mutex);
    }

    btr_search_x_unlock_all();
    return;
  }

  btr_search_enabled = false;

  /* Clear the index->search_info->ref_count of every index in
  the data dictionary cache. */
  for (table = UT_LIST_GET_FIRST(dict_sys->table_LRU); table;
       table = UT_LIST_GET_NEXT(table_LRU, table)) {
    btr_search_disable_ref_count(table);
  }

  for (table = UT_LIST_GET_FIRST(dict_sys->table_non_LRU); table;
       table = UT_LIST_GET_NEXT(table_LRU, table)) {
    btr_search_disable_ref_count(table);
  }

  if (need_mutex) {
    mutex_exit(&dict_sys->mutex);
  }

  /* Set all block->index = NULL. */
  buf_pool_clear_hash_index();

  /* Clear the adaptive hash index. */
  for (ulint i = 0; i < btr_ahi_parts; ++i) {
    hash_table_clear(btr_search_sys->hash_tables[i]);
    mem_heap_empty(btr_search_sys->hash_tables[i]->heap);
  }

  btr_search_x_unlock_all();
}

/** Enable the adaptive hash search system. */
void btr_search_enable() {
  os_rmb;
  /* Don't allow enabling AHI if buffer pool resize is hapenning.
  Ignore it sliently.  */
  if (srv_buf_pool_old_size != srv_buf_pool_size) return;

  btr_search_x_lock_all();
  btr_search_enabled = true;
  btr_search_x_unlock_all();
}

/** Creates and initializes a search info struct.
@param[in]	heap		heap where created.
@return own: search info struct */
btr_search_t *btr_search_info_create(mem_heap_t *heap) {
  btr_search_t *info;

  info = (btr_search_t *)mem_heap_alloc(heap, sizeof(btr_search_t));

  ut_d(info->magic_n = BTR_SEARCH_MAGIC_N);

<<<<<<< HEAD
  info->ref_count = 0;
  info->root_guess = nullptr;
  info->withdraw_clock = 0;
=======
	info->ref_count = 0;
	info->root_guess = NULL;
>>>>>>> 46e60de4

  info->hash_analysis = 0;
  info->n_hash_potential = 0;

  info->last_hash_succ = FALSE;

#ifdef UNIV_SEARCH_PERF_STAT
  info->n_hash_succ = 0;
  info->n_hash_fail = 0;
  info->n_patt_succ = 0;
  info->n_searches = 0;
#endif /* UNIV_SEARCH_PERF_STAT */

  /* Set some sensible values */
  info->n_fields = 1;
  info->n_bytes = 0;

  info->left_side = TRUE;

  return (info);
}

/** Returns the value of ref_count. The value is protected by latch.
@param[in]	info		search info
@param[in]	index		index identifier
@return ref_count value. */
ulint btr_search_info_get_ref_count(const btr_search_t *info,
                                    const dict_index_t *index) {
  ulint ret = 0;

  if (!btr_search_enabled) {
    return (ret);
  }

  ut_ad(info);

  ut_ad(!rw_lock_own(btr_get_search_latch(index), RW_LOCK_S));
  ut_ad(!rw_lock_own(btr_get_search_latch(index), RW_LOCK_X));

  btr_search_s_lock(index);
  ret = info->ref_count;
  btr_search_s_unlock(index);

  return (ret);
}

/** Updates the search info of an index about hash successes. NOTE that info
is NOT protected by any semaphore, to save CPU time! Do not assume its fields
are consistent.
@param[in,out]	info	search info
@param[in]	cursor	cursor which was just positioned */
static void btr_search_info_update_hash(btr_search_t *info, btr_cur_t *cursor) {
  dict_index_t *index = cursor->index;
  ulint n_unique;
  int cmp;

  ut_ad(!rw_lock_own(btr_get_search_latch(index), RW_LOCK_S));
  ut_ad(!rw_lock_own(btr_get_search_latch(index), RW_LOCK_X));

  if (dict_index_is_ibuf(index)) {
    /* So many deletes are performed on an insert buffer tree
    that we do not consider a hash index useful on it: */

    return;
  }

  n_unique = dict_index_get_n_unique_in_tree(index);

  if (info->n_hash_potential == 0) {
    goto set_new_recomm;
  }

  /* Test if the search would have succeeded using the recommended
  hash prefix */

  if (info->n_fields >= n_unique && cursor->up_match >= n_unique) {
  increment_potential:
    info->n_hash_potential++;

    return;
  }

  cmp = ut_pair_cmp(info->n_fields, info->n_bytes, cursor->low_match,
                    cursor->low_bytes);

  if (info->left_side ? cmp <= 0 : cmp > 0) {
    goto set_new_recomm;
  }

  cmp = ut_pair_cmp(info->n_fields, info->n_bytes, cursor->up_match,
                    cursor->up_bytes);

  if (info->left_side ? cmp <= 0 : cmp > 0) {
    goto increment_potential;
  }

set_new_recomm:
  /* We have to set a new recommendation; skip the hash analysis
  for a while to avoid unnecessary CPU time usage when there is no
  chance for success */

  info->hash_analysis = 0;

  cmp = ut_pair_cmp(cursor->up_match, cursor->up_bytes, cursor->low_match,
                    cursor->low_bytes);
  if (cmp == 0) {
    info->n_hash_potential = 0;

    /* For extra safety, we set some sensible values here */

    info->n_fields = 1;
    info->n_bytes = 0;

    info->left_side = TRUE;

  } else if (cmp > 0) {
    info->n_hash_potential = 1;

    if (cursor->up_match >= n_unique) {
      info->n_fields = n_unique;
      info->n_bytes = 0;

    } else if (cursor->low_match < cursor->up_match) {
      info->n_fields = cursor->low_match + 1;
      info->n_bytes = 0;
    } else {
      info->n_fields = cursor->low_match;
      info->n_bytes = cursor->low_bytes + 1;
    }

    info->left_side = TRUE;
  } else {
    info->n_hash_potential = 1;

    if (cursor->low_match >= n_unique) {
      info->n_fields = n_unique;
      info->n_bytes = 0;
    } else if (cursor->low_match > cursor->up_match) {
      info->n_fields = cursor->up_match + 1;
      info->n_bytes = 0;
    } else {
      info->n_fields = cursor->up_match;
      info->n_bytes = cursor->up_bytes + 1;
    }

    info->left_side = FALSE;
  }
}

/** Update the block search info on hash successes. NOTE that info and
block->n_hash_helps, n_fields, n_bytes, left_side are NOT protected by any
semaphore, to save CPU time! Do not assume the fields are consistent.
@return true if building a (new) hash index on the block is recommended
@param[in,out]	info	search info
@param[in,out]	block	buffer block
@param[in]	cursor	cursor */
static ibool btr_search_update_block_hash_info(btr_search_t *info,
                                               buf_block_t *block,
                                               const btr_cur_t *cursor) {
  ut_ad(!rw_lock_own(btr_get_search_latch(cursor->index), RW_LOCK_S));
  ut_ad(!rw_lock_own(btr_get_search_latch(cursor->index), RW_LOCK_X));
  ut_ad(rw_lock_own(&block->lock, RW_LOCK_S) ||
        rw_lock_own(&block->lock, RW_LOCK_X));

  info->last_hash_succ = FALSE;

  ut_a(buf_block_state_valid(block));
  ut_ad(info->magic_n == BTR_SEARCH_MAGIC_N);

  if ((block->n_hash_helps > 0) && (info->n_hash_potential > 0) &&
      (block->n_fields == info->n_fields) &&
      (block->n_bytes == info->n_bytes) &&
      (block->left_side == !!info->left_side)) {
    if ((block->index) && (block->curr_n_fields == info->n_fields) &&
        (block->curr_n_bytes == info->n_bytes) &&
        (block->curr_left_side == info->left_side)) {
      /* The search would presumably have succeeded using
      the hash index */

      info->last_hash_succ = TRUE;
    }

    block->n_hash_helps++;
  } else {
    block->n_hash_helps = 1;
    block->n_fields = info->n_fields;
    block->n_bytes = info->n_bytes;
    block->left_side = info->left_side;
  }

#ifdef UNIV_DEBUG
  if (cursor->index->table->does_not_fit_in_memory) {
    block->n_hash_helps = 0;
  }
#endif /* UNIV_DEBUG */

  if ((block->n_hash_helps >
       page_get_n_recs(block->frame) / BTR_SEARCH_PAGE_BUILD_LIMIT) &&
      (info->n_hash_potential >= BTR_SEARCH_BUILD_LIMIT)) {
    if ((!block->index) ||
        (block->n_hash_helps > 2 * page_get_n_recs(block->frame)) ||
        (block->n_fields != block->curr_n_fields) ||
        (block->n_bytes != block->curr_n_bytes) ||
        (block->left_side != block->curr_left_side)) {
      /* Build a new hash index on the page */

      return (TRUE);
    }
  }

  return (FALSE);
}

/** Updates a hash node reference when it has been unsuccessfully used in a
search which could have succeeded with the used hash parameters. This can
happen because when building a hash index for a page, we do not check
what happens at page boundaries, and therefore there can be misleading
hash nodes. Also, collisions in the fold value can lead to misleading
references. This function lazily fixes these imperfections in the hash
index.
@param[in]	info	search info
@param[in]	block	buffer block where cursor positioned
@param[in]	cursor	cursor */
static void btr_search_update_hash_ref(const btr_search_t *info,
                                       buf_block_t *block,
                                       const btr_cur_t *cursor) {
  dict_index_t *index;
  ulint fold;
  const rec_t *rec;

  ut_ad(cursor->flag == BTR_CUR_HASH_FAIL);
  ut_ad(rw_lock_own(btr_get_search_latch(cursor->index), RW_LOCK_X));
  ut_ad(rw_lock_own(&(block->lock), RW_LOCK_S) ||
        rw_lock_own(&(block->lock), RW_LOCK_X));
  ut_ad(page_align(btr_cur_get_rec(cursor)) == buf_block_get_frame(block));
  assert_block_ahi_valid(block);

  index = block->index;

  if (!index) {
    return;
  }

  ut_ad(block->page.id.space() == index->space);
  ut_a(index == cursor->index);
  ut_a(!dict_index_is_ibuf(index));

  if ((info->n_hash_potential > 0) &&
      (block->curr_n_fields == info->n_fields) &&
      (block->curr_n_bytes == info->n_bytes) &&
      (block->curr_left_side == info->left_side)) {
    mem_heap_t *heap = nullptr;
    ulint offsets_[REC_OFFS_NORMAL_SIZE];
    rec_offs_init(offsets_);

    rec = btr_cur_get_rec(cursor);

    if (!page_rec_is_user_rec(rec)) {
      return;
    }

    fold = rec_fold(
        rec, rec_get_offsets(rec, index, offsets_, ULINT_UNDEFINED, &heap),
        block->curr_n_fields, block->curr_n_bytes,
        btr_search_fold_index_id(index->space, index->id), index);
    if (UNIV_LIKELY_NULL(heap)) {
      mem_heap_free(heap);
    }
    ut_ad(rw_lock_own(btr_get_search_latch(index), RW_LOCK_X));

    ha_insert_for_fold(btr_get_search_table(index), fold, block, rec);

    MONITOR_INC(MONITOR_ADAPTIVE_HASH_ROW_ADDED);
  }
}

/** Updates the search info.
@param[in,out]	info	search info
@param[in]	cursor	cursor which was just positioned */
void btr_search_info_update_slow(btr_search_t *info, btr_cur_t *cursor) {
  buf_block_t *block;
  ibool build_index;

  ut_ad(!rw_lock_own(btr_get_search_latch(cursor->index), RW_LOCK_S));
  ut_ad(!rw_lock_own(btr_get_search_latch(cursor->index), RW_LOCK_X));

  block = btr_cur_get_block(cursor);

  /* NOTE that the following two function calls do NOT protect
  info or block->n_fields etc. with any semaphore, to save CPU time!
  We cannot assume the fields are consistent when we return from
  those functions! */

  btr_search_info_update_hash(info, cursor);

  build_index = btr_search_update_block_hash_info(info, block, cursor);

  if (build_index || (cursor->flag == BTR_CUR_HASH_FAIL)) {
    btr_search_check_free_space_in_heap(cursor->index);
  }

  if (cursor->flag == BTR_CUR_HASH_FAIL) {
    /* Update the hash node reference, if appropriate */

#ifdef UNIV_SEARCH_PERF_STAT
    btr_search_n_hash_fail++;
#endif /* UNIV_SEARCH_PERF_STAT */

    btr_search_x_lock(cursor->index);

    btr_search_update_hash_ref(info, block, cursor);

    btr_search_x_unlock(cursor->index);
  }

  if (build_index) {
    /* Note that since we did not protect block->n_fields etc.
    with any semaphore, the values can be inconsistent. We have
    to check inside the function call that they make sense. */
    btr_search_build_page_hash_index(cursor->index, block, block->n_fields,
                                     block->n_bytes, block->left_side);
  }
}

/** Checks if a guessed position for a tree cursor is right. Note that if
mode is PAGE_CUR_LE, which is used in inserts, and the function returns
TRUE, then cursor->up_match and cursor->low_match both have sensible values.
@param[in,out]	cursor		guess cursor position
@param[in]	can_only_compare_to_cursor_rec
                                if we do not have a latch on the page of cursor,
                                but a latch corresponding search system, then
                                ONLY the columns of the record UNDER the cursor
                                are protected, not the next or previous record
                                in the chain: we cannot look at the next or
                                previous record to check our guess!
@param[in]	tuple		data tuple
@param[in]	mode		PAGE_CUR_L, PAGE_CUR_LE, PAGE_CUR_G, PAGE_CUR_GE
@param[in]	mtr		mini transaction
@return true if success */
static ibool btr_search_check_guess(btr_cur_t *cursor,
                                    ibool can_only_compare_to_cursor_rec,
                                    const dtuple_t *tuple, ulint mode,
                                    mtr_t *mtr) {
  rec_t *rec;
  ulint n_unique;
  ulint match;
  int cmp;
  mem_heap_t *heap = nullptr;
  ulint offsets_[REC_OFFS_NORMAL_SIZE];
  ulint *offsets = offsets_;
  ibool success = FALSE;
  rec_offs_init(offsets_);

  n_unique = dict_index_get_n_unique_in_tree(cursor->index);

  rec = btr_cur_get_rec(cursor);

  ut_ad(page_rec_is_user_rec(rec));

  match = 0;

  offsets = rec_get_offsets(rec, cursor->index, offsets, n_unique, &heap);
  cmp = tuple->compare(rec, cursor->index, offsets, &match);

  if (mode == PAGE_CUR_GE) {
    if (cmp > 0) {
      goto exit_func;
    }

    cursor->up_match = match;

    if (match >= n_unique) {
      success = TRUE;
      goto exit_func;
    }
  } else if (mode == PAGE_CUR_LE) {
    if (cmp < 0) {
      goto exit_func;
    }

    cursor->low_match = match;

  } else if (mode == PAGE_CUR_G) {
    if (cmp >= 0) {
      goto exit_func;
    }
  } else if (mode == PAGE_CUR_L) {
    if (cmp <= 0) {
      goto exit_func;
    }
  }

  if (can_only_compare_to_cursor_rec) {
    /* Since we could not determine if our guess is right just by
    looking at the record under the cursor, return FALSE */
    goto exit_func;
  }

  match = 0;

  if ((mode == PAGE_CUR_G) || (mode == PAGE_CUR_GE)) {
    rec_t *prev_rec;

    ut_ad(!page_rec_is_infimum(rec));

    prev_rec = page_rec_get_prev(rec);

    if (page_rec_is_infimum(prev_rec)) {
      success = btr_page_get_prev(page_align(prev_rec), mtr) == FIL_NULL;

      goto exit_func;
    }

    offsets =
        rec_get_offsets(prev_rec, cursor->index, offsets, n_unique, &heap);
    cmp = tuple->compare(prev_rec, cursor->index, offsets, &match);
    if (mode == PAGE_CUR_GE) {
      success = cmp > 0;
    } else {
      success = cmp >= 0;
    }

    goto exit_func;
  } else {
    rec_t *next_rec;

    ut_ad(!page_rec_is_supremum(rec));

    next_rec = page_rec_get_next(rec);

    if (page_rec_is_supremum(next_rec)) {
      if (btr_page_get_next(page_align(next_rec), mtr) == FIL_NULL) {
        cursor->up_match = 0;
        success = TRUE;
      }

      goto exit_func;
    }

    offsets =
        rec_get_offsets(next_rec, cursor->index, offsets, n_unique, &heap);
    cmp = tuple->compare(next_rec, cursor->index, offsets, &match);
    if (mode == PAGE_CUR_LE) {
      success = cmp < 0;
      cursor->up_match = match;
    } else {
      success = cmp <= 0;
    }
  }
exit_func:
  if (UNIV_LIKELY_NULL(heap)) {
    mem_heap_free(heap);
  }
  return (success);
}

static void btr_search_failure(btr_search_t *info, btr_cur_t *cursor) {
  cursor->flag = BTR_CUR_HASH_FAIL;

#ifdef UNIV_SEARCH_PERF_STAT
  ++info->n_hash_fail;

  if (info->n_hash_succ > 0) {
    --info->n_hash_succ;
  }
#endif /* UNIV_SEARCH_PERF_STAT */

  info->last_hash_succ = FALSE;
}

/** Tries to guess the right search position based on the hash search info
of the index. Note that if mode is PAGE_CUR_LE, which is used in inserts,
and the function returns TRUE, then cursor->up_match and cursor->low_match
both have sensible values.
@param[in,out]	index		index
@param[in,out]	info		index search info
@param[in]	tuple		logical record
@param[in]	mode		PAGE_CUR_L, ....
@param[in]	latch_mode	BTR_SEARCH_LEAF, ...;
                                NOTE that only if has_search_latch is 0, we will
                                have a latch set on the cursor page, otherwise
                                we assume the caller uses his search latch
                                to protect the record!
@param[out]	cursor		tree cursor
@param[in]	has_search_latch
                                latch mode the caller currently has on
                                search system: RW_S/X_LATCH or 0
@param[in]	mtr		mini transaction
@return true if succeeded */
ibool btr_search_guess_on_hash(dict_index_t *index, btr_search_t *info,
                               const dtuple_t *tuple, ulint mode,
                               ulint latch_mode, btr_cur_t *cursor,
                               ulint has_search_latch, mtr_t *mtr) {
  const rec_t *rec;
  ulint fold;
#ifdef notdefined
  btr_cur_t cursor2;
  btr_pcur_t pcur;
#endif

  if (!btr_search_enabled) {
    return (FALSE);
  }

  ut_ad(index && info && tuple && cursor && mtr);
  ut_ad(!dict_index_is_ibuf(index));
  ut_ad((latch_mode == BTR_SEARCH_LEAF) || (latch_mode == BTR_MODIFY_LEAF));

  /* Not supported for spatial index */
  ut_ad(!dict_index_is_spatial(index));

  /* Note that, for efficiency, the struct info may not be protected by
  any latch here! */

  if (info->n_hash_potential == 0) {
    return (FALSE);
  }

  cursor->n_fields = info->n_fields;
  cursor->n_bytes = info->n_bytes;

  if (dtuple_get_n_fields(tuple) < btr_search_get_n_fields(cursor)) {
    return (FALSE);
  }

#ifdef UNIV_SEARCH_PERF_STAT
  info->n_hash_succ++;
#endif
  fold = dtuple_fold(tuple, cursor->n_fields, cursor->n_bytes,
                     btr_search_fold_index_id(index->space, index->id));

  cursor->fold = fold;
  cursor->flag = BTR_CUR_HASH;

  if (!has_search_latch) {
    btr_search_s_lock(index);

    if (!btr_search_enabled) {
      btr_search_s_unlock(index);

      btr_search_failure(info, cursor);

      return (FALSE);
    }
  }

  ut_ad(rw_lock_get_writer(btr_get_search_latch(index)) != RW_LOCK_X);
  ut_ad(rw_lock_get_reader_count(btr_get_search_latch(index)) > 0);

  rec = (rec_t *)ha_search_and_get_data(btr_get_search_table(index), fold);

  if (rec == nullptr) {
    if (!has_search_latch) {
      btr_search_s_unlock(index);
    }

    btr_search_failure(info, cursor);

    return (FALSE);
  }

  buf_block_t *block = buf_block_from_ahi(rec);

  if (!has_search_latch) {
    if (!buf_page_get_known_nowait(latch_mode, block, Cache_hint::MAKE_YOUNG,
                                   __FILE__, __LINE__, mtr)) {
      if (!has_search_latch) {
        btr_search_s_unlock(index);
      }

      btr_search_failure(info, cursor);

      return (FALSE);
    }

    btr_search_s_unlock(index);

    buf_block_dbg_add_level(block, SYNC_TREE_NODE_FROM_HASH);
  }

  if (buf_block_get_state(block) != BUF_BLOCK_FILE_PAGE) {
    ut_ad(buf_block_get_state(block) == BUF_BLOCK_REMOVE_HASH);

    if (!has_search_latch) {
      btr_leaf_page_release(block, latch_mode, mtr);
    }

    btr_search_failure(info, cursor);

    return (FALSE);
  }

  ut_ad(page_rec_is_user_rec(rec));

  btr_cur_position(index, (rec_t *)rec, block, cursor);

  /* Check the validity of the guess within the page */

  /* If we only have the latch on search system, not on the
  page, it only protects the columns of the record the cursor
  is positioned on. We cannot look at the next of the previous
  record to determine if our guess for the cursor position is
  right. */
  if (index->space != block->page.id.space() ||
      index->id != btr_page_get_index_id(block->frame) ||
      !btr_search_check_guess(cursor, has_search_latch, tuple, mode, mtr)) {
    if (!has_search_latch) {
      btr_leaf_page_release(block, latch_mode, mtr);
    }

    btr_search_failure(info, cursor);

    return (FALSE);
  }

  if (info->n_hash_potential < BTR_SEARCH_BUILD_LIMIT + 5) {
    info->n_hash_potential++;
  }

#ifdef notdefined
  /* These lines of code can be used in a debug version to check
  the correctness of the searched cursor position: */

  info->last_hash_succ = FALSE;

  /* Currently, does not work if the following fails: */
  ut_ad(!has_search_latch);

  btr_leaf_page_release(block, latch_mode, mtr);

  btr_cur_search_to_nth_level(index, 0, tuple, mode, latch_mode, &cursor2, 0,
                              mtr);

  if (mode == PAGE_CUR_GE && page_rec_is_supremum(btr_cur_get_rec(&cursor2))) {
    /* If mode is PAGE_CUR_GE, then the binary search
    in the index tree may actually take us to the supremum
    of the previous page */

    info->last_hash_succ = FALSE;

    btr_pcur_open_on_user_rec(index, tuple, mode, latch_mode, &pcur, mtr);

    ut_ad(btr_pcur_get_rec(&pcur) == btr_cur_get_rec(cursor));
  } else {
    ut_ad(btr_cur_get_rec(&cursor2) == btr_cur_get_rec(cursor));
  }

  /* NOTE that it is theoretically possible that the above assertions
  fail if the page of the cursor gets removed from the buffer pool
  meanwhile! Thus it might not be a bug. */
#endif
  info->last_hash_succ = TRUE;

#ifdef UNIV_SEARCH_PERF_STAT
  btr_search_n_succ++;
#endif
  if (!has_search_latch && buf_page_peek_if_too_old(&block->page)) {
    buf_page_make_young(&block->page);
  }

  /* Increment the page get statistics though we did not really
  fix the page: for user info only */

  {
    buf_pool_t *buf_pool = buf_pool_from_bpage(&block->page);

    Counter::inc(buf_pool->stat.m_n_page_gets, block->page.id.page_no());
  }

  return (TRUE);
}

/** Drop any adaptive hash index entries that point to an index page.
@param[in,out]	block	block containing index page, s- or x-latched, or an
                        index page for which we know that
                        block->buf_fix_count == 0 or it is an index page which
                        has already been removed from the buf_pool->page_hash
                        i.e.: it is in state BUF_BLOCK_REMOVE_HASH */
void btr_search_drop_page_hash_index(buf_block_t *block) {
  ulint n_fields;
  ulint n_bytes;
  const page_t *page;
  const rec_t *rec;
  ulint fold;
  ulint prev_fold;
  ulint n_cached;
  ulint n_recs;
  ulint *folds;
  ulint i;
  mem_heap_t *heap;
  const dict_index_t *index;
  ulint *offsets;
  rw_lock_t *latch;
  btr_search_t *info;

retry:
  /* Do a dirty check on block->index, return if the block is
  not in the adaptive hash index. */
  index = block->index;
  /* This debug check uses a dirty read that could theoretically cause
  false positives while buf_pool_clear_hash_index() is executing. */
  assert_block_ahi_valid(block);

  if (index == nullptr) {
    return;
  }

  ut_ad(block->page.buf_fix_count == 0 ||
        buf_block_get_state(block) == BUF_BLOCK_REMOVE_HASH ||
        rw_lock_own(&block->lock, RW_LOCK_S) ||
        rw_lock_own(&block->lock, RW_LOCK_X));

  /* We must not dereference index here, because it could be freed
  if (index->table->n_ref_count == 0 && !mutex_own(&dict_sys->mutex)).
  Determine the ahi_slot based on the block contents. */

  const space_index_t index_id = btr_page_get_index_id(block->frame);
  const ulint ahi_slot =
      ut_fold_ulint_pair(static_cast<ulint>(index_id),
                         static_cast<ulint>(block->page.id.space())) %
      btr_ahi_parts;
  latch = btr_search_latches[ahi_slot];

  ut_ad(!btr_search_own_any(RW_LOCK_S));
  ut_ad(!btr_search_own_any(RW_LOCK_X));

  rw_lock_s_lock(latch);
  assert_block_ahi_valid(block);

  if (block->index == nullptr) {
    rw_lock_s_unlock(latch);
    return;
  }

  /* The index associated with a block must remain the
  same, because we are holding block->lock or the block is
  not accessible by other threads (BUF_BLOCK_REMOVE_HASH),
  or the index is not accessible to other threads
  (buf_fix_count == 0 when DROP TABLE or similar is executing
  buf_LRU_drop_page_hash_for_tablespace()). */
  ut_a(index == block->index);
  ut_ad(!index->disable_ahi);
  ut_ad(btr_search_enabled);

  ut_ad(block->page.id.space() == index->space);
  ut_a(index_id == index->id);
  ut_a(!dict_index_is_ibuf(index));
#ifdef UNIV_DEBUG
  switch (dict_index_get_online_status(index)) {
    case ONLINE_INDEX_CREATION:
      /* The index is being created (bulk loaded). */
    case ONLINE_INDEX_COMPLETE:
      /* The index has been published. */
    case ONLINE_INDEX_ABORTED:
      /* Either the index creation was aborted due to an
      error observed by InnoDB (in which case there should
      not be any adaptive hash index entries), or it was
      completed and then flagged aborted in
      rollback_inplace_alter_table(). */
    case ONLINE_INDEX_ABORTED_DROPPED:
      /* Since dropping the indexes are delayed to post_ddl,
      this status is similar to ONLINE_INDEX_ABORTED. */
      break;
    default:
      ut_error;
  }
#endif /* UNIV_DEBUG */

  n_fields = block->curr_n_fields;
  n_bytes = block->curr_n_bytes;

  /* NOTE: The AHI fields of block must not be accessed after
  releasing search latch, as the index page might only be s-latched! */

  rw_lock_s_unlock(latch);

  ut_a(n_fields > 0 || n_bytes > 0);

  page = block->frame;
  n_recs = page_get_n_recs(page);

  /* Calculate and cache fold values into an array for fast deletion
  from the hash index */

  folds = (ulint *)ut_malloc_nokey(n_recs * sizeof(ulint));

  n_cached = 0;

  rec = page_get_infimum_rec(page);
  rec = page_rec_get_next_low(rec, page_is_comp(page));

  const ulint index_fold =
      btr_search_fold_index_id(block->page.id.space(), index_id);

  prev_fold = 0;

  heap = nullptr;
  offsets = nullptr;

  while (!page_rec_is_supremum(rec)) {
    offsets = rec_get_offsets(
        rec, index, offsets, btr_search_get_n_fields(n_fields, n_bytes), &heap);
    fold = rec_fold(rec, offsets, n_fields, n_bytes, index_fold, index);

    if (fold == prev_fold && prev_fold != 0) {
      goto next_rec;
    }

    /* Remove all hash nodes pointing to this page from the
    hash chain */

    folds[n_cached] = fold;
    n_cached++;
  next_rec:
    rec = page_rec_get_next_low(rec, page_rec_is_comp(rec));
    prev_fold = fold;
  }

  if (UNIV_LIKELY_NULL(heap)) {
    mem_heap_free(heap);
  }

  rw_lock_x_lock(latch);

  if (UNIV_UNLIKELY(!block->index)) {
    /* Someone else has meanwhile dropped the hash index */

    goto cleanup;
  }

  ut_a(block->index == index);

  if (block->curr_n_fields != n_fields || block->curr_n_bytes != n_bytes) {
    /* Someone else has meanwhile built a new hash index on the
    page, with different parameters */

    rw_lock_x_unlock(latch);

    ut_free(folds);
    goto retry;
  }

  for (i = 0; i < n_cached; i++) {
    ha_remove_all_nodes_to_page(btr_search_sys->hash_tables[ahi_slot], folds[i],
                                page);
  }

  info = btr_search_get_info(block->index);
  ut_a(info->ref_count > 0);
  info->ref_count--;

  block->index = nullptr;

  MONITOR_INC(MONITOR_ADAPTIVE_HASH_PAGE_REMOVED);
  MONITOR_INC_VALUE(MONITOR_ADAPTIVE_HASH_ROW_REMOVED, n_cached);

cleanup:
  assert_block_ahi_valid(block);
  rw_lock_x_unlock(latch);

  ut_free(folds);
}

/** Drop any adaptive hash index entries that may point to an index
page that may be in the buffer pool, when a page is evicted from the
buffer pool or freed in a file segment.
@param[in]	page_id		page id
@param[in]	page_size	page size */
void btr_search_drop_page_hash_when_freed(const page_id_t &page_id,
                                          const page_size_t &page_size) {
  buf_block_t *block;
  mtr_t mtr;

  ut_d(export_vars.innodb_ahi_drop_lookups++);

  mtr_start(&mtr);

  /* If the caller has a latch on the page, then the caller must
  have a x-latch on the page and it must have already dropped
  the hash index for the page. Because of the x-latch that we
  are possibly holding, we cannot s-latch the page, but must
  (recursively) x-latch it, even though we are only reading. */

  block =
      buf_page_get_gen(page_id, page_size, RW_X_LATCH, nullptr,
                       Page_fetch::PEEK_IF_IN_POOL, __FILE__, __LINE__, &mtr);

  if (block) {
    /* If AHI is still valid, page can't be in free state.
    AHI is dropped when page is freed. */
    ut_ad(!block->page.file_page_was_freed);

    buf_block_dbg_add_level(block, SYNC_TREE_NODE_FROM_HASH);

    dict_index_t *index = block->index;
    if (index != nullptr) {
      /* In all our callers, the table handle should
      be open, or we should be in the process of
      dropping the table (preventing eviction). */
      ut_ad(index->table->n_ref_count > 0 || mutex_own(&dict_sys->mutex));
      btr_search_drop_page_hash_index(block);
    }
  }

  mtr_commit(&mtr);
}

/** Drop any adaptive hash index entries for a table.
@param[in,out]	table	to drop indexes of this table */
void btr_drop_ahi_for_table(dict_table_t *table) {
  const ulint len = UT_LIST_GET_LEN(table->indexes);

  if (len == 0) {
    return;
  }

  const dict_index_t *indexes[MAX_INDEXES];
  static constexpr unsigned DROP_BATCH = 1024;

  std::vector<page_id_t> drop;
  drop.reserve(DROP_BATCH);
  const page_size_t page_size(dict_table_page_size(table));

  for (;;) {
    ulint ref_count = 0;
    const dict_index_t **end = indexes;

    for (dict_index_t *index = table->first_index(); index != nullptr;
         index = index->next()) {
      if (ulint n_refs = index->search_info->ref_count) {
        ut_ad(!index->disable_ahi);
        ut_ad(index->is_committed());
        ref_count += n_refs;
        ut_ad(indexes + len > end);
        *end++ = index;
      }
    }

    ut_ad((indexes == end) == (ref_count == 0));

    if (ref_count == 0) {
      return;
    }

    for (ulint i = 0; i < srv_buf_pool_instances; ++i) {
      drop.clear();
      buf_pool_t *buf_pool = buf_pool_from_array(i);
      mutex_enter(&buf_pool->LRU_list_mutex);
      const buf_page_t *prev;

      for (const buf_page_t *bpage = UT_LIST_GET_LAST(buf_pool->LRU);
           bpage != nullptr; bpage = prev) {
        prev = UT_LIST_GET_PREV(LRU, bpage);

        ut_a(buf_page_in_file(bpage));

        if (buf_page_get_state(bpage) != BUF_BLOCK_FILE_PAGE ||
            (bpage->io_fix != BUF_IO_NONE && bpage->io_fix != BUF_IO_WRITE) ||
            bpage->buf_fix_count > 0) {
          continue;
        }

        const dict_index_t *index =
            reinterpret_cast<const buf_block_t *>(bpage)->index;
        if (index == nullptr) {
          continue;
        }

        if (std::search_n(indexes, end, 1, index) != end) {
          drop.emplace_back(bpage->id);
          if (drop.size() == DROP_BATCH) {
            break;
          }
        }
      }

      mutex_exit(&buf_pool->LRU_list_mutex);

      for (const page_id_t &page_id : drop) {
        btr_search_drop_page_hash_when_freed(page_id, page_size);
      }
    }

    os_thread_yield();
  }
}

/** Drop any adaptive hash index entries for a index.
@param[in,out]	index	to drop hash indexes for this index */
void btr_drop_ahi_for_index(dict_index_t *index) {
  ut_ad(index->is_committed());

  if (index->disable_ahi || index->search_info->ref_count == 0) {
    return;
  }

  static constexpr unsigned DROP_BATCH = 1024;

  const dict_table_t *table = index->table;
  std::vector<page_id_t> drop;
  drop.reserve(DROP_BATCH);
  const page_size_t page_size(dict_table_page_size(table));

  while (true) {
    if (index->search_info->ref_count == 0) {
      return;
    }

    for (ulint i = 0; i < srv_buf_pool_instances; ++i) {
      drop.clear();

      buf_pool_t *buf_pool = buf_pool_from_array(i);
      mutex_enter(&buf_pool->LRU_list_mutex);
      const buf_page_t *prev;

      for (const buf_page_t *bpage = UT_LIST_GET_LAST(buf_pool->LRU);
           bpage != nullptr; bpage = prev) {
        prev = UT_LIST_GET_PREV(LRU, bpage);

        ut_a(buf_page_in_file(bpage));

        if (buf_page_get_state(bpage) != BUF_BLOCK_FILE_PAGE ||
            (bpage->io_fix != BUF_IO_NONE && bpage->io_fix != BUF_IO_WRITE) ||
            bpage->buf_fix_count > 0) {
          continue;
        }

        const dict_index_t *block_index =
            reinterpret_cast<const buf_block_t *>(bpage)->index;
        if (block_index == nullptr || block_index != index) {
          continue;
        }

        drop.emplace_back(bpage->id);
        if (drop.size() == DROP_BATCH) {
          break;
        }
      }

      mutex_exit(&buf_pool->LRU_list_mutex);

      for (const page_id_t &page_id : drop) {
        btr_search_drop_page_hash_when_freed(page_id, page_size);
      }
    }

    os_thread_yield();
  }
}

/** Build a hash index on a page with the given parameters. If the page already
has a hash index with different parameters, the old hash index is removed.
If index is non-NULL, this function checks if n_fields and n_bytes are
sensible, and does not build a hash index if not.
@param[in,out]	index		index for which to build.
@param[in,out]	block		index page, s-/x- latched.
@param[in]	n_fields	hash this many full fields
@param[in]	n_bytes		hash this many bytes of the next field
@param[in]	left_side	hash for searches from left side */
static void btr_search_build_page_hash_index(dict_index_t *index,
                                             buf_block_t *block, ulint n_fields,
                                             ulint n_bytes, ibool left_side) {
  hash_table_t *table;
  page_t *page;
  rec_t *rec;
  rec_t *next_rec;
  ulint fold;
  ulint next_fold;
  ulint n_cached;
  ulint n_recs;
  ulint *folds;
  rec_t **recs;
  ulint i;
  mem_heap_t *heap = nullptr;
  ulint offsets_[REC_OFFS_NORMAL_SIZE];
  ulint *offsets = offsets_;

  if (index->disable_ahi || !btr_search_enabled) {
    return;
  }

  rec_offs_init(offsets_);
  ut_ad(index);
  ut_ad(block->page.id.space() == index->space);
  ut_a(!dict_index_is_ibuf(index));

  ut_ad(!rw_lock_own(btr_get_search_latch(index), RW_LOCK_X));
  ut_ad(rw_lock_own(&(block->lock), RW_LOCK_S) ||
        rw_lock_own(&(block->lock), RW_LOCK_X));

  btr_search_s_lock(index);

  table = btr_get_search_table(index);
  page = buf_block_get_frame(block);

  if (block->index &&
      ((block->curr_n_fields != n_fields) || (block->curr_n_bytes != n_bytes) ||
       (block->curr_left_side != left_side))) {
    btr_search_s_unlock(index);

    btr_search_drop_page_hash_index(block);
  } else {
    btr_search_s_unlock(index);
  }

  /* Check that the values for hash index build are sensible */

  if (n_fields == 0 && n_bytes == 0) {
    return;
  }

  if (dict_index_get_n_unique_in_tree(index) <
      btr_search_get_n_fields(n_fields, n_bytes)) {
    return;
  }

  n_recs = page_get_n_recs(page);

  if (n_recs == 0) {
    return;
  }

  /* Calculate and cache fold values and corresponding records into
  an array for fast insertion to the hash index */

  folds = (ulint *)ut_malloc_nokey(n_recs * sizeof(ulint));
  recs = (rec_t **)ut_malloc_nokey(n_recs * sizeof(rec_t *));

  n_cached = 0;

  ut_a(index->id == btr_page_get_index_id(page));

  rec = page_rec_get_next(page_get_infimum_rec(page));

  offsets = rec_get_offsets(rec, index, offsets,
                            btr_search_get_n_fields(n_fields, n_bytes), &heap);
  ut_ad(page_rec_is_supremum(rec) ||
        n_fields + (n_bytes > 0) == rec_offs_n_fields(offsets));

  const ulint index_fold =
      btr_search_fold_index_id(block->page.id.space(), index->id);

  fold = rec_fold(rec, offsets, n_fields, n_bytes, index_fold, index);

  if (left_side) {
    folds[n_cached] = fold;
    recs[n_cached] = rec;
    n_cached++;
  }

  for (;;) {
    next_rec = page_rec_get_next(rec);

    if (page_rec_is_supremum(next_rec)) {
      if (!left_side) {
        folds[n_cached] = fold;
        recs[n_cached] = rec;
        n_cached++;
      }

      break;
    }

    offsets =
        rec_get_offsets(next_rec, index, offsets,
                        btr_search_get_n_fields(n_fields, n_bytes), &heap);
    next_fold =
        rec_fold(next_rec, offsets, n_fields, n_bytes, index_fold, index);

    if (fold != next_fold) {
      /* Insert an entry into the hash index */

      if (left_side) {
        folds[n_cached] = next_fold;
        recs[n_cached] = next_rec;
        n_cached++;
      } else {
        folds[n_cached] = fold;
        recs[n_cached] = rec;
        n_cached++;
      }
    }

    rec = next_rec;
    fold = next_fold;
  }

  btr_search_check_free_space_in_heap(index);

  btr_search_x_lock(index);

  if (!btr_search_enabled) {
    goto exit_func;
  }

  if (block->index &&
      ((block->curr_n_fields != n_fields) || (block->curr_n_bytes != n_bytes) ||
       (block->curr_left_side != left_side))) {
    goto exit_func;
  }

  /* This counter is decremented every time we drop page
  hash index entries and is incremented here. Since we can
  rebuild hash index for a page that is already hashed, we
  have to take care not to increment the counter in that
  case. */
  if (!block->index) {
    assert_block_ahi_empty(block);
    index->search_info->ref_count++;
  }

  block->n_hash_helps = 0;

  block->curr_n_fields = n_fields;
  block->curr_n_bytes = n_bytes;
  block->curr_left_side = left_side;
  block->index = index;

  for (i = 0; i < n_cached; i++) {
    ha_insert_for_fold(table, folds[i], block, recs[i]);
  }

  MONITOR_INC(MONITOR_ADAPTIVE_HASH_PAGE_ADDED);
  MONITOR_INC_VALUE(MONITOR_ADAPTIVE_HASH_ROW_ADDED, n_cached);
exit_func:
  assert_block_ahi_valid(block);
  btr_search_x_unlock(index);

  ut_free(folds);
  ut_free(recs);
  if (UNIV_LIKELY_NULL(heap)) {
    mem_heap_free(heap);
  }
}

/** Moves or deletes hash entries for moved records. If new_page is already
hashed, then the hash index for page, if any, is dropped. If new_page is not
hashed, and page is hashed, then a new hash index is built to new_page with the
same parameters as page (this often happens when a page is split).
@param[in,out]	new_block	records are copied to this page.
@param[in,out]	block		index page from which record are copied, and the
                                copied records will be deleted from this page.
@param[in,out]	index		record descriptor */
void btr_search_move_or_delete_hash_entries(buf_block_t *new_block,
                                            buf_block_t *block,
                                            dict_index_t *index) {
  /* AHI is disabled for intrinsic table as it depends on index-id
  which is dynamically assigned for intrinsic table indexes and not
  through a centralized index generator. */
  if (index->disable_ahi || !btr_search_enabled) {
    return;
  }

  ut_ad(!index->table->is_intrinsic());

  ut_ad(rw_lock_own(&(block->lock), RW_LOCK_X));
  ut_ad(rw_lock_own(&(new_block->lock), RW_LOCK_X));

  btr_search_s_lock(index);

  ut_a(!new_block->index || new_block->index == index);
  ut_a(!block->index || block->index == index);
  ut_a(!(new_block->index || block->index) || !dict_index_is_ibuf(index));
  assert_block_ahi_valid(block);
  assert_block_ahi_valid(new_block);

  if (new_block->index) {
    btr_search_s_unlock(index);

    btr_search_drop_page_hash_index(block);

    return;
  }

  if (block->index) {
    ulint n_fields = block->curr_n_fields;
    ulint n_bytes = block->curr_n_bytes;
    ibool left_side = block->curr_left_side;

    new_block->n_fields = block->curr_n_fields;
    new_block->n_bytes = block->curr_n_bytes;
    new_block->left_side = left_side;

    btr_search_s_unlock(index);

    ut_a(n_fields > 0 || n_bytes > 0);

    btr_search_build_page_hash_index(index, new_block, n_fields, n_bytes,
                                     left_side);
    ut_ad(n_fields == block->curr_n_fields);
    ut_ad(n_bytes == block->curr_n_bytes);
    ut_ad(left_side == block->curr_left_side);
    return;
  }

  btr_search_s_unlock(index);
}

/** Updates the page hash index when a single record is deleted from a page.
@param[in]	cursor	cursor which was positioned on the record to delete
                        using btr_cur_search_, the record is not yet deleted.*/
void btr_search_update_hash_on_delete(btr_cur_t *cursor) {
  hash_table_t *table;
  buf_block_t *block;
  const rec_t *rec;
  ulint fold;
  dict_index_t *index;
  ulint offsets_[REC_OFFS_NORMAL_SIZE];
  mem_heap_t *heap = nullptr;
  rec_offs_init(offsets_);

  if (cursor->index->disable_ahi || !btr_search_enabled) {
    return;
  }

  block = btr_cur_get_block(cursor);

  ut_ad(rw_lock_own(&(block->lock), RW_LOCK_X));

  assert_block_ahi_valid(block);
  index = block->index;

  if (!index) {
    return;
  }

  ut_ad(block->page.id.space() == index->space);
  ut_a(index == cursor->index);
  ut_a(block->curr_n_fields > 0 || block->curr_n_bytes > 0);
  ut_a(!dict_index_is_ibuf(index));

  table = btr_get_search_table(index);

  rec = btr_cur_get_rec(cursor);

  fold = rec_fold(rec,
                  rec_get_offsets(rec, index, offsets_, ULINT_UNDEFINED, &heap),
                  block->curr_n_fields, block->curr_n_bytes,
                  btr_search_fold_index_id(index->space, index->id), index);
  if (UNIV_LIKELY_NULL(heap)) {
    mem_heap_free(heap);
  }

  btr_search_x_lock(index);
  assert_block_ahi_valid(block);

  if (block->index) {
    ut_a(block->index == index);

    if (ha_search_and_delete_if_found(table, fold, rec)) {
      MONITOR_INC(MONITOR_ADAPTIVE_HASH_ROW_REMOVED);
    } else {
      MONITOR_INC(MONITOR_ADAPTIVE_HASH_ROW_REMOVE_NOT_FOUND);
    }

    assert_block_ahi_valid(block);
  }

  btr_search_x_unlock(index);
}

/** Updates the page hash index when a single record is inserted on a page.
@param[in]	cursor	cursor which was positioned to the place to insert
                        using btr_cur_search_, and the new record has been
                        inserted next to the cursor. */
void btr_search_update_hash_node_on_insert(btr_cur_t *cursor) {
  hash_table_t *table;
  buf_block_t *block;
  dict_index_t *index;
  rec_t *rec;

  if (cursor->index->disable_ahi || !btr_search_enabled) {
    return;
  }

  rec = btr_cur_get_rec(cursor);

  block = btr_cur_get_block(cursor);

  ut_ad(rw_lock_own(&(block->lock), RW_LOCK_X));

  index = block->index;

  if (!index) {
    return;
  }

  ut_a(cursor->index == index);
  ut_a(!dict_index_is_ibuf(index));

  btr_search_x_lock(index);

  if (!block->index) {
    goto func_exit;
  }

  ut_a(block->index == index);

  if ((cursor->flag == BTR_CUR_HASH) &&
      (cursor->n_fields == block->curr_n_fields) &&
      (cursor->n_bytes == block->curr_n_bytes) && !block->curr_left_side) {
    table = btr_get_search_table(index);

    if (ha_search_and_update_if_found(table, cursor->fold, rec, block,
                                      page_rec_get_next(rec))) {
      MONITOR_INC(MONITOR_ADAPTIVE_HASH_ROW_UPDATED);
    }

  func_exit:
    assert_block_ahi_valid(block);
    btr_search_x_unlock(index);
  } else {
    btr_search_x_unlock(index);

    btr_search_update_hash_on_insert(cursor);
  }
}

/** Updates the page hash index when a single record is inserted on a page.
@param[in,out]	cursor		cursor which was positioned to the
                                place to insert using btr_cur_search_...,
                                and the new record has been inserted next
                                to the cursor */
void btr_search_update_hash_on_insert(btr_cur_t *cursor) {
  hash_table_t *table;
  buf_block_t *block;
  dict_index_t *index;
  const rec_t *rec;
  const rec_t *ins_rec;
  const rec_t *next_rec;
  ulint fold;
  ulint ins_fold;
  ulint next_fold = 0; /* remove warning (??? bug ???) */
  ulint n_fields;
  ulint n_bytes;
  ibool left_side;
  ibool locked = FALSE;
  mem_heap_t *heap = nullptr;
  ulint offsets_[REC_OFFS_NORMAL_SIZE];
  ulint *offsets = offsets_;
  rec_offs_init(offsets_);

  if (cursor->index->disable_ahi || !btr_search_enabled) {
    return;
  }

  block = btr_cur_get_block(cursor);

  ut_ad(rw_lock_own(&(block->lock), RW_LOCK_X));
  assert_block_ahi_valid(block);

  index = block->index;

  if (!index) {
    return;
  }

  ut_ad(block->page.id.space() == index->space);
  btr_search_check_free_space_in_heap(index);

  table = btr_get_search_table(index);

  rec = btr_cur_get_rec(cursor);

  ut_a(!index->disable_ahi);
  ut_a(index == cursor->index);
  ut_a(!dict_index_is_ibuf(index));

  n_fields = block->curr_n_fields;
  n_bytes = block->curr_n_bytes;
  left_side = block->curr_left_side;

  ins_rec = page_rec_get_next_const(rec);
  next_rec = page_rec_get_next_const(ins_rec);

  const ulint index_fold = btr_search_fold_index_id(index->space, index->id);
  const ulint n_offs = btr_search_get_n_fields(n_fields, n_bytes);

  offsets = rec_get_offsets(ins_rec, index, offsets, n_offs, &heap);
  ins_fold = rec_fold(ins_rec, offsets, n_fields, n_bytes, index_fold, index);

  if (!page_rec_is_supremum(next_rec)) {
    offsets = rec_get_offsets(next_rec, index, offsets, n_offs, &heap);
    next_fold =
        rec_fold(next_rec, offsets, n_fields, n_bytes, index_fold, index);
  }

  if (!page_rec_is_infimum(rec)) {
    offsets = rec_get_offsets(rec, index, offsets, n_offs, &heap);
    fold = rec_fold(rec, offsets, n_fields, n_bytes, index_fold, index);
  } else {
    if (left_side) {
      btr_search_x_lock(index);

      locked = TRUE;

      if (!btr_search_enabled) {
        goto function_exit;
      }

      ha_insert_for_fold(table, ins_fold, block, ins_rec);
    }

    goto check_next_rec;
  }

  if (fold != ins_fold) {
    if (!locked) {
      btr_search_x_lock(index);

      locked = TRUE;

      if (!btr_search_enabled) {
        goto function_exit;
      }
    }

    if (!left_side) {
      ha_insert_for_fold(table, fold, block, rec);
    } else {
      ha_insert_for_fold(table, ins_fold, block, ins_rec);
    }
  }

check_next_rec:
  if (page_rec_is_supremum(next_rec)) {
    if (!left_side) {
      if (!locked) {
        btr_search_x_lock(index);

        locked = TRUE;

        if (!btr_search_enabled) {
          goto function_exit;
        }
      }

      ha_insert_for_fold(table, ins_fold, block, ins_rec);
    }

    goto function_exit;
  }

  if (ins_fold != next_fold) {
    if (!locked) {
      btr_search_x_lock(index);

      locked = TRUE;

      if (!btr_search_enabled) {
        goto function_exit;
      }
    }

    if (!left_side) {
      ha_insert_for_fold(table, ins_fold, block, ins_rec);
    } else {
      ha_insert_for_fold(table, next_fold, block, next_rec);
    }
  }

function_exit:
  if (UNIV_LIKELY_NULL(heap)) {
    mem_heap_free(heap);
  }
  if (locked) {
    btr_search_x_unlock(index);
  }
}

#if defined UNIV_AHI_DEBUG || defined UNIV_DEBUG

/** Validates the search system for given hash table.
@param[in]	hash_table_id	hash table to validate
@return true if ok */
static ibool btr_search_hash_table_validate(ulint hash_table_id) {
  ha_node_t *node;
  ibool ok = TRUE;
  ulint i;
  ulint cell_count;
  mem_heap_t *heap = nullptr;
  ulint offsets_[REC_OFFS_NORMAL_SIZE];
  ulint *offsets = offsets_;

  if (!btr_search_enabled) {
    return (TRUE);
  }

  /* How many cells to check before temporarily releasing
  search latches. */
  ulint chunk_size = 10000;

  rec_offs_init(offsets_);

  btr_search_x_lock_all();

  cell_count = hash_get_n_cells(btr_search_sys->hash_tables[hash_table_id]);

  for (i = 0; i < cell_count; i++) {
    /* We release search latches every once in a while to
    give other queries a chance to run. */
    if ((i != 0) && ((i % chunk_size) == 0)) {
      btr_search_x_unlock_all();
      os_thread_yield();
      btr_search_x_lock_all();

      ulint curr_cell_count =
          hash_get_n_cells(btr_search_sys->hash_tables[hash_table_id]);

      if (cell_count != curr_cell_count) {
        cell_count = curr_cell_count;

        if (i >= cell_count) {
          break;
        }
      }
    }

    node = (ha_node_t *)hash_get_nth_cell(
               btr_search_sys->hash_tables[hash_table_id], i)
               ->node;

    for (; node != nullptr; node = node->next) {
      buf_block_t *block = buf_block_from_ahi((byte *)node->data);
      const buf_block_t *hash_block;
      buf_pool_t *buf_pool;

      buf_pool = buf_pool_from_bpage((buf_page_t *)block);
      /* Prevent BUF_BLOCK_FILE_PAGE -> BUF_BLOCK_REMOVE_HASH
      transition until we lock the block mutex */
      mutex_enter(&buf_pool->LRU_list_mutex);

      if (UNIV_LIKELY(buf_block_get_state(block) == BUF_BLOCK_FILE_PAGE)) {
        /* The space and offset are only valid
        for file blocks.  It is possible that
        the block is being freed
        (BUF_BLOCK_REMOVE_HASH, see the
        assertion and the comment below) */
        hash_block = buf_block_hash_get(buf_pool, block->page.id);
      } else {
        hash_block = nullptr;
      }

      if (hash_block) {
        ut_a(hash_block == block);
      } else {
        /* When a block is being freed,
        buf_LRU_free_page() first
        removes the block from
        buf_pool->page_hash by calling
        buf_LRU_block_remove_hashed_page().
        After that, it invokes
        buf_LRU_block_remove_hashed() to
        remove the block from
        btr_search_sys->hash_tables[i]. */

        ut_a(buf_block_get_state(block) == BUF_BLOCK_REMOVE_HASH);
      }

      mutex_enter(&block->mutex);
      mutex_exit(&buf_pool->LRU_list_mutex);

      ut_a(!dict_index_is_ibuf(block->index));
      ut_ad(block->page.id.space() == block->index->space);

      index_id_t page_index_id(block->page.id.space(),
                               btr_page_get_index_id(block->frame));

      offsets = rec_get_offsets(
          node->data, block->index, offsets,
          btr_search_get_n_fields(block->curr_n_fields, block->curr_n_bytes),
          &heap);

      const ulint fold = rec_fold(
          node->data, offsets, block->curr_n_fields, block->curr_n_bytes,
          btr_search_fold_index_id(page_index_id), block->index);

      if (node->fold != fold) {
        const page_t *page = block->frame;

        ok = FALSE;

        ib::error(ER_IB_MSG_46)
            << "Error in an adaptive hash"
            << " index pointer to page "
            << page_id_t(page_get_space_id(page), page_get_page_no(page))
            << ", ptr mem address "
            << reinterpret_cast<const void *>(node->data) << ", index id "
            << page_index_id << ", node fold " << node->fold << ", rec fold "
            << fold;

        fputs("InnoDB: Record ", stderr);
        rec_print_new(stderr, node->data, offsets);
        fprintf(stderr,
                "\nInnoDB: on that page."
                " Page mem address %p, is hashed %p,"
                " n fields %lu\n"
                "InnoDB: side %lu\n",
                (void *)page, (void *)block->index, (ulong)block->curr_n_fields,
                (ulong)block->curr_left_side);
        ut_ad(0);
      }

      mutex_exit(&block->mutex);
    }
  }

  for (i = 0; i < cell_count; i += chunk_size) {
    /* We release search latches every once in a while to
    give other queries a chance to run. */
    if (i != 0) {
      btr_search_x_unlock_all();
      os_thread_yield();
      btr_search_x_lock_all();

      ulint curr_cell_count =
          hash_get_n_cells(btr_search_sys->hash_tables[hash_table_id]);

      if (cell_count != curr_cell_count) {
        cell_count = curr_cell_count;

        if (i >= cell_count) {
          break;
        }
      }
    }

    ulint end_index = ut_min(i + chunk_size - 1, cell_count - 1);

    if (!ha_validate(btr_search_sys->hash_tables[hash_table_id], i,
                     end_index)) {
      ok = FALSE;
    }
  }

  btr_search_x_unlock_all();

  if (UNIV_LIKELY_NULL(heap)) {
    mem_heap_free(heap);
  }

  return (ok);
}

/** Validate the search system.
@return true if ok. */
bool btr_search_validate() {
  for (ulint i = 0; i < btr_ahi_parts; ++i) {
    if (!btr_search_hash_table_validate(i)) {
      return (false);
    }
  }

  return (true);
}

#endif /* defined UNIV_AHI_DEBUG || defined UNIV_DEBUG */<|MERGE_RESOLUTION|>--- conflicted
+++ resolved
@@ -369,14 +369,8 @@
 
   ut_d(info->magic_n = BTR_SEARCH_MAGIC_N);
 
-<<<<<<< HEAD
   info->ref_count = 0;
   info->root_guess = nullptr;
-  info->withdraw_clock = 0;
-=======
-	info->ref_count = 0;
-	info->root_guess = NULL;
->>>>>>> 46e60de4
 
   info->hash_analysis = 0;
   info->n_hash_potential = 0;

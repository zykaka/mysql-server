--- conflicted
+++ resolved
@@ -571,11 +571,7 @@
   size_t m_max_errors;
   PFS_error_single_stat *m_stat;
 
-<<<<<<< HEAD
-  PFS_error_stat() { m_stat = nullptr; }
-=======
   PFS_error_stat() : m_max_errors(0), m_stat(nullptr) {}
->>>>>>> 8bc35002
 
   const PFS_error_single_stat *get_stat(uint error_index) const {
     return &m_stat[error_index];
@@ -609,15 +605,9 @@
       return;
     }
 
-<<<<<<< HEAD
-    PFS_FREE_ARRAY(memory_class, max_server_errors + 1,
-                   sizeof(PFS_error_single_stat), m_stat);
-    m_stat = nullptr;
-=======
     PFS_FREE_ARRAY(memory_class, m_max_errors, sizeof(PFS_error_single_stat),
                    m_stat);
-    m_stat = NULL;
->>>>>>> 8bc35002
+    m_stat = nullptr;
   }
 
   inline void reset() {

--- conflicted
+++ resolved
@@ -387,8 +387,6 @@
     ${MERGE_SMALL_TESTS}
     COMPILE_FLAGS -I${BOOST_PATCHES_DIR} -I${BOOST_INCLUDE_DIR}
   )
-<<<<<<< HEAD
-=======
   # Fixes "C1128: number of sections exceeded object file format limit" in MSVC
   IF(WIN32)
     ADD_COMPILE_FLAGS(
@@ -396,7 +394,6 @@
       COMPILE_FLAGS "/bigobj")
   ENDIF()
 
->>>>>>> 33fa37f4
   INCLUDE_DIRECTORIES(${CMAKE_CURRENT_SOURCE_DIR})
 
   FILE(WRITE ${MERGE_LARGE_TESTS} "// Merging large unit tests\n")

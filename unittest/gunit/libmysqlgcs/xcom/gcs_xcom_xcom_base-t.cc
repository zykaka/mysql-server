<<<<<<< HEAD
/* Copyright (c) 2018, Oracle and/or its affiliates. All rights reserved.
=======
/* Copyright (c) 2016, 2019, Oracle and/or its affiliates. All rights reserved.
>>>>>>> f72804a3

   This program is free software; you can redistribute it and/or modify
   it under the terms of the GNU General Public License, version 2.0,
   as published by the Free Software Foundation.

   This program is also distributed with certain software (including
   but not limited to OpenSSL) that is licensed under separate terms,
   as designated in a particular file or component or in included license
   documentation.  The authors of MySQL hereby grant you an additional
   permission to link the program and your derivative works with the
   separately licensed software that they have included with MySQL.

   This program is distributed in the hope that it will be useful,
   but WITHOUT ANY WARRANTY; without even the implied warranty of
   MERCHANTABILITY or FITNESS FOR A PARTICULAR PURPOSE.  See the
   GNU General Public License, version 2.0, for more details.

   You should have received a copy of the GNU General Public License
   along with this program; if not, write to the Free Software
   Foundation, Inc., 51 Franklin St, Fifth Floor, Boston, MA 02110-1301  USA */

#include "gcs_base_test.h"

<<<<<<< HEAD
#include <cstring>
#include <string>
#include <vector>
#include "app_data.h"
#include "get_synode_app_data.h"
#include "pax_msg.h"
#include "xcom_cache.h"
#include "xcom_memory.h"
#include "xcom_transport.h"
=======
#include "app_data.h"
#include "xcom_base.h"
#include "xcom_cache.h"
>>>>>>> f72804a3

namespace xcom_base_unittest {

class XcomBase : public GcsBaseTest {
 protected:
  XcomBase() { ::init_cache(); }
  ~XcomBase() { ::deinit_cache(); }
};

TEST_F(XcomBase, XcomSendClientAppDataUpgradeScenario) {
  app_data a;
  std::string address("127.0.0.1:12345");

  char *names[] = {const_cast<char *>(address.c_str())};
  node_address *na = new_node_address(1, names);

  a.body.c_t = add_node_type;
  a.body.app_u_u.nodes.node_list_len = 1;
  a.body.app_u_u.nodes.node_list_val = na;

  int result = 0;
  result = are_we_allowed_to_upgrade_to_v6(&a);

  ASSERT_EQ(result, 1);
  delete_node_address(1, na);
}

TEST_F(XcomBase, XcomSendClientAppDataUpgradeScenarioV6) {
  app_data a;
  std::string address("[::1]:12345");

  char *names[] = {const_cast<char *>(address.c_str())};
  node_address *na = new_node_address(1, names);

  a.body.c_t = add_node_type;
  a.body.app_u_u.nodes.node_list_len = 1;
  a.body.app_u_u.nodes.node_list_val = na;

  int result = 0;
  result = are_we_allowed_to_upgrade_to_v6(&a);

  ASSERT_EQ(result, 0);

  delete_node_address(1, na);
}

TEST_F(XcomBase, XcomSendClientAppDataUpgradeScenarioMalformed) {
  app_data a;
  std::string address("::1]:12345");

  char *names[] = {const_cast<char *>(address.c_str())};
  node_address *na = new_node_address(1, names);

  a.body.c_t = add_node_type;
  a.body.app_u_u.nodes.node_list_len = 1;
  a.body.app_u_u.nodes.node_list_val = na;

  int result = 0;
  result = are_we_allowed_to_upgrade_to_v6(&a);

  ASSERT_EQ(result, 0);

  delete_node_address(1, na);
}

TEST_F(XcomBase, XcomNewClientEligibleDowngradeScenario) {
  std::string address("127.0.0.1:12345");

  char *names[] = {const_cast<char *>(address.c_str())};
  node_address *na = new_node_address(1, names);

  site_def *sd = new_site_def();
  init_site_def(1, na, sd);

  xcom_proto incoming = x_1_4;
  int result = is_new_node_eligible_for_ipv6(incoming, sd);

  ASSERT_EQ(result, 0);

  free_site_def(sd);
  delete_node_address(1, na);
}

TEST_F(XcomBase, XcomNewClientEligibleDowngradeScenarioFail) {
  std::string address("[::1]:12345");

  char *names[] = {const_cast<char *>(address.c_str())};
  node_address *na = new_node_address(1, names);

  site_def *sd = new_site_def();
  init_site_def(1, na, sd);

  xcom_proto incoming = x_1_4;
  int result = is_new_node_eligible_for_ipv6(incoming, sd);

  ASSERT_EQ(result, 1);

  free_site_def(sd);
  delete_node_address(1, na);
}

TEST_F(XcomBase, XcomNewClientEligibleDowngradeScenarioNullSiteDef) {
  xcom_proto incoming = x_1_4;
  int result = is_new_node_eligible_for_ipv6(incoming, NULL);

  ASSERT_EQ(result, 0);
}

TEST_F(XcomBase, XcomNewClientEligibleDowngradeScenarioVersionSame) {
  xcom_proto incoming = my_xcom_version;
  int result = is_new_node_eligible_for_ipv6(incoming, NULL);

  ASSERT_EQ(result, 0);
}

<<<<<<< HEAD
TEST_F(XcomBase, GetSynodeAppDataNotCached) {
  synode_no synode;
  synode.group_id = 12345;
  synode.msgno = 0;
  synode.node = 0;

  synode_no_array synodes;
  synodes.synode_no_array_len = 1;
  synodes.synode_no_array_val = &synode;

  synode_app_data_array result;
  result.synode_app_data_array_len = 0;
  result.synode_app_data_array_val = NULL;

  auto error_code = ::xcom_get_synode_app_data(&synodes, &result);
  ASSERT_EQ(error_code, XCOM_GET_SYNODE_APP_DATA_NOT_CACHED);
}

TEST_F(XcomBase, GetSynodeAppDataNotDecided) {
  synode_no synode;
  synode.group_id = 12345;
  synode.msgno = 0;
  synode.node = 0;

  synode_no_array synodes;
  synodes.synode_no_array_len = 1;
  synodes.synode_no_array_val = &synode;

  synode_app_data_array result;
  result.synode_app_data_array_len = 0;
  result.synode_app_data_array_val = NULL;

  /* Add the synode to the cache, but it is undecided. */
  get_cache(synode);

  auto error_code = ::xcom_get_synode_app_data(&synodes, &result);
  ASSERT_EQ(error_code, XCOM_GET_SYNODE_APP_DATA_NOT_DECIDED);
}

TEST_F(XcomBase, GetSynodeAppDataSuccessful) {
  synode_no synode;
  synode.group_id = 12345;
  synode.msgno = 0;
  synode.node = 0;

  synode_no_array synodes;
  synodes.synode_no_array_len = 1;
  synodes.synode_no_array_val = &synode;

  synode_app_data_array result;
  result.synode_app_data_array_len = 0;
  result.synode_app_data_array_val = NULL;

  /* Add the synode to the cache, and set it as decided. */
  char const *const payload = "Message in a bottle";
  app_data_ptr a = new_app_data();
  a->body.c_t = app_type;
  a->body.app_u_u.data.data_len = std::strlen(payload) + 1;
  a->body.app_u_u.data.data_val = const_cast<char *>(payload);

  pax_msg *p = pax_msg_new_0(synode);
  p->op = learn_op;
  p->a = a;
  p->refcnt = 1;

  pax_machine *paxos = get_cache(synode);
  paxos->learner.msg = p;

  auto error_code = ::xcom_get_synode_app_data(&synodes, &result);
  ASSERT_EQ(error_code, XCOM_GET_SYNODE_APP_DATA_OK);

  ASSERT_EQ(result.synode_app_data_array_len, 1);
  ASSERT_EQ(synode_eq(result.synode_app_data_array_val[0].synode, synode), 1);
  ASSERT_EQ(result.synode_app_data_array_val[0].data.data_len,
            p->a->body.app_u_u.data.data_len);
  ASSERT_EQ(std::strcmp(result.synode_app_data_array_val[0].data.data_val,
                        p->a->body.app_u_u.data.data_val),
            0);

  /* Cleanup */
  a->body.app_u_u.data.data_len = 0;
  a->body.app_u_u.data.data_val = nullptr;

  unchecked_replace_pax_msg(&paxos->learner.msg, nullptr);

  my_xdr_free(reinterpret_cast<xdrproc_t>(xdr_synode_app_data_array),
              reinterpret_cast<char *>(&result));
}

TEST_F(XcomBase, GetSynodeAppDataTooManySynodes) {
  /*
   Bypass protocol negotiation because we are not actually connected to
   anything.
  */
  connection_descriptor con;
  con.connected_ = CON_PROTO;
  con.x_proto = get_latest_common_proto();

  constexpr uint32_t group_id = 1;
  /* Unserializable message. Exceeds array size. */
  u_int constexpr nr_synodes = MAX_SYNODE_ARRAY + 1;

  synode_no_array synodes;
  synodes.synode_no_array_len = nr_synodes;
  synodes.synode_no_array_val =
      static_cast<synode_no *>(std::calloc(nr_synodes, sizeof(synode_no)));
  ASSERT_NE(synodes.synode_no_array_val, nullptr);

  synode_app_data_array reply;
  ASSERT_EQ(xcom_client_get_synode_app_data(&con, group_id, &synodes, &reply),
            0);

  std::free(synodes.synode_no_array_val);
}

TEST_F(XcomBase, ProposerBatchDeserialization) {
  pax_msg *p = nullptr;
  unchecked_replace_pax_msg(&p, pax_msg_new_0(null_synode));

  for (auto i = 0; i < MAX_BATCH_APP_DATA; i++) {
    app_data_ptr a = new_app_data();
    a->body.c_t = app_type;
    a->next = p->a;

    p->a = a;
  }

  char *buffer = nullptr;
  uint32_t buffer_len = 0;

  int const serialized =
      serialize_msg(p, get_latest_common_proto(), &buffer_len, &buffer);
  ASSERT_EQ(serialized, 1);

  unchecked_replace_pax_msg(&p, pax_msg_new_0(null_synode));

  int const deserialized =
      deserialize_msg(p, get_latest_common_proto(), buffer, buffer_len);
  ASSERT_EQ(deserialized, 1);

  std::free(p);
  std::free(buffer);
}

}  // namespace xcom_base_unittest
=======
// clang-format off
/*
This test validates the fix of
Bug #28966455 APPLIER LOG MISSES A TRANSACTION IN GR.

Situation
---------
S0 is the leader, trying to get consensus on a transaction T for its own slot.
S1 is the follower, trying to take over the slot and get consensus on a no_op.

Legend
------
SX: Server X
PX: Proposer of SX
ALX: Acceptor/learner of SX
O: Event on the respective server
X->: Message sent from the server on X to the server on ->
###: Comment/observation
E: The part where P1 is deviating from the Paxos protocol

Diagram
-------
  S0           S1         S2
P0  AL0      P1  AL1      AL2
|    O       |    O        O  AL{0,1,2}.promise = (0,0)
|    |       |    |        |
############################  P0 starts trying consensus for T
|    |       |    |        |
O    |       |    |        |  P0.ballot = (0,0); P0.value = T
X--->|-------|--->|------->|  accept_op[ballot=(0,0),
|    |       |    |        |            value=T (P0.value)]
|    |       |    |        |
|    O       |    O        O  AL{0,1,2}.value = T
|<---X-------|----X--------X  ack_accept_op[ballot=(0,0)]
|    |       |    |        |
############################  P0 got majority of accepts for (0,0) T
|    |       |    |        |
############################  P1 starts trying consensus for no_op
|    |       |    |        |
|    |       O    |        |  P1.ballot = (1,1); P1.value = no_op
|    |<------X--->|------->|  prepare_op[ballot=(1,1)]
|    |       |    |        |
|    O       |    O        O  AL{0,1,2}.promise = (1,1)
|    X------>|<---X--------X  ack_prepare_op[ballot=(1,1),
|    |       |    |        |                 accepted={(0,0) T}]
|    |       |    |        |
############################  P1 got a majority of prepares for (1,1)
|    |       |    |        |
|    |       E    |        |  P1.value should be set to T here.
|    |       E    |        |  According to the Paxos protocol, if any
|    |       E    |        |  acceptor replies with a previously
|    |       E    |        |  accepted value, one must use it. But
|    |       E    |        |  handle_ack_prepare did not do it because
|    |       E    |        |  handle_ack_prepare has the following code:
|    |       E    |        |
|    |       E    |        |  if (gt_ballot(m->proposal,
|    |       E    |        |                p->proposer.msg->proposal))
|    |       E    |        |  {
|    |       E    |        |    replace_pax_msg(&p->proposer.msg, m);
|    |       E    |        |    ...
|    |       E    |        |  }
|    |       E    |        |
|    |       E    |        |  And p->proposer.msg->proposal was
|    |       E    |        |  initialized to (0,1) on P1, meaning that:
|    |       E    |        |
|    |       E    |        |  if (0,0) > (0,1): P1.value = T
|    |       E    |        |
|    |       E    |        |  Therefore, P1.value = no_op.
|    |       E    |        |  (see handle_ack_prepare)
|    |       |    |        |
|    |  ...--X--->|------->|  accept_op[ballot=(1,1),
|    |       |    |        |            value=no_op (P1.value)]
|    |       |    |        |
|    |       |    O        O  AL{1,2}.value = no_op
|    |       |<---X--------X  ack_accept_op[ballot=(1,1)]
|    |       |    |        |
############################  P1 got majority of accepts for (1,1) no_op
############################  Values accepted for P{0,1} don't agree
|    |       |    |        |
|    |  ...--X--->|------->|  tiny_learn_op[ballot=(1,1), no_op]
|    |       |    |        |
|    |       |    O        O  AL{1,2} learn no_op
|    |       |    O        O  Executor task of S{1,2} delivers no_op
|    |       |    |        |
X--->|--...  |    |        |  tiny_learn_op[ballot=(0,0)]
|    |       |    |        |
|    O       |    |        |  AL0 learns T
|    O       |    |        |  Executor task of S0 delivers T
|    |       |    |        |
############################  S0 delivered T, S{1,2} delivered no_op
|    |       |    |        |
*/
// clang-format on
TEST_F(GcsXComXCom, XcomPaxosLearnSameValue) {
  // Synod (42, 0).
  synode_no synod;
  synod.group_id = 1;
  synod.msgno = 42;
  synod.node = 0;

  // pax_machine for each "server."
  auto *s0_paxos =
      static_cast<pax_machine *>(std::calloc(1, sizeof(pax_machine)));
  init_pax_machine(s0_paxos, nullptr, synod);

  auto *s1_paxos =
      static_cast<pax_machine *>(std::calloc(1, sizeof(pax_machine)));
  init_pax_machine(s1_paxos, nullptr, synod);

  auto *s2_paxos =
      static_cast<pax_machine *>(std::calloc(1, sizeof(pax_machine)));
  init_pax_machine(s2_paxos, nullptr, synod);

  // site_def for each "server."
  auto *s0_config = new_site_def();
  s0_config->nodeno = 0;
  s0_config->nodes.node_list_len = 3;
  s0_config->global_node_set.node_set_len = 3;

  auto *s1_config = new_site_def();
  s1_config->nodeno = 1;
  s1_config->nodes.node_list_len = 3;
  s1_config->global_node_set.node_set_len = 3;

  auto *s2_config = new_site_def();
  s2_config->nodeno = 2;
  s2_config->nodes.node_list_len = 3;
  s2_config->global_node_set.node_set_len = 3;

  // clang-format off
  /****************************************************************************
     S0           S1         S2
   P0  AL0      P1  AL1      AL2
   |    |       |    |        |
   O    |       |    |        |  P0.ballot = (0,0); P0.value = T
   X--->|-------|--->|------->|  accept_op[ballot=(0,0),
   |    |       |    |        |            value=T (P0.value)]
   |    |       |    |        |
   |    O       |    O        O  AL{0,1,2}.value = T
   |<---X-------|----X--------X  ack_accept_op[ballot=(0,0)]
   |    |       |    |        |
   ****************************************************************************/
  // clang-format on
  pax_msg *tx = pax_msg_new(synod, nullptr);
  tx->a = new_app_data();
  tx->a->body.c_t = app_type;
  replace_pax_msg(&s0_paxos->proposer.msg, tx);
  prepare_push_2p(s0_config, s0_paxos);
  pax_msg *s0_accept_tx = s0_paxos->proposer.msg;
  init_propose_msg(s0_accept_tx);
  s0_accept_tx->from = 0;

  ballot ballot_tx;
  ballot_tx.cnt = 0;
  ballot_tx.node = 0;
  ASSERT_TRUE(eq_ballot(s0_paxos->proposer.msg->proposal, ballot_tx));

  // S0 sends s0_accept_tx to AL{0,1,2}

  // AL{0,1,2} receive s0_accept_tx

  pax_msg *s0_accept_tx_s0 = clone_pax_msg(s0_accept_tx);
  pax_msg *s0_ack_accept_tx =
      handle_simple_accept(s0_paxos, s0_accept_tx_s0, s0_accept_tx_s0->synode);
  ASSERT_NE(nullptr, s0_ack_accept_tx);
  s0_ack_accept_tx->from = 0;

  pax_msg *s0_accept_tx_s1 = clone_pax_msg(s0_accept_tx);
  pax_msg *s1_ack_accept_tx =
      handle_simple_accept(s1_paxos, s0_accept_tx_s1, s0_accept_tx_s1->synode);
  ASSERT_NE(nullptr, s1_ack_accept_tx);
  s1_ack_accept_tx->from = 1;

  pax_msg *s0_accept_tx_s2 = clone_pax_msg(s0_accept_tx);
  pax_msg *s2_ack_accept_tx =
      handle_simple_accept(s2_paxos, s0_accept_tx_s2, s0_accept_tx_s2->synode);
  ASSERT_NE(nullptr, s2_ack_accept_tx);
  s2_ack_accept_tx->from = 2;

  // AL{0,1,2} send s{0,1,2}_ack_accept_tx to P0

  // P0 receives s{0,1,2}_ack_accept_tx

  pax_msg *s0_ack_accept_tx_s0 = clone_pax_msg(s0_ack_accept_tx);
  ASSERT_EQ(nullptr,
            handle_simple_ack_accept(s0_config, s0_paxos, s0_ack_accept_tx_s0));

  pax_msg *s1_ack_accept_tx_s0 = clone_pax_msg(s1_ack_accept_tx);
  pax_msg *s0_learn_tx =
      handle_simple_ack_accept(s0_config, s0_paxos, s1_ack_accept_tx_s0);
  ASSERT_NE(nullptr, s0_learn_tx);
  ASSERT_EQ(tiny_learn_op, s0_learn_tx->op);
  s0_learn_tx->from = 0;

  pax_msg *s2_ack_accept_tx_s0 = clone_pax_msg(s2_ack_accept_tx);
  ASSERT_EQ(nullptr,
            handle_simple_ack_accept(s0_config, s0_paxos, s2_ack_accept_tx_s0));

  // clang-format off
  /****************************************************************************
     S0           S1         S2
   P0  AL0      P1  AL1      AL2
   |    |       |    |        |
   |    |       O    |        |  P1.ballot = (1,1); P1.value = no_op
   |    |<------X--->|------->|  prepare_op[ballot=(1,1)]
   |    |       |    |        |
   |    |       |    |        |
   |    O       |    O        O  AL{0,1,2}.promise = (1,1)
   |    X------>|<---X--------X  ack_prepare_op[ballot=(1,1),
   |    |       |    |        |                 accepted={(0,0) T}]
   |    |       |    |        |
   ****************************************************************************/
  // clang-format on
  replace_pax_msg(&s1_paxos->proposer.msg, pax_msg_new(synod, s1_config));
  create_noop(s1_paxos->proposer.msg);
  pax_msg *s1_prepare_noop = clone_pax_msg(s1_paxos->proposer.msg);
  prepare_push_3p(s1_config, s1_paxos, s1_prepare_noop, synod, no_op);
  init_prepare_msg(s1_prepare_noop);
  s1_prepare_noop->from = 1;

  ballot ballot_noop;
  ballot_noop.cnt = 1;
  ballot_noop.node = 1;
  ASSERT_TRUE(eq_ballot(s1_prepare_noop->proposal, ballot_noop));

  // P1 sends s1_prepare_noop to AL{0,1,2}

  // AL{0,1,2} receive s1_prepare_noop

  pax_msg *s1_prepare_noop_s0 = clone_pax_msg(s1_prepare_noop);
  pax_msg *s0_ack_prepare_noop =
      handle_simple_prepare(s0_paxos, s1_prepare_noop_s0, synod);
  ASSERT_NE(nullptr, s0_ack_prepare_noop);
  ASSERT_EQ(ack_prepare_op, s0_ack_prepare_noop->op);
  ASSERT_TRUE(eq_ballot(s0_ack_prepare_noop->proposal, ballot_tx));
  ASSERT_EQ(normal, s0_ack_prepare_noop->msg_type);
  s0_ack_prepare_noop->from = 0;

  pax_msg *s1_prepare_noop_s1 = clone_pax_msg(s1_prepare_noop);
  pax_msg *s1_ack_prepare_noop =
      handle_simple_prepare(s1_paxos, s1_prepare_noop_s1, synod);
  ASSERT_NE(nullptr, s1_ack_prepare_noop);
  ASSERT_EQ(ack_prepare_op, s1_ack_prepare_noop->op);
  ASSERT_TRUE(eq_ballot(s1_ack_prepare_noop->proposal, ballot_tx));
  ASSERT_EQ(normal, s1_ack_prepare_noop->msg_type);
  s1_ack_prepare_noop->from = 1;

  pax_msg *s1_prepare_noop_s2 = clone_pax_msg(s1_prepare_noop);
  pax_msg *s2_ack_prepare_noop =
      handle_simple_prepare(s2_paxos, s1_prepare_noop_s2, synod);
  ASSERT_NE(nullptr, s2_ack_prepare_noop);
  ASSERT_EQ(ack_prepare_op, s2_ack_prepare_noop->op);
  ASSERT_TRUE(eq_ballot(s2_ack_prepare_noop->proposal, ballot_tx));
  ASSERT_EQ(normal, s2_ack_prepare_noop->msg_type);
  s2_ack_prepare_noop->from = 2;

  // AL{0,1,2} send s{0,1,2}_ack_prepare_noop to P1

  // P1 receives s{0,1,2}_ack_prepare_noop

  pax_msg *s0_ack_prepare_noop_s1 = clone_pax_msg(s0_ack_prepare_noop);
  ASSERT_FALSE(
      handle_simple_ack_prepare(s1_config, s1_paxos, s0_ack_prepare_noop_s1));

  pax_msg *s1_ack_prepare_noop_s1 = clone_pax_msg(s1_ack_prepare_noop);
  bool can_send_accept =
      handle_simple_ack_prepare(s1_config, s1_paxos, s1_ack_prepare_noop_s1);
  ASSERT_TRUE(can_send_accept);
  pax_msg *s1_accept_noop = s1_paxos->proposer.msg;
  ASSERT_NE(nullptr, s1_accept_noop);
  ASSERT_EQ(accept_op, s1_accept_noop->op);
  s1_accept_noop->from = 1;

  pax_msg *s2_ack_prepare_noop_s1 = clone_pax_msg(s2_ack_prepare_noop);
  ASSERT_FALSE(
      handle_simple_ack_prepare(s1_config, s1_paxos, s2_ack_prepare_noop_s1));

  // clang-format off
  /****************************************************************************
     S0           S1         S2
   P0  AL0      P1  AL1      AL2
   |    |       |    |        |
   |    |       E    |        |  P1.value should be set to T here.
   |    |       E    |        |  According to the Paxos protocol, if any
   |    |       E    |        |  acceptor replies with a previously
   |    |       E    |        |  accepted value, one must use it. But
   |    |       E    |        |  handle_ack_prepare will not do it because
   |    |       E    |        |  handle_ack_prepare has the following code:
   |    |       E    |        |
   |    |       E    |        |  if (gt_ballot(m->proposal,
   |    |       E    |        |                p->proposer.msg->proposal))
   |    |       E    |        |  {
   |    |       E    |        |    replace_pax_msg(&p->proposer.msg, m);
   |    |       E    |        |    ...
   |    |       E    |        |  }
   |    |       E    |        |
   |    |       E    |        |  However, p->proposer.msg->proposal is initialized
   |    |       E    |        |  to (0,1) on P1, meaning that:
   |    |       E    |        |
   |    |       E    |        |  if (0,0) > (0,1): P1.value = no_op
   |    |       E    |        |
   |    |       E    |        |  Therefore, P1.value = no_op.
   |    |       E    |        |  (see handle_ack_prepare)
   |    |       |    |        |
   |    |  ...--X--->|------->|  accept_op[ballot=(1,1),
   |    |       |    |        |            value=no_op (P1.value)]
   |    |       |    |        |
   |    |       |    O        O  AL{0,1,2}.value = no_op
   |    |       |<---X--------X  ack_accept_op[ballot=(1,1)]
   |    |       |    |        |
   |    |       |    |        |
   |    |  ...--X--->|------->|  tiny_learn_op[ballot=(1,1), no_op]
   |    |       |    |        |
   |    |       |    O        O  AL{1,2} learn no_op
   |    |       |    O        O  Executor task of S{1,2} delivers no_op
   |    |       |    |        |
   ****************************************************************************/
  // clang-format on
  /*
   Here was the problem. P1 should have inherited T from one of AL{0,1,2}. But
   it did not because, s1_paxos->proposer.msg->proposal was initialized to
   (0,1).
   This lead to gt_ballot(m->proposal, p->proposer.msg->proposal) being false:

     gt_ballot(m->proposal, p->proposer.msg->proposal) <=>
     gt_ballot((0,0), (0,1)) <=>
     false

   The assert below would fire on mysql-trunk before the fix for
   Bug #28966455 APPLIER LOG MISSES A TRANSACTION IN GR.
   */
  // assert(s1_paxos->proposer.msg->msg_type != no_op);

  // P1 sends s1_accept_noop to AL{1,2}
  // P1 alsos sends s1_accept_noop to AL0, but it gets delayed

  // AL{1,2} receive s1_accept_noop
  pax_msg *s1_ack_accept_noop =
      handle_simple_accept(s1_paxos, clone_pax_msg(s1_accept_noop), synod);
  s1_ack_accept_noop->from = 1;

  pax_msg *s2_ack_accept_noop =
      handle_simple_accept(s2_paxos, clone_pax_msg(s1_accept_noop), synod);
  s2_ack_accept_noop->from = 2;

  // AL{1,2} send s{1,2}_ack_accept_noop to P1

  // P1 receives s{1,2}_ack_accept_noop
  pax_msg *s1_ack_accept_noop_s1 = clone_pax_msg(s1_ack_accept_noop);
  ASSERT_EQ(nullptr, handle_simple_ack_accept(s1_config, s1_paxos,
                                              s1_ack_accept_noop_s1));

  pax_msg *s2_ack_accept_noop_s1 = clone_pax_msg(s2_ack_accept_noop);
  pax_msg *s1_learn_noop =
      handle_simple_ack_accept(s1_config, s1_paxos, s2_ack_accept_noop_s1);
  ASSERT_NE(nullptr, s1_learn_noop);
  ASSERT_EQ(tiny_learn_op, s1_learn_noop->op);
  s1_learn_noop->from = 1;

  // P1 sends s1_learn_noop to AL{1,2}
  // P1 alsos sends s1_learn_noop to AL0, but it gets delayed

  // AL{1,2} receive s1_learn_noop
  pax_msg *s1_learn_noop_s1 = clone_pax_msg(s1_learn_noop);
  handle_learn(s1_config, s1_paxos, s1_learn_noop_s1);

  pax_msg *s1_learn_noop_s2 = clone_pax_msg(s1_learn_noop);
  handle_learn(s2_config, s2_paxos, s1_learn_noop_s2);

  ASSERT_TRUE(pm_finished(s1_paxos));

  ASSERT_TRUE(pm_finished(s2_paxos));

  // S1 and S2 would deliver no_op... (but deliver tx after the fix)

  // clang-format off
  /****************************************************************************
     S0           S1         S2
   P0  AL0      P1  AL1      AL2
   |    |       |    |        |
   X--->|--...  |    |        |  tiny_learn_op[ballot=(0,0)]
   |    |       |    |        |
   |    O       |    |        |  AL0 learns T
   |    O       |    |        |  Executor task of S0 delivers T
   |    |       |    |        |
   ****************************************************************************/
  // clang-format on

  // P0 sends s0_learn_tx to AL0
  // P1 alsos sends s0_learn_tx to AL{1,2}, but it doesn't matter

  // AL0 receive s0_learn_tx
  pax_msg *s0_learn_tx_s0 = clone_pax_msg(s0_learn_tx);
  handle_tiny_learn(s0_config, s0_paxos, s0_learn_tx_s0);

  ASSERT_TRUE(pm_finished(s0_paxos));

  // ...and S0 delivers tx

  bool const every_executor_delivered_same_value =
      (s0_paxos->learner.msg->msg_type == s1_paxos->learner.msg->msg_type &&
       s1_paxos->learner.msg->msg_type == s2_paxos->learner.msg->msg_type);
  ASSERT_TRUE(every_executor_delivered_same_value);

  // Cleanup.
  auto free_pax_msg = [](pax_msg *p) {
    p->refcnt = 1;
    replace_pax_msg(&p, nullptr);
  };

  init_pax_machine(s0_paxos, nullptr, synod);
  std::free(s0_paxos->proposer.prep_nodeset->bits.bits_val);
  std::free(s0_paxos->proposer.prep_nodeset);
  std::free(s0_paxos->proposer.prop_nodeset->bits.bits_val);
  std::free(s0_paxos->proposer.prop_nodeset);
  std::free(s0_paxos);
  std::free(s0_config);
  free_pax_msg(s0_ack_accept_tx);
  free_pax_msg(s0_ack_accept_tx_s0);
  free_pax_msg(s0_learn_tx);
  free_pax_msg(s1_prepare_noop_s0);
  free_pax_msg(s0_ack_prepare_noop);
  free_pax_msg(s0_learn_tx_s0);

  init_pax_machine(s1_paxos, nullptr, synod);
  std::free(s1_paxos->proposer.prep_nodeset->bits.bits_val);
  std::free(s1_paxos->proposer.prep_nodeset);
  std::free(s1_paxos->proposer.prop_nodeset->bits.bits_val);
  std::free(s1_paxos->proposer.prop_nodeset);
  std::free(s1_paxos);
  std::free(s1_config);
  free_pax_msg(s1_ack_accept_tx);
  free_pax_msg(s1_ack_accept_tx_s0);
  free_pax_msg(s1_prepare_noop);
  free_pax_msg(s1_prepare_noop_s1);
  free_pax_msg(s1_ack_prepare_noop);
  free_pax_msg(s1_ack_prepare_noop_s1);
  free_pax_msg(s2_ack_prepare_noop_s1);
  free_pax_msg(s1_ack_accept_noop);
  free_pax_msg(s1_ack_accept_noop_s1);
  free_pax_msg(s2_ack_accept_noop_s1);
  free_pax_msg(s1_learn_noop);

  init_pax_machine(s2_paxos, nullptr, synod);
  std::free(s2_paxos->proposer.prep_nodeset->bits.bits_val);
  std::free(s2_paxos->proposer.prep_nodeset);
  std::free(s2_paxos->proposer.prop_nodeset->bits.bits_val);
  std::free(s2_paxos->proposer.prop_nodeset);
  std::free(s2_paxos);
  std::free(s2_config);
  free_pax_msg(s2_ack_accept_tx);
  free_pax_msg(s2_ack_accept_tx_s0);
  free_pax_msg(s1_prepare_noop_s2);
  free_pax_msg(s2_ack_prepare_noop);
  free_pax_msg(s2_ack_accept_noop);
}
}  // namespace gcs_xcom_xcom_unittest
>>>>>>> f72804a3
<|MERGE_RESOLUTION|>--- conflicted
+++ resolved
@@ -1,8 +1,4 @@
-<<<<<<< HEAD
-/* Copyright (c) 2018, Oracle and/or its affiliates. All rights reserved.
-=======
-/* Copyright (c) 2016, 2019, Oracle and/or its affiliates. All rights reserved.
->>>>>>> f72804a3
+/* Copyright (c) 2018, 2019, Oracle and/or its affiliates. All rights reserved.
 
    This program is free software; you can redistribute it and/or modify
    it under the terms of the GNU General Public License, version 2.0,
@@ -26,21 +22,16 @@
 
 #include "gcs_base_test.h"
 
-<<<<<<< HEAD
 #include <cstring>
 #include <string>
 #include <vector>
 #include "app_data.h"
 #include "get_synode_app_data.h"
 #include "pax_msg.h"
+#include "xcom_base.h"
 #include "xcom_cache.h"
 #include "xcom_memory.h"
 #include "xcom_transport.h"
-=======
-#include "app_data.h"
-#include "xcom_base.h"
-#include "xcom_cache.h"
->>>>>>> f72804a3
 
 namespace xcom_base_unittest {
 
@@ -156,7 +147,6 @@
   ASSERT_EQ(result, 0);
 }
 
-<<<<<<< HEAD
 TEST_F(XcomBase, GetSynodeAppDataNotCached) {
   synode_no synode;
   synode.group_id = 12345;
@@ -301,8 +291,6 @@
   std::free(buffer);
 }
 
-}  // namespace xcom_base_unittest
-=======
 // clang-format off
 /*
 This test validates the fix of
@@ -396,7 +384,7 @@
 |    |       |    |        |
 */
 // clang-format on
-TEST_F(GcsXComXCom, XcomPaxosLearnSameValue) {
+TEST_F(XcomBase, PaxosLearnSameValue) {
   // Synod (42, 0).
   synode_no synod;
   synod.group_id = 1;
@@ -759,5 +747,4 @@
   free_pax_msg(s2_ack_prepare_noop);
   free_pax_msg(s2_ack_accept_noop);
 }
-}  // namespace gcs_xcom_xcom_unittest
->>>>>>> f72804a3
+}  // namespace xcom_base_unittest
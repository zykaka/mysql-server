#
# BUG#60111 storage type for table not saved in .frm
#

#
# Check that the table options for TABLESPACE and STORAGE
# are printed in SHOW CREATE TABLE
#

# TABLESPACE only
CREATE TABLE t1(a int) TABLESPACE ts ENGINE=MyISAM;
SHOW CREATE TABLE t1;
DROP TABLE t1;

# TABLESPACE + STORAGE DISK
CREATE TABLE t1(a int) TABLESPACE ts STORAGE DISK ENGINE=MyISAM;
SHOW CREATE TABLE t1;
DROP TABLE t1;

# TABLESPACE + STORAGE MEMORY
CREATE TABLE t1(a int) TABLESPACE ts STORAGE MEMORY ENGINE=MyISAM;
SHOW CREATE TABLE t1;
DROP TABLE t1;

# STORAGE MEMORY only
CREATE TABLE t1(a int) STORAGE MEMORY ENGINE=MyISAM;
SHOW CREATE TABLE t1;
DROP TABLE t1;

# STORAGE DISK only
CREATE TABLE t1(a int) STORAGE DISK ENGINE=MyISAM;
SHOW CREATE TABLE t1;
DROP TABLE t1;

#
# Check that the table options for TABLESPACE and STORAGE
# are kept in an ALTER
#

# TABLESPACE only
CREATE TABLE t1(a int) TABLESPACE ts ENGINE=MyISAM;
ALTER TABLE t1 ADD COLUMN b int;
SHOW CREATE TABLE t1;
DROP TABLE t1;

# TABLESPACE and STORAGE DISK
CREATE TABLE t1(a int) TABLESPACE ts STORAGE DISK ENGINE=MyISAM;
ALTER TABLE t1 ADD COLUMN b int;
SHOW CREATE TABLE t1;
DROP TABLE t1;

#
# Check that the table options for TABLESPACE and STORAGE
# can be changed with an ALTER
#

# TABLESPACE only
CREATE TABLE t1(a int) ENGINE=MyISAM;

ALTER TABLE t1 TABLESPACE ts;
SHOW CREATE TABLE t1;

ALTER TABLE t1 TABLESPACE ts2;
SHOW CREATE TABLE t1;

DROP TABLE t1;

# STORAGE only
CREATE TABLE t1(a int) ENGINE=MyISAM;

ALTER TABLE t1 STORAGE MEMORY;
SHOW CREATE TABLE t1;

ALTER TABLE t1 STORAGE DISK;
SHOW CREATE TABLE t1;

DROP TABLE t1;

# TABLESPACE and STORAGE
CREATE TABLE t1(a int) ENGINE=MyISAM;

ALTER TABLE t1 STORAGE MEMORY TABLESPACE ts;
SHOW CREATE TABLE t1;

ALTER TABLE t1 STORAGE DISK TABLESPACE ts2;
SHOW CREATE TABLE t1;

DROP TABLE t1;

#
# Check that it's possible to read a .frm fle created
# by MySQL Cluster 7.0(which introduced the new "format
# section) with this statement:
#
# CREATE TABLE cluster_7022_table
# (
#   a int primary key,
#   b int,
#   c int STORAGE DISK,
#   d int STORAGE MEMORY NOT NULL,
#   e int COLUMN_FORMAT DYNAMIC,
#   f int COLUMN_FORMAT FIXED,
#   g int COLUMN_FORMAT DEFAULT,
#   h int STORAGE DISK COLUMN_FORMAT DYNAMIC NOT NULL,
#   i int STORAGE MEMORY COLUMN_FORMAT DYNAMIC,
#   j int STORAGE DISK COLUMN_FORMAT FIXED,
#   k int STORAGE MEMORY COLUMN_FORMAT FIXED
# ) STORAGE DISK TABLESPACE the_tablespacename ENGINE=MyISAM;
#
# NOTE! The column level properties will not yet show up
# in SHOW CREATE TABLE of MySQL Server(although they are
# visible in .trace file)
#

let $MYSQLD_DATADIR= `SELECT @@datadir`;
copy_file std_data/cluster_7022_table.frm $MYSQLD_DATADIR/test/t1.frm;
copy_file std_data/cluster_7022_table.MYD $MYSQLD_DATADIR/test/t1.MYD;
copy_file std_data/cluster_7022_table.MYI $MYSQLD_DATADIR/test/t1.MYI;

SHOW CREATE TABLE t1;

DROP TABLE t1;
<<<<<<< HEAD
=======

#
# WL#3627 Add COLUMN_FORMAT and STORAGE for fields
#

CREATE TABLE t1 (
 a int STORAGE DISK,
 b int STORAGE MEMORY NOT NULL,
 c int COLUMN_FORMAT DYNAMIC,
 d int COLUMN_FORMAT FIXED,
 e int COLUMN_FORMAT DEFAULT,
 f int STORAGE DISK COLUMN_FORMAT DYNAMIC NOT NULL,
 g int STORAGE MEMORY COLUMN_FORMAT DYNAMIC,
 h int STORAGE DISK COLUMN_FORMAT FIXED,
 i int STORAGE MEMORY COLUMN_FORMAT FIXED
);
SHOW CREATE TABLE t1;

ALTER TABLE t1
  ADD COLUMN j int STORAGE DISK,
  ADD COLUMN k int STORAGE MEMORY NOT NULL,
  ADD COLUMN l int COLUMN_FORMAT DYNAMIC,
  ADD COLUMN m int COLUMN_FORMAT FIXED,
  ADD COLUMN n int COLUMN_FORMAT DEFAULT,
  ADD COLUMN o int STORAGE DISK COLUMN_FORMAT DYNAMIC NOT NULL,
  ADD COLUMN p int STORAGE MEMORY COLUMN_FORMAT DYNAMIC,
  ADD COLUMN q int STORAGE DISK COLUMN_FORMAT FIXED,
  ADD COLUMN r int STORAGE MEMORY COLUMN_FORMAT FIXED;
SHOW CREATE TABLE t1;

DROP TABLE t1;
>>>>>>> 953b2f6a
<|MERGE_RESOLUTION|>--- conflicted
+++ resolved
@@ -120,8 +120,6 @@
 SHOW CREATE TABLE t1;
 
 DROP TABLE t1;
-<<<<<<< HEAD
-=======
 
 #
 # WL#3627 Add COLUMN_FORMAT and STORAGE for fields
@@ -153,4 +151,3 @@
 SHOW CREATE TABLE t1;
 
 DROP TABLE t1;
->>>>>>> 953b2f6a

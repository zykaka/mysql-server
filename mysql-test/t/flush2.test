--- conflicted
+++ resolved
@@ -8,16 +8,11 @@
 #
 
 --source include/not_embedded.inc
-<<<<<<< HEAD
 select @@GLOBAL.relay_log_info_repository into @save_relay_log_info_repository;
 set @@GLOBAL.relay_log_info_repository = 'FILE';
-
-=======
---source include/not_relay_log_info_table.inc
 # The hostname needs to be stripped off its extensions as even
 # in code we use the stripped hostname as default basename
 --let $HOST_NAME= `SELECT SUBSTRING_INDEX(@@hostname, '.', 1)`
->>>>>>> 5c9b7a68
 flush logs;
 set global expire_logs_days = 3;
 show variables like 'log_bin%';

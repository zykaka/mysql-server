--source include/not_embedded.inc
--source include/have_partition.inc
--source include/have_innodb.inc

--disable_warnings
drop table if exists t1, t2;
--enable_warnings

let $MYSQLD_DATADIR= `SELECT @@datadir`;

--echo #
--echo # Bug#13694811: THE OPTIMIZER WRONGLY USES THE FIRST
--echo #               INNODB PARTITION STATISTICS
--echo #

CREATE TABLE t1
(a INT,
 b varchar(64),
 PRIMARY KEY (a),
 KEY (b))
ENGINE = InnoDB
PARTITION BY RANGE (a)
SUBPARTITION BY HASH (a) SUBPARTITIONS 10
(PARTITION pNeg VALUES LESS THAN (0),
 PARTITION p0 VALUES LESS THAN (1000),
 PARTITION pMAX VALUES LESS THAN MAXVALUE);

--echo # Only one row in the first 10 subpartitions
INSERT INTO t1 VALUES (-1, 'Only negative pk value');

INSERT INTO t1 VALUES (0, 'Mod Zero'), (1, 'One'), (2, 'Two'), (3, 'Three'),
(10, 'Zero'), (11, 'Mod One'), (12, 'Mod Two'), (13, 'Mod Three'),
(20, '0'), (21, '1'), (22, '2'), (23, '3'),
(4, '4'), (5, '5'), (6, '6'), (7, '7'), (8, '8'), (9, '9');
INSERT INTO t1 SELECT a + 30, b FROM t1 WHERE a >= 0;
ANALYZE TABLE t1;
EXPLAIN SELECT b FROM t1 WHERE b between 'L' and 'N' AND a > -100;
DROP TABLE t1;

--echo #
--echo # Bug#13007154: Crash in keys_to_use_for_scanning with ORDER BY
--echo #               and PARTITIONING
--echo #
CREATE TABLE t1 (a INT, KEY(a))
ENGINE = InnoDB
PARTITION BY KEY (a) PARTITIONS 1;
SELECT 1 FROM t1 WHERE a > (SELECT LAST_INSERT_ID() FROM t1 LIMIT 0)
ORDER BY a;
DROP TABLE t1;

--echo #
--echo # Bug#56287: crash when using Partition datetime in sub in query
--echo #

CREATE TABLE t1
(c1 bigint(20) unsigned NOT NULL AUTO_INCREMENT,
 c2 varchar(40) not null default '',
 c3 datetime not  NULL,
 PRIMARY KEY (c1,c3),
 KEY partidx(c3))
ENGINE=InnoDB
PARTITION BY RANGE (TO_DAYS(c3))
(PARTITION p200912 VALUES LESS THAN (to_days('2010-01-01')),
 PARTITION p201103 VALUES LESS THAN (to_days('2011-04-01')),
 PARTITION p201912 VALUES LESS THAN MAXVALUE);

insert into t1(c2,c3) values ("Test row",'2010-01-01 00:00:00');

SELECT PARTITION_NAME, TABLE_ROWS FROM INFORMATION_SCHEMA.PARTITIONS WHERE TABLE_NAME = 't1' AND TABLE_SCHEMA = 'test';
SELECT count(*) FROM t1 p where c3 in
(SELECT c3 FROM t1 t WHERE t.c3 < TIMESTAMP'2011-04-26 19:19:44'
 AND t.c3 > TIMESTAMP'2011-04-26 19:18:44') ;

DROP TABLE t1;


--echo #
--echo # Bug#54747: Deadlock between REORGANIZE PARTITION and
--echo #            SELECT is not detected
--echo #

# we need concurrency of 2 to allow InnoDB intrinsic table (spawned
# by Optimizer) to proceed.
SET @old_innodb_thread_concurrency := @@innodb_thread_concurrency;
SET @old_innodb_thread_sleep_delay := @@innodb_thread_sleep_delay;
SET GLOBAL innodb_thread_concurrency = 2;

CREATE TABLE t1
(user_num BIGINT,
 hours SMALLINT,
 KEY user_num (user_num))
ENGINE = InnoDB   
PARTITION BY RANGE COLUMNS (hours)
(PARTITION hour_003 VALUES LESS THAN (3),
 PARTITION hour_004 VALUES LESS THAN (4),
 PARTITION hour_005 VALUES LESS THAN (5),
 PARTITION hour_last VALUES LESS THAN (MAXVALUE));

INSERT INTO t1 VALUES (1, 1), (2, 2), (3, 3), (4, 4), (5, 5);

BEGIN;
SELECT COUNT(*) FROM t1;

--echo # con1
--connect (con1,localhost,root,,)
--echo # SEND a ALTER PARTITION which waits on the ongoing transaction.
--send
ALTER TABLE t1
REORGANIZE PARTITION hour_003, hour_004 INTO
(PARTITION oldest VALUES LESS THAN (4));

--echo # Connection default wait until the ALTER is in 'waiting for table...'
--echo # state and then continue the transaction by trying a SELECT
--connection default
let $wait_condition =
SELECT COUNT(*) = 1
FROM information_schema.processlist
WHERE INFO like 'ALTER TABLE t1%REORGANIZE PARTITION hour_003, hour_004%'
AND STATE = 'Waiting for table metadata lock';
--source include/wait_condition.inc
SELECT COUNT(*) FROM t1;
COMMIT;

--echo # con1, reaping ALTER.
--connection con1
--reap

--echo # Disconnecting con1 and switching to default. Cleaning up.
--disconnect con1

--connection default

SET GLOBAL innodb_thread_concurrency = @old_innodb_thread_concurrency;
SET GLOBAL innodb_thread_sleep_delay = @old_innodb_thread_sleep_delay;
DROP TABLE t1;


--echo #
--echo # Bug#50418: DROP PARTITION does not interact with transactions
--echo #
CREATE TABLE t1 (
    id INT AUTO_INCREMENT NOT NULL,
    name CHAR(50) NOT NULL,
    myDate DATE NOT NULL,
    PRIMARY KEY (id, myDate),
    INDEX idx_date (myDate)
    ) ENGINE=InnoDB
PARTITION BY RANGE ( TO_DAYS(myDate) ) (
    PARTITION p0 VALUES LESS THAN (734028),
    PARTITION p1 VALUES LESS THAN (734029),
    PARTITION p2 VALUES LESS THAN (734030),
    PARTITION p3 VALUES LESS THAN MAXVALUE
    ) ;
INSERT INTO t1 VALUES 
(NULL, 'Lachlan', '2009-09-13'),
  (NULL, 'Clint', '2009-09-13'),
  (NULL, 'John', '2009-09-14'),
  (NULL, 'Dave', '2009-09-14'),
  (NULL, 'Jeremy', '2009-09-15'),
  (NULL, 'Scott', '2009-09-15'),
  (NULL, 'Jeff', '2009-09-16'),
  (NULL, 'Joe', '2009-09-16');
SET AUTOCOMMIT=0;
SELECT * FROM t1 FOR UPDATE;
UPDATE t1 SET name = 'Mattias' WHERE id = 7;
SELECT * FROM t1 WHERE id = 7;
--connect (con1, localhost, root,,)
--echo # Connection con1
SET lock_wait_timeout = 1;
--echo # After the patch it will wait and fail on timeout.
--error ER_LOCK_WAIT_TIMEOUT
ALTER TABLE t1 DROP PARTITION p3;
SHOW WARNINGS;
--disconnect con1
--connection default
--echo # Connection default
SELECT * FROM t1;
--echo # No changes.
COMMIT;
DROP TABLE t1;


--echo #
--echo # Bug#51830: Incorrect partition pruning on range partition (regression)
--echo #
CREATE TABLE t1 (a INT NOT NULL)
ENGINE = InnoDB
PARTITION BY RANGE(a)
(PARTITION p10 VALUES LESS THAN (10),
 PARTITION p30 VALUES LESS THAN (30),
 PARTITION p50 VALUES LESS THAN (50),
 PARTITION p70 VALUES LESS THAN (70),
 PARTITION p90 VALUES LESS THAN (90));
INSERT INTO t1 VALUES (10),(30),(50);
INSERT INTO t1 VALUES (70);
INSERT INTO t1 VALUES (80);
INSERT INTO t1 VALUES (89);
--error ER_NO_PARTITION_FOR_GIVEN_VALUE
INSERT INTO t1 VALUES (90);
--error ER_NO_PARTITION_FOR_GIVEN_VALUE
INSERT INTO t1 VALUES (100);
--error ER_NO_PARTITION_FOR_GIVEN_VALUE
insert INTO t1 VALUES (110);
ANALYZE TABLE t1;
EXPLAIN PARTITIONS SELECT * FROM t1 WHERE a > 90;
EXPLAIN PARTITIONS SELECT * FROM t1 WHERE a >= 90;
EXPLAIN PARTITIONS SELECT * FROM t1 WHERE a = 90;
EXPLAIN PARTITIONS SELECT * FROM t1 WHERE a = 89;
EXPLAIN PARTITIONS SELECT * FROM t1 WHERE a >= 89;
EXPLAIN PARTITIONS SELECT * FROM t1 WHERE a > 89;
EXPLAIN PARTITIONS SELECT * FROM t1 WHERE a = 100;
EXPLAIN PARTITIONS SELECT * FROM t1 WHERE a >= 100;
EXPLAIN PARTITIONS SELECT * FROM t1 WHERE a > 100;
DROP TABLE t1;

--echo #
--echo # Bug#50104: Partitioned table with just 1 partion works with fk
--echo #
CREATE TABLE t2 (
  id INT,
  PRIMARY KEY (id)
) ENGINE=InnoDB ;

CREATE TABLE t1 (
  id INT NOT NULL AUTO_INCREMENT,
  parent_id INT DEFAULT NULL,
  PRIMARY KEY (id),
  KEY parent_id (parent_id)
) ENGINE=InnoDB;

ALTER TABLE t1 PARTITION BY HASH (id) PARTITIONS 1;

--error ER_FOREIGN_KEY_ON_PARTITIONED
ALTER TABLE t1 ADD CONSTRAINT test_ibfk_1 FOREIGN KEY (parent_id) REFERENCES t2 (id);

ALTER TABLE t1 PARTITION BY HASH (id) PARTITIONS 2;

--error ER_FOREIGN_KEY_ON_PARTITIONED
ALTER TABLE t1 ADD CONSTRAINT test_ibfk_1 FOREIGN KEY (parent_id) REFERENCES t2 (id);

DROP TABLE t1, t2;

#
# BUG#47774, Assertion failure in InnoDB using column list partitioning
#
create table t1 (a varchar(5), b int signed, c varchar(10), d datetime)
partition by range columns(b,c)
subpartition by hash(to_seconds(d))
( partition p0 values less than (2, 'b'),
  partition p1 values less than (4, 'd'),
  partition p2 values less than (10, 'za'));
insert into t1 values ('a', 3, 'w', '2001-10-27 04:34:00');
insert into t1 values ('r', 7, 'w', '2001-10-27 05:34:00');
insert into t1 values ('g', 10, 'w', '2001-10-27 06:34:00');
update t1 set a = 'c' where a > 'f';
drop table t1;

#
# BUG#47776, Failed to update for MEMORY engine, crash for InnoDB and success for MyISAM
#
create table t1 (a varchar(5))
engine=memory
partition by range columns(a)
( partition p0 values less than ('m'),
  partition p1 values less than ('za'));
insert into t1 values  ('j');
update t1 set a = 'z' where (a >= 'j');
drop table t1;

create table t1 (a varchar(5))
engine=myisam
partition by range columns(a)
( partition p0 values less than ('m'),
  partition p1 values less than ('za'));
insert into t1 values  ('j');
update t1 set a = 'z' where (a >= 'j');
drop table t1;

create table t1 (a varchar(5))
engine=innodb
partition by range columns(a)
( partition p0 values less than ('m'),
  partition p1 values less than ('za'));
insert into t1 values  ('j');
update t1 set a = 'z' where (a >= 'j');
drop table t1;

#
# Bug#47029: Crash when reorganize partition with subpartition
#
create table t1 (a int not null,
                 b datetime not null,
                 primary key (a,b))
engine=innodb
partition by range (to_days(b))
subpartition by hash (a)
subpartitions 2
( partition p0 values less than (to_days('2009-01-01')),
  partition p1 values less than (to_days('2009-02-01')),
  partition p2 values less than (to_days('2009-03-01')),
  partition p3 values less than maxvalue);
alter table t1 reorganize partition p1,p2 into
( partition p2 values less than (to_days('2009-03-01')));
drop table t1;
#
# Bug#40595: Non-matching rows not released with READ-COMMITTED on tables
#            with partitions
CREATE TABLE t1 (id INT PRIMARY KEY, data INT) ENGINE = InnoDB 
PARTITION BY RANGE(id) ( 
 PARTITION p0 VALUES LESS THAN (5), 
 PARTITION p1 VALUES LESS THAN (10), 
 PARTITION p2 VALUES LESS THAN MAXVALUE 
);

INSERT INTO t1 VALUES (1,1), (2,2), (3,3), (4,4), (5,5), (6,6), (7,7), (8,8),
                      (9,9), (10,10), (11,11);

SET @old_tx_isolation := @@session.tx_isolation;
SET SESSION TRANSACTION ISOLATION LEVEL READ COMMITTED;

SET autocommit = 0;

UPDATE t1 SET DATA = data*2 WHERE id = 3;

# SHOW ENGINE InnoDB STATUS does not show transaction info in
# PERFORMANCE-VERSION
# grouping/referencing in replace_regex is very slow on long strings,
# removing all before/after the interesting row before grouping/referencing
#--replace_regex /.*---TRANSACTION [0-9]+ [0-9]+, .*, OS thread id [0-9]+// /MySQL thread id [0-9]+, query id [0-9]+ .*// /.*([0-9]+) lock struct\(s\), heap size [0-9]+, ([0-9]+) row lock\(s\).*/\1 lock struct(s) \2 row lock(s)/
#SHOW ENGINE InnoDB STATUS;

UPDATE t1 SET data = data*2 WHERE data = 2;

# SHOW ENGINE InnoDB STATUS does not show transaction info in
# PERFORMANCE-VERSION
# grouping/referencing in replace_regex is very slow on long strings,
# removing all before/after the interesting row before grouping/referencing
#--replace_regex /.*---TRANSACTION [0-9]+ [0-9]+, .*, OS thread id [0-9]+// /MySQL thread id [0-9]+, query id [0-9]+ .*// /.*([0-9]+ lock struct\(s\)), heap size [0-9]+, ([0-9]+ row lock\(s\)).*/\1 \2/
#SHOW ENGINE InnoDB STATUS;

SET @@session.tx_isolation = @old_tx_isolation;

DROP TABLE t1;

#
# Bug37721: ORDER BY when WHERE contains non-partitioned index column
# wrong order since it did not use pk as second compare
--echo # Bug#37721, test of ORDER BY on PK and WHERE on INDEX
CREATE TABLE t1 (
  a INT,
  b INT,
  PRIMARY KEY (a),
  INDEX (b))
ENGINE InnoDB
PARTITION BY HASH(a)
PARTITIONS 3;
# This will give the middle partition the highest value
INSERT INTO t1 VALUES (0,0),(4,0),(2,0);
SELECT a FROM t1 WHERE b = 0 ORDER BY a ASC;
SELECT a FROM t1 WHERE b = 0 ORDER BY a DESC;
ALTER TABLE t1 DROP INDEX b;
SELECT a FROM t1 WHERE b = 0 ORDER BY a ASC;
SELECT a FROM t1 WHERE b = 0 ORDER BY a DESC;
DROP TABLE t1;
CREATE TABLE t1 (
  a VARCHAR(600),
  b VARCHAR(600),
  PRIMARY KEY (a),
  INDEX (b))
ENGINE InnoDB
PARTITION BY KEY(a)
PARTITIONS 3;
# This will give the middle partition the highest value
INSERT INTO t1 VALUES (concat(repeat('MySQL',100),'1'),repeat('0',257));
INSERT INTO t1 VALUES (concat(repeat('MySQL',100),'3'),repeat('0',257));
INSERT INTO t1 VALUES (concat(repeat('MySQL',100),'2'),repeat('0',257));
SELECT right(a,1) FROM t1 WHERE b = repeat('0',257) ORDER BY a ASC;
SELECT right(a,1) FROM t1 WHERE b = repeat('0',257) ORDER BY a DESC;
ALTER TABLE t1 DROP INDEX b;
SELECT right(a,1) FROM t1 WHERE b = repeat('0',257) ORDER BY a ASC;
SELECT right(a,1) FROM t1 WHERE b = repeat('0',257) ORDER BY a DESC;
DROP TABLE t1;

#
# Bug#32948 - FKs allowed to reference partitioned table
#
-- echo # Bug#32948
CREATE TABLE t1 (c1 INT, PRIMARY KEY (c1)) ENGINE=INNODB;
CREATE TABLE t2 (c1 INT, PRIMARY KEY (c1),
                 FOREIGN KEY (c1) REFERENCES t1 (c1)
                 ON DELETE CASCADE)
ENGINE=INNODB;
--error ER_FOREIGN_KEY_ON_PARTITIONED
ALTER TABLE t1 PARTITION BY HASH(c1) PARTITIONS 5;
--error ER_FOREIGN_KEY_ON_PARTITIONED
ALTER TABLE t2 PARTITION BY HASH(c1) PARTITIONS 5;
--error ER_ROW_IS_REFERENCED
ALTER TABLE t1 ENGINE=MyISAM;
DROP TABLE t2;
DROP TABLE t1;

#
# Bug #14673: Wrong InnoDB default row format
#
create table t1 (a int) engine=innodb partition by hash(a) ;
# Avg_row_length (col 6) and Data_length (col 7) vary depending
# on the page size.  Data_free for InnoDB tablespace varies depending on which
# tests have been run before this one.  create_time(col 12) varies with time
--replace_column 6 # 7 # 10 # 12 #
show table status like 't1';
drop table t1;

#
# Bug 21173: SHOW TABLE STATUS crashes server in InnoDB
#
create table t1 (a int)
engine = innodb
partition by key (a);
# Avg_row_length (col 6) and Data_length (col 7) vary depending
# on the page size.  Data_free for InnoDB tablespace varies depending on which
# tests have been run before this one. create_time(col 12) varies with time
--replace_column 6 # 7 # 10 # 12 #
show table status;
insert into t1 values (0), (1), (2), (3);
analyze table t1;
# Avg_row_length (col 6) and Data_length (col 7) vary depending
<<<<<<< HEAD
# on the page size.  Data_free for InnoDB tablespace varies
# depending on which tests have been run before this one.
--replace_column 6 # 7 # 10 # 13 #
=======
# on the page size.  Data_free for InnoDB tablespace varies depending on which
# tests have been run before this one.  create_time(col 12) varies with time
--replace_column 6 # 7 # 10 # 12 #
>>>>>>> c4881461
show table status;
drop table t1;

create table t1 (a int auto_increment primary key)
engine = innodb
partition by key (a);
# Avg_row_length (col 6) and Data_length (col 7) vary depending
# on the page size.  Data_free for InnoDB tablespace varies depending on which
# tests have been run before this one.create_time(col 12) varies with time
--replace_column 6 # 7 # 10 # 12 #
show table status;
insert into t1 values (NULL), (NULL), (NULL), (NULL);
analyze table t1;
# Avg_row_length (col 6) and Data_length (col 7) vary depending
<<<<<<< HEAD
# on the page size.  Data_free for InnoDB tablespace varies
# depending on which tests have been run before this one.
--replace_column 6 # 7 # 10 # 13 #
=======
# on the page size.  Data_free for InnoDB tablespace varies depending on which
# tests have been run before this one.create_time(col 12) varies with time
--replace_column 6 # 7 # 10 # 12 #
>>>>>>> c4881461
show table status;
insert into t1 values (NULL), (NULL), (NULL), (NULL);
analyze table t1;
# Avg_row_length (col 6) and Data_length (col 7) vary depending
<<<<<<< HEAD
# on the page size.  Data_free for InnoDB tablespace varies
# depending on which tests have been run before this one.
--replace_column 6 # 7 # 10 # 13 #
=======
# on the page size.  Data_free for InnoDB tablespace varies depending on which
# tests have been run before this one.create_time(col 12) varies with time
--replace_column 6 # 7 # 10 # 12 #
>>>>>>> c4881461
show table status;
drop table t1;

#
# BUG 19122 Crash after ALTER TABLE t1 REBUILD PARTITION p1
#
create table t1 (a int)
partition by key (a)
(partition p1 engine = innodb);

alter table t1 rebuild partition p1;
alter table t1 rebuild partition p1;
alter table t1 rebuild partition p1;
alter table t1 rebuild partition p1;
alter table t1 rebuild partition p1;
alter table t1 rebuild partition p1;
alter table t1 rebuild partition p1;
drop table t1;

#
# Bug 21339: Crash in Explain Partitions
#
create table t1 (a date)
engine = innodb
partition by range (year(a))
(partition p0 values less than (2006),
 partition p1 values less than (2007));
explain partitions select * from t1
where a between '2006-01-01' and '2007-06-01';
drop table t1;

#
# Bug 20397: Partitions: Crash when using non-existing engine
#
--error ER_UNKNOWN_STORAGE_ENGINE
create table t1 (a int)
engine = x
partition by key (a);

create table t1 (a int)
engine = innodb
partition by list (a)
(partition p0 values in (0));

--error ER_UNKNOWN_STORAGE_ENGINE
alter table t1 engine = x;
show create table t1;
drop table t1;

# BUG#26117: index_merge sort-union over partitioned table crashes

create table t1
(
  id int unsigned auto_increment,
  time datetime not null,
  first_name varchar(40),
  last_name varchar(50),
  primary key (id, time),
  index first_index (first_name),
  index last_index (last_name)	
) engine=Innodb partition by range (to_days(time)) (
  partition p1 values less than (to_days('2007-02-07')),
  partition p2 values less than (to_days('2007-02-08')),
  partition p3 values less than MAXVALUE
);

insert into t1 (time, first_name, last_name) values ('2007-02-07', 'Q', 'Robert'),
('2007-02-07', 'Mark', 'Nate'), ('2007-02-07', 'Nate', 'Oscar'),
('2007-02-07', 'Zack', 'Alice'), ('2007-02-07', 'Jack', 'Kathy'),
('2007-02-06', 'Alice', 'Alice'), ('2007-02-06', 'Brian', 'Charles'),
('2007-02-06', 'Charles', 'David'), ('2007-02-06', 'David', 'Eric'),
('2007-02-07', 'Hector', 'Isaac'), ('2007-02-07', 'Oscar', 'Patricia'),
('2007-02-07', 'Patricia', 'Q'), ('2007-02-07', 'X', 'Yuri'),
('2007-02-07', 'Robert', 'Shawn'), ('2007-02-07', 'Kathy', 'Lois'),
('2007-02-07', 'Eric', 'Francis'), ('2007-02-06', 'Shawn', 'Theron'),
('2007-02-06', 'U', 'Vincent'), ('2007-02-06', 'Francis', 'George'),
('2007-02-06', 'George', 'Hector'), ('2007-02-06', 'Vincent', 'Walter'),
('2007-02-06', 'Walter', 'X'), ('2007-02-07', 'Lois', 'Mark'),
('2007-02-07', 'Yuri', 'Zack'), ('2007-02-07', 'Isaac', 'Jack'),
('2007-02-07', 'Sharon', 'Mark'), ('2007-02-07', 'Michael', 'Michelle'),
('2007-02-07', 'Derick', 'Nathan'), ('2007-02-07', 'Peter', 'Xavier'),
('2007-02-07', 'Fred', 'Harold'), ('2007-02-07', 'Katherine', 'Lisa'),
('2007-02-07', 'Tom', 'Rina'), ('2007-02-07', 'Jerry', 'Victor'),
('2007-02-07', 'Alexander', 'Terry'), ('2007-02-07', 'Justin', 'John'),
('2007-02-07', 'Greg', 'Ernest'), ('2007-02-07', 'Robert', 'Q'),
('2007-02-07', 'Nate', 'Mark'), ('2007-02-07', 'Oscar', 'Nate'),
('2007-02-07', 'Alice', 'Zack'), ('2007-02-07', 'Kathy', 'Jack'),
('2007-02-06', 'Alice', 'Alice'), ('2007-02-06', 'Charles', 'Brian'),
('2007-02-06', 'David', 'Charles'), ('2007-02-06', 'Eric', 'David'),
('2007-02-07', 'Isaac', 'Hector'), ('2007-02-07', 'Patricia', 'Oscar'),
('2007-02-07', 'Q', 'Patricia'), ('2007-02-07', 'Yuri', 'X'),
('2007-02-07', 'Shawn', 'Robert'), ('2007-02-07', 'Lois', 'Kathy'),
('2007-02-07', 'Francis', 'Eric'), ('2007-02-06', 'Theron', 'Shawn'),
('2007-02-06', 'Vincent', 'U'), ('2007-02-06', 'George', 'Francis'),
('2007-02-06', 'Hector', 'George'), ('2007-02-06', 'Walter', 'Vincent'),
('2007-02-06', 'X', 'Walter'), ('2007-02-07', 'Mark', 'Lois'),
('2007-02-07', 'Zack', 'Yuri'), ('2007-02-07', 'Jack', 'Isaac'),
('2007-02-07', 'Mark', 'Sharon'), ('2007-02-07', 'Michelle', 'Michael'),
('2007-02-07', 'Nathan', 'Derick'), ('2007-02-07', 'Xavier', 'Peter'),
('2007-02-07', 'Harold', 'Fred'), ('2007-02-07', 'Lisa', 'Katherine'),
('2007-02-07', 'Rina', 'Tom'), ('2007-02-07', 'Victor', 'Jerry'),
('2007-02-07', 'Terry', 'Alexander'), ('2007-02-07', 'John', 'Justin'),
('2007-02-07', 'Ernest', 'Greg');

SELECT * FROM t1 WHERE first_name='Andy' OR last_name='Jake';

drop table t1;

#
# BUG#30583 - Partition on DOUBLE key + INNODB + count(*) == crash
#
CREATE TABLE t1 (a DOUBLE NOT NULL, KEY(a)) ENGINE=InnoDB
PARTITION BY KEY(a) PARTITIONS 10;
INSERT INTO t1 VALUES(1),(2);
SELECT COUNT(*) FROM t1;
DROP TABLE t1;

#
# Bug #31893 Partitions: crash if subpartitions and engine change
#
create table t1 (int_column int, char_column char(5))
  PARTITION BY RANGE (int_column) subpartition by key (char_column) subpartitions 2
  (PARTITION p1 VALUES LESS THAN (5) ENGINE = InnoDB);
alter table t1
ENGINE = MyISAM
PARTITION BY RANGE (int_column)
   subpartition by key (char_column) subpartitions 2
  (PARTITION p1 VALUES LESS THAN (5));
show create table t1;
drop table t1;

#
# BUG#46483 - drop table of partitioned table may leave extraneous file
# Note: was only repeatable with InnoDB plugin
#
CREATE TABLE t1 (a INT) ENGINE=InnoDB
  PARTITION BY list(a) (PARTITION p1 VALUES IN (1));
CREATE INDEX i1 ON t1 (a);
DROP TABLE t1;

# Before the fix it should show extra file like #sql-2405_2.par
--list_files $MYSQLD_DATADIR/test/ *

--disable_parsing
--echo #
--echo # Bug#47343: InnoDB fails to clean-up after lock wait timeout on
--echo #            REORGANIZE PARTITION
--echo #
CREATE TABLE t1 (
	a INT,
	b DATE NOT NULL,
	PRIMARY KEY (a, b)
) ENGINE=InnoDB
PARTITION BY RANGE (a) (
	PARTITION pMAX VALUES LESS THAN MAXVALUE
) ;

INSERT INTO t1 VALUES (1, '2001-01-01'), (2, '2002-02-02'), (3, '2003-03-03');

START TRANSACTION;
SELECT * FROM t1 FOR UPDATE;

connect (con1, localhost, root,,);
--echo # Connection con1
--error ER_LOCK_WAIT_TIMEOUT
ALTER TABLE t1 REORGANIZE PARTITION pMAX INTO
(PARTITION p3 VALUES LESS THAN (3),
 PARTITION pMAX VALUES LESS THAN MAXVALUE);
SHOW WARNINGS;
--error ER_LOCK_WAIT_TIMEOUT
ALTER TABLE t1 REORGANIZE PARTITION pMAX INTO
(PARTITION p3 VALUES LESS THAN (3),
 PARTITION pMAX VALUES LESS THAN MAXVALUE);
SHOW WARNINGS;

#Contents of the 'test' database directory:
--list_files $MYSQLD_DATADIR/test

disconnect con1;
connection default;
--echo # Connection default
SELECT * FROM t1;
COMMIT;
DROP TABLE t1;

#
# Bug #55146    Assertion `m_part_spec.start_part == m_part_spec.end_part' in index_read_idx_map
#

CREATE TABLE t1 (i1 int NOT NULL primary key, f1 int) ENGINE = InnoDB
    PARTITION BY HASH(i1) PARTITIONS 2;

INSERT INTO t1 VALUES (1,1), (2,2);

SELECT * FROM t1 WHERE i1 = ( SELECT i1 FROM t1 WHERE f1=0 LIMIT 1 );

DROP TABLE t1;

--enable_parsing

--echo #
--echo # Bug#54783: optimize table crashes with invalid timestamp default value and NO_ZERO_DATE
--echo #

--disable_warnings
DROP TABLE IF EXISTS t1;
--enable_warnings
SET sql_mode = 'NO_ENGINE_SUBSTITUTION';
CREATE TABLE t1 (a INT, b TIMESTAMP DEFAULT '0000-00-00 00:00:00')
  ENGINE=INNODB PARTITION BY LINEAR HASH (a) PARTITIONS 1;
SET @old_mode = @@sql_mode;
SET SESSION sql_mode = '';
OPTIMIZE TABLE t1;
SET SESSION sql_mode = @old_mode;
DROP TABLE t1;
SET sql_mode = default;

--echo #
--echo # Bug#57985 "ONLINE/FAST ALTER PARTITION can fail and leave the
--echo #            table unusable".
--echo #
--disable_warnings
DROP TABLE IF EXISTS t1;
--enable_warnings
CREATE TABLE t1 (a bigint not null, b int not null, PRIMARY KEY (a))
  ENGINE = InnoDB PARTITION BY KEY(a) PARTITIONS 2;
INSERT INTO t1 values (0,1), (1,2);
--echo # The below ALTER should fail. It should leave the
--echo # table in its original, non-corrupted, usable state.
--error ER_UNIQUE_KEY_NEED_ALL_FIELDS_IN_PF
ALTER TABLE t1 ADD UNIQUE KEY (b);
--echo # The below statements should succeed, as ALTER should
--echo # have left table intact.
SHOW CREATE TABLE t1;
SELECT * FROM t1;
DROP TABLE t1;

--echo #
--echo # Bug#16943907: FLUSH TABLES FOR EXPORT: ASSERTION IN HA_PARTITION::EXTRA
--echo #
CREATE TABLE t1 (a int, PRIMARY KEY (a)) ENGINE=InnoDB
PARTITION BY HASH (a) PARTITIONS 2;
FLUSH TABLES t1 FOR EXPORT;
--echo # List of files after EXPORT (should include a .cfg file for each part).
--replace_result #p# #P#
--list_files $MYSQLD_DATADIR/test/ t1*
--echo # Copying the .cfg and .ibd files as backup
--copy_file $MYSQLD_DATADIR/test/t1#P#p0.cfg $MYSQLD_DATADIR/test/backup_t1#P#p0.cfg
--copy_file $MYSQLD_DATADIR/test/t1#P#p0.ibd $MYSQLD_DATADIR/test/backup_t1#P#p0.ibd
--copy_file $MYSQLD_DATADIR/test/t1#P#p1.cfg $MYSQLD_DATADIR/test/backup_t1#P#p1.cfg
--copy_file $MYSQLD_DATADIR/test/t1#P#p1.ibd $MYSQLD_DATADIR/test/backup_t1#P#p1.ibd
UNLOCK TABLES;
--echo # List of files after UNLOCK (no .cfg files).
--replace_result #p# #P#
--list_files $MYSQLD_DATADIR/test/ t1*
ALTER TABLE t1 DISCARD TABLESPACE;
--echo # List of files after DISCARD (no .cfg/.ibd files).
--replace_result #p# #P#
--list_files $MYSQLD_DATADIR/test/ t1*
--echo # Moving the .cfg and .ibd files back from backup
--move_file $MYSQLD_DATADIR/test/backup_t1#P#p0.cfg $MYSQLD_DATADIR/test/t1#P#p0.cfg
--move_file $MYSQLD_DATADIR/test/backup_t1#P#p0.ibd $MYSQLD_DATADIR/test/t1#P#p0.ibd
--move_file $MYSQLD_DATADIR/test/backup_t1#P#p1.cfg $MYSQLD_DATADIR/test/t1#P#p1.cfg
--move_file $MYSQLD_DATADIR/test/backup_t1#P#p1.ibd $MYSQLD_DATADIR/test/t1#P#p1.ibd
ALTER TABLE t1 IMPORT TABLESPACE;
--echo # List of files after IMPORT (.cfg files still there).
--replace_result #p# #P#
--list_files $MYSQLD_DATADIR/test/ t1*
DROP TABLE t1;
--echo # List of files after DROP (.cfg files should also be removed).
--list_files $MYSQLD_DATADIR/test/ t1*

--echo #
--echo # Bug#13737949: CRASH IN HA_PARTITION::INDEX_INIT
--echo # Bug#18694052: SERVER CRASH IN HA_PARTITION::INIT_RECORD_PRIORITY_QUEUE
--echo #
CREATE TABLE t1
(a INT,
 b INT,
 PRIMARY KEY (a))
ENGINE = InnoDB
PARTITION BY HASH (a) PARTITIONS 3;
START TRANSACTION WITH CONSISTENT SNAPSHOT;
--connect (con1, localhost, root,,)
--echo # con1
ALTER TABLE t1 ADD INDEX idx1 (b);
--connection default
--echo # con default
--error ER_TABLE_DEF_CHANGED
SELECT b FROM t1 WHERE b = 0;
--error ER_TABLE_DEF_CHANGED
SELECT b FROM t1 WHERE b = 0;
--error ER_TABLE_DEF_CHANGED
SELECT * FROM t1;
--disconnect con1
DROP TABLE t1;

--echo # Same test without partitioning
CREATE TABLE t1
(a INT,
 b INT,
 PRIMARY KEY (a))
ENGINE = InnoDB;
START TRANSACTION WITH CONSISTENT SNAPSHOT;
--echo # con1
--connect (con1, localhost, root,,)
ALTER TABLE t1 ADD INDEX idx1 (b);
--connection default
--echo # con default
--error ER_TABLE_DEF_CHANGED
SELECT b FROM t1 WHERE b = 0;
--error ER_TABLE_DEF_CHANGED
SELECT b FROM t1 WHERE b = 0;
--error ER_TABLE_DEF_CHANGED
SELECT * FROM t1;
--disconnect con1
DROP TABLE t1;

--echo Bug 17896265	 PARTITIONED TABLE HAS MISPLACED ROWS, AFTER INPLACE ALTER

#Check basic Interchange
CREATE TABLE t1 (
f1 INT(11) NOT NULL,
f2 INT(11) NOT NULL
)
ENGINE=InnoDB
PARTITION BY KEY (f1,f2) PARTITIONS 2;
INSERT INTO t1 VALUES (9585,5);
--error ER_ALTER_OPERATION_NOT_SUPPORTED
ALTER TABLE t1 CHANGE f1 f1 INT AFTER f2, ALGORITHM=INPLACE;

# Check when interchanging columns do not change the order
CREATE TABLE t2 (
f1 INT(11) NOT NULL,
f2 INT(11) NOT NULL,
f3 INT(11) NOT NULL,
f4 INT(11) NOT NULL
)
ENGINE=InnoDB
PARTITION BY KEY (f2,f3) PARTITIONS 2;
INSERT INTO t2 VALUES (10,9585,5,20);

ALTER TABLE t2 CHANGE f3 f3 INT AFTER f4, ALGORITHM=INPLACE;
# Check if row is in the wrong partition!
CHECK TABLE t2;

--error ER_ALTER_OPERATION_NOT_SUPPORTED
ALTER TABLE t2 CHANGE f3 f3 INT AFTER f1, ALGORITHM=INPLACE;

#Bring back to original position
ALTER TABLE t2 CHANGE f4 f4 INT AFTER f3, ALGORITHM=INPLACE;
CHECK TABLE t2;

#Change the column order of field which are not part of KEY
ALTER TABLE t2 CHANGE f1 f1 INT AFTER f4, ALGORITHM=INPLACE;
CHECK TABLE t2;

#now order is f2,f3,f4,f1
ALTER TABLE t2 CHANGE f1 f1 INT AFTER f2, ALGORITHM=INPLACE;
CHECK TABLE t2;

#now order is f2,f1,f3,f4
--error ER_ALTER_OPERATION_NOT_SUPPORTED
ALTER TABLE t2 CHANGE f2 f2 INT AFTER f4, ALGORITHM=INPLACE;

#check if Range partition is effected
CREATE TABLE t3 (f1 INT,f2 INT) ENGINE=INNODB
PARTITION BY RANGE(f1) (
PARTITION p0 VALUES LESS THAN (100),
PARTITION p1 VALUES LESS THAN (200),
PARTITION p2 VALUES LESS THAN (600),
PARTITION p3 VALUES LESS THAN MAXVALUE
);
insert into t3 values (90,120);
insert into t3 values (120,300);
ALTER TABLE t3 CHANGE f1 f1 int AFTER f2, ALGORITHM=INPLACE;
CHECK TABLE t3;

#check with hash partitions
CREATE TABLE t4 (
f1 INT(11) NOT NULL,
f2 INT(11) NOT NULL
)
ENGINE=InnoDB
PARTITION BY HASH (MOD(f1,f2)) PARTITIONS 2;
INSERT INTO t4 VALUES (9585,5);
ALTER TABLE t4 CHANGE f1 f1 INT AFTER f2, ALGORITHM=INPLACE;
CHECK TABLE t4;

#Check with column partitioning
CREATE TABLE t5 (
    f1 INT,
    f2 INT
)
ENGINE=InnoDB
PARTITION BY RANGE COLUMNS(f1,f2) (
    PARTITION p0 VALUES LESS THAN (10000,12),
    PARTITION p1 VALUES LESS THAN (MAXVALUE, MAXVALUE)
);

INSERT INTO t5 VALUES (1,20000);
ALTER TABLE t5 CHANGE f1 f1 INT AFTER f2, ALGORITHM=INPLACE;
CHECK TABLE t5;

#Check with column partitioning and subpartition
CREATE TABLE t6 (
    a INT,
    b INT
)
ENGINE=InnoDB
PARTITION BY RANGE COLUMNS(a,b)
SUBPARTITION BY KEY(a,b)
SUBPARTITIONS 2 (
    PARTITION p0 VALUES LESS THAN (10000,12),
    PARTITION p1 VALUES LESS THAN (MAXVALUE, MAXVALUE)
);
INSERT INTO t6 VALUES (9585,5);

--error ER_ALTER_OPERATION_NOT_SUPPORTED
ALTER TABLE t6 CHANGE a a INT AFTER b, ALGORITHM=INPLACE;

#check when the columns are not adjacent
CREATE TABLE t7 (
f1 INT(11) NOT NULL,
f2 INT(11) NOT NULL,
f3 INT(11) NOT NULL,
f4 INT(11) NOT NULL,
f5 INT(11) NOT NULL

)
ENGINE=InnoDB
PARTITION BY KEY (f1,f5) PARTITIONS 2;
INSERT INTO t7 VALUES (9585,10,20,10,5);

ALTER TABLE t7 CHANGE f5 f5 INT AFTER f3, ALGORITHM=INPLACE;
CHECK TABLE t7;

ALTER TABLE t7 CHANGE f5 f5 INT AFTER f2, ALGORITHM=INPLACE;
CHECK TABLE t7;

--error ER_ALTER_OPERATION_NOT_SUPPORTED
ALTER TABLE t7 CHANGE f1 f1 INT AFTER f4, ALGORITHM=INPLACE;

DROP TABLE t1,t2,t3,t4,t5,t6,t7;

<<<<<<< HEAD
--echo # Coverage tests for Native InnoDB Partitioning

--echo #
--echo # Test enable/disable keys.
--echo #
CREATE TABLE t1 (a int, b int, primary key (a), key (b))
ENGINE = InnoDB
PARTITION BY HASH (a) PARTITIONS 3;
INSERT INTO t1 VALUES (1,1),(2,1),(3,3),(4,1),(5,3),(6,1),(7,1),(8,1),(9,4),
(10,1),(11,3),(12,1),(13,3),(14,1),(15,1),(16,3),(17,1),(18,1),(19,1),(20,3);
EXPLAIN SELECT * FROM t1 WHERE b = 4;
ALTER TABLE t1 DISABLE KEYS;
INSERT INTO t1 VALUES (21,1),(22,1),(23,3),(24,1);
EXPLAIN SELECT * FROM t1 WHERE b = 4;
ALTER TABLE t1 ENABLE KEYS;
EXPLAIN SELECT * FROM t1 WHERE b = 4;
DROP TABLE t1;

--echo #
--echo # Test with different key sizes
--echo #
CREATE TABLE t1
(a int NOT NULL,
 b int NOT NULL,
 c varchar(10) NOT NULL,
 INDEX(a),
 UNIQUE KEY  (c(5), a, b)
)
ENGINE=InnoDB
PARTITION BY HASH (b) PARTITIONS 2;
SELECT * FROM t1 WHERE a = '92' AND c = '0.73';
SELECT * FROM t1 WHERE a = '1224';
DROP TABLE t1;

--echo #
--echo # Test with index_merge using PK
--echo #
CREATE TABLE t1
(
  a int NOT NULL,
  b int NOT NULL DEFAULT 2,
  c int NOT NULL DEFAULT 3,
  PRIMARY KEY (a),
  INDEX i2(b),
  INDEX i3(c)
)
ENGINE = InnoDB
PARTITION BY HASH (a) PARTITIONS 3;

INSERT INTO t1 (a) VALUES (1),(2),(3),(4),(5),(6),(7),(8);
INSERT INTO t1 (a) SELECT a+8 FROM t1;

UPDATE t1 SET b=a,c=a;

ANALYZE TABLE t1;

--replace_column 10 #
EXPLAIN SELECT * FROM t1 WHERE a=3 OR b=4;
SELECT * FROM t1 WHERE a=3 OR b=4;
DROP TABLE t1;

--echo #
--echo # Test error handling in mysql_admin
--echo #
CREATE TABLE t1 (a int)
PARTITION BY LINEAR HASH (a) PARTITIONS 8;
LOAD INDEX INTO CACHE t1 PARTITION (ALL);
ALTER TABLE t1 COALESCE PARTITION 2;
=======
--echo #
--echo # Bug #17299181  CREATE_TIME AND UPDATE_TIME ARE
--echo #                WRONG FOR PARTITIONED TABLES
--echo #

CREATE TABLE t1 (a int, PRIMARY KEY (a)) ENGINE=InnoDB
PARTITION BY HASH (a) PARTITIONS 2;

SELECT COUNT(*) FROM INFORMATION_SCHEMA.TABLES WHERE
CREATE_TIME IS NOT NULL AND TABLE_NAME='t1';

>>>>>>> c4881461
DROP TABLE t1;<|MERGE_RESOLUTION|>--- conflicted
+++ resolved
@@ -404,8 +404,8 @@
 #
 create table t1 (a int) engine=innodb partition by hash(a) ;
 # Avg_row_length (col 6) and Data_length (col 7) vary depending
-# on the page size.  Data_free for InnoDB tablespace varies depending on which
-# tests have been run before this one.  create_time(col 12) varies with time
+# on the page size.  Data_free for InnoDB tablespace varies
+# depending on which tests have been run before this one.
 --replace_column 6 # 7 # 10 # 12 #
 show table status like 't1';
 drop table t1;
@@ -417,22 +417,16 @@
 engine = innodb
 partition by key (a);
 # Avg_row_length (col 6) and Data_length (col 7) vary depending
-# on the page size.  Data_free for InnoDB tablespace varies depending on which
-# tests have been run before this one. create_time(col 12) varies with time
+# on the page size.  Data_free for InnoDB tablespace varies
+# depending on which tests have been run before this one.
 --replace_column 6 # 7 # 10 # 12 #
 show table status;
 insert into t1 values (0), (1), (2), (3);
 analyze table t1;
 # Avg_row_length (col 6) and Data_length (col 7) vary depending
-<<<<<<< HEAD
 # on the page size.  Data_free for InnoDB tablespace varies
 # depending on which tests have been run before this one.
---replace_column 6 # 7 # 10 # 13 #
-=======
-# on the page size.  Data_free for InnoDB tablespace varies depending on which
-# tests have been run before this one.  create_time(col 12) varies with time
---replace_column 6 # 7 # 10 # 12 #
->>>>>>> c4881461
+--replace_column 6 # 7 # 10 # 12 # 13 #
 show table status;
 drop table t1;
 
@@ -440,35 +434,23 @@
 engine = innodb
 partition by key (a);
 # Avg_row_length (col 6) and Data_length (col 7) vary depending
-# on the page size.  Data_free for InnoDB tablespace varies depending on which
-# tests have been run before this one.create_time(col 12) varies with time
+# on the page size.  Data_free for InnoDB tablespace varies
+# depending on which tests have been run before this one.
 --replace_column 6 # 7 # 10 # 12 #
 show table status;
 insert into t1 values (NULL), (NULL), (NULL), (NULL);
 analyze table t1;
 # Avg_row_length (col 6) and Data_length (col 7) vary depending
-<<<<<<< HEAD
 # on the page size.  Data_free for InnoDB tablespace varies
 # depending on which tests have been run before this one.
---replace_column 6 # 7 # 10 # 13 #
-=======
-# on the page size.  Data_free for InnoDB tablespace varies depending on which
-# tests have been run before this one.create_time(col 12) varies with time
---replace_column 6 # 7 # 10 # 12 #
->>>>>>> c4881461
+--replace_column 6 # 7 # 10 # 12 # 13 #
 show table status;
 insert into t1 values (NULL), (NULL), (NULL), (NULL);
 analyze table t1;
 # Avg_row_length (col 6) and Data_length (col 7) vary depending
-<<<<<<< HEAD
 # on the page size.  Data_free for InnoDB tablespace varies
 # depending on which tests have been run before this one.
---replace_column 6 # 7 # 10 # 13 #
-=======
-# on the page size.  Data_free for InnoDB tablespace varies depending on which
-# tests have been run before this one.create_time(col 12) varies with time
---replace_column 6 # 7 # 10 # 12 #
->>>>>>> c4881461
+--replace_column 6 # 7 # 10 # 12 # 13 #
 show table status;
 drop table t1;
 
@@ -914,7 +896,6 @@
 
 DROP TABLE t1,t2,t3,t4,t5,t6,t7;
 
-<<<<<<< HEAD
 --echo # Coverage tests for Native InnoDB Partitioning
 
 --echo #
@@ -983,7 +964,9 @@
 PARTITION BY LINEAR HASH (a) PARTITIONS 8;
 LOAD INDEX INTO CACHE t1 PARTITION (ALL);
 ALTER TABLE t1 COALESCE PARTITION 2;
-=======
+DROP TABLE t1;
+
+
 --echo #
 --echo # Bug #17299181  CREATE_TIME AND UPDATE_TIME ARE
 --echo #                WRONG FOR PARTITIONED TABLES
@@ -995,5 +978,12 @@
 SELECT COUNT(*) FROM INFORMATION_SCHEMA.TABLES WHERE
 CREATE_TIME IS NOT NULL AND TABLE_NAME='t1';
 
->>>>>>> c4881461
+INSERT INTO t1 VALUES (1),(2),(3),(4),(5),(6),(7),(8);
+
+ANALYZE TABLE t1;
+
+SELECT COUNT(*) FROM INFORMATION_SCHEMA.TABLES WHERE
+CREATE_TIME IS NOT NULL AND UPDATE_TIME IS NOT NULL
+AND TABLE_NAME='t1';
+
 DROP TABLE t1;
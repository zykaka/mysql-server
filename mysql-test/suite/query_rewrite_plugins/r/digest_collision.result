#
# Test of the case when two rewrite rule pattern have the same digest.
#
SET sql_mode = 'PIPES_AS_CONCAT';
Warnings:
Warning	3090	Changing sql mode 'NO_AUTO_CREATE_USER' is deprecated. It will be removed in a future release.
CREATE TABLE t1 ( a VARCHAR(10) );
# Query rewrite plugin was installed.
# This will supposedly fill up the token buffer.
# We have to keep entries in the error log unique, we can't clear it.
SET @pattern1 =
'SELECT * FROM test.t1 WHERE a = "digest_collision.test" ' ||
repeat ( 'UNION SELECT * FROM test.t1 WHERE a = "digest_collision.test"',
120 );
SET @pattern2 = concat ( @pattern1, 'UNION SELECT 1' );
SET @nonmatching_query = concat ( @pattern1, 'UNION SELECT 2' );
INSERT INTO query_rewrite.rewrite_rules ( pattern, replacement  )
VALUES ( @pattern1, 'SELECT "Rewrite rule #1"' ),
( @pattern2, 'SELECT "Rewrite rule #2"' );
CALL query_rewrite.flush_rewrite_rules();
SELECT group_concat(replacement) =
'SELECT "Rewrite rule #1",SELECT "Rewrite rule #2"'
AS digests_indeed_collide
FROM query_rewrite.rewrite_rules
GROUP BY pattern_digest;
digests_indeed_collide
1
SELECT char_length(pattern) FROM query_rewrite.rewrite_rules;
char_length(pattern)
7376
7390
PREPARE pattern1_stmt FROM @pattern1;
Warnings:
Note	1105	Query 'SELECT * FROM test.t1 WHERE a = "digest_collision.test" UNION SELECT * FROM test.t1 WHERE a = "digest_collision.test"UNION SELECT * FROM test.t1 WHERE a = "digest_collision.test"UNION SELECT * FROM test.t1 WHERE a = "digest_collision.test"UNION SELECT * FROM test.t1 WHERE a = "digest_collision.test"UNION SELECT * FROM test.t1 WHERE a = "digest_collision.test"UNION SELECT * FROM test.t1 WHERE a = "digest_collision.test"UNION SELECT * FROM test.t1 WHERE a = "digest_collision.test"UNION SELECT * FROM t
EXECUTE pattern1_stmt;
Rewrite rule #1
Rewrite rule #1
PREPARE pattern2_stmt FROM @pattern2;
Warnings:
Note	1105	Query 'SELECT * FROM test.t1 WHERE a = "digest_collision.test" UNION SELECT * FROM test.t1 WHERE a = "digest_collision.test"UNION SELECT * FROM test.t1 WHERE a = "digest_collision.test"UNION SELECT * FROM test.t1 WHERE a = "digest_collision.test"UNION SELECT * FROM test.t1 WHERE a = "digest_collision.test"UNION SELECT * FROM test.t1 WHERE a = "digest_collision.test"UNION SELECT * FROM test.t1 WHERE a = "digest_collision.test"UNION SELECT * FROM test.t1 WHERE a = "digest_collision.test"UNION SELECT * FROM t
EXECUTE pattern2_stmt;
Rewrite rule #2
Rewrite rule #2
SET @@global.rewriter_verbose = 2;
PREPARE nonmatching_stmt FROM @nonmatching_query;
EXECUTE nonmatching_stmt;
a
2
SET @@global.rewriter_verbose = DEFAULT;
CREATE TABLE IF NOT EXISTS error_log ( line TEXT );
DELETE FROM error_log;
LOAD DATA LOCAL INFILE 'ERROR_LOG'
INTO TABLE error_log FIELDS TERMINATED BY '\t';
UPDATE error_log SET line = replace ( line, '\r', '' );
SELECT search_error_log( '[Note]', '%Plugin Rewriter reported: ''Statement "SELECT * FROM test.t1 ' ||
'WHERE a = "digest_collision.test"%' );
search_error_log( '[Note]', '%Plugin Rewriter reported: ''Statement "SELECT * FROM test.t1 ' ||
'WHERE a = "digest_collision.test"%' )
<<<<<<< HEAD
[Note] Plugin Rewriter reported: 'Statement "SELECT * FROM test.t1 WHERE a = "digest_collision.test" UNION SELECT * FROM test.t1 WHERE a = "diges..." with digest "290b4f622a8fd241ba6c9cb792d2f20c" matched some rule but had different parse tree and/or literals.'
=======
[Note] Plugin Rewriter reported: 'Statement "SELECT * FROM test.t1 WHERE a = "digest_collision.test" UNION SELECT * FROM test.t1 WHERE a = "diges..." with digest "2ca4a2f4d77391e1fb85f6638bc8f9b5" matched some rule but had different parse tree and/or literals.'
>>>>>>> 03889a71
DROP TABLE t1;
Warnings:
Warning	1620	Plugin is busy and will be uninstalled on shutdown
# Query rewrite plugin was queued for uninstalling.
DROP TABLE error_log;
DROP FUNCTION search_error_log;
SET sql_mode = DEFAULT;<|MERGE_RESOLUTION|>--- conflicted
+++ resolved
@@ -56,11 +56,7 @@
 'WHERE a = "digest_collision.test"%' );
 search_error_log( '[Note]', '%Plugin Rewriter reported: ''Statement "SELECT * FROM test.t1 ' ||
 'WHERE a = "digest_collision.test"%' )
-<<<<<<< HEAD
-[Note] Plugin Rewriter reported: 'Statement "SELECT * FROM test.t1 WHERE a = "digest_collision.test" UNION SELECT * FROM test.t1 WHERE a = "diges..." with digest "290b4f622a8fd241ba6c9cb792d2f20c" matched some rule but had different parse tree and/or literals.'
-=======
-[Note] Plugin Rewriter reported: 'Statement "SELECT * FROM test.t1 WHERE a = "digest_collision.test" UNION SELECT * FROM test.t1 WHERE a = "diges..." with digest "2ca4a2f4d77391e1fb85f6638bc8f9b5" matched some rule but had different parse tree and/or literals.'
->>>>>>> 03889a71
+[Note] Plugin Rewriter reported: 'Statement "SELECT * FROM test.t1 WHERE a = "digest_collision.test" UNION SELECT * FROM test.t1 WHERE a = "diges..." with digest "407d18e88f644bf37a4cfc70320196c6" matched some rule but had different parse tree and/or literals.'
 DROP TABLE t1;
 Warnings:
 Warning	1620	Plugin is busy and will be uninstalled on shutdown

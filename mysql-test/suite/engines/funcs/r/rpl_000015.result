--- conflicted
+++ resolved
@@ -7,11 +7,7 @@
 reset master;
 show master status;
 File	Position	Binlog_Do_DB	Binlog_Ignore_DB
-<<<<<<< HEAD
-master-bin.000001	107		
-=======
 master-bin.000001	#	<Binlog_Do_DB>	<Binlog_Ignore_DB>
->>>>>>> c85f476d
 stop slave;
 reset slave;
 Master_Log_File	

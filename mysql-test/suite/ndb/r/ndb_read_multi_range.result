DROP TABLE IF EXISTS t1, t2, r1;
create table t1 (
a int primary key,
b int not null,
c int not null,
index(b), unique index using hash(c)
) engine = ndb;
insert into t1 values
(1,2,1),(2,3,2),(3,4,3),(4,5,4),
(5,2,12),(6,3,11),(7,4,10),(8,5,9),
(9,2,8),(10,3,7),(11,4,6),(12,5,5);
create table r1 as select * from t1 where a in (2,8,12);
select * from r1 order by a;
a	b	c
2	3	2
8	5	9
12	5	5
drop table r1;
create table r1 as select * from t1 where b in (1,2,5);
select * from r1 order by a;
a	b	c
1	2	1
4	5	4
5	2	12
8	5	9
9	2	8
12	5	5
drop table r1;
create table r1 as select * from t1 where c in (2,8,12);
select * from r1 order by a;
a	b	c
2	3	2
5	2	12
9	2	8
drop table r1;
create table r1 as select * from t1 where a in (2,8) or (a > 11) or (a <= 1);
select * from r1 order by a;
a	b	c
1	2	1
2	3	2
8	5	9
12	5	5
drop table r1;
create table r1 as select * from t1 where a in (33,8,12);
select * from r1 order by a;
a	b	c
8	5	9
12	5	5
drop table r1;
create table r1 as select * from t1 where a in (2,33,8,12,34);
select * from r1 order by a;
a	b	c
2	3	2
8	5	9
12	5	5
drop table r1;
create table r1 as select * from t1 where b in (1,33,5);
select * from r1 order by a;
a	b	c
4	5	4
8	5	9
12	5	5
drop table r1;
select * from t1 where b in (1,33,5) order by a;
a	b	c
4	5	4
8	5	9
12	5	5
create table r1 as select * from t1 where b in (45,1,33,5,44);
select * from r1 order by a;
a	b	c
4	5	4
8	5	9
12	5	5
drop table r1;
select * from t1 where b in (45,22) order by a;
a	b	c
create table r1 as select * from t1 where c in (2,8,33);
select * from r1 order by a;
a	b	c
2	3	2
9	2	8
drop table r1;
create table r1 as select * from t1 where c in (13,2,8,33,12);
select * from r1 order by a;
a	b	c
2	3	2
5	2	12
9	2	8
drop table r1;
select * from t1 where a in (33,8,12) order by a;
a	b	c
8	5	9
12	5	5
select * from t1 where a in (33,34,35) order by a;
a	b	c
select * from t1 where a in (2,8) or (a > 11) or (a <= 1) order by a;
a	b	c
1	2	1
2	3	2
8	5	9
12	5	5
select * from t1 where b in (6,7) or (b <= 5) or (b >= 10) order by b,a;
a	b	c
1	2	1
5	2	12
9	2	8
2	3	2
6	3	11
10	3	7
3	4	3
7	4	10
11	4	6
4	5	4
8	5	9
12	5	5
select * from t1 where c in (13,2,8,33,12) order by c,a;
a	b	c
2	3	2
9	2	8
5	2	12
drop table t1;
create table t1 (
a int not null,
b int not null,
c int not null,
d int not null,
e int not null,
primary key (a,b,c,d), index (d)
) engine = ndb;
insert into t1 values
(1,2,1,1,1),(2,3,2,3,1),(3,4,3,1,1),(4,5,4,7,1),
(5,2,12,12,1),(6,3,11,1,1),(7,4,10,3,1),(8,5,9,5,1),
(9,2,8,6,1),(10,3,7,5,1),(11,4,6,3,1),(12,5,5,2,1),
(1,2,1,2,1),
(1,2,1,3,1),
(1,2,1,4,1),
(1,2,1,5,1);
create table r1 as select * from t1
where a=1 and b=2 and c=1 and d in (1,4,3,2);
select * from r1 order by a,b,c,d;
a	b	c	d	e
1	2	1	1	1
1	2	1	2	1
1	2	1	3	1
1	2	1	4	1
drop table r1;
update t1 set e = 100
where d in (12,6,7);
select * from t1 where d in (12,6,7) order by a,b,c,d;
a	b	c	d	e
4	5	4	7	100
5	2	12	12	100
9	2	8	6	100
select * from t1 where d not in (12,6,7) and e = 100;
a	b	c	d	e
update t1 
set e = 101
where a=1 and 
b=2 and 
c=1 and 
d in (1,4,3,2);
select * 
from t1
where a=1 and b=2 and c=1 and d in (1,4,3,2)
order by a,b,c,d;
a	b	c	d	e
1	2	1	1	101
1	2	1	2	101
1	2	1	3	101
1	2	1	4	101
select * 
from t1 
where not (a=1 and b=2 and c=1 and d in (1,4,3,2))
and e=101;
a	b	c	d	e
update t1 
set e = 
(case d
when 12 then 112
when 6  then 106
when 7  then 107
end)
where d in (12,6,7);
select * from t1 where d in (12,6,7) order by a,b,c,d;
a	b	c	d	e
4	5	4	7	107
5	2	12	12	112
9	2	8	6	106
update t1 
set e = 
(case d
when 1 then 111
when 4 then 444
when 3 then 333
when 2 then 222
end)
where a=1 and 
b=2 and 
c=1 and 
d in (1,4,3,2);
select * 
from t1
where a=1 and b=2 and c=1 and d in (1,4,3,2)
order by a,b,c,d;
a	b	c	d	e
1	2	1	1	111
1	2	1	2	222
1	2	1	3	333
1	2	1	4	444
delete from t1 where d in (12,6,7);
select * from t1 where d in (12,6,7);
a	b	c	d	e
drop table t1;
create table t1 (
a int not null primary key,
b int,
c int,
d int,
unique index (b),
index(c)
) engine = ndb;
insert into t1 values
(1,null,1,1),
(2,2,2,2),
(3,null,null,3),
(4,4,null,4),
(5,null,5,null),
(6,6,6,null),
(7,null,null,null),
(8,8,null,null),
(9,null,9,9),
(10,10,10,10),
(11,null,null,11),
(12,12,null,12),
(13,null,13,null),
(14,14,14,null),
(15,null,null,null),
(16,16,null,null);
create table t2 as select * from t1 where a in (5,6,7,8,9,10);
select * from t2 order by a;
a	b	c	d
5	NULL	5	NULL
6	6	6	NULL
7	NULL	NULL	NULL
8	8	NULL	NULL
9	NULL	9	9
10	10	10	10
drop table t2;
create table t2 as select * from t1 where b in (5,6,7,8,9,10);
select * from t2 order by a;
a	b	c	d
6	6	6	NULL
8	8	NULL	NULL
10	10	10	10
drop table t2;
create table t2 as select * from t1 where c in (5,6,7,8,9,10);
select * from t2 order by a;
a	b	c	d
5	NULL	5	NULL
6	6	6	NULL
9	NULL	9	9
10	10	10	10
drop table t2;
drop table t1;
CREATE TABLE t1 (
a int(11) NOT NULL,
b int(11) NOT NULL,
c datetime default NULL,
PRIMARY KEY  (a),
KEY idx_bc (b,c)
) ENGINE=ndbcluster;
INSERT INTO t1 VALUES 
(406989,67,'2006-02-23 17:08:46'), (150078,67,'2005-10-26 11:17:45'),
(406993,67,'2006-02-27 11:20:57'), (245655,67,'2005-12-08 15:59:08'),
(406994,67,'2006-02-27 11:26:46'), (256,67,NULL),
(398341,67,'2006-02-20 04:48:44'), (254,67,NULL),(1120,67,NULL),
(406988,67,'2006-02-23 17:07:22'), (255,67,NULL),
(398340,67,'2006-02-20 04:38:53'),(406631,67,'2006-02-23 10:49:42'),
(245653,67,'2005-12-08 15:59:07'),(406992,67,'2006-02-24 16:47:18'),
(245654,67,'2005-12-08 15:59:08'),(406995,67,'2006-02-28 11:55:00'),
(127261,67,'2005-10-13 12:17:58'),(406991,67,'2006-02-24 16:42:32'),
(245652,67,'2005-12-08 15:58:27'),(398545,67,'2006-02-20 04:53:13'),
(154504,67,'2005-10-28 11:53:01'),(9199,67,NULL),(1,67,'2006-02-23 15:01:35'),
(223456,67,NULL),(4101,67,NULL),(1133,67,NULL),
(406990,67,'2006-02-23 18:01:45'),(148815,67,'2005-10-25 15:34:17'),
(148812,67,'2005-10-25 15:30:01'),(245651,67,'2005-12-08 15:58:27'),
(154503,67,'2005-10-28 11:52:38');
create table t11 engine = ndbcluster select * from t1 where b = 67 AND (c IS NULL OR c > NOW()) order by 3 asc;
create table t12 engine = ndbcluster select * from t1 where b = 67 AND (c IS NULL OR c > NOW()) order by 3 desc;
create table t21 select * from t1 where b = 67 AND (c IS NULL OR c > '2005-12-08') order by 3 asc;
create table t22 engine = ndbcluster select * from t1 where b = 67 AND (c IS NULL OR c > '2005-12-08') order by 3 desc;
select * from t11 order by 1,2,3;
a	b	c
254	67	NULL
255	67	NULL
256	67	NULL
1120	67	NULL
1133	67	NULL
4101	67	NULL
9199	67	NULL
223456	67	NULL
select * from t12 order by 1,2,3;
a	b	c
254	67	NULL
255	67	NULL
256	67	NULL
1120	67	NULL
1133	67	NULL
4101	67	NULL
9199	67	NULL
223456	67	NULL
select * from t21 order by 1,2,3;
a	b	c
1	67	2006-02-23 15:01:35
254	67	NULL
255	67	NULL
256	67	NULL
1120	67	NULL
1133	67	NULL
4101	67	NULL
9199	67	NULL
223456	67	NULL
245651	67	2005-12-08 15:58:27
245652	67	2005-12-08 15:58:27
245653	67	2005-12-08 15:59:07
245654	67	2005-12-08 15:59:08
245655	67	2005-12-08 15:59:08
398340	67	2006-02-20 04:38:53
398341	67	2006-02-20 04:48:44
398545	67	2006-02-20 04:53:13
406631	67	2006-02-23 10:49:42
406988	67	2006-02-23 17:07:22
406989	67	2006-02-23 17:08:46
406990	67	2006-02-23 18:01:45
406991	67	2006-02-24 16:42:32
406992	67	2006-02-24 16:47:18
406993	67	2006-02-27 11:20:57
406994	67	2006-02-27 11:26:46
406995	67	2006-02-28 11:55:00
select * from t22 order by 1,2,3;
a	b	c
1	67	2006-02-23 15:01:35
254	67	NULL
255	67	NULL
256	67	NULL
1120	67	NULL
1133	67	NULL
4101	67	NULL
9199	67	NULL
223456	67	NULL
245651	67	2005-12-08 15:58:27
245652	67	2005-12-08 15:58:27
245653	67	2005-12-08 15:59:07
245654	67	2005-12-08 15:59:08
245655	67	2005-12-08 15:59:08
398340	67	2006-02-20 04:38:53
398341	67	2006-02-20 04:48:44
398545	67	2006-02-20 04:53:13
406631	67	2006-02-23 10:49:42
406988	67	2006-02-23 17:07:22
406989	67	2006-02-23 17:08:46
406990	67	2006-02-23 18:01:45
406991	67	2006-02-24 16:42:32
406992	67	2006-02-24 16:47:18
406993	67	2006-02-27 11:20:57
406994	67	2006-02-27 11:26:46
406995	67	2006-02-28 11:55:00
select t12.a from t11, t12 where t11.a in(255,256) and t11.a = t12.a and t11.c is null order by t12.a;
a
255
256
update t22 set c = '2005-12-08 15:58:27' where a = 255;
select * from t22 order by 1,2,3;
a	b	c
1	67	2006-02-23 15:01:35
254	67	NULL
255	67	2005-12-08 15:58:27
256	67	NULL
1120	67	NULL
1133	67	NULL
4101	67	NULL
9199	67	NULL
223456	67	NULL
245651	67	2005-12-08 15:58:27
245652	67	2005-12-08 15:58:27
245653	67	2005-12-08 15:59:07
245654	67	2005-12-08 15:59:08
245655	67	2005-12-08 15:59:08
398340	67	2006-02-20 04:38:53
398341	67	2006-02-20 04:48:44
398545	67	2006-02-20 04:53:13
406631	67	2006-02-23 10:49:42
406988	67	2006-02-23 17:07:22
406989	67	2006-02-23 17:08:46
406990	67	2006-02-23 18:01:45
406991	67	2006-02-24 16:42:32
406992	67	2006-02-24 16:47:18
406993	67	2006-02-27 11:20:57
406994	67	2006-02-27 11:26:46
406995	67	2006-02-28 11:55:00
select t21.* from t21,t22 where t21.a = t22.a and 
t22.a in (select t12.a from t11, t12 where t11.a in(255,256) and t11.a = t12.a and t11.c is null) and t22.c is null order by t21.a;
a	b	c
256	67	NULL
delete from t22 where a > 245651;
update t22 set b = a + 1;
select * from t22 order by 1,2,3;
a	b	c
1	2	2006-02-23 15:01:35
254	255	NULL
255	256	2005-12-08 15:58:27
256	257	NULL
1120	1121	NULL
1133	1134	NULL
4101	4102	NULL
9199	9200	NULL
223456	223457	NULL
245651	245652	2005-12-08 15:58:27
select t21.c, count(*)
from t21 
inner join t22 using (a)
where t22.b in (2,256,257,1121,1134,4102,9200,223457,245652)
group by t21.c
order by t21.c;
c	count(*)
NULL	7
2005-12-08 15:58:27	1
2006-02-23 15:01:35	1
DROP TABLE t1, t11, t12, t21, t22;
CREATE TABLE t1 (id varchar(255) NOT NULL,
tag int(11) NOT NULL,
doc text NOT NULL,
type varchar(150) NOT NULL,
modified timestamp NOT NULL DEFAULT CURRENT_TIMESTAMP,
PRIMARY KEY (id)
) ENGINE=ndbcluster;
INSERT INTO t1 VALUES ('sakila',1,'Some text goes here','text',CURRENT_TIMESTAMP);
SELECT id, tag, doc, type FROM t1 WHERE id IN ('flipper','orka');
id	tag	doc	type
SELECT id, tag, doc, type FROM t1 WHERE id IN ('flipper','sakila');
id	tag	doc	type
sakila	1	Some text goes here	text
DROP TABLE t1;
CREATE TABLE t1 (
var1 int(2) NOT NULL,
var2 int(2) NOT NULL,
PRIMARY KEY  (var1)
) ENGINE=ndbcluster DEFAULT CHARSET=ascii CHECKSUM=1;
CREATE TABLE t2 (
var1 int(2) NOT NULL,
var2 int(2) NOT NULL,
PRIMARY KEY  (var1)
) ENGINE=ndbcluster DEFAULT CHARSET=ascii CHECKSUM=1;
CREATE TRIGGER testtrigger
AFTER UPDATE ON t1 FOR EACH ROW BEGIN
REPLACE INTO t2 SELECT * FROM t1 WHERE t1.var1 = NEW.var1;END|
INSERT INTO t1 VALUES (1,1),(2,2),(3,3);
UPDATE t1 SET var2 = 9 WHERE var1 IN(1,2,3);
DROP TRIGGER testtrigger;
DROP TABLE t1, t2;
create table t1 (a int, b int, primary key (a), key ab (a,b)) engine=ndbcluster;
insert into t1 values (1,1), (10,10);
select * from t1 use index (ab) where a in(1,10) order by a;
a	b
1	1
10	10
create table t2 (a int, b int, primary key (a,b)) engine=ndbcluster
partition by key(a);
insert into t2 values (1,1), (10,10);
select * from t2 where a in (1,10) order by a;
a	b
1	1
10	10
drop table t1, t2;
create table t1 (id int primary key) engine ndb;
insert into t1 values (1), (2), (3);
create table t2 (id int primary key) engine ndb;
insert into t2 select id from t1;
create trigger kaboom after delete on t1
for each row begin
delete from t2 where id=old.id;
end|
select * from t1 order by id;
id
1
2
3
delete from t1 where id in (1,2);
select * from t2 order by id;
id
3
drop trigger kaboom;
drop table t1;
create table t1 (
a int not null primary key,
b int
) engine = ndb;
insert into t1 values (7,2),(8,3),(10,4);
update t1 set b = 5 where a in (7,8) or a >= 10;
select * from t1 order by a;
a	b
7	5
8	5
10	5
delete from t1 where a in (7,8) or a >= 10;
select * from t1 order by a;
a	b
drop table t1;
<<<<<<< HEAD
create table t1 (a varchar(1536) not null,
b varchar(1536) not null,
c int, primary key (a,b)) engine=ndb;
insert into t1 values ('a', 'a', 1), ('b', 'b', 2), ('c', 'c', 3),
('d', 'd', 4), ('e', 'e', 5), ('f', 'f', 6),
('g', 'g', 7), ('h', 'h', 8), ('i', 'i', 9),
('j', 'j', 10), ('k', 'k', 11), ('l', 'l', 12),
('m', 'm', 13), ('n', 'n', 14), ('o', 'o', 15),
('p', 'p', 16), ('q', 'q', 17), ('r', 'r', 18),
('s', 's', 19), ('t', 't', 20), ('u', 'u', 21),
('v', 'v', 22), ('w', 'w', 23), ('x', 'x', 24);
select * from t1
where (a >= 'aa' and b >= 'x' and a <= 'c' and b <= 'c')
or (a = 'd')
or (a = 'e')
or (a = 'f')
or (a > 'g' and a < 'ii')
or (a >= 'j' and b >= 'x' and a <= 'k' and b <= 'k')
or (a = 'm' and b = 'm')
or (a = 'v')
order by a asc, b asc;
a	b	c
d	d	4
e	e	5
f	f	6
h	h	8
i	i	9
m	m	13
v	v	22
=======
create table t1 (a int primary key, b int, key b_idx (b)) engine ndb;
insert into t1 values(1,1), (2,2), (3,3), (4,4), (5,5);
select one.a 
from t1 one left join t1 two 
on (two.b = one.b) 
where one.a in (3, 4) 
order by a;
a
3
4
>>>>>>> a8aa172e
drop table t1;<|MERGE_RESOLUTION|>--- conflicted
+++ resolved
@@ -507,7 +507,17 @@
 select * from t1 order by a;
 a	b
 drop table t1;
-<<<<<<< HEAD
+create table t1 (a int primary key, b int, key b_idx (b)) engine ndb;
+insert into t1 values(1,1), (2,2), (3,3), (4,4), (5,5);
+select one.a 
+from t1 one left join t1 two 
+on (two.b = one.b) 
+where one.a in (3, 4) 
+order by a;
+a
+3
+4
+drop table t1;
 create table t1 (a varchar(1536) not null,
 b varchar(1536) not null,
 c int, primary key (a,b)) engine=ndb;
@@ -537,16 +547,4 @@
 i	i	9
 m	m	13
 v	v	22
-=======
-create table t1 (a int primary key, b int, key b_idx (b)) engine ndb;
-insert into t1 values(1,1), (2,2), (3,3), (4,4), (5,5);
-select one.a 
-from t1 one left join t1 two 
-on (two.b = one.b) 
-where one.a in (3, 4) 
-order by a;
-a
-3
-4
->>>>>>> a8aa172e
 drop table t1;
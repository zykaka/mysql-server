select * from information_schema.columns where table_schema="performance_schema"
   order by table_name, ordinal_position;
TABLE_CATALOG	TABLE_SCHEMA	TABLE_NAME	COLUMN_NAME	ORDINAL_POSITION	COLUMN_DEFAULT	IS_NULLABLE	DATA_TYPE	CHARACTER_MAXIMUM_LENGTH	CHARACTER_OCTET_LENGTH	NUMERIC_PRECISION	NUMERIC_SCALE	CHARACTER_SET_NAME	COLLATION_NAME	COLUMN_TYPE	COLUMN_KEY	EXTRA	PRIVILEGES	COLUMN_COMMENT
def	performance_schema	accounts	USER	1	NULL	YES	char	16	48	NULL	NULL	utf8	utf8_bin	char(16)			select,insert,update,references	
def	performance_schema	accounts	HOST	2	NULL	YES	char	60	180	NULL	NULL	utf8	utf8_bin	char(60)			select,insert,update,references	
def	performance_schema	accounts	CURRENT_CONNECTIONS	3	NULL	NO	bigint	NULL	NULL	19	0	NULL	NULL	bigint(20)			select,insert,update,references	
def	performance_schema	accounts	TOTAL_CONNECTIONS	4	NULL	NO	bigint	NULL	NULL	19	0	NULL	NULL	bigint(20)			select,insert,update,references	
def	performance_schema	cond_instances	NAME	1	NULL	NO	varchar	128	384	NULL	NULL	utf8	utf8_general_ci	varchar(128)			select,insert,update,references	
def	performance_schema	cond_instances	OBJECT_INSTANCE_BEGIN	2	NULL	NO	bigint	NULL	NULL	20	0	NULL	NULL	bigint(20) unsigned			select,insert,update,references	
def	performance_schema	events_stages_current	THREAD_ID	1	NULL	NO	int	NULL	NULL	10	0	NULL	NULL	int(11)			select,insert,update,references	
def	performance_schema	events_stages_current	EVENT_ID	2	NULL	NO	bigint	NULL	NULL	20	0	NULL	NULL	bigint(20) unsigned			select,insert,update,references	
def	performance_schema	events_stages_current	EVENT_NAME	3	NULL	NO	varchar	128	384	NULL	NULL	utf8	utf8_general_ci	varchar(128)			select,insert,update,references	
def	performance_schema	events_stages_current	SOURCE	4	NULL	YES	varchar	64	192	NULL	NULL	utf8	utf8_general_ci	varchar(64)			select,insert,update,references	
def	performance_schema	events_stages_current	TIMER_START	5	NULL	YES	bigint	NULL	NULL	20	0	NULL	NULL	bigint(20) unsigned			select,insert,update,references	
def	performance_schema	events_stages_current	TIMER_END	6	NULL	YES	bigint	NULL	NULL	20	0	NULL	NULL	bigint(20) unsigned			select,insert,update,references	
def	performance_schema	events_stages_current	TIMER_WAIT	7	NULL	YES	bigint	NULL	NULL	20	0	NULL	NULL	bigint(20) unsigned			select,insert,update,references	
def	performance_schema	events_stages_current	NESTING_EVENT_ID	8	NULL	YES	bigint	NULL	NULL	20	0	NULL	NULL	bigint(20) unsigned			select,insert,update,references	
def	performance_schema	events_stages_current	NESTING_EVENT_TYPE	9	NULL	YES	enum	9	27	NULL	NULL	utf8	utf8_general_ci	enum('STATEMENT','STAGE','WAIT')			select,insert,update,references	
def	performance_schema	events_stages_history	THREAD_ID	1	NULL	NO	int	NULL	NULL	10	0	NULL	NULL	int(11)			select,insert,update,references	
def	performance_schema	events_stages_history	EVENT_ID	2	NULL	NO	bigint	NULL	NULL	20	0	NULL	NULL	bigint(20) unsigned			select,insert,update,references	
def	performance_schema	events_stages_history	EVENT_NAME	3	NULL	NO	varchar	128	384	NULL	NULL	utf8	utf8_general_ci	varchar(128)			select,insert,update,references	
def	performance_schema	events_stages_history	SOURCE	4	NULL	YES	varchar	64	192	NULL	NULL	utf8	utf8_general_ci	varchar(64)			select,insert,update,references	
def	performance_schema	events_stages_history	TIMER_START	5	NULL	YES	bigint	NULL	NULL	20	0	NULL	NULL	bigint(20) unsigned			select,insert,update,references	
def	performance_schema	events_stages_history	TIMER_END	6	NULL	YES	bigint	NULL	NULL	20	0	NULL	NULL	bigint(20) unsigned			select,insert,update,references	
def	performance_schema	events_stages_history	TIMER_WAIT	7	NULL	YES	bigint	NULL	NULL	20	0	NULL	NULL	bigint(20) unsigned			select,insert,update,references	
def	performance_schema	events_stages_history	NESTING_EVENT_ID	8	NULL	YES	bigint	NULL	NULL	20	0	NULL	NULL	bigint(20) unsigned			select,insert,update,references	
def	performance_schema	events_stages_history	NESTING_EVENT_TYPE	9	NULL	YES	enum	9	27	NULL	NULL	utf8	utf8_general_ci	enum('STATEMENT','STAGE','WAIT')			select,insert,update,references	
def	performance_schema	events_stages_history_long	THREAD_ID	1	NULL	NO	int	NULL	NULL	10	0	NULL	NULL	int(11)			select,insert,update,references	
def	performance_schema	events_stages_history_long	EVENT_ID	2	NULL	NO	bigint	NULL	NULL	20	0	NULL	NULL	bigint(20) unsigned			select,insert,update,references	
def	performance_schema	events_stages_history_long	EVENT_NAME	3	NULL	NO	varchar	128	384	NULL	NULL	utf8	utf8_general_ci	varchar(128)			select,insert,update,references	
def	performance_schema	events_stages_history_long	SOURCE	4	NULL	YES	varchar	64	192	NULL	NULL	utf8	utf8_general_ci	varchar(64)			select,insert,update,references	
def	performance_schema	events_stages_history_long	TIMER_START	5	NULL	YES	bigint	NULL	NULL	20	0	NULL	NULL	bigint(20) unsigned			select,insert,update,references	
def	performance_schema	events_stages_history_long	TIMER_END	6	NULL	YES	bigint	NULL	NULL	20	0	NULL	NULL	bigint(20) unsigned			select,insert,update,references	
def	performance_schema	events_stages_history_long	TIMER_WAIT	7	NULL	YES	bigint	NULL	NULL	20	0	NULL	NULL	bigint(20) unsigned			select,insert,update,references	
def	performance_schema	events_stages_history_long	NESTING_EVENT_ID	8	NULL	YES	bigint	NULL	NULL	20	0	NULL	NULL	bigint(20) unsigned			select,insert,update,references	
def	performance_schema	events_stages_history_long	NESTING_EVENT_TYPE	9	NULL	YES	enum	9	27	NULL	NULL	utf8	utf8_general_ci	enum('STATEMENT','STAGE','WAIT')			select,insert,update,references	
def	performance_schema	events_stages_summary_by_account_by_event_name	USER	1	NULL	YES	char	16	48	NULL	NULL	utf8	utf8_bin	char(16)			select,insert,update,references	
def	performance_schema	events_stages_summary_by_account_by_event_name	HOST	2	NULL	YES	char	60	180	NULL	NULL	utf8	utf8_bin	char(60)			select,insert,update,references	
def	performance_schema	events_stages_summary_by_account_by_event_name	EVENT_NAME	3	NULL	NO	varchar	128	384	NULL	NULL	utf8	utf8_general_ci	varchar(128)			select,insert,update,references	
def	performance_schema	events_stages_summary_by_account_by_event_name	COUNT_STAR	4	NULL	NO	bigint	NULL	NULL	20	0	NULL	NULL	bigint(20) unsigned			select,insert,update,references	
def	performance_schema	events_stages_summary_by_account_by_event_name	SUM_TIMER_WAIT	5	NULL	NO	bigint	NULL	NULL	20	0	NULL	NULL	bigint(20) unsigned			select,insert,update,references	
def	performance_schema	events_stages_summary_by_account_by_event_name	MIN_TIMER_WAIT	6	NULL	NO	bigint	NULL	NULL	20	0	NULL	NULL	bigint(20) unsigned			select,insert,update,references	
def	performance_schema	events_stages_summary_by_account_by_event_name	AVG_TIMER_WAIT	7	NULL	NO	bigint	NULL	NULL	20	0	NULL	NULL	bigint(20) unsigned			select,insert,update,references	
def	performance_schema	events_stages_summary_by_account_by_event_name	MAX_TIMER_WAIT	8	NULL	NO	bigint	NULL	NULL	20	0	NULL	NULL	bigint(20) unsigned			select,insert,update,references	
def	performance_schema	events_stages_summary_by_host_by_event_name	HOST	1	NULL	YES	char	60	180	NULL	NULL	utf8	utf8_bin	char(60)			select,insert,update,references	
def	performance_schema	events_stages_summary_by_host_by_event_name	EVENT_NAME	2	NULL	NO	varchar	128	384	NULL	NULL	utf8	utf8_general_ci	varchar(128)			select,insert,update,references	
def	performance_schema	events_stages_summary_by_host_by_event_name	COUNT_STAR	3	NULL	NO	bigint	NULL	NULL	20	0	NULL	NULL	bigint(20) unsigned			select,insert,update,references	
def	performance_schema	events_stages_summary_by_host_by_event_name	SUM_TIMER_WAIT	4	NULL	NO	bigint	NULL	NULL	20	0	NULL	NULL	bigint(20) unsigned			select,insert,update,references	
def	performance_schema	events_stages_summary_by_host_by_event_name	MIN_TIMER_WAIT	5	NULL	NO	bigint	NULL	NULL	20	0	NULL	NULL	bigint(20) unsigned			select,insert,update,references	
def	performance_schema	events_stages_summary_by_host_by_event_name	AVG_TIMER_WAIT	6	NULL	NO	bigint	NULL	NULL	20	0	NULL	NULL	bigint(20) unsigned			select,insert,update,references	
def	performance_schema	events_stages_summary_by_host_by_event_name	MAX_TIMER_WAIT	7	NULL	NO	bigint	NULL	NULL	20	0	NULL	NULL	bigint(20) unsigned			select,insert,update,references	
def	performance_schema	events_stages_summary_by_thread_by_event_name	THREAD_ID	1	NULL	NO	int	NULL	NULL	10	0	NULL	NULL	int(11)			select,insert,update,references	
def	performance_schema	events_stages_summary_by_thread_by_event_name	EVENT_NAME	2	NULL	NO	varchar	128	384	NULL	NULL	utf8	utf8_general_ci	varchar(128)			select,insert,update,references	
def	performance_schema	events_stages_summary_by_thread_by_event_name	COUNT_STAR	3	NULL	NO	bigint	NULL	NULL	20	0	NULL	NULL	bigint(20) unsigned			select,insert,update,references	
def	performance_schema	events_stages_summary_by_thread_by_event_name	SUM_TIMER_WAIT	4	NULL	NO	bigint	NULL	NULL	20	0	NULL	NULL	bigint(20) unsigned			select,insert,update,references	
def	performance_schema	events_stages_summary_by_thread_by_event_name	MIN_TIMER_WAIT	5	NULL	NO	bigint	NULL	NULL	20	0	NULL	NULL	bigint(20) unsigned			select,insert,update,references	
def	performance_schema	events_stages_summary_by_thread_by_event_name	AVG_TIMER_WAIT	6	NULL	NO	bigint	NULL	NULL	20	0	NULL	NULL	bigint(20) unsigned			select,insert,update,references	
def	performance_schema	events_stages_summary_by_thread_by_event_name	MAX_TIMER_WAIT	7	NULL	NO	bigint	NULL	NULL	20	0	NULL	NULL	bigint(20) unsigned			select,insert,update,references	
def	performance_schema	events_stages_summary_by_user_by_event_name	USER	1	NULL	YES	char	16	48	NULL	NULL	utf8	utf8_bin	char(16)			select,insert,update,references	
def	performance_schema	events_stages_summary_by_user_by_event_name	EVENT_NAME	2	NULL	NO	varchar	128	384	NULL	NULL	utf8	utf8_general_ci	varchar(128)			select,insert,update,references	
def	performance_schema	events_stages_summary_by_user_by_event_name	COUNT_STAR	3	NULL	NO	bigint	NULL	NULL	20	0	NULL	NULL	bigint(20) unsigned			select,insert,update,references	
def	performance_schema	events_stages_summary_by_user_by_event_name	SUM_TIMER_WAIT	4	NULL	NO	bigint	NULL	NULL	20	0	NULL	NULL	bigint(20) unsigned			select,insert,update,references	
def	performance_schema	events_stages_summary_by_user_by_event_name	MIN_TIMER_WAIT	5	NULL	NO	bigint	NULL	NULL	20	0	NULL	NULL	bigint(20) unsigned			select,insert,update,references	
def	performance_schema	events_stages_summary_by_user_by_event_name	AVG_TIMER_WAIT	6	NULL	NO	bigint	NULL	NULL	20	0	NULL	NULL	bigint(20) unsigned			select,insert,update,references	
def	performance_schema	events_stages_summary_by_user_by_event_name	MAX_TIMER_WAIT	7	NULL	NO	bigint	NULL	NULL	20	0	NULL	NULL	bigint(20) unsigned			select,insert,update,references	
def	performance_schema	events_stages_summary_global_by_event_name	EVENT_NAME	1	NULL	NO	varchar	128	384	NULL	NULL	utf8	utf8_general_ci	varchar(128)			select,insert,update,references	
def	performance_schema	events_stages_summary_global_by_event_name	COUNT_STAR	2	NULL	NO	bigint	NULL	NULL	20	0	NULL	NULL	bigint(20) unsigned			select,insert,update,references	
def	performance_schema	events_stages_summary_global_by_event_name	SUM_TIMER_WAIT	3	NULL	NO	bigint	NULL	NULL	20	0	NULL	NULL	bigint(20) unsigned			select,insert,update,references	
def	performance_schema	events_stages_summary_global_by_event_name	MIN_TIMER_WAIT	4	NULL	NO	bigint	NULL	NULL	20	0	NULL	NULL	bigint(20) unsigned			select,insert,update,references	
def	performance_schema	events_stages_summary_global_by_event_name	AVG_TIMER_WAIT	5	NULL	NO	bigint	NULL	NULL	20	0	NULL	NULL	bigint(20) unsigned			select,insert,update,references	
def	performance_schema	events_stages_summary_global_by_event_name	MAX_TIMER_WAIT	6	NULL	NO	bigint	NULL	NULL	20	0	NULL	NULL	bigint(20) unsigned			select,insert,update,references	
def	performance_schema	events_statements_current	THREAD_ID	1	NULL	NO	int	NULL	NULL	10	0	NULL	NULL	int(11)			select,insert,update,references	
def	performance_schema	events_statements_current	EVENT_ID	2	NULL	NO	bigint	NULL	NULL	20	0	NULL	NULL	bigint(20) unsigned			select,insert,update,references	
def	performance_schema	events_statements_current	EVENT_NAME	3	NULL	NO	varchar	128	384	NULL	NULL	utf8	utf8_general_ci	varchar(128)			select,insert,update,references	
def	performance_schema	events_statements_current	SOURCE	4	NULL	YES	varchar	64	192	NULL	NULL	utf8	utf8_general_ci	varchar(64)			select,insert,update,references	
def	performance_schema	events_statements_current	TIMER_START	5	NULL	YES	bigint	NULL	NULL	20	0	NULL	NULL	bigint(20) unsigned			select,insert,update,references	
def	performance_schema	events_statements_current	TIMER_END	6	NULL	YES	bigint	NULL	NULL	20	0	NULL	NULL	bigint(20) unsigned			select,insert,update,references	
def	performance_schema	events_statements_current	TIMER_WAIT	7	NULL	YES	bigint	NULL	NULL	20	0	NULL	NULL	bigint(20) unsigned			select,insert,update,references	
def	performance_schema	events_statements_current	LOCK_TIME	8	NULL	NO	bigint	NULL	NULL	20	0	NULL	NULL	bigint(20) unsigned			select,insert,update,references	
def	performance_schema	events_statements_current	SQL_TEXT	9	NULL	YES	longtext	4294967295	4294967295	NULL	NULL	utf8	utf8_general_ci	longtext			select,insert,update,references	
def	performance_schema	events_statements_current	DIGEST	10	NULL	YES	varchar	64	192	NULL	NULL	utf8	utf8_general_ci	varchar(64)			select,insert,update,references	
def	performance_schema	events_statements_current	DIGEST_TEXT	11	NULL	YES	longtext	4294967295	4294967295	NULL	NULL	utf8	utf8_general_ci	longtext			select,insert,update,references	
def	performance_schema	events_statements_current	CURRENT_SCHEMA	12	NULL	YES	varchar	64	192	NULL	NULL	utf8	utf8_general_ci	varchar(64)			select,insert,update,references	
def	performance_schema	events_statements_current	OBJECT_TYPE	13	NULL	YES	varchar	64	192	NULL	NULL	utf8	utf8_general_ci	varchar(64)			select,insert,update,references	
def	performance_schema	events_statements_current	OBJECT_SCHEMA	14	NULL	YES	varchar	64	192	NULL	NULL	utf8	utf8_general_ci	varchar(64)			select,insert,update,references	
def	performance_schema	events_statements_current	OBJECT_NAME	15	NULL	YES	varchar	64	192	NULL	NULL	utf8	utf8_general_ci	varchar(64)			select,insert,update,references	
def	performance_schema	events_statements_current	OBJECT_INSTANCE_BEGIN	16	NULL	YES	bigint	NULL	NULL	20	0	NULL	NULL	bigint(20) unsigned			select,insert,update,references	
def	performance_schema	events_statements_current	MYSQL_ERRNO	17	NULL	YES	int	NULL	NULL	10	0	NULL	NULL	int(11)			select,insert,update,references	
def	performance_schema	events_statements_current	RETURNED_SQLSTATE	18	NULL	YES	varchar	5	15	NULL	NULL	utf8	utf8_general_ci	varchar(5)			select,insert,update,references	
def	performance_schema	events_statements_current	MESSAGE_TEXT	19	NULL	YES	varchar	128	384	NULL	NULL	utf8	utf8_general_ci	varchar(128)			select,insert,update,references	
def	performance_schema	events_statements_current	ERRORS	20	NULL	NO	bigint	NULL	NULL	20	0	NULL	NULL	bigint(20) unsigned			select,insert,update,references	
def	performance_schema	events_statements_current	WARNINGS	21	NULL	NO	bigint	NULL	NULL	20	0	NULL	NULL	bigint(20) unsigned			select,insert,update,references	
def	performance_schema	events_statements_current	ROWS_AFFECTED	22	NULL	NO	bigint	NULL	NULL	20	0	NULL	NULL	bigint(20) unsigned			select,insert,update,references	
def	performance_schema	events_statements_current	ROWS_SENT	23	NULL	NO	bigint	NULL	NULL	20	0	NULL	NULL	bigint(20) unsigned			select,insert,update,references	
def	performance_schema	events_statements_current	ROWS_EXAMINED	24	NULL	NO	bigint	NULL	NULL	20	0	NULL	NULL	bigint(20) unsigned			select,insert,update,references	
def	performance_schema	events_statements_current	CREATED_TMP_DISK_TABLES	25	NULL	NO	bigint	NULL	NULL	20	0	NULL	NULL	bigint(20) unsigned			select,insert,update,references	
def	performance_schema	events_statements_current	CREATED_TMP_TABLES	26	NULL	NO	bigint	NULL	NULL	20	0	NULL	NULL	bigint(20) unsigned			select,insert,update,references	
def	performance_schema	events_statements_current	SELECT_FULL_JOIN	27	NULL	NO	bigint	NULL	NULL	20	0	NULL	NULL	bigint(20) unsigned			select,insert,update,references	
def	performance_schema	events_statements_current	SELECT_FULL_RANGE_JOIN	28	NULL	NO	bigint	NULL	NULL	20	0	NULL	NULL	bigint(20) unsigned			select,insert,update,references	
def	performance_schema	events_statements_current	SELECT_RANGE	29	NULL	NO	bigint	NULL	NULL	20	0	NULL	NULL	bigint(20) unsigned			select,insert,update,references	
def	performance_schema	events_statements_current	SELECT_RANGE_CHECK	30	NULL	NO	bigint	NULL	NULL	20	0	NULL	NULL	bigint(20) unsigned			select,insert,update,references	
def	performance_schema	events_statements_current	SELECT_SCAN	31	NULL	NO	bigint	NULL	NULL	20	0	NULL	NULL	bigint(20) unsigned			select,insert,update,references	
def	performance_schema	events_statements_current	SORT_MERGE_PASSES	32	NULL	NO	bigint	NULL	NULL	20	0	NULL	NULL	bigint(20) unsigned			select,insert,update,references	
def	performance_schema	events_statements_current	SORT_RANGE	33	NULL	NO	bigint	NULL	NULL	20	0	NULL	NULL	bigint(20) unsigned			select,insert,update,references	
def	performance_schema	events_statements_current	SORT_ROWS	34	NULL	NO	bigint	NULL	NULL	20	0	NULL	NULL	bigint(20) unsigned			select,insert,update,references	
def	performance_schema	events_statements_current	SORT_SCAN	35	NULL	NO	bigint	NULL	NULL	20	0	NULL	NULL	bigint(20) unsigned			select,insert,update,references	
def	performance_schema	events_statements_current	NO_INDEX_USED	36	NULL	NO	bigint	NULL	NULL	20	0	NULL	NULL	bigint(20) unsigned			select,insert,update,references	
def	performance_schema	events_statements_current	NO_GOOD_INDEX_USED	37	NULL	NO	bigint	NULL	NULL	20	0	NULL	NULL	bigint(20) unsigned			select,insert,update,references	
def	performance_schema	events_statements_current	NESTING_EVENT_ID	38	NULL	YES	bigint	NULL	NULL	20	0	NULL	NULL	bigint(20) unsigned			select,insert,update,references	
def	performance_schema	events_statements_current	NESTING_EVENT_TYPE	39	NULL	YES	enum	9	27	NULL	NULL	utf8	utf8_general_ci	enum('STATEMENT','STAGE','WAIT')			select,insert,update,references	
def	performance_schema	events_statements_history	THREAD_ID	1	NULL	NO	int	NULL	NULL	10	0	NULL	NULL	int(11)			select,insert,update,references	
def	performance_schema	events_statements_history	EVENT_ID	2	NULL	NO	bigint	NULL	NULL	20	0	NULL	NULL	bigint(20) unsigned			select,insert,update,references	
def	performance_schema	events_statements_history	EVENT_NAME	3	NULL	NO	varchar	128	384	NULL	NULL	utf8	utf8_general_ci	varchar(128)			select,insert,update,references	
def	performance_schema	events_statements_history	SOURCE	4	NULL	YES	varchar	64	192	NULL	NULL	utf8	utf8_general_ci	varchar(64)			select,insert,update,references	
def	performance_schema	events_statements_history	TIMER_START	5	NULL	YES	bigint	NULL	NULL	20	0	NULL	NULL	bigint(20) unsigned			select,insert,update,references	
def	performance_schema	events_statements_history	TIMER_END	6	NULL	YES	bigint	NULL	NULL	20	0	NULL	NULL	bigint(20) unsigned			select,insert,update,references	
def	performance_schema	events_statements_history	TIMER_WAIT	7	NULL	YES	bigint	NULL	NULL	20	0	NULL	NULL	bigint(20) unsigned			select,insert,update,references	
def	performance_schema	events_statements_history	LOCK_TIME	8	NULL	NO	bigint	NULL	NULL	20	0	NULL	NULL	bigint(20) unsigned			select,insert,update,references	
def	performance_schema	events_statements_history	SQL_TEXT	9	NULL	YES	longtext	4294967295	4294967295	NULL	NULL	utf8	utf8_general_ci	longtext			select,insert,update,references	
def	performance_schema	events_statements_history	DIGEST	10	NULL	YES	varchar	64	192	NULL	NULL	utf8	utf8_general_ci	varchar(64)			select,insert,update,references	
def	performance_schema	events_statements_history	DIGEST_TEXT	11	NULL	YES	longtext	4294967295	4294967295	NULL	NULL	utf8	utf8_general_ci	longtext			select,insert,update,references	
def	performance_schema	events_statements_history	CURRENT_SCHEMA	12	NULL	YES	varchar	64	192	NULL	NULL	utf8	utf8_general_ci	varchar(64)			select,insert,update,references	
def	performance_schema	events_statements_history	OBJECT_TYPE	13	NULL	YES	varchar	64	192	NULL	NULL	utf8	utf8_general_ci	varchar(64)			select,insert,update,references	
def	performance_schema	events_statements_history	OBJECT_SCHEMA	14	NULL	YES	varchar	64	192	NULL	NULL	utf8	utf8_general_ci	varchar(64)			select,insert,update,references	
def	performance_schema	events_statements_history	OBJECT_NAME	15	NULL	YES	varchar	64	192	NULL	NULL	utf8	utf8_general_ci	varchar(64)			select,insert,update,references	
def	performance_schema	events_statements_history	OBJECT_INSTANCE_BEGIN	16	NULL	YES	bigint	NULL	NULL	20	0	NULL	NULL	bigint(20) unsigned			select,insert,update,references	
def	performance_schema	events_statements_history	MYSQL_ERRNO	17	NULL	YES	int	NULL	NULL	10	0	NULL	NULL	int(11)			select,insert,update,references	
def	performance_schema	events_statements_history	RETURNED_SQLSTATE	18	NULL	YES	varchar	5	15	NULL	NULL	utf8	utf8_general_ci	varchar(5)			select,insert,update,references	
def	performance_schema	events_statements_history	MESSAGE_TEXT	19	NULL	YES	varchar	128	384	NULL	NULL	utf8	utf8_general_ci	varchar(128)			select,insert,update,references	
def	performance_schema	events_statements_history	ERRORS	20	NULL	NO	bigint	NULL	NULL	20	0	NULL	NULL	bigint(20) unsigned			select,insert,update,references	
def	performance_schema	events_statements_history	WARNINGS	21	NULL	NO	bigint	NULL	NULL	20	0	NULL	NULL	bigint(20) unsigned			select,insert,update,references	
def	performance_schema	events_statements_history	ROWS_AFFECTED	22	NULL	NO	bigint	NULL	NULL	20	0	NULL	NULL	bigint(20) unsigned			select,insert,update,references	
def	performance_schema	events_statements_history	ROWS_SENT	23	NULL	NO	bigint	NULL	NULL	20	0	NULL	NULL	bigint(20) unsigned			select,insert,update,references	
def	performance_schema	events_statements_history	ROWS_EXAMINED	24	NULL	NO	bigint	NULL	NULL	20	0	NULL	NULL	bigint(20) unsigned			select,insert,update,references	
def	performance_schema	events_statements_history	CREATED_TMP_DISK_TABLES	25	NULL	NO	bigint	NULL	NULL	20	0	NULL	NULL	bigint(20) unsigned			select,insert,update,references	
def	performance_schema	events_statements_history	CREATED_TMP_TABLES	26	NULL	NO	bigint	NULL	NULL	20	0	NULL	NULL	bigint(20) unsigned			select,insert,update,references	
def	performance_schema	events_statements_history	SELECT_FULL_JOIN	27	NULL	NO	bigint	NULL	NULL	20	0	NULL	NULL	bigint(20) unsigned			select,insert,update,references	
def	performance_schema	events_statements_history	SELECT_FULL_RANGE_JOIN	28	NULL	NO	bigint	NULL	NULL	20	0	NULL	NULL	bigint(20) unsigned			select,insert,update,references	
def	performance_schema	events_statements_history	SELECT_RANGE	29	NULL	NO	bigint	NULL	NULL	20	0	NULL	NULL	bigint(20) unsigned			select,insert,update,references	
def	performance_schema	events_statements_history	SELECT_RANGE_CHECK	30	NULL	NO	bigint	NULL	NULL	20	0	NULL	NULL	bigint(20) unsigned			select,insert,update,references	
def	performance_schema	events_statements_history	SELECT_SCAN	31	NULL	NO	bigint	NULL	NULL	20	0	NULL	NULL	bigint(20) unsigned			select,insert,update,references	
def	performance_schema	events_statements_history	SORT_MERGE_PASSES	32	NULL	NO	bigint	NULL	NULL	20	0	NULL	NULL	bigint(20) unsigned			select,insert,update,references	
def	performance_schema	events_statements_history	SORT_RANGE	33	NULL	NO	bigint	NULL	NULL	20	0	NULL	NULL	bigint(20) unsigned			select,insert,update,references	
def	performance_schema	events_statements_history	SORT_ROWS	34	NULL	NO	bigint	NULL	NULL	20	0	NULL	NULL	bigint(20) unsigned			select,insert,update,references	
def	performance_schema	events_statements_history	SORT_SCAN	35	NULL	NO	bigint	NULL	NULL	20	0	NULL	NULL	bigint(20) unsigned			select,insert,update,references	
def	performance_schema	events_statements_history	NO_INDEX_USED	36	NULL	NO	bigint	NULL	NULL	20	0	NULL	NULL	bigint(20) unsigned			select,insert,update,references	
def	performance_schema	events_statements_history	NO_GOOD_INDEX_USED	37	NULL	NO	bigint	NULL	NULL	20	0	NULL	NULL	bigint(20) unsigned			select,insert,update,references	
def	performance_schema	events_statements_history	NESTING_EVENT_ID	38	NULL	YES	bigint	NULL	NULL	20	0	NULL	NULL	bigint(20) unsigned			select,insert,update,references	
def	performance_schema	events_statements_history	NESTING_EVENT_TYPE	39	NULL	YES	enum	9	27	NULL	NULL	utf8	utf8_general_ci	enum('STATEMENT','STAGE','WAIT')			select,insert,update,references	
def	performance_schema	events_statements_history_long	THREAD_ID	1	NULL	NO	int	NULL	NULL	10	0	NULL	NULL	int(11)			select,insert,update,references	
def	performance_schema	events_statements_history_long	EVENT_ID	2	NULL	NO	bigint	NULL	NULL	20	0	NULL	NULL	bigint(20) unsigned			select,insert,update,references	
def	performance_schema	events_statements_history_long	EVENT_NAME	3	NULL	NO	varchar	128	384	NULL	NULL	utf8	utf8_general_ci	varchar(128)			select,insert,update,references	
def	performance_schema	events_statements_history_long	SOURCE	4	NULL	YES	varchar	64	192	NULL	NULL	utf8	utf8_general_ci	varchar(64)			select,insert,update,references	
def	performance_schema	events_statements_history_long	TIMER_START	5	NULL	YES	bigint	NULL	NULL	20	0	NULL	NULL	bigint(20) unsigned			select,insert,update,references	
def	performance_schema	events_statements_history_long	TIMER_END	6	NULL	YES	bigint	NULL	NULL	20	0	NULL	NULL	bigint(20) unsigned			select,insert,update,references	
def	performance_schema	events_statements_history_long	TIMER_WAIT	7	NULL	YES	bigint	NULL	NULL	20	0	NULL	NULL	bigint(20) unsigned			select,insert,update,references	
def	performance_schema	events_statements_history_long	LOCK_TIME	8	NULL	NO	bigint	NULL	NULL	20	0	NULL	NULL	bigint(20) unsigned			select,insert,update,references	
def	performance_schema	events_statements_history_long	SQL_TEXT	9	NULL	YES	longtext	4294967295	4294967295	NULL	NULL	utf8	utf8_general_ci	longtext			select,insert,update,references	
<<<<<<< HEAD
def	performance_schema	events_statements_history_long	DIGEST	10	NULL	YES	varchar	64	192	NULL	NULL	utf8	utf8_general_ci	varchar(64)			select,insert,update,references	
def	performance_schema	events_statements_history_long	DIGEST_TEXT	11	NULL	YES	longtext	4294967295	4294967295	NULL	NULL	utf8	utf8_general_ci	longtext			select,insert,update,references	
def	performance_schema	events_statements_history_long	CURRENT_SCHEMA	12	NULL	YES	varchar	64	192	NULL	NULL	utf8	utf8_general_ci	varchar(64)			select,insert,update,references	
def	performance_schema	events_statements_history_long	OBJECT_TYPE	13	NULL	YES	varchar	64	192	NULL	NULL	utf8	utf8_general_ci	varchar(64)			select,insert,update,references	
def	performance_schema	events_statements_history_long	OBJECT_SCHEMA	14	NULL	YES	varchar	64	192	NULL	NULL	utf8	utf8_general_ci	varchar(64)			select,insert,update,references	
def	performance_schema	events_statements_history_long	OBJECT_NAME	15	NULL	YES	varchar	64	192	NULL	NULL	utf8	utf8_general_ci	varchar(64)			select,insert,update,references	
def	performance_schema	events_statements_history_long	OBJECT_INSTANCE_BEGIN	16	NULL	YES	bigint	NULL	NULL	20	0	NULL	NULL	bigint(20) unsigned			select,insert,update,references	
def	performance_schema	events_statements_history_long	MYSQL_ERRNO	17	NULL	YES	int	NULL	NULL	10	0	NULL	NULL	int(11)			select,insert,update,references	
def	performance_schema	events_statements_history_long	RETURNED_SQLSTATE	18	NULL	YES	varchar	5	15	NULL	NULL	utf8	utf8_general_ci	varchar(5)			select,insert,update,references	
def	performance_schema	events_statements_history_long	MESSAGE_TEXT	19	NULL	YES	varchar	128	384	NULL	NULL	utf8	utf8_general_ci	varchar(128)			select,insert,update,references	
def	performance_schema	events_statements_history_long	ERRORS	20	NULL	NO	bigint	NULL	NULL	20	0	NULL	NULL	bigint(20) unsigned			select,insert,update,references	
def	performance_schema	events_statements_history_long	WARNINGS	21	NULL	NO	bigint	NULL	NULL	20	0	NULL	NULL	bigint(20) unsigned			select,insert,update,references	
def	performance_schema	events_statements_history_long	ROWS_AFFECTED	22	NULL	NO	bigint	NULL	NULL	20	0	NULL	NULL	bigint(20) unsigned			select,insert,update,references	
def	performance_schema	events_statements_history_long	ROWS_SENT	23	NULL	NO	bigint	NULL	NULL	20	0	NULL	NULL	bigint(20) unsigned			select,insert,update,references	
def	performance_schema	events_statements_history_long	ROWS_EXAMINED	24	NULL	NO	bigint	NULL	NULL	20	0	NULL	NULL	bigint(20) unsigned			select,insert,update,references	
def	performance_schema	events_statements_history_long	CREATED_TMP_DISK_TABLES	25	NULL	NO	bigint	NULL	NULL	20	0	NULL	NULL	bigint(20) unsigned			select,insert,update,references	
def	performance_schema	events_statements_history_long	CREATED_TMP_TABLES	26	NULL	NO	bigint	NULL	NULL	20	0	NULL	NULL	bigint(20) unsigned			select,insert,update,references	
def	performance_schema	events_statements_history_long	SELECT_FULL_JOIN	27	NULL	NO	bigint	NULL	NULL	20	0	NULL	NULL	bigint(20) unsigned			select,insert,update,references	
def	performance_schema	events_statements_history_long	SELECT_FULL_RANGE_JOIN	28	NULL	NO	bigint	NULL	NULL	20	0	NULL	NULL	bigint(20) unsigned			select,insert,update,references	
def	performance_schema	events_statements_history_long	SELECT_RANGE	29	NULL	NO	bigint	NULL	NULL	20	0	NULL	NULL	bigint(20) unsigned			select,insert,update,references	
def	performance_schema	events_statements_history_long	SELECT_RANGE_CHECK	30	NULL	NO	bigint	NULL	NULL	20	0	NULL	NULL	bigint(20) unsigned			select,insert,update,references	
def	performance_schema	events_statements_history_long	SELECT_SCAN	31	NULL	NO	bigint	NULL	NULL	20	0	NULL	NULL	bigint(20) unsigned			select,insert,update,references	
def	performance_schema	events_statements_history_long	SORT_MERGE_PASSES	32	NULL	NO	bigint	NULL	NULL	20	0	NULL	NULL	bigint(20) unsigned			select,insert,update,references	
def	performance_schema	events_statements_history_long	SORT_RANGE	33	NULL	NO	bigint	NULL	NULL	20	0	NULL	NULL	bigint(20) unsigned			select,insert,update,references	
def	performance_schema	events_statements_history_long	SORT_ROWS	34	NULL	NO	bigint	NULL	NULL	20	0	NULL	NULL	bigint(20) unsigned			select,insert,update,references	
def	performance_schema	events_statements_history_long	SORT_SCAN	35	NULL	NO	bigint	NULL	NULL	20	0	NULL	NULL	bigint(20) unsigned			select,insert,update,references	
def	performance_schema	events_statements_history_long	NO_INDEX_USED	36	NULL	NO	bigint	NULL	NULL	20	0	NULL	NULL	bigint(20) unsigned			select,insert,update,references	
def	performance_schema	events_statements_history_long	NO_GOOD_INDEX_USED	37	NULL	NO	bigint	NULL	NULL	20	0	NULL	NULL	bigint(20) unsigned			select,insert,update,references	
def	performance_schema	events_statements_history_long	NESTING_EVENT_ID	38	NULL	YES	bigint	NULL	NULL	20	0	NULL	NULL	bigint(20) unsigned			select,insert,update,references	
def	performance_schema	events_statements_history_long	NESTING_EVENT_TYPE	39	NULL	YES	enum	9	27	NULL	NULL	utf8	utf8_general_ci	enum('STATEMENT','STAGE','WAIT')			select,insert,update,references	
def	performance_schema	events_statements_summary_by_digest	DIGEST	1	NULL	YES	varchar	64	192	NULL	NULL	utf8	utf8_general_ci	varchar(64)			select,insert,update,references	
def	performance_schema	events_statements_summary_by_digest	DIGEST_TEXT	2	NULL	YES	longtext	4294967295	4294967295	NULL	NULL	utf8	utf8_general_ci	longtext			select,insert,update,references	
def	performance_schema	events_statements_summary_by_digest	COUNT_STAR	3	NULL	NO	bigint	NULL	NULL	20	0	NULL	NULL	bigint(20) unsigned			select,insert,update,references	
def	performance_schema	events_statements_summary_by_digest	SUM_TIMER_WAIT	4	NULL	NO	bigint	NULL	NULL	20	0	NULL	NULL	bigint(20) unsigned			select,insert,update,references	
def	performance_schema	events_statements_summary_by_digest	MIN_TIMER_WAIT	5	NULL	NO	bigint	NULL	NULL	20	0	NULL	NULL	bigint(20) unsigned			select,insert,update,references	
def	performance_schema	events_statements_summary_by_digest	AVG_TIMER_WAIT	6	NULL	NO	bigint	NULL	NULL	20	0	NULL	NULL	bigint(20) unsigned			select,insert,update,references	
def	performance_schema	events_statements_summary_by_digest	MAX_TIMER_WAIT	7	NULL	NO	bigint	NULL	NULL	20	0	NULL	NULL	bigint(20) unsigned			select,insert,update,references	
def	performance_schema	events_statements_summary_by_digest	SUM_LOCK_TIME	8	NULL	NO	bigint	NULL	NULL	20	0	NULL	NULL	bigint(20) unsigned			select,insert,update,references	
def	performance_schema	events_statements_summary_by_digest	SUM_ERRORS	9	NULL	NO	bigint	NULL	NULL	20	0	NULL	NULL	bigint(20) unsigned			select,insert,update,references	
def	performance_schema	events_statements_summary_by_digest	SUM_WARNINGS	10	NULL	NO	bigint	NULL	NULL	20	0	NULL	NULL	bigint(20) unsigned			select,insert,update,references	
def	performance_schema	events_statements_summary_by_digest	SUM_ROWS_AFFECTED	11	NULL	NO	bigint	NULL	NULL	20	0	NULL	NULL	bigint(20) unsigned			select,insert,update,references	
def	performance_schema	events_statements_summary_by_digest	SUM_ROWS_SENT	12	NULL	NO	bigint	NULL	NULL	20	0	NULL	NULL	bigint(20) unsigned			select,insert,update,references	
def	performance_schema	events_statements_summary_by_digest	SUM_ROWS_EXAMINED	13	NULL	NO	bigint	NULL	NULL	20	0	NULL	NULL	bigint(20) unsigned			select,insert,update,references	
def	performance_schema	events_statements_summary_by_digest	SUM_CREATED_TMP_DISK_TABLES	14	NULL	NO	bigint	NULL	NULL	20	0	NULL	NULL	bigint(20) unsigned			select,insert,update,references	
def	performance_schema	events_statements_summary_by_digest	SUM_CREATED_TMP_TABLES	15	NULL	NO	bigint	NULL	NULL	20	0	NULL	NULL	bigint(20) unsigned			select,insert,update,references	
def	performance_schema	events_statements_summary_by_digest	SUM_SELECT_FULL_JOIN	16	NULL	NO	bigint	NULL	NULL	20	0	NULL	NULL	bigint(20) unsigned			select,insert,update,references	
def	performance_schema	events_statements_summary_by_digest	SUM_SELECT_FULL_RANGE_JOIN	17	NULL	NO	bigint	NULL	NULL	20	0	NULL	NULL	bigint(20) unsigned			select,insert,update,references	
def	performance_schema	events_statements_summary_by_digest	SUM_SELECT_RANGE	18	NULL	NO	bigint	NULL	NULL	20	0	NULL	NULL	bigint(20) unsigned			select,insert,update,references	
def	performance_schema	events_statements_summary_by_digest	SUM_SELECT_RANGE_CHECK	19	NULL	NO	bigint	NULL	NULL	20	0	NULL	NULL	bigint(20) unsigned			select,insert,update,references	
def	performance_schema	events_statements_summary_by_digest	SUM_SELECT_SCAN	20	NULL	NO	bigint	NULL	NULL	20	0	NULL	NULL	bigint(20) unsigned			select,insert,update,references	
def	performance_schema	events_statements_summary_by_digest	SUM_SORT_MERGE_PASSES	21	NULL	NO	bigint	NULL	NULL	20	0	NULL	NULL	bigint(20) unsigned			select,insert,update,references	
def	performance_schema	events_statements_summary_by_digest	SUM_SORT_RANGE	22	NULL	NO	bigint	NULL	NULL	20	0	NULL	NULL	bigint(20) unsigned			select,insert,update,references	
def	performance_schema	events_statements_summary_by_digest	SUM_SORT_ROWS	23	NULL	NO	bigint	NULL	NULL	20	0	NULL	NULL	bigint(20) unsigned			select,insert,update,references	
def	performance_schema	events_statements_summary_by_digest	SUM_SORT_SCAN	24	NULL	NO	bigint	NULL	NULL	20	0	NULL	NULL	bigint(20) unsigned			select,insert,update,references	
def	performance_schema	events_statements_summary_by_digest	SUM_NO_INDEX_USED	25	NULL	NO	bigint	NULL	NULL	20	0	NULL	NULL	bigint(20) unsigned			select,insert,update,references	
def	performance_schema	events_statements_summary_by_digest	SUM_NO_GOOD_INDEX_USED	26	NULL	NO	bigint	NULL	NULL	20	0	NULL	NULL	bigint(20) unsigned			select,insert,update,references	
=======
def	performance_schema	events_statements_history_long	CURRENT_SCHEMA	10	NULL	YES	varchar	64	192	NULL	NULL	utf8	utf8_general_ci	varchar(64)			select,insert,update,references	
def	performance_schema	events_statements_history_long	OBJECT_TYPE	11	NULL	YES	varchar	64	192	NULL	NULL	utf8	utf8_general_ci	varchar(64)			select,insert,update,references	
def	performance_schema	events_statements_history_long	OBJECT_SCHEMA	12	NULL	YES	varchar	64	192	NULL	NULL	utf8	utf8_general_ci	varchar(64)			select,insert,update,references	
def	performance_schema	events_statements_history_long	OBJECT_NAME	13	NULL	YES	varchar	64	192	NULL	NULL	utf8	utf8_general_ci	varchar(64)			select,insert,update,references	
def	performance_schema	events_statements_history_long	OBJECT_INSTANCE_BEGIN	14	NULL	YES	bigint	NULL	NULL	20	0	NULL	NULL	bigint(20) unsigned			select,insert,update,references	
def	performance_schema	events_statements_history_long	MYSQL_ERRNO	15	NULL	YES	int	NULL	NULL	10	0	NULL	NULL	int(11)			select,insert,update,references	
def	performance_schema	events_statements_history_long	RETURNED_SQLSTATE	16	NULL	YES	varchar	5	15	NULL	NULL	utf8	utf8_general_ci	varchar(5)			select,insert,update,references	
def	performance_schema	events_statements_history_long	MESSAGE_TEXT	17	NULL	YES	varchar	128	384	NULL	NULL	utf8	utf8_general_ci	varchar(128)			select,insert,update,references	
def	performance_schema	events_statements_history_long	ERRORS	18	NULL	NO	bigint	NULL	NULL	20	0	NULL	NULL	bigint(20) unsigned			select,insert,update,references	
def	performance_schema	events_statements_history_long	WARNINGS	19	NULL	NO	bigint	NULL	NULL	20	0	NULL	NULL	bigint(20) unsigned			select,insert,update,references	
def	performance_schema	events_statements_history_long	ROWS_AFFECTED	20	NULL	NO	bigint	NULL	NULL	20	0	NULL	NULL	bigint(20) unsigned			select,insert,update,references	
def	performance_schema	events_statements_history_long	ROWS_SENT	21	NULL	NO	bigint	NULL	NULL	20	0	NULL	NULL	bigint(20) unsigned			select,insert,update,references	
def	performance_schema	events_statements_history_long	ROWS_EXAMINED	22	NULL	NO	bigint	NULL	NULL	20	0	NULL	NULL	bigint(20) unsigned			select,insert,update,references	
def	performance_schema	events_statements_history_long	CREATED_TMP_DISK_TABLES	23	NULL	NO	bigint	NULL	NULL	20	0	NULL	NULL	bigint(20) unsigned			select,insert,update,references	
def	performance_schema	events_statements_history_long	CREATED_TMP_TABLES	24	NULL	NO	bigint	NULL	NULL	20	0	NULL	NULL	bigint(20) unsigned			select,insert,update,references	
def	performance_schema	events_statements_history_long	SELECT_FULL_JOIN	25	NULL	NO	bigint	NULL	NULL	20	0	NULL	NULL	bigint(20) unsigned			select,insert,update,references	
def	performance_schema	events_statements_history_long	SELECT_FULL_RANGE_JOIN	26	NULL	NO	bigint	NULL	NULL	20	0	NULL	NULL	bigint(20) unsigned			select,insert,update,references	
def	performance_schema	events_statements_history_long	SELECT_RANGE	27	NULL	NO	bigint	NULL	NULL	20	0	NULL	NULL	bigint(20) unsigned			select,insert,update,references	
def	performance_schema	events_statements_history_long	SELECT_RANGE_CHECK	28	NULL	NO	bigint	NULL	NULL	20	0	NULL	NULL	bigint(20) unsigned			select,insert,update,references	
def	performance_schema	events_statements_history_long	SELECT_SCAN	29	NULL	NO	bigint	NULL	NULL	20	0	NULL	NULL	bigint(20) unsigned			select,insert,update,references	
def	performance_schema	events_statements_history_long	SORT_MERGE_PASSES	30	NULL	NO	bigint	NULL	NULL	20	0	NULL	NULL	bigint(20) unsigned			select,insert,update,references	
def	performance_schema	events_statements_history_long	SORT_RANGE	31	NULL	NO	bigint	NULL	NULL	20	0	NULL	NULL	bigint(20) unsigned			select,insert,update,references	
def	performance_schema	events_statements_history_long	SORT_ROWS	32	NULL	NO	bigint	NULL	NULL	20	0	NULL	NULL	bigint(20) unsigned			select,insert,update,references	
def	performance_schema	events_statements_history_long	SORT_SCAN	33	NULL	NO	bigint	NULL	NULL	20	0	NULL	NULL	bigint(20) unsigned			select,insert,update,references	
def	performance_schema	events_statements_history_long	NO_INDEX_USED	34	NULL	NO	bigint	NULL	NULL	20	0	NULL	NULL	bigint(20) unsigned			select,insert,update,references	
def	performance_schema	events_statements_history_long	NO_GOOD_INDEX_USED	35	NULL	NO	bigint	NULL	NULL	20	0	NULL	NULL	bigint(20) unsigned			select,insert,update,references	
def	performance_schema	events_statements_history_long	NESTING_EVENT_ID	36	NULL	YES	bigint	NULL	NULL	20	0	NULL	NULL	bigint(20) unsigned			select,insert,update,references	
def	performance_schema	events_statements_history_long	NESTING_EVENT_TYPE	37	NULL	YES	enum	9	27	NULL	NULL	utf8	utf8_general_ci	enum('STATEMENT','STAGE','WAIT')			select,insert,update,references	
def	performance_schema	events_statements_summary_by_account_by_event_name	USER	1	NULL	YES	char	16	48	NULL	NULL	utf8	utf8_bin	char(16)			select,insert,update,references	
def	performance_schema	events_statements_summary_by_account_by_event_name	HOST	2	NULL	YES	char	60	180	NULL	NULL	utf8	utf8_bin	char(60)			select,insert,update,references	
def	performance_schema	events_statements_summary_by_account_by_event_name	EVENT_NAME	3	NULL	NO	varchar	128	384	NULL	NULL	utf8	utf8_general_ci	varchar(128)			select,insert,update,references	
def	performance_schema	events_statements_summary_by_account_by_event_name	COUNT_STAR	4	NULL	NO	bigint	NULL	NULL	20	0	NULL	NULL	bigint(20) unsigned			select,insert,update,references	
def	performance_schema	events_statements_summary_by_account_by_event_name	SUM_TIMER_WAIT	5	NULL	NO	bigint	NULL	NULL	20	0	NULL	NULL	bigint(20) unsigned			select,insert,update,references	
def	performance_schema	events_statements_summary_by_account_by_event_name	MIN_TIMER_WAIT	6	NULL	NO	bigint	NULL	NULL	20	0	NULL	NULL	bigint(20) unsigned			select,insert,update,references	
def	performance_schema	events_statements_summary_by_account_by_event_name	AVG_TIMER_WAIT	7	NULL	NO	bigint	NULL	NULL	20	0	NULL	NULL	bigint(20) unsigned			select,insert,update,references	
def	performance_schema	events_statements_summary_by_account_by_event_name	MAX_TIMER_WAIT	8	NULL	NO	bigint	NULL	NULL	20	0	NULL	NULL	bigint(20) unsigned			select,insert,update,references	
def	performance_schema	events_statements_summary_by_account_by_event_name	SUM_LOCK_TIME	9	NULL	NO	bigint	NULL	NULL	20	0	NULL	NULL	bigint(20) unsigned			select,insert,update,references	
def	performance_schema	events_statements_summary_by_account_by_event_name	SUM_ERRORS	10	NULL	NO	bigint	NULL	NULL	20	0	NULL	NULL	bigint(20) unsigned			select,insert,update,references	
def	performance_schema	events_statements_summary_by_account_by_event_name	SUM_WARNINGS	11	NULL	NO	bigint	NULL	NULL	20	0	NULL	NULL	bigint(20) unsigned			select,insert,update,references	
def	performance_schema	events_statements_summary_by_account_by_event_name	SUM_ROWS_AFFECTED	12	NULL	NO	bigint	NULL	NULL	20	0	NULL	NULL	bigint(20) unsigned			select,insert,update,references	
def	performance_schema	events_statements_summary_by_account_by_event_name	SUM_ROWS_SENT	13	NULL	NO	bigint	NULL	NULL	20	0	NULL	NULL	bigint(20) unsigned			select,insert,update,references	
def	performance_schema	events_statements_summary_by_account_by_event_name	SUM_ROWS_EXAMINED	14	NULL	NO	bigint	NULL	NULL	20	0	NULL	NULL	bigint(20) unsigned			select,insert,update,references	
def	performance_schema	events_statements_summary_by_account_by_event_name	SUM_CREATED_TMP_DISK_TABLES	15	NULL	NO	bigint	NULL	NULL	20	0	NULL	NULL	bigint(20) unsigned			select,insert,update,references	
def	performance_schema	events_statements_summary_by_account_by_event_name	SUM_CREATED_TMP_TABLES	16	NULL	NO	bigint	NULL	NULL	20	0	NULL	NULL	bigint(20) unsigned			select,insert,update,references	
def	performance_schema	events_statements_summary_by_account_by_event_name	SUM_SELECT_FULL_JOIN	17	NULL	NO	bigint	NULL	NULL	20	0	NULL	NULL	bigint(20) unsigned			select,insert,update,references	
def	performance_schema	events_statements_summary_by_account_by_event_name	SUM_SELECT_FULL_RANGE_JOIN	18	NULL	NO	bigint	NULL	NULL	20	0	NULL	NULL	bigint(20) unsigned			select,insert,update,references	
def	performance_schema	events_statements_summary_by_account_by_event_name	SUM_SELECT_RANGE	19	NULL	NO	bigint	NULL	NULL	20	0	NULL	NULL	bigint(20) unsigned			select,insert,update,references	
def	performance_schema	events_statements_summary_by_account_by_event_name	SUM_SELECT_RANGE_CHECK	20	NULL	NO	bigint	NULL	NULL	20	0	NULL	NULL	bigint(20) unsigned			select,insert,update,references	
def	performance_schema	events_statements_summary_by_account_by_event_name	SUM_SELECT_SCAN	21	NULL	NO	bigint	NULL	NULL	20	0	NULL	NULL	bigint(20) unsigned			select,insert,update,references	
def	performance_schema	events_statements_summary_by_account_by_event_name	SUM_SORT_MERGE_PASSES	22	NULL	NO	bigint	NULL	NULL	20	0	NULL	NULL	bigint(20) unsigned			select,insert,update,references	
def	performance_schema	events_statements_summary_by_account_by_event_name	SUM_SORT_RANGE	23	NULL	NO	bigint	NULL	NULL	20	0	NULL	NULL	bigint(20) unsigned			select,insert,update,references	
def	performance_schema	events_statements_summary_by_account_by_event_name	SUM_SORT_ROWS	24	NULL	NO	bigint	NULL	NULL	20	0	NULL	NULL	bigint(20) unsigned			select,insert,update,references	
def	performance_schema	events_statements_summary_by_account_by_event_name	SUM_SORT_SCAN	25	NULL	NO	bigint	NULL	NULL	20	0	NULL	NULL	bigint(20) unsigned			select,insert,update,references	
def	performance_schema	events_statements_summary_by_account_by_event_name	SUM_NO_INDEX_USED	26	NULL	NO	bigint	NULL	NULL	20	0	NULL	NULL	bigint(20) unsigned			select,insert,update,references	
def	performance_schema	events_statements_summary_by_account_by_event_name	SUM_NO_GOOD_INDEX_USED	27	NULL	NO	bigint	NULL	NULL	20	0	NULL	NULL	bigint(20) unsigned			select,insert,update,references	
def	performance_schema	events_statements_summary_by_host_by_event_name	HOST	1	NULL	YES	char	60	180	NULL	NULL	utf8	utf8_bin	char(60)			select,insert,update,references	
def	performance_schema	events_statements_summary_by_host_by_event_name	EVENT_NAME	2	NULL	NO	varchar	128	384	NULL	NULL	utf8	utf8_general_ci	varchar(128)			select,insert,update,references	
def	performance_schema	events_statements_summary_by_host_by_event_name	COUNT_STAR	3	NULL	NO	bigint	NULL	NULL	20	0	NULL	NULL	bigint(20) unsigned			select,insert,update,references	
def	performance_schema	events_statements_summary_by_host_by_event_name	SUM_TIMER_WAIT	4	NULL	NO	bigint	NULL	NULL	20	0	NULL	NULL	bigint(20) unsigned			select,insert,update,references	
def	performance_schema	events_statements_summary_by_host_by_event_name	MIN_TIMER_WAIT	5	NULL	NO	bigint	NULL	NULL	20	0	NULL	NULL	bigint(20) unsigned			select,insert,update,references	
def	performance_schema	events_statements_summary_by_host_by_event_name	AVG_TIMER_WAIT	6	NULL	NO	bigint	NULL	NULL	20	0	NULL	NULL	bigint(20) unsigned			select,insert,update,references	
def	performance_schema	events_statements_summary_by_host_by_event_name	MAX_TIMER_WAIT	7	NULL	NO	bigint	NULL	NULL	20	0	NULL	NULL	bigint(20) unsigned			select,insert,update,references	
def	performance_schema	events_statements_summary_by_host_by_event_name	SUM_LOCK_TIME	8	NULL	NO	bigint	NULL	NULL	20	0	NULL	NULL	bigint(20) unsigned			select,insert,update,references	
def	performance_schema	events_statements_summary_by_host_by_event_name	SUM_ERRORS	9	NULL	NO	bigint	NULL	NULL	20	0	NULL	NULL	bigint(20) unsigned			select,insert,update,references	
def	performance_schema	events_statements_summary_by_host_by_event_name	SUM_WARNINGS	10	NULL	NO	bigint	NULL	NULL	20	0	NULL	NULL	bigint(20) unsigned			select,insert,update,references	
def	performance_schema	events_statements_summary_by_host_by_event_name	SUM_ROWS_AFFECTED	11	NULL	NO	bigint	NULL	NULL	20	0	NULL	NULL	bigint(20) unsigned			select,insert,update,references	
def	performance_schema	events_statements_summary_by_host_by_event_name	SUM_ROWS_SENT	12	NULL	NO	bigint	NULL	NULL	20	0	NULL	NULL	bigint(20) unsigned			select,insert,update,references	
def	performance_schema	events_statements_summary_by_host_by_event_name	SUM_ROWS_EXAMINED	13	NULL	NO	bigint	NULL	NULL	20	0	NULL	NULL	bigint(20) unsigned			select,insert,update,references	
def	performance_schema	events_statements_summary_by_host_by_event_name	SUM_CREATED_TMP_DISK_TABLES	14	NULL	NO	bigint	NULL	NULL	20	0	NULL	NULL	bigint(20) unsigned			select,insert,update,references	
def	performance_schema	events_statements_summary_by_host_by_event_name	SUM_CREATED_TMP_TABLES	15	NULL	NO	bigint	NULL	NULL	20	0	NULL	NULL	bigint(20) unsigned			select,insert,update,references	
def	performance_schema	events_statements_summary_by_host_by_event_name	SUM_SELECT_FULL_JOIN	16	NULL	NO	bigint	NULL	NULL	20	0	NULL	NULL	bigint(20) unsigned			select,insert,update,references	
def	performance_schema	events_statements_summary_by_host_by_event_name	SUM_SELECT_FULL_RANGE_JOIN	17	NULL	NO	bigint	NULL	NULL	20	0	NULL	NULL	bigint(20) unsigned			select,insert,update,references	
def	performance_schema	events_statements_summary_by_host_by_event_name	SUM_SELECT_RANGE	18	NULL	NO	bigint	NULL	NULL	20	0	NULL	NULL	bigint(20) unsigned			select,insert,update,references	
def	performance_schema	events_statements_summary_by_host_by_event_name	SUM_SELECT_RANGE_CHECK	19	NULL	NO	bigint	NULL	NULL	20	0	NULL	NULL	bigint(20) unsigned			select,insert,update,references	
def	performance_schema	events_statements_summary_by_host_by_event_name	SUM_SELECT_SCAN	20	NULL	NO	bigint	NULL	NULL	20	0	NULL	NULL	bigint(20) unsigned			select,insert,update,references	
def	performance_schema	events_statements_summary_by_host_by_event_name	SUM_SORT_MERGE_PASSES	21	NULL	NO	bigint	NULL	NULL	20	0	NULL	NULL	bigint(20) unsigned			select,insert,update,references	
def	performance_schema	events_statements_summary_by_host_by_event_name	SUM_SORT_RANGE	22	NULL	NO	bigint	NULL	NULL	20	0	NULL	NULL	bigint(20) unsigned			select,insert,update,references	
def	performance_schema	events_statements_summary_by_host_by_event_name	SUM_SORT_ROWS	23	NULL	NO	bigint	NULL	NULL	20	0	NULL	NULL	bigint(20) unsigned			select,insert,update,references	
def	performance_schema	events_statements_summary_by_host_by_event_name	SUM_SORT_SCAN	24	NULL	NO	bigint	NULL	NULL	20	0	NULL	NULL	bigint(20) unsigned			select,insert,update,references	
def	performance_schema	events_statements_summary_by_host_by_event_name	SUM_NO_INDEX_USED	25	NULL	NO	bigint	NULL	NULL	20	0	NULL	NULL	bigint(20) unsigned			select,insert,update,references	
def	performance_schema	events_statements_summary_by_host_by_event_name	SUM_NO_GOOD_INDEX_USED	26	NULL	NO	bigint	NULL	NULL	20	0	NULL	NULL	bigint(20) unsigned			select,insert,update,references	
>>>>>>> f8232f81
def	performance_schema	events_statements_summary_by_thread_by_event_name	THREAD_ID	1	NULL	NO	int	NULL	NULL	10	0	NULL	NULL	int(11)			select,insert,update,references	
def	performance_schema	events_statements_summary_by_thread_by_event_name	EVENT_NAME	2	NULL	NO	varchar	128	384	NULL	NULL	utf8	utf8_general_ci	varchar(128)			select,insert,update,references	
def	performance_schema	events_statements_summary_by_thread_by_event_name	COUNT_STAR	3	NULL	NO	bigint	NULL	NULL	20	0	NULL	NULL	bigint(20) unsigned			select,insert,update,references	
def	performance_schema	events_statements_summary_by_thread_by_event_name	SUM_TIMER_WAIT	4	NULL	NO	bigint	NULL	NULL	20	0	NULL	NULL	bigint(20) unsigned			select,insert,update,references	
def	performance_schema	events_statements_summary_by_thread_by_event_name	MIN_TIMER_WAIT	5	NULL	NO	bigint	NULL	NULL	20	0	NULL	NULL	bigint(20) unsigned			select,insert,update,references	
def	performance_schema	events_statements_summary_by_thread_by_event_name	AVG_TIMER_WAIT	6	NULL	NO	bigint	NULL	NULL	20	0	NULL	NULL	bigint(20) unsigned			select,insert,update,references	
def	performance_schema	events_statements_summary_by_thread_by_event_name	MAX_TIMER_WAIT	7	NULL	NO	bigint	NULL	NULL	20	0	NULL	NULL	bigint(20) unsigned			select,insert,update,references	
def	performance_schema	events_statements_summary_by_thread_by_event_name	SUM_LOCK_TIME	8	NULL	NO	bigint	NULL	NULL	20	0	NULL	NULL	bigint(20) unsigned			select,insert,update,references	
def	performance_schema	events_statements_summary_by_thread_by_event_name	SUM_ERRORS	9	NULL	NO	bigint	NULL	NULL	20	0	NULL	NULL	bigint(20) unsigned			select,insert,update,references	
def	performance_schema	events_statements_summary_by_thread_by_event_name	SUM_WARNINGS	10	NULL	NO	bigint	NULL	NULL	20	0	NULL	NULL	bigint(20) unsigned			select,insert,update,references	
def	performance_schema	events_statements_summary_by_thread_by_event_name	SUM_ROWS_AFFECTED	11	NULL	NO	bigint	NULL	NULL	20	0	NULL	NULL	bigint(20) unsigned			select,insert,update,references	
def	performance_schema	events_statements_summary_by_thread_by_event_name	SUM_ROWS_SENT	12	NULL	NO	bigint	NULL	NULL	20	0	NULL	NULL	bigint(20) unsigned			select,insert,update,references	
def	performance_schema	events_statements_summary_by_thread_by_event_name	SUM_ROWS_EXAMINED	13	NULL	NO	bigint	NULL	NULL	20	0	NULL	NULL	bigint(20) unsigned			select,insert,update,references	
def	performance_schema	events_statements_summary_by_thread_by_event_name	SUM_CREATED_TMP_DISK_TABLES	14	NULL	NO	bigint	NULL	NULL	20	0	NULL	NULL	bigint(20) unsigned			select,insert,update,references	
def	performance_schema	events_statements_summary_by_thread_by_event_name	SUM_CREATED_TMP_TABLES	15	NULL	NO	bigint	NULL	NULL	20	0	NULL	NULL	bigint(20) unsigned			select,insert,update,references	
def	performance_schema	events_statements_summary_by_thread_by_event_name	SUM_SELECT_FULL_JOIN	16	NULL	NO	bigint	NULL	NULL	20	0	NULL	NULL	bigint(20) unsigned			select,insert,update,references	
def	performance_schema	events_statements_summary_by_thread_by_event_name	SUM_SELECT_FULL_RANGE_JOIN	17	NULL	NO	bigint	NULL	NULL	20	0	NULL	NULL	bigint(20) unsigned			select,insert,update,references	
def	performance_schema	events_statements_summary_by_thread_by_event_name	SUM_SELECT_RANGE	18	NULL	NO	bigint	NULL	NULL	20	0	NULL	NULL	bigint(20) unsigned			select,insert,update,references	
def	performance_schema	events_statements_summary_by_thread_by_event_name	SUM_SELECT_RANGE_CHECK	19	NULL	NO	bigint	NULL	NULL	20	0	NULL	NULL	bigint(20) unsigned			select,insert,update,references	
def	performance_schema	events_statements_summary_by_thread_by_event_name	SUM_SELECT_SCAN	20	NULL	NO	bigint	NULL	NULL	20	0	NULL	NULL	bigint(20) unsigned			select,insert,update,references	
def	performance_schema	events_statements_summary_by_thread_by_event_name	SUM_SORT_MERGE_PASSES	21	NULL	NO	bigint	NULL	NULL	20	0	NULL	NULL	bigint(20) unsigned			select,insert,update,references	
def	performance_schema	events_statements_summary_by_thread_by_event_name	SUM_SORT_RANGE	22	NULL	NO	bigint	NULL	NULL	20	0	NULL	NULL	bigint(20) unsigned			select,insert,update,references	
def	performance_schema	events_statements_summary_by_thread_by_event_name	SUM_SORT_ROWS	23	NULL	NO	bigint	NULL	NULL	20	0	NULL	NULL	bigint(20) unsigned			select,insert,update,references	
def	performance_schema	events_statements_summary_by_thread_by_event_name	SUM_SORT_SCAN	24	NULL	NO	bigint	NULL	NULL	20	0	NULL	NULL	bigint(20) unsigned			select,insert,update,references	
def	performance_schema	events_statements_summary_by_thread_by_event_name	SUM_NO_INDEX_USED	25	NULL	NO	bigint	NULL	NULL	20	0	NULL	NULL	bigint(20) unsigned			select,insert,update,references	
def	performance_schema	events_statements_summary_by_thread_by_event_name	SUM_NO_GOOD_INDEX_USED	26	NULL	NO	bigint	NULL	NULL	20	0	NULL	NULL	bigint(20) unsigned			select,insert,update,references	
def	performance_schema	events_statements_summary_by_user_by_event_name	USER	1	NULL	YES	char	16	48	NULL	NULL	utf8	utf8_bin	char(16)			select,insert,update,references	
def	performance_schema	events_statements_summary_by_user_by_event_name	EVENT_NAME	2	NULL	NO	varchar	128	384	NULL	NULL	utf8	utf8_general_ci	varchar(128)			select,insert,update,references	
def	performance_schema	events_statements_summary_by_user_by_event_name	COUNT_STAR	3	NULL	NO	bigint	NULL	NULL	20	0	NULL	NULL	bigint(20) unsigned			select,insert,update,references	
def	performance_schema	events_statements_summary_by_user_by_event_name	SUM_TIMER_WAIT	4	NULL	NO	bigint	NULL	NULL	20	0	NULL	NULL	bigint(20) unsigned			select,insert,update,references	
def	performance_schema	events_statements_summary_by_user_by_event_name	MIN_TIMER_WAIT	5	NULL	NO	bigint	NULL	NULL	20	0	NULL	NULL	bigint(20) unsigned			select,insert,update,references	
def	performance_schema	events_statements_summary_by_user_by_event_name	AVG_TIMER_WAIT	6	NULL	NO	bigint	NULL	NULL	20	0	NULL	NULL	bigint(20) unsigned			select,insert,update,references	
def	performance_schema	events_statements_summary_by_user_by_event_name	MAX_TIMER_WAIT	7	NULL	NO	bigint	NULL	NULL	20	0	NULL	NULL	bigint(20) unsigned			select,insert,update,references	
def	performance_schema	events_statements_summary_by_user_by_event_name	SUM_LOCK_TIME	8	NULL	NO	bigint	NULL	NULL	20	0	NULL	NULL	bigint(20) unsigned			select,insert,update,references	
def	performance_schema	events_statements_summary_by_user_by_event_name	SUM_ERRORS	9	NULL	NO	bigint	NULL	NULL	20	0	NULL	NULL	bigint(20) unsigned			select,insert,update,references	
def	performance_schema	events_statements_summary_by_user_by_event_name	SUM_WARNINGS	10	NULL	NO	bigint	NULL	NULL	20	0	NULL	NULL	bigint(20) unsigned			select,insert,update,references	
def	performance_schema	events_statements_summary_by_user_by_event_name	SUM_ROWS_AFFECTED	11	NULL	NO	bigint	NULL	NULL	20	0	NULL	NULL	bigint(20) unsigned			select,insert,update,references	
def	performance_schema	events_statements_summary_by_user_by_event_name	SUM_ROWS_SENT	12	NULL	NO	bigint	NULL	NULL	20	0	NULL	NULL	bigint(20) unsigned			select,insert,update,references	
def	performance_schema	events_statements_summary_by_user_by_event_name	SUM_ROWS_EXAMINED	13	NULL	NO	bigint	NULL	NULL	20	0	NULL	NULL	bigint(20) unsigned			select,insert,update,references	
def	performance_schema	events_statements_summary_by_user_by_event_name	SUM_CREATED_TMP_DISK_TABLES	14	NULL	NO	bigint	NULL	NULL	20	0	NULL	NULL	bigint(20) unsigned			select,insert,update,references	
def	performance_schema	events_statements_summary_by_user_by_event_name	SUM_CREATED_TMP_TABLES	15	NULL	NO	bigint	NULL	NULL	20	0	NULL	NULL	bigint(20) unsigned			select,insert,update,references	
def	performance_schema	events_statements_summary_by_user_by_event_name	SUM_SELECT_FULL_JOIN	16	NULL	NO	bigint	NULL	NULL	20	0	NULL	NULL	bigint(20) unsigned			select,insert,update,references	
def	performance_schema	events_statements_summary_by_user_by_event_name	SUM_SELECT_FULL_RANGE_JOIN	17	NULL	NO	bigint	NULL	NULL	20	0	NULL	NULL	bigint(20) unsigned			select,insert,update,references	
def	performance_schema	events_statements_summary_by_user_by_event_name	SUM_SELECT_RANGE	18	NULL	NO	bigint	NULL	NULL	20	0	NULL	NULL	bigint(20) unsigned			select,insert,update,references	
def	performance_schema	events_statements_summary_by_user_by_event_name	SUM_SELECT_RANGE_CHECK	19	NULL	NO	bigint	NULL	NULL	20	0	NULL	NULL	bigint(20) unsigned			select,insert,update,references	
def	performance_schema	events_statements_summary_by_user_by_event_name	SUM_SELECT_SCAN	20	NULL	NO	bigint	NULL	NULL	20	0	NULL	NULL	bigint(20) unsigned			select,insert,update,references	
def	performance_schema	events_statements_summary_by_user_by_event_name	SUM_SORT_MERGE_PASSES	21	NULL	NO	bigint	NULL	NULL	20	0	NULL	NULL	bigint(20) unsigned			select,insert,update,references	
def	performance_schema	events_statements_summary_by_user_by_event_name	SUM_SORT_RANGE	22	NULL	NO	bigint	NULL	NULL	20	0	NULL	NULL	bigint(20) unsigned			select,insert,update,references	
def	performance_schema	events_statements_summary_by_user_by_event_name	SUM_SORT_ROWS	23	NULL	NO	bigint	NULL	NULL	20	0	NULL	NULL	bigint(20) unsigned			select,insert,update,references	
def	performance_schema	events_statements_summary_by_user_by_event_name	SUM_SORT_SCAN	24	NULL	NO	bigint	NULL	NULL	20	0	NULL	NULL	bigint(20) unsigned			select,insert,update,references	
def	performance_schema	events_statements_summary_by_user_by_event_name	SUM_NO_INDEX_USED	25	NULL	NO	bigint	NULL	NULL	20	0	NULL	NULL	bigint(20) unsigned			select,insert,update,references	
def	performance_schema	events_statements_summary_by_user_by_event_name	SUM_NO_GOOD_INDEX_USED	26	NULL	NO	bigint	NULL	NULL	20	0	NULL	NULL	bigint(20) unsigned			select,insert,update,references	
def	performance_schema	events_statements_summary_global_by_event_name	EVENT_NAME	1	NULL	NO	varchar	128	384	NULL	NULL	utf8	utf8_general_ci	varchar(128)			select,insert,update,references	
def	performance_schema	events_statements_summary_global_by_event_name	COUNT_STAR	2	NULL	NO	bigint	NULL	NULL	20	0	NULL	NULL	bigint(20) unsigned			select,insert,update,references	
def	performance_schema	events_statements_summary_global_by_event_name	SUM_TIMER_WAIT	3	NULL	NO	bigint	NULL	NULL	20	0	NULL	NULL	bigint(20) unsigned			select,insert,update,references	
def	performance_schema	events_statements_summary_global_by_event_name	MIN_TIMER_WAIT	4	NULL	NO	bigint	NULL	NULL	20	0	NULL	NULL	bigint(20) unsigned			select,insert,update,references	
def	performance_schema	events_statements_summary_global_by_event_name	AVG_TIMER_WAIT	5	NULL	NO	bigint	NULL	NULL	20	0	NULL	NULL	bigint(20) unsigned			select,insert,update,references	
def	performance_schema	events_statements_summary_global_by_event_name	MAX_TIMER_WAIT	6	NULL	NO	bigint	NULL	NULL	20	0	NULL	NULL	bigint(20) unsigned			select,insert,update,references	
def	performance_schema	events_statements_summary_global_by_event_name	SUM_LOCK_TIME	7	NULL	NO	bigint	NULL	NULL	20	0	NULL	NULL	bigint(20) unsigned			select,insert,update,references	
def	performance_schema	events_statements_summary_global_by_event_name	SUM_ERRORS	8	NULL	NO	bigint	NULL	NULL	20	0	NULL	NULL	bigint(20) unsigned			select,insert,update,references	
def	performance_schema	events_statements_summary_global_by_event_name	SUM_WARNINGS	9	NULL	NO	bigint	NULL	NULL	20	0	NULL	NULL	bigint(20) unsigned			select,insert,update,references	
def	performance_schema	events_statements_summary_global_by_event_name	SUM_ROWS_AFFECTED	10	NULL	NO	bigint	NULL	NULL	20	0	NULL	NULL	bigint(20) unsigned			select,insert,update,references	
def	performance_schema	events_statements_summary_global_by_event_name	SUM_ROWS_SENT	11	NULL	NO	bigint	NULL	NULL	20	0	NULL	NULL	bigint(20) unsigned			select,insert,update,references	
def	performance_schema	events_statements_summary_global_by_event_name	SUM_ROWS_EXAMINED	12	NULL	NO	bigint	NULL	NULL	20	0	NULL	NULL	bigint(20) unsigned			select,insert,update,references	
def	performance_schema	events_statements_summary_global_by_event_name	SUM_CREATED_TMP_DISK_TABLES	13	NULL	NO	bigint	NULL	NULL	20	0	NULL	NULL	bigint(20) unsigned			select,insert,update,references	
def	performance_schema	events_statements_summary_global_by_event_name	SUM_CREATED_TMP_TABLES	14	NULL	NO	bigint	NULL	NULL	20	0	NULL	NULL	bigint(20) unsigned			select,insert,update,references	
def	performance_schema	events_statements_summary_global_by_event_name	SUM_SELECT_FULL_JOIN	15	NULL	NO	bigint	NULL	NULL	20	0	NULL	NULL	bigint(20) unsigned			select,insert,update,references	
def	performance_schema	events_statements_summary_global_by_event_name	SUM_SELECT_FULL_RANGE_JOIN	16	NULL	NO	bigint	NULL	NULL	20	0	NULL	NULL	bigint(20) unsigned			select,insert,update,references	
def	performance_schema	events_statements_summary_global_by_event_name	SUM_SELECT_RANGE	17	NULL	NO	bigint	NULL	NULL	20	0	NULL	NULL	bigint(20) unsigned			select,insert,update,references	
def	performance_schema	events_statements_summary_global_by_event_name	SUM_SELECT_RANGE_CHECK	18	NULL	NO	bigint	NULL	NULL	20	0	NULL	NULL	bigint(20) unsigned			select,insert,update,references	
def	performance_schema	events_statements_summary_global_by_event_name	SUM_SELECT_SCAN	19	NULL	NO	bigint	NULL	NULL	20	0	NULL	NULL	bigint(20) unsigned			select,insert,update,references	
def	performance_schema	events_statements_summary_global_by_event_name	SUM_SORT_MERGE_PASSES	20	NULL	NO	bigint	NULL	NULL	20	0	NULL	NULL	bigint(20) unsigned			select,insert,update,references	
def	performance_schema	events_statements_summary_global_by_event_name	SUM_SORT_RANGE	21	NULL	NO	bigint	NULL	NULL	20	0	NULL	NULL	bigint(20) unsigned			select,insert,update,references	
def	performance_schema	events_statements_summary_global_by_event_name	SUM_SORT_ROWS	22	NULL	NO	bigint	NULL	NULL	20	0	NULL	NULL	bigint(20) unsigned			select,insert,update,references	
def	performance_schema	events_statements_summary_global_by_event_name	SUM_SORT_SCAN	23	NULL	NO	bigint	NULL	NULL	20	0	NULL	NULL	bigint(20) unsigned			select,insert,update,references	
def	performance_schema	events_statements_summary_global_by_event_name	SUM_NO_INDEX_USED	24	NULL	NO	bigint	NULL	NULL	20	0	NULL	NULL	bigint(20) unsigned			select,insert,update,references	
def	performance_schema	events_statements_summary_global_by_event_name	SUM_NO_GOOD_INDEX_USED	25	NULL	NO	bigint	NULL	NULL	20	0	NULL	NULL	bigint(20) unsigned			select,insert,update,references	
def	performance_schema	events_waits_current	THREAD_ID	1	NULL	NO	int	NULL	NULL	10	0	NULL	NULL	int(11)			select,insert,update,references	
def	performance_schema	events_waits_current	EVENT_ID	2	NULL	NO	bigint	NULL	NULL	20	0	NULL	NULL	bigint(20) unsigned			select,insert,update,references	
def	performance_schema	events_waits_current	EVENT_NAME	3	NULL	NO	varchar	128	384	NULL	NULL	utf8	utf8_general_ci	varchar(128)			select,insert,update,references	
def	performance_schema	events_waits_current	SOURCE	4	NULL	YES	varchar	64	192	NULL	NULL	utf8	utf8_general_ci	varchar(64)			select,insert,update,references	
def	performance_schema	events_waits_current	TIMER_START	5	NULL	YES	bigint	NULL	NULL	20	0	NULL	NULL	bigint(20) unsigned			select,insert,update,references	
def	performance_schema	events_waits_current	TIMER_END	6	NULL	YES	bigint	NULL	NULL	20	0	NULL	NULL	bigint(20) unsigned			select,insert,update,references	
def	performance_schema	events_waits_current	TIMER_WAIT	7	NULL	YES	bigint	NULL	NULL	20	0	NULL	NULL	bigint(20) unsigned			select,insert,update,references	
def	performance_schema	events_waits_current	SPINS	8	NULL	YES	int	NULL	NULL	10	0	NULL	NULL	int(10) unsigned			select,insert,update,references	
def	performance_schema	events_waits_current	OBJECT_SCHEMA	9	NULL	YES	varchar	64	192	NULL	NULL	utf8	utf8_general_ci	varchar(64)			select,insert,update,references	
def	performance_schema	events_waits_current	OBJECT_NAME	10	NULL	YES	varchar	512	1536	NULL	NULL	utf8	utf8_general_ci	varchar(512)			select,insert,update,references	
def	performance_schema	events_waits_current	INDEX_NAME	11	NULL	YES	varchar	64	192	NULL	NULL	utf8	utf8_general_ci	varchar(64)			select,insert,update,references	
def	performance_schema	events_waits_current	OBJECT_TYPE	12	NULL	YES	varchar	64	192	NULL	NULL	utf8	utf8_general_ci	varchar(64)			select,insert,update,references	
def	performance_schema	events_waits_current	OBJECT_INSTANCE_BEGIN	13	NULL	NO	bigint	NULL	NULL	20	0	NULL	NULL	bigint(20) unsigned			select,insert,update,references	
def	performance_schema	events_waits_current	NESTING_EVENT_ID	14	NULL	YES	bigint	NULL	NULL	20	0	NULL	NULL	bigint(20) unsigned			select,insert,update,references	
def	performance_schema	events_waits_current	NESTING_EVENT_TYPE	15	NULL	YES	enum	9	27	NULL	NULL	utf8	utf8_general_ci	enum('STATEMENT','STAGE','WAIT')			select,insert,update,references	
def	performance_schema	events_waits_current	OPERATION	16	NULL	NO	varchar	32	96	NULL	NULL	utf8	utf8_general_ci	varchar(32)			select,insert,update,references	
def	performance_schema	events_waits_current	NUMBER_OF_BYTES	17	NULL	YES	bigint	NULL	NULL	19	0	NULL	NULL	bigint(20)			select,insert,update,references	
def	performance_schema	events_waits_current	FLAGS	18	NULL	YES	int	NULL	NULL	10	0	NULL	NULL	int(10) unsigned			select,insert,update,references	
def	performance_schema	events_waits_history	THREAD_ID	1	NULL	NO	int	NULL	NULL	10	0	NULL	NULL	int(11)			select,insert,update,references	
def	performance_schema	events_waits_history	EVENT_ID	2	NULL	NO	bigint	NULL	NULL	20	0	NULL	NULL	bigint(20) unsigned			select,insert,update,references	
def	performance_schema	events_waits_history	EVENT_NAME	3	NULL	NO	varchar	128	384	NULL	NULL	utf8	utf8_general_ci	varchar(128)			select,insert,update,references	
def	performance_schema	events_waits_history	SOURCE	4	NULL	YES	varchar	64	192	NULL	NULL	utf8	utf8_general_ci	varchar(64)			select,insert,update,references	
def	performance_schema	events_waits_history	TIMER_START	5	NULL	YES	bigint	NULL	NULL	20	0	NULL	NULL	bigint(20) unsigned			select,insert,update,references	
def	performance_schema	events_waits_history	TIMER_END	6	NULL	YES	bigint	NULL	NULL	20	0	NULL	NULL	bigint(20) unsigned			select,insert,update,references	
def	performance_schema	events_waits_history	TIMER_WAIT	7	NULL	YES	bigint	NULL	NULL	20	0	NULL	NULL	bigint(20) unsigned			select,insert,update,references	
def	performance_schema	events_waits_history	SPINS	8	NULL	YES	int	NULL	NULL	10	0	NULL	NULL	int(10) unsigned			select,insert,update,references	
def	performance_schema	events_waits_history	OBJECT_SCHEMA	9	NULL	YES	varchar	64	192	NULL	NULL	utf8	utf8_general_ci	varchar(64)			select,insert,update,references	
def	performance_schema	events_waits_history	OBJECT_NAME	10	NULL	YES	varchar	512	1536	NULL	NULL	utf8	utf8_general_ci	varchar(512)			select,insert,update,references	
def	performance_schema	events_waits_history	INDEX_NAME	11	NULL	YES	varchar	64	192	NULL	NULL	utf8	utf8_general_ci	varchar(64)			select,insert,update,references	
def	performance_schema	events_waits_history	OBJECT_TYPE	12	NULL	YES	varchar	64	192	NULL	NULL	utf8	utf8_general_ci	varchar(64)			select,insert,update,references	
def	performance_schema	events_waits_history	OBJECT_INSTANCE_BEGIN	13	NULL	NO	bigint	NULL	NULL	20	0	NULL	NULL	bigint(20) unsigned			select,insert,update,references	
def	performance_schema	events_waits_history	NESTING_EVENT_ID	14	NULL	YES	bigint	NULL	NULL	20	0	NULL	NULL	bigint(20) unsigned			select,insert,update,references	
def	performance_schema	events_waits_history	NESTING_EVENT_TYPE	15	NULL	YES	enum	9	27	NULL	NULL	utf8	utf8_general_ci	enum('STATEMENT','STAGE','WAIT')			select,insert,update,references	
def	performance_schema	events_waits_history	OPERATION	16	NULL	NO	varchar	32	96	NULL	NULL	utf8	utf8_general_ci	varchar(32)			select,insert,update,references	
def	performance_schema	events_waits_history	NUMBER_OF_BYTES	17	NULL	YES	bigint	NULL	NULL	19	0	NULL	NULL	bigint(20)			select,insert,update,references	
def	performance_schema	events_waits_history	FLAGS	18	NULL	YES	int	NULL	NULL	10	0	NULL	NULL	int(10) unsigned			select,insert,update,references	
def	performance_schema	events_waits_history_long	THREAD_ID	1	NULL	NO	int	NULL	NULL	10	0	NULL	NULL	int(11)			select,insert,update,references	
def	performance_schema	events_waits_history_long	EVENT_ID	2	NULL	NO	bigint	NULL	NULL	20	0	NULL	NULL	bigint(20) unsigned			select,insert,update,references	
def	performance_schema	events_waits_history_long	EVENT_NAME	3	NULL	NO	varchar	128	384	NULL	NULL	utf8	utf8_general_ci	varchar(128)			select,insert,update,references	
def	performance_schema	events_waits_history_long	SOURCE	4	NULL	YES	varchar	64	192	NULL	NULL	utf8	utf8_general_ci	varchar(64)			select,insert,update,references	
def	performance_schema	events_waits_history_long	TIMER_START	5	NULL	YES	bigint	NULL	NULL	20	0	NULL	NULL	bigint(20) unsigned			select,insert,update,references	
def	performance_schema	events_waits_history_long	TIMER_END	6	NULL	YES	bigint	NULL	NULL	20	0	NULL	NULL	bigint(20) unsigned			select,insert,update,references	
def	performance_schema	events_waits_history_long	TIMER_WAIT	7	NULL	YES	bigint	NULL	NULL	20	0	NULL	NULL	bigint(20) unsigned			select,insert,update,references	
def	performance_schema	events_waits_history_long	SPINS	8	NULL	YES	int	NULL	NULL	10	0	NULL	NULL	int(10) unsigned			select,insert,update,references	
def	performance_schema	events_waits_history_long	OBJECT_SCHEMA	9	NULL	YES	varchar	64	192	NULL	NULL	utf8	utf8_general_ci	varchar(64)			select,insert,update,references	
def	performance_schema	events_waits_history_long	OBJECT_NAME	10	NULL	YES	varchar	512	1536	NULL	NULL	utf8	utf8_general_ci	varchar(512)			select,insert,update,references	
def	performance_schema	events_waits_history_long	INDEX_NAME	11	NULL	YES	varchar	64	192	NULL	NULL	utf8	utf8_general_ci	varchar(64)			select,insert,update,references	
def	performance_schema	events_waits_history_long	OBJECT_TYPE	12	NULL	YES	varchar	64	192	NULL	NULL	utf8	utf8_general_ci	varchar(64)			select,insert,update,references	
def	performance_schema	events_waits_history_long	OBJECT_INSTANCE_BEGIN	13	NULL	NO	bigint	NULL	NULL	20	0	NULL	NULL	bigint(20) unsigned			select,insert,update,references	
def	performance_schema	events_waits_history_long	NESTING_EVENT_ID	14	NULL	YES	bigint	NULL	NULL	20	0	NULL	NULL	bigint(20) unsigned			select,insert,update,references	
def	performance_schema	events_waits_history_long	NESTING_EVENT_TYPE	15	NULL	YES	enum	9	27	NULL	NULL	utf8	utf8_general_ci	enum('STATEMENT','STAGE','WAIT')			select,insert,update,references	
def	performance_schema	events_waits_history_long	OPERATION	16	NULL	NO	varchar	32	96	NULL	NULL	utf8	utf8_general_ci	varchar(32)			select,insert,update,references	
def	performance_schema	events_waits_history_long	NUMBER_OF_BYTES	17	NULL	YES	bigint	NULL	NULL	19	0	NULL	NULL	bigint(20)			select,insert,update,references	
def	performance_schema	events_waits_history_long	FLAGS	18	NULL	YES	int	NULL	NULL	10	0	NULL	NULL	int(10) unsigned			select,insert,update,references	
def	performance_schema	events_waits_summary_by_account_by_event_name	USER	1	NULL	YES	char	16	48	NULL	NULL	utf8	utf8_bin	char(16)			select,insert,update,references	
def	performance_schema	events_waits_summary_by_account_by_event_name	HOST	2	NULL	YES	char	60	180	NULL	NULL	utf8	utf8_bin	char(60)			select,insert,update,references	
def	performance_schema	events_waits_summary_by_account_by_event_name	EVENT_NAME	3	NULL	NO	varchar	128	384	NULL	NULL	utf8	utf8_general_ci	varchar(128)			select,insert,update,references	
def	performance_schema	events_waits_summary_by_account_by_event_name	COUNT_STAR	4	NULL	NO	bigint	NULL	NULL	20	0	NULL	NULL	bigint(20) unsigned			select,insert,update,references	
def	performance_schema	events_waits_summary_by_account_by_event_name	SUM_TIMER_WAIT	5	NULL	NO	bigint	NULL	NULL	20	0	NULL	NULL	bigint(20) unsigned			select,insert,update,references	
def	performance_schema	events_waits_summary_by_account_by_event_name	MIN_TIMER_WAIT	6	NULL	NO	bigint	NULL	NULL	20	0	NULL	NULL	bigint(20) unsigned			select,insert,update,references	
def	performance_schema	events_waits_summary_by_account_by_event_name	AVG_TIMER_WAIT	7	NULL	NO	bigint	NULL	NULL	20	0	NULL	NULL	bigint(20) unsigned			select,insert,update,references	
def	performance_schema	events_waits_summary_by_account_by_event_name	MAX_TIMER_WAIT	8	NULL	NO	bigint	NULL	NULL	20	0	NULL	NULL	bigint(20) unsigned			select,insert,update,references	
def	performance_schema	events_waits_summary_by_host_by_event_name	HOST	1	NULL	YES	char	60	180	NULL	NULL	utf8	utf8_bin	char(60)			select,insert,update,references	
def	performance_schema	events_waits_summary_by_host_by_event_name	EVENT_NAME	2	NULL	NO	varchar	128	384	NULL	NULL	utf8	utf8_general_ci	varchar(128)			select,insert,update,references	
def	performance_schema	events_waits_summary_by_host_by_event_name	COUNT_STAR	3	NULL	NO	bigint	NULL	NULL	20	0	NULL	NULL	bigint(20) unsigned			select,insert,update,references	
def	performance_schema	events_waits_summary_by_host_by_event_name	SUM_TIMER_WAIT	4	NULL	NO	bigint	NULL	NULL	20	0	NULL	NULL	bigint(20) unsigned			select,insert,update,references	
def	performance_schema	events_waits_summary_by_host_by_event_name	MIN_TIMER_WAIT	5	NULL	NO	bigint	NULL	NULL	20	0	NULL	NULL	bigint(20) unsigned			select,insert,update,references	
def	performance_schema	events_waits_summary_by_host_by_event_name	AVG_TIMER_WAIT	6	NULL	NO	bigint	NULL	NULL	20	0	NULL	NULL	bigint(20) unsigned			select,insert,update,references	
def	performance_schema	events_waits_summary_by_host_by_event_name	MAX_TIMER_WAIT	7	NULL	NO	bigint	NULL	NULL	20	0	NULL	NULL	bigint(20) unsigned			select,insert,update,references	
def	performance_schema	events_waits_summary_by_instance	EVENT_NAME	1	NULL	NO	varchar	128	384	NULL	NULL	utf8	utf8_general_ci	varchar(128)			select,insert,update,references	
def	performance_schema	events_waits_summary_by_instance	OBJECT_INSTANCE_BEGIN	2	NULL	NO	bigint	NULL	NULL	20	0	NULL	NULL	bigint(20) unsigned			select,insert,update,references	
def	performance_schema	events_waits_summary_by_instance	COUNT_STAR	3	NULL	NO	bigint	NULL	NULL	20	0	NULL	NULL	bigint(20) unsigned			select,insert,update,references	
def	performance_schema	events_waits_summary_by_instance	SUM_TIMER_WAIT	4	NULL	NO	bigint	NULL	NULL	20	0	NULL	NULL	bigint(20) unsigned			select,insert,update,references	
def	performance_schema	events_waits_summary_by_instance	MIN_TIMER_WAIT	5	NULL	NO	bigint	NULL	NULL	20	0	NULL	NULL	bigint(20) unsigned			select,insert,update,references	
def	performance_schema	events_waits_summary_by_instance	AVG_TIMER_WAIT	6	NULL	NO	bigint	NULL	NULL	20	0	NULL	NULL	bigint(20) unsigned			select,insert,update,references	
def	performance_schema	events_waits_summary_by_instance	MAX_TIMER_WAIT	7	NULL	NO	bigint	NULL	NULL	20	0	NULL	NULL	bigint(20) unsigned			select,insert,update,references	
def	performance_schema	events_waits_summary_by_thread_by_event_name	THREAD_ID	1	NULL	NO	int	NULL	NULL	10	0	NULL	NULL	int(11)			select,insert,update,references	
def	performance_schema	events_waits_summary_by_thread_by_event_name	EVENT_NAME	2	NULL	NO	varchar	128	384	NULL	NULL	utf8	utf8_general_ci	varchar(128)			select,insert,update,references	
def	performance_schema	events_waits_summary_by_thread_by_event_name	COUNT_STAR	3	NULL	NO	bigint	NULL	NULL	20	0	NULL	NULL	bigint(20) unsigned			select,insert,update,references	
def	performance_schema	events_waits_summary_by_thread_by_event_name	SUM_TIMER_WAIT	4	NULL	NO	bigint	NULL	NULL	20	0	NULL	NULL	bigint(20) unsigned			select,insert,update,references	
def	performance_schema	events_waits_summary_by_thread_by_event_name	MIN_TIMER_WAIT	5	NULL	NO	bigint	NULL	NULL	20	0	NULL	NULL	bigint(20) unsigned			select,insert,update,references	
def	performance_schema	events_waits_summary_by_thread_by_event_name	AVG_TIMER_WAIT	6	NULL	NO	bigint	NULL	NULL	20	0	NULL	NULL	bigint(20) unsigned			select,insert,update,references	
def	performance_schema	events_waits_summary_by_thread_by_event_name	MAX_TIMER_WAIT	7	NULL	NO	bigint	NULL	NULL	20	0	NULL	NULL	bigint(20) unsigned			select,insert,update,references	
def	performance_schema	events_waits_summary_by_user_by_event_name	USER	1	NULL	YES	char	16	48	NULL	NULL	utf8	utf8_bin	char(16)			select,insert,update,references	
def	performance_schema	events_waits_summary_by_user_by_event_name	EVENT_NAME	2	NULL	NO	varchar	128	384	NULL	NULL	utf8	utf8_general_ci	varchar(128)			select,insert,update,references	
def	performance_schema	events_waits_summary_by_user_by_event_name	COUNT_STAR	3	NULL	NO	bigint	NULL	NULL	20	0	NULL	NULL	bigint(20) unsigned			select,insert,update,references	
def	performance_schema	events_waits_summary_by_user_by_event_name	SUM_TIMER_WAIT	4	NULL	NO	bigint	NULL	NULL	20	0	NULL	NULL	bigint(20) unsigned			select,insert,update,references	
def	performance_schema	events_waits_summary_by_user_by_event_name	MIN_TIMER_WAIT	5	NULL	NO	bigint	NULL	NULL	20	0	NULL	NULL	bigint(20) unsigned			select,insert,update,references	
def	performance_schema	events_waits_summary_by_user_by_event_name	AVG_TIMER_WAIT	6	NULL	NO	bigint	NULL	NULL	20	0	NULL	NULL	bigint(20) unsigned			select,insert,update,references	
def	performance_schema	events_waits_summary_by_user_by_event_name	MAX_TIMER_WAIT	7	NULL	NO	bigint	NULL	NULL	20	0	NULL	NULL	bigint(20) unsigned			select,insert,update,references	
def	performance_schema	events_waits_summary_global_by_event_name	EVENT_NAME	1	NULL	NO	varchar	128	384	NULL	NULL	utf8	utf8_general_ci	varchar(128)			select,insert,update,references	
def	performance_schema	events_waits_summary_global_by_event_name	COUNT_STAR	2	NULL	NO	bigint	NULL	NULL	20	0	NULL	NULL	bigint(20) unsigned			select,insert,update,references	
def	performance_schema	events_waits_summary_global_by_event_name	SUM_TIMER_WAIT	3	NULL	NO	bigint	NULL	NULL	20	0	NULL	NULL	bigint(20) unsigned			select,insert,update,references	
def	performance_schema	events_waits_summary_global_by_event_name	MIN_TIMER_WAIT	4	NULL	NO	bigint	NULL	NULL	20	0	NULL	NULL	bigint(20) unsigned			select,insert,update,references	
def	performance_schema	events_waits_summary_global_by_event_name	AVG_TIMER_WAIT	5	NULL	NO	bigint	NULL	NULL	20	0	NULL	NULL	bigint(20) unsigned			select,insert,update,references	
def	performance_schema	events_waits_summary_global_by_event_name	MAX_TIMER_WAIT	6	NULL	NO	bigint	NULL	NULL	20	0	NULL	NULL	bigint(20) unsigned			select,insert,update,references	
def	performance_schema	file_instances	FILE_NAME	1	NULL	NO	varchar	512	1536	NULL	NULL	utf8	utf8_general_ci	varchar(512)			select,insert,update,references	
def	performance_schema	file_instances	EVENT_NAME	2	NULL	NO	varchar	128	384	NULL	NULL	utf8	utf8_general_ci	varchar(128)			select,insert,update,references	
def	performance_schema	file_instances	OPEN_COUNT	3	NULL	NO	int	NULL	NULL	10	0	NULL	NULL	int(10) unsigned			select,insert,update,references	
def	performance_schema	file_summary_by_event_name	EVENT_NAME	1	NULL	NO	varchar	128	384	NULL	NULL	utf8	utf8_general_ci	varchar(128)			select,insert,update,references	
def	performance_schema	file_summary_by_event_name	COUNT_READ	2	NULL	NO	bigint	NULL	NULL	20	0	NULL	NULL	bigint(20) unsigned			select,insert,update,references	
def	performance_schema	file_summary_by_event_name	COUNT_WRITE	3	NULL	NO	bigint	NULL	NULL	20	0	NULL	NULL	bigint(20) unsigned			select,insert,update,references	
def	performance_schema	file_summary_by_event_name	SUM_NUMBER_OF_BYTES_READ	4	NULL	NO	bigint	NULL	NULL	19	0	NULL	NULL	bigint(20)			select,insert,update,references	
def	performance_schema	file_summary_by_event_name	SUM_NUMBER_OF_BYTES_WRITE	5	NULL	NO	bigint	NULL	NULL	19	0	NULL	NULL	bigint(20)			select,insert,update,references	
def	performance_schema	file_summary_by_instance	FILE_NAME	1	NULL	NO	varchar	512	1536	NULL	NULL	utf8	utf8_general_ci	varchar(512)			select,insert,update,references	
def	performance_schema	file_summary_by_instance	EVENT_NAME	2	NULL	NO	varchar	128	384	NULL	NULL	utf8	utf8_general_ci	varchar(128)			select,insert,update,references	
def	performance_schema	file_summary_by_instance	COUNT_READ	3	NULL	NO	bigint	NULL	NULL	20	0	NULL	NULL	bigint(20) unsigned			select,insert,update,references	
def	performance_schema	file_summary_by_instance	COUNT_WRITE	4	NULL	NO	bigint	NULL	NULL	20	0	NULL	NULL	bigint(20) unsigned			select,insert,update,references	
def	performance_schema	file_summary_by_instance	SUM_NUMBER_OF_BYTES_READ	5	NULL	NO	bigint	NULL	NULL	19	0	NULL	NULL	bigint(20)			select,insert,update,references	
def	performance_schema	file_summary_by_instance	SUM_NUMBER_OF_BYTES_WRITE	6	NULL	NO	bigint	NULL	NULL	19	0	NULL	NULL	bigint(20)			select,insert,update,references	
def	performance_schema	hosts	HOST	1	NULL	YES	char	60	180	NULL	NULL	utf8	utf8_bin	char(60)			select,insert,update,references	
def	performance_schema	hosts	CURRENT_CONNECTIONS	2	NULL	NO	bigint	NULL	NULL	19	0	NULL	NULL	bigint(20)			select,insert,update,references	
def	performance_schema	hosts	TOTAL_CONNECTIONS	3	NULL	NO	bigint	NULL	NULL	19	0	NULL	NULL	bigint(20)			select,insert,update,references	
def	performance_schema	mutex_instances	NAME	1	NULL	NO	varchar	128	384	NULL	NULL	utf8	utf8_general_ci	varchar(128)			select,insert,update,references	
def	performance_schema	mutex_instances	OBJECT_INSTANCE_BEGIN	2	NULL	NO	bigint	NULL	NULL	20	0	NULL	NULL	bigint(20) unsigned			select,insert,update,references	
def	performance_schema	mutex_instances	LOCKED_BY_THREAD_ID	3	NULL	YES	int	NULL	NULL	10	0	NULL	NULL	int(11)			select,insert,update,references	
def	performance_schema	objects_summary_global_by_type	OBJECT_TYPE	1	NULL	YES	varchar	64	192	NULL	NULL	utf8	utf8_general_ci	varchar(64)			select,insert,update,references	
def	performance_schema	objects_summary_global_by_type	OBJECT_SCHEMA	2	NULL	YES	varchar	64	192	NULL	NULL	utf8	utf8_general_ci	varchar(64)			select,insert,update,references	
def	performance_schema	objects_summary_global_by_type	OBJECT_NAME	3	NULL	YES	varchar	64	192	NULL	NULL	utf8	utf8_general_ci	varchar(64)			select,insert,update,references	
def	performance_schema	objects_summary_global_by_type	COUNT_STAR	4	NULL	NO	bigint	NULL	NULL	20	0	NULL	NULL	bigint(20) unsigned			select,insert,update,references	
def	performance_schema	objects_summary_global_by_type	SUM_TIMER_WAIT	5	NULL	NO	bigint	NULL	NULL	20	0	NULL	NULL	bigint(20) unsigned			select,insert,update,references	
def	performance_schema	objects_summary_global_by_type	MIN_TIMER_WAIT	6	NULL	NO	bigint	NULL	NULL	20	0	NULL	NULL	bigint(20) unsigned			select,insert,update,references	
def	performance_schema	objects_summary_global_by_type	AVG_TIMER_WAIT	7	NULL	NO	bigint	NULL	NULL	20	0	NULL	NULL	bigint(20) unsigned			select,insert,update,references	
def	performance_schema	objects_summary_global_by_type	MAX_TIMER_WAIT	8	NULL	NO	bigint	NULL	NULL	20	0	NULL	NULL	bigint(20) unsigned			select,insert,update,references	
def	performance_schema	performance_timers	TIMER_NAME	1	NULL	NO	enum	11	33	NULL	NULL	utf8	utf8_general_ci	enum('CYCLE','NANOSECOND','MICROSECOND','MILLISECOND','TICK')			select,insert,update,references	
def	performance_schema	performance_timers	TIMER_FREQUENCY	2	NULL	YES	bigint	NULL	NULL	19	0	NULL	NULL	bigint(20)			select,insert,update,references	
def	performance_schema	performance_timers	TIMER_RESOLUTION	3	NULL	YES	bigint	NULL	NULL	19	0	NULL	NULL	bigint(20)			select,insert,update,references	
def	performance_schema	performance_timers	TIMER_OVERHEAD	4	NULL	YES	bigint	NULL	NULL	19	0	NULL	NULL	bigint(20)			select,insert,update,references	
def	performance_schema	rwlock_instances	NAME	1	NULL	NO	varchar	128	384	NULL	NULL	utf8	utf8_general_ci	varchar(128)			select,insert,update,references	
def	performance_schema	rwlock_instances	OBJECT_INSTANCE_BEGIN	2	NULL	NO	bigint	NULL	NULL	20	0	NULL	NULL	bigint(20) unsigned			select,insert,update,references	
def	performance_schema	rwlock_instances	WRITE_LOCKED_BY_THREAD_ID	3	NULL	YES	int	NULL	NULL	10	0	NULL	NULL	int(11)			select,insert,update,references	
def	performance_schema	rwlock_instances	READ_LOCKED_BY_COUNT	4	NULL	NO	int	NULL	NULL	10	0	NULL	NULL	int(10) unsigned			select,insert,update,references	
def	performance_schema	setup_actors	HOST	1	%	NO	char	60	180	NULL	NULL	utf8	utf8_bin	char(60)			select,insert,update,references	
def	performance_schema	setup_actors	USER	2	%	NO	char	16	48	NULL	NULL	utf8	utf8_bin	char(16)			select,insert,update,references	
def	performance_schema	setup_actors	ROLE	3	%	NO	char	16	48	NULL	NULL	utf8	utf8_bin	char(16)			select,insert,update,references	
def	performance_schema	setup_consumers	NAME	1	NULL	NO	varchar	64	192	NULL	NULL	utf8	utf8_general_ci	varchar(64)			select,insert,update,references	
def	performance_schema	setup_consumers	ENABLED	2	NULL	NO	enum	3	9	NULL	NULL	utf8	utf8_general_ci	enum('YES','NO')			select,insert,update,references	
def	performance_schema	setup_instruments	NAME	1	NULL	NO	varchar	128	384	NULL	NULL	utf8	utf8_general_ci	varchar(128)			select,insert,update,references	
def	performance_schema	setup_instruments	ENABLED	2	NULL	NO	enum	3	9	NULL	NULL	utf8	utf8_general_ci	enum('YES','NO')			select,insert,update,references	
def	performance_schema	setup_instruments	TIMED	3	NULL	NO	enum	3	9	NULL	NULL	utf8	utf8_general_ci	enum('YES','NO')			select,insert,update,references	
def	performance_schema	setup_objects	OBJECT_TYPE	1	TABLE	NO	enum	5	15	NULL	NULL	utf8	utf8_general_ci	enum('TABLE')			select,insert,update,references	
def	performance_schema	setup_objects	OBJECT_SCHEMA	2	%	YES	varchar	64	192	NULL	NULL	utf8	utf8_general_ci	varchar(64)			select,insert,update,references	
def	performance_schema	setup_objects	OBJECT_NAME	3	%	NO	varchar	64	192	NULL	NULL	utf8	utf8_general_ci	varchar(64)			select,insert,update,references	
def	performance_schema	setup_objects	ENABLED	4	YES	NO	enum	3	9	NULL	NULL	utf8	utf8_general_ci	enum('YES','NO')			select,insert,update,references	
def	performance_schema	setup_objects	TIMED	5	YES	NO	enum	3	9	NULL	NULL	utf8	utf8_general_ci	enum('YES','NO')			select,insert,update,references	
def	performance_schema	setup_timers	NAME	1	NULL	NO	varchar	64	192	NULL	NULL	utf8	utf8_general_ci	varchar(64)			select,insert,update,references	
def	performance_schema	setup_timers	TIMER_NAME	2	NULL	NO	enum	11	33	NULL	NULL	utf8	utf8_general_ci	enum('CYCLE','NANOSECOND','MICROSECOND','MILLISECOND','TICK')			select,insert,update,references	
def	performance_schema	socket_instances	EVENT_NAME	1	NULL	NO	varchar	128	384	NULL	NULL	utf8	utf8_general_ci	varchar(128)			select,insert,update,references	
def	performance_schema	socket_instances	OBJECT_INSTANCE_BEGIN	2	NULL	NO	bigint	NULL	NULL	20	0	NULL	NULL	bigint(20) unsigned			select,insert,update,references	
def	performance_schema	socket_instances	THREAD_ID	3	NULL	YES	int	NULL	NULL	10	0	NULL	NULL	int(11)			select,insert,update,references	
def	performance_schema	socket_instances	SOCKET_ID	4	NULL	NO	int	NULL	NULL	10	0	NULL	NULL	int(11)			select,insert,update,references	
def	performance_schema	socket_instances	IP	5	NULL	NO	varchar	64	192	NULL	NULL	utf8	utf8_general_ci	varchar(64)			select,insert,update,references	
def	performance_schema	socket_instances	PORT	6	NULL	NO	int	NULL	NULL	10	0	NULL	NULL	int(11)			select,insert,update,references	
def	performance_schema	socket_instances	STATE	7	NULL	NO	enum	6	18	NULL	NULL	utf8	utf8_general_ci	enum('IDLE','ACTIVE')			select,insert,update,references	
def	performance_schema	socket_summary_by_event_name	EVENT_NAME	1	NULL	NO	varchar	128	384	NULL	NULL	utf8	utf8_general_ci	varchar(128)			select,insert,update,references	
def	performance_schema	socket_summary_by_event_name	COUNT_STAR	2	NULL	NO	bigint	NULL	NULL	20	0	NULL	NULL	bigint(20) unsigned			select,insert,update,references	
def	performance_schema	socket_summary_by_event_name	SUM_TIMER_WAIT	3	NULL	NO	bigint	NULL	NULL	20	0	NULL	NULL	bigint(20) unsigned			select,insert,update,references	
def	performance_schema	socket_summary_by_event_name	MIN_TIMER_WAIT	4	NULL	NO	bigint	NULL	NULL	20	0	NULL	NULL	bigint(20) unsigned			select,insert,update,references	
def	performance_schema	socket_summary_by_event_name	AVG_TIMER_WAIT	5	NULL	NO	bigint	NULL	NULL	20	0	NULL	NULL	bigint(20) unsigned			select,insert,update,references	
def	performance_schema	socket_summary_by_event_name	MAX_TIMER_WAIT	6	NULL	NO	bigint	NULL	NULL	20	0	NULL	NULL	bigint(20) unsigned			select,insert,update,references	
def	performance_schema	socket_summary_by_event_name	COUNT_READ	7	NULL	NO	bigint	NULL	NULL	20	0	NULL	NULL	bigint(20) unsigned			select,insert,update,references	
def	performance_schema	socket_summary_by_event_name	SUM_TIMER_READ	8	NULL	NO	bigint	NULL	NULL	20	0	NULL	NULL	bigint(20) unsigned			select,insert,update,references	
def	performance_schema	socket_summary_by_event_name	MIN_TIMER_READ	9	NULL	NO	bigint	NULL	NULL	20	0	NULL	NULL	bigint(20) unsigned			select,insert,update,references	
def	performance_schema	socket_summary_by_event_name	AVG_TIMER_READ	10	NULL	NO	bigint	NULL	NULL	20	0	NULL	NULL	bigint(20) unsigned			select,insert,update,references	
def	performance_schema	socket_summary_by_event_name	MAX_TIMER_READ	11	NULL	NO	bigint	NULL	NULL	20	0	NULL	NULL	bigint(20) unsigned			select,insert,update,references	
def	performance_schema	socket_summary_by_event_name	SUM_NUMBER_OF_BYTES_READ	12	NULL	NO	bigint	NULL	NULL	20	0	NULL	NULL	bigint(20) unsigned			select,insert,update,references	
def	performance_schema	socket_summary_by_event_name	COUNT_WRITE	13	NULL	NO	bigint	NULL	NULL	20	0	NULL	NULL	bigint(20) unsigned			select,insert,update,references	
def	performance_schema	socket_summary_by_event_name	SUM_TIMER_WRITE	14	NULL	NO	bigint	NULL	NULL	20	0	NULL	NULL	bigint(20) unsigned			select,insert,update,references	
def	performance_schema	socket_summary_by_event_name	MIN_TIMER_WRITE	15	NULL	NO	bigint	NULL	NULL	20	0	NULL	NULL	bigint(20) unsigned			select,insert,update,references	
def	performance_schema	socket_summary_by_event_name	AVG_TIMER_WRITE	16	NULL	NO	bigint	NULL	NULL	20	0	NULL	NULL	bigint(20) unsigned			select,insert,update,references	
def	performance_schema	socket_summary_by_event_name	MAX_TIMER_WRITE	17	NULL	NO	bigint	NULL	NULL	20	0	NULL	NULL	bigint(20) unsigned			select,insert,update,references	
def	performance_schema	socket_summary_by_event_name	SUM_NUMBER_OF_BYTES_WRITE	18	NULL	NO	bigint	NULL	NULL	20	0	NULL	NULL	bigint(20) unsigned			select,insert,update,references	
def	performance_schema	socket_summary_by_event_name	COUNT_MISC	19	NULL	NO	bigint	NULL	NULL	20	0	NULL	NULL	bigint(20) unsigned			select,insert,update,references	
def	performance_schema	socket_summary_by_event_name	SUM_TIMER_MISC	20	NULL	NO	bigint	NULL	NULL	20	0	NULL	NULL	bigint(20) unsigned			select,insert,update,references	
def	performance_schema	socket_summary_by_event_name	MIN_TIMER_MISC	21	NULL	NO	bigint	NULL	NULL	20	0	NULL	NULL	bigint(20) unsigned			select,insert,update,references	
def	performance_schema	socket_summary_by_event_name	AVG_TIMER_MISC	22	NULL	NO	bigint	NULL	NULL	20	0	NULL	NULL	bigint(20) unsigned			select,insert,update,references	
def	performance_schema	socket_summary_by_event_name	MAX_TIMER_MISC	23	NULL	NO	bigint	NULL	NULL	20	0	NULL	NULL	bigint(20) unsigned			select,insert,update,references	
def	performance_schema	socket_summary_by_instance	EVENT_NAME	1	NULL	NO	varchar	128	384	NULL	NULL	utf8	utf8_general_ci	varchar(128)			select,insert,update,references	
def	performance_schema	socket_summary_by_instance	OBJECT_INSTANCE_BEGIN	2	NULL	NO	bigint	NULL	NULL	20	0	NULL	NULL	bigint(20) unsigned			select,insert,update,references	
def	performance_schema	socket_summary_by_instance	COUNT_STAR	3	NULL	NO	bigint	NULL	NULL	20	0	NULL	NULL	bigint(20) unsigned			select,insert,update,references	
def	performance_schema	socket_summary_by_instance	SUM_TIMER_WAIT	4	NULL	NO	bigint	NULL	NULL	20	0	NULL	NULL	bigint(20) unsigned			select,insert,update,references	
def	performance_schema	socket_summary_by_instance	MIN_TIMER_WAIT	5	NULL	NO	bigint	NULL	NULL	20	0	NULL	NULL	bigint(20) unsigned			select,insert,update,references	
def	performance_schema	socket_summary_by_instance	AVG_TIMER_WAIT	6	NULL	NO	bigint	NULL	NULL	20	0	NULL	NULL	bigint(20) unsigned			select,insert,update,references	
def	performance_schema	socket_summary_by_instance	MAX_TIMER_WAIT	7	NULL	NO	bigint	NULL	NULL	20	0	NULL	NULL	bigint(20) unsigned			select,insert,update,references	
def	performance_schema	socket_summary_by_instance	COUNT_READ	8	NULL	NO	bigint	NULL	NULL	20	0	NULL	NULL	bigint(20) unsigned			select,insert,update,references	
def	performance_schema	socket_summary_by_instance	SUM_TIMER_READ	9	NULL	NO	bigint	NULL	NULL	20	0	NULL	NULL	bigint(20) unsigned			select,insert,update,references	
def	performance_schema	socket_summary_by_instance	MIN_TIMER_READ	10	NULL	NO	bigint	NULL	NULL	20	0	NULL	NULL	bigint(20) unsigned			select,insert,update,references	
def	performance_schema	socket_summary_by_instance	AVG_TIMER_READ	11	NULL	NO	bigint	NULL	NULL	20	0	NULL	NULL	bigint(20) unsigned			select,insert,update,references	
def	performance_schema	socket_summary_by_instance	MAX_TIMER_READ	12	NULL	NO	bigint	NULL	NULL	20	0	NULL	NULL	bigint(20) unsigned			select,insert,update,references	
def	performance_schema	socket_summary_by_instance	SUM_NUMBER_OF_BYTES_READ	13	NULL	NO	bigint	NULL	NULL	20	0	NULL	NULL	bigint(20) unsigned			select,insert,update,references	
def	performance_schema	socket_summary_by_instance	COUNT_WRITE	14	NULL	NO	bigint	NULL	NULL	20	0	NULL	NULL	bigint(20) unsigned			select,insert,update,references	
def	performance_schema	socket_summary_by_instance	SUM_TIMER_WRITE	15	NULL	NO	bigint	NULL	NULL	20	0	NULL	NULL	bigint(20) unsigned			select,insert,update,references	
def	performance_schema	socket_summary_by_instance	MIN_TIMER_WRITE	16	NULL	NO	bigint	NULL	NULL	20	0	NULL	NULL	bigint(20) unsigned			select,insert,update,references	
def	performance_schema	socket_summary_by_instance	AVG_TIMER_WRITE	17	NULL	NO	bigint	NULL	NULL	20	0	NULL	NULL	bigint(20) unsigned			select,insert,update,references	
def	performance_schema	socket_summary_by_instance	MAX_TIMER_WRITE	18	NULL	NO	bigint	NULL	NULL	20	0	NULL	NULL	bigint(20) unsigned			select,insert,update,references	
def	performance_schema	socket_summary_by_instance	SUM_NUMBER_OF_BYTES_WRITE	19	NULL	NO	bigint	NULL	NULL	20	0	NULL	NULL	bigint(20) unsigned			select,insert,update,references	
def	performance_schema	socket_summary_by_instance	COUNT_MISC	20	NULL	NO	bigint	NULL	NULL	20	0	NULL	NULL	bigint(20) unsigned			select,insert,update,references	
def	performance_schema	socket_summary_by_instance	SUM_TIMER_MISC	21	NULL	NO	bigint	NULL	NULL	20	0	NULL	NULL	bigint(20) unsigned			select,insert,update,references	
def	performance_schema	socket_summary_by_instance	MIN_TIMER_MISC	22	NULL	NO	bigint	NULL	NULL	20	0	NULL	NULL	bigint(20) unsigned			select,insert,update,references	
def	performance_schema	socket_summary_by_instance	AVG_TIMER_MISC	23	NULL	NO	bigint	NULL	NULL	20	0	NULL	NULL	bigint(20) unsigned			select,insert,update,references	
def	performance_schema	socket_summary_by_instance	MAX_TIMER_MISC	24	NULL	NO	bigint	NULL	NULL	20	0	NULL	NULL	bigint(20) unsigned			select,insert,update,references	
def	performance_schema	table_io_waits_summary_by_index_usage	OBJECT_TYPE	1	NULL	YES	varchar	64	192	NULL	NULL	utf8	utf8_general_ci	varchar(64)			select,insert,update,references	
def	performance_schema	table_io_waits_summary_by_index_usage	OBJECT_SCHEMA	2	NULL	YES	varchar	64	192	NULL	NULL	utf8	utf8_general_ci	varchar(64)			select,insert,update,references	
def	performance_schema	table_io_waits_summary_by_index_usage	OBJECT_NAME	3	NULL	YES	varchar	64	192	NULL	NULL	utf8	utf8_general_ci	varchar(64)			select,insert,update,references	
def	performance_schema	table_io_waits_summary_by_index_usage	INDEX_NAME	4	NULL	YES	varchar	64	192	NULL	NULL	utf8	utf8_general_ci	varchar(64)			select,insert,update,references	
def	performance_schema	table_io_waits_summary_by_index_usage	COUNT_STAR	5	NULL	NO	bigint	NULL	NULL	20	0	NULL	NULL	bigint(20) unsigned			select,insert,update,references	
def	performance_schema	table_io_waits_summary_by_index_usage	SUM_TIMER_WAIT	6	NULL	NO	bigint	NULL	NULL	20	0	NULL	NULL	bigint(20) unsigned			select,insert,update,references	
def	performance_schema	table_io_waits_summary_by_index_usage	MIN_TIMER_WAIT	7	NULL	NO	bigint	NULL	NULL	20	0	NULL	NULL	bigint(20) unsigned			select,insert,update,references	
def	performance_schema	table_io_waits_summary_by_index_usage	AVG_TIMER_WAIT	8	NULL	NO	bigint	NULL	NULL	20	0	NULL	NULL	bigint(20) unsigned			select,insert,update,references	
def	performance_schema	table_io_waits_summary_by_index_usage	MAX_TIMER_WAIT	9	NULL	NO	bigint	NULL	NULL	20	0	NULL	NULL	bigint(20) unsigned			select,insert,update,references	
def	performance_schema	table_io_waits_summary_by_index_usage	COUNT_READ	10	NULL	NO	bigint	NULL	NULL	20	0	NULL	NULL	bigint(20) unsigned			select,insert,update,references	
def	performance_schema	table_io_waits_summary_by_index_usage	SUM_TIMER_READ	11	NULL	NO	bigint	NULL	NULL	20	0	NULL	NULL	bigint(20) unsigned			select,insert,update,references	
def	performance_schema	table_io_waits_summary_by_index_usage	MIN_TIMER_READ	12	NULL	NO	bigint	NULL	NULL	20	0	NULL	NULL	bigint(20) unsigned			select,insert,update,references	
def	performance_schema	table_io_waits_summary_by_index_usage	AVG_TIMER_READ	13	NULL	NO	bigint	NULL	NULL	20	0	NULL	NULL	bigint(20) unsigned			select,insert,update,references	
def	performance_schema	table_io_waits_summary_by_index_usage	MAX_TIMER_READ	14	NULL	NO	bigint	NULL	NULL	20	0	NULL	NULL	bigint(20) unsigned			select,insert,update,references	
def	performance_schema	table_io_waits_summary_by_index_usage	COUNT_WRITE	15	NULL	NO	bigint	NULL	NULL	20	0	NULL	NULL	bigint(20) unsigned			select,insert,update,references	
def	performance_schema	table_io_waits_summary_by_index_usage	SUM_TIMER_WRITE	16	NULL	NO	bigint	NULL	NULL	20	0	NULL	NULL	bigint(20) unsigned			select,insert,update,references	
def	performance_schema	table_io_waits_summary_by_index_usage	MIN_TIMER_WRITE	17	NULL	NO	bigint	NULL	NULL	20	0	NULL	NULL	bigint(20) unsigned			select,insert,update,references	
def	performance_schema	table_io_waits_summary_by_index_usage	AVG_TIMER_WRITE	18	NULL	NO	bigint	NULL	NULL	20	0	NULL	NULL	bigint(20) unsigned			select,insert,update,references	
def	performance_schema	table_io_waits_summary_by_index_usage	MAX_TIMER_WRITE	19	NULL	NO	bigint	NULL	NULL	20	0	NULL	NULL	bigint(20) unsigned			select,insert,update,references	
def	performance_schema	table_io_waits_summary_by_index_usage	COUNT_FETCH	20	NULL	NO	bigint	NULL	NULL	20	0	NULL	NULL	bigint(20) unsigned			select,insert,update,references	
def	performance_schema	table_io_waits_summary_by_index_usage	SUM_TIMER_FETCH	21	NULL	NO	bigint	NULL	NULL	20	0	NULL	NULL	bigint(20) unsigned			select,insert,update,references	
def	performance_schema	table_io_waits_summary_by_index_usage	MIN_TIMER_FETCH	22	NULL	NO	bigint	NULL	NULL	20	0	NULL	NULL	bigint(20) unsigned			select,insert,update,references	
def	performance_schema	table_io_waits_summary_by_index_usage	AVG_TIMER_FETCH	23	NULL	NO	bigint	NULL	NULL	20	0	NULL	NULL	bigint(20) unsigned			select,insert,update,references	
def	performance_schema	table_io_waits_summary_by_index_usage	MAX_TIMER_FETCH	24	NULL	NO	bigint	NULL	NULL	20	0	NULL	NULL	bigint(20) unsigned			select,insert,update,references	
def	performance_schema	table_io_waits_summary_by_index_usage	COUNT_INSERT	25	NULL	NO	bigint	NULL	NULL	20	0	NULL	NULL	bigint(20) unsigned			select,insert,update,references	
def	performance_schema	table_io_waits_summary_by_index_usage	SUM_TIMER_INSERT	26	NULL	NO	bigint	NULL	NULL	20	0	NULL	NULL	bigint(20) unsigned			select,insert,update,references	
def	performance_schema	table_io_waits_summary_by_index_usage	MIN_TIMER_INSERT	27	NULL	NO	bigint	NULL	NULL	20	0	NULL	NULL	bigint(20) unsigned			select,insert,update,references	
def	performance_schema	table_io_waits_summary_by_index_usage	AVG_TIMER_INSERT	28	NULL	NO	bigint	NULL	NULL	20	0	NULL	NULL	bigint(20) unsigned			select,insert,update,references	
def	performance_schema	table_io_waits_summary_by_index_usage	MAX_TIMER_INSERT	29	NULL	NO	bigint	NULL	NULL	20	0	NULL	NULL	bigint(20) unsigned			select,insert,update,references	
def	performance_schema	table_io_waits_summary_by_index_usage	COUNT_UPDATE	30	NULL	NO	bigint	NULL	NULL	20	0	NULL	NULL	bigint(20) unsigned			select,insert,update,references	
def	performance_schema	table_io_waits_summary_by_index_usage	SUM_TIMER_UPDATE	31	NULL	NO	bigint	NULL	NULL	20	0	NULL	NULL	bigint(20) unsigned			select,insert,update,references	
def	performance_schema	table_io_waits_summary_by_index_usage	MIN_TIMER_UPDATE	32	NULL	NO	bigint	NULL	NULL	20	0	NULL	NULL	bigint(20) unsigned			select,insert,update,references	
def	performance_schema	table_io_waits_summary_by_index_usage	AVG_TIMER_UPDATE	33	NULL	NO	bigint	NULL	NULL	20	0	NULL	NULL	bigint(20) unsigned			select,insert,update,references	
def	performance_schema	table_io_waits_summary_by_index_usage	MAX_TIMER_UPDATE	34	NULL	NO	bigint	NULL	NULL	20	0	NULL	NULL	bigint(20) unsigned			select,insert,update,references	
def	performance_schema	table_io_waits_summary_by_index_usage	COUNT_DELETE	35	NULL	NO	bigint	NULL	NULL	20	0	NULL	NULL	bigint(20) unsigned			select,insert,update,references	
def	performance_schema	table_io_waits_summary_by_index_usage	SUM_TIMER_DELETE	36	NULL	NO	bigint	NULL	NULL	20	0	NULL	NULL	bigint(20) unsigned			select,insert,update,references	
def	performance_schema	table_io_waits_summary_by_index_usage	MIN_TIMER_DELETE	37	NULL	NO	bigint	NULL	NULL	20	0	NULL	NULL	bigint(20) unsigned			select,insert,update,references	
def	performance_schema	table_io_waits_summary_by_index_usage	AVG_TIMER_DELETE	38	NULL	NO	bigint	NULL	NULL	20	0	NULL	NULL	bigint(20) unsigned			select,insert,update,references	
def	performance_schema	table_io_waits_summary_by_index_usage	MAX_TIMER_DELETE	39	NULL	NO	bigint	NULL	NULL	20	0	NULL	NULL	bigint(20) unsigned			select,insert,update,references	
def	performance_schema	table_io_waits_summary_by_table	OBJECT_TYPE	1	NULL	YES	varchar	64	192	NULL	NULL	utf8	utf8_general_ci	varchar(64)			select,insert,update,references	
def	performance_schema	table_io_waits_summary_by_table	OBJECT_SCHEMA	2	NULL	YES	varchar	64	192	NULL	NULL	utf8	utf8_general_ci	varchar(64)			select,insert,update,references	
def	performance_schema	table_io_waits_summary_by_table	OBJECT_NAME	3	NULL	YES	varchar	64	192	NULL	NULL	utf8	utf8_general_ci	varchar(64)			select,insert,update,references	
def	performance_schema	table_io_waits_summary_by_table	COUNT_STAR	4	NULL	NO	bigint	NULL	NULL	20	0	NULL	NULL	bigint(20) unsigned			select,insert,update,references	
def	performance_schema	table_io_waits_summary_by_table	SUM_TIMER_WAIT	5	NULL	NO	bigint	NULL	NULL	20	0	NULL	NULL	bigint(20) unsigned			select,insert,update,references	
def	performance_schema	table_io_waits_summary_by_table	MIN_TIMER_WAIT	6	NULL	NO	bigint	NULL	NULL	20	0	NULL	NULL	bigint(20) unsigned			select,insert,update,references	
def	performance_schema	table_io_waits_summary_by_table	AVG_TIMER_WAIT	7	NULL	NO	bigint	NULL	NULL	20	0	NULL	NULL	bigint(20) unsigned			select,insert,update,references	
def	performance_schema	table_io_waits_summary_by_table	MAX_TIMER_WAIT	8	NULL	NO	bigint	NULL	NULL	20	0	NULL	NULL	bigint(20) unsigned			select,insert,update,references	
def	performance_schema	table_io_waits_summary_by_table	COUNT_READ	9	NULL	NO	bigint	NULL	NULL	20	0	NULL	NULL	bigint(20) unsigned			select,insert,update,references	
def	performance_schema	table_io_waits_summary_by_table	SUM_TIMER_READ	10	NULL	NO	bigint	NULL	NULL	20	0	NULL	NULL	bigint(20) unsigned			select,insert,update,references	
def	performance_schema	table_io_waits_summary_by_table	MIN_TIMER_READ	11	NULL	NO	bigint	NULL	NULL	20	0	NULL	NULL	bigint(20) unsigned			select,insert,update,references	
def	performance_schema	table_io_waits_summary_by_table	AVG_TIMER_READ	12	NULL	NO	bigint	NULL	NULL	20	0	NULL	NULL	bigint(20) unsigned			select,insert,update,references	
def	performance_schema	table_io_waits_summary_by_table	MAX_TIMER_READ	13	NULL	NO	bigint	NULL	NULL	20	0	NULL	NULL	bigint(20) unsigned			select,insert,update,references	
def	performance_schema	table_io_waits_summary_by_table	COUNT_WRITE	14	NULL	NO	bigint	NULL	NULL	20	0	NULL	NULL	bigint(20) unsigned			select,insert,update,references	
def	performance_schema	table_io_waits_summary_by_table	SUM_TIMER_WRITE	15	NULL	NO	bigint	NULL	NULL	20	0	NULL	NULL	bigint(20) unsigned			select,insert,update,references	
def	performance_schema	table_io_waits_summary_by_table	MIN_TIMER_WRITE	16	NULL	NO	bigint	NULL	NULL	20	0	NULL	NULL	bigint(20) unsigned			select,insert,update,references	
def	performance_schema	table_io_waits_summary_by_table	AVG_TIMER_WRITE	17	NULL	NO	bigint	NULL	NULL	20	0	NULL	NULL	bigint(20) unsigned			select,insert,update,references	
def	performance_schema	table_io_waits_summary_by_table	MAX_TIMER_WRITE	18	NULL	NO	bigint	NULL	NULL	20	0	NULL	NULL	bigint(20) unsigned			select,insert,update,references	
def	performance_schema	table_io_waits_summary_by_table	COUNT_FETCH	19	NULL	NO	bigint	NULL	NULL	20	0	NULL	NULL	bigint(20) unsigned			select,insert,update,references	
def	performance_schema	table_io_waits_summary_by_table	SUM_TIMER_FETCH	20	NULL	NO	bigint	NULL	NULL	20	0	NULL	NULL	bigint(20) unsigned			select,insert,update,references	
def	performance_schema	table_io_waits_summary_by_table	MIN_TIMER_FETCH	21	NULL	NO	bigint	NULL	NULL	20	0	NULL	NULL	bigint(20) unsigned			select,insert,update,references	
def	performance_schema	table_io_waits_summary_by_table	AVG_TIMER_FETCH	22	NULL	NO	bigint	NULL	NULL	20	0	NULL	NULL	bigint(20) unsigned			select,insert,update,references	
def	performance_schema	table_io_waits_summary_by_table	MAX_TIMER_FETCH	23	NULL	NO	bigint	NULL	NULL	20	0	NULL	NULL	bigint(20) unsigned			select,insert,update,references	
def	performance_schema	table_io_waits_summary_by_table	COUNT_INSERT	24	NULL	NO	bigint	NULL	NULL	20	0	NULL	NULL	bigint(20) unsigned			select,insert,update,references	
def	performance_schema	table_io_waits_summary_by_table	SUM_TIMER_INSERT	25	NULL	NO	bigint	NULL	NULL	20	0	NULL	NULL	bigint(20) unsigned			select,insert,update,references	
def	performance_schema	table_io_waits_summary_by_table	MIN_TIMER_INSERT	26	NULL	NO	bigint	NULL	NULL	20	0	NULL	NULL	bigint(20) unsigned			select,insert,update,references	
def	performance_schema	table_io_waits_summary_by_table	AVG_TIMER_INSERT	27	NULL	NO	bigint	NULL	NULL	20	0	NULL	NULL	bigint(20) unsigned			select,insert,update,references	
def	performance_schema	table_io_waits_summary_by_table	MAX_TIMER_INSERT	28	NULL	NO	bigint	NULL	NULL	20	0	NULL	NULL	bigint(20) unsigned			select,insert,update,references	
def	performance_schema	table_io_waits_summary_by_table	COUNT_UPDATE	29	NULL	NO	bigint	NULL	NULL	20	0	NULL	NULL	bigint(20) unsigned			select,insert,update,references	
def	performance_schema	table_io_waits_summary_by_table	SUM_TIMER_UPDATE	30	NULL	NO	bigint	NULL	NULL	20	0	NULL	NULL	bigint(20) unsigned			select,insert,update,references	
def	performance_schema	table_io_waits_summary_by_table	MIN_TIMER_UPDATE	31	NULL	NO	bigint	NULL	NULL	20	0	NULL	NULL	bigint(20) unsigned			select,insert,update,references	
def	performance_schema	table_io_waits_summary_by_table	AVG_TIMER_UPDATE	32	NULL	NO	bigint	NULL	NULL	20	0	NULL	NULL	bigint(20) unsigned			select,insert,update,references	
def	performance_schema	table_io_waits_summary_by_table	MAX_TIMER_UPDATE	33	NULL	NO	bigint	NULL	NULL	20	0	NULL	NULL	bigint(20) unsigned			select,insert,update,references	
def	performance_schema	table_io_waits_summary_by_table	COUNT_DELETE	34	NULL	NO	bigint	NULL	NULL	20	0	NULL	NULL	bigint(20) unsigned			select,insert,update,references	
def	performance_schema	table_io_waits_summary_by_table	SUM_TIMER_DELETE	35	NULL	NO	bigint	NULL	NULL	20	0	NULL	NULL	bigint(20) unsigned			select,insert,update,references	
def	performance_schema	table_io_waits_summary_by_table	MIN_TIMER_DELETE	36	NULL	NO	bigint	NULL	NULL	20	0	NULL	NULL	bigint(20) unsigned			select,insert,update,references	
def	performance_schema	table_io_waits_summary_by_table	AVG_TIMER_DELETE	37	NULL	NO	bigint	NULL	NULL	20	0	NULL	NULL	bigint(20) unsigned			select,insert,update,references	
def	performance_schema	table_io_waits_summary_by_table	MAX_TIMER_DELETE	38	NULL	NO	bigint	NULL	NULL	20	0	NULL	NULL	bigint(20) unsigned			select,insert,update,references	
def	performance_schema	table_lock_waits_summary_by_table	OBJECT_TYPE	1	NULL	YES	varchar	64	192	NULL	NULL	utf8	utf8_general_ci	varchar(64)			select,insert,update,references	
def	performance_schema	table_lock_waits_summary_by_table	OBJECT_SCHEMA	2	NULL	YES	varchar	64	192	NULL	NULL	utf8	utf8_general_ci	varchar(64)			select,insert,update,references	
def	performance_schema	table_lock_waits_summary_by_table	OBJECT_NAME	3	NULL	YES	varchar	64	192	NULL	NULL	utf8	utf8_general_ci	varchar(64)			select,insert,update,references	
def	performance_schema	table_lock_waits_summary_by_table	COUNT_STAR	4	NULL	NO	bigint	NULL	NULL	20	0	NULL	NULL	bigint(20) unsigned			select,insert,update,references	
def	performance_schema	table_lock_waits_summary_by_table	SUM_TIMER_WAIT	5	NULL	NO	bigint	NULL	NULL	20	0	NULL	NULL	bigint(20) unsigned			select,insert,update,references	
def	performance_schema	table_lock_waits_summary_by_table	MIN_TIMER_WAIT	6	NULL	NO	bigint	NULL	NULL	20	0	NULL	NULL	bigint(20) unsigned			select,insert,update,references	
def	performance_schema	table_lock_waits_summary_by_table	AVG_TIMER_WAIT	7	NULL	NO	bigint	NULL	NULL	20	0	NULL	NULL	bigint(20) unsigned			select,insert,update,references	
def	performance_schema	table_lock_waits_summary_by_table	MAX_TIMER_WAIT	8	NULL	NO	bigint	NULL	NULL	20	0	NULL	NULL	bigint(20) unsigned			select,insert,update,references	
def	performance_schema	table_lock_waits_summary_by_table	COUNT_READ	9	NULL	NO	bigint	NULL	NULL	20	0	NULL	NULL	bigint(20) unsigned			select,insert,update,references	
def	performance_schema	table_lock_waits_summary_by_table	SUM_TIMER_READ	10	NULL	NO	bigint	NULL	NULL	20	0	NULL	NULL	bigint(20) unsigned			select,insert,update,references	
def	performance_schema	table_lock_waits_summary_by_table	MIN_TIMER_READ	11	NULL	NO	bigint	NULL	NULL	20	0	NULL	NULL	bigint(20) unsigned			select,insert,update,references	
def	performance_schema	table_lock_waits_summary_by_table	AVG_TIMER_READ	12	NULL	NO	bigint	NULL	NULL	20	0	NULL	NULL	bigint(20) unsigned			select,insert,update,references	
def	performance_schema	table_lock_waits_summary_by_table	MAX_TIMER_READ	13	NULL	NO	bigint	NULL	NULL	20	0	NULL	NULL	bigint(20) unsigned			select,insert,update,references	
def	performance_schema	table_lock_waits_summary_by_table	COUNT_WRITE	14	NULL	NO	bigint	NULL	NULL	20	0	NULL	NULL	bigint(20) unsigned			select,insert,update,references	
def	performance_schema	table_lock_waits_summary_by_table	SUM_TIMER_WRITE	15	NULL	NO	bigint	NULL	NULL	20	0	NULL	NULL	bigint(20) unsigned			select,insert,update,references	
def	performance_schema	table_lock_waits_summary_by_table	MIN_TIMER_WRITE	16	NULL	NO	bigint	NULL	NULL	20	0	NULL	NULL	bigint(20) unsigned			select,insert,update,references	
def	performance_schema	table_lock_waits_summary_by_table	AVG_TIMER_WRITE	17	NULL	NO	bigint	NULL	NULL	20	0	NULL	NULL	bigint(20) unsigned			select,insert,update,references	
def	performance_schema	table_lock_waits_summary_by_table	MAX_TIMER_WRITE	18	NULL	NO	bigint	NULL	NULL	20	0	NULL	NULL	bigint(20) unsigned			select,insert,update,references	
def	performance_schema	table_lock_waits_summary_by_table	COUNT_READ_NORMAL	19	NULL	NO	bigint	NULL	NULL	20	0	NULL	NULL	bigint(20) unsigned			select,insert,update,references	
def	performance_schema	table_lock_waits_summary_by_table	SUM_TIMER_READ_NORMAL	20	NULL	NO	bigint	NULL	NULL	20	0	NULL	NULL	bigint(20) unsigned			select,insert,update,references	
def	performance_schema	table_lock_waits_summary_by_table	MIN_TIMER_READ_NORMAL	21	NULL	NO	bigint	NULL	NULL	20	0	NULL	NULL	bigint(20) unsigned			select,insert,update,references	
def	performance_schema	table_lock_waits_summary_by_table	AVG_TIMER_READ_NORMAL	22	NULL	NO	bigint	NULL	NULL	20	0	NULL	NULL	bigint(20) unsigned			select,insert,update,references	
def	performance_schema	table_lock_waits_summary_by_table	MAX_TIMER_READ_NORMAL	23	NULL	NO	bigint	NULL	NULL	20	0	NULL	NULL	bigint(20) unsigned			select,insert,update,references	
def	performance_schema	table_lock_waits_summary_by_table	COUNT_READ_WITH_SHARED_LOCKS	24	NULL	NO	bigint	NULL	NULL	20	0	NULL	NULL	bigint(20) unsigned			select,insert,update,references	
def	performance_schema	table_lock_waits_summary_by_table	SUM_TIMER_READ_WITH_SHARED_LOCKS	25	NULL	NO	bigint	NULL	NULL	20	0	NULL	NULL	bigint(20) unsigned			select,insert,update,references	
def	performance_schema	table_lock_waits_summary_by_table	MIN_TIMER_READ_WITH_SHARED_LOCKS	26	NULL	NO	bigint	NULL	NULL	20	0	NULL	NULL	bigint(20) unsigned			select,insert,update,references	
def	performance_schema	table_lock_waits_summary_by_table	AVG_TIMER_READ_WITH_SHARED_LOCKS	27	NULL	NO	bigint	NULL	NULL	20	0	NULL	NULL	bigint(20) unsigned			select,insert,update,references	
def	performance_schema	table_lock_waits_summary_by_table	MAX_TIMER_READ_WITH_SHARED_LOCKS	28	NULL	NO	bigint	NULL	NULL	20	0	NULL	NULL	bigint(20) unsigned			select,insert,update,references	
def	performance_schema	table_lock_waits_summary_by_table	COUNT_READ_HIGH_PRIORITY	29	NULL	NO	bigint	NULL	NULL	20	0	NULL	NULL	bigint(20) unsigned			select,insert,update,references	
def	performance_schema	table_lock_waits_summary_by_table	SUM_TIMER_READ_HIGH_PRIORITY	30	NULL	NO	bigint	NULL	NULL	20	0	NULL	NULL	bigint(20) unsigned			select,insert,update,references	
def	performance_schema	table_lock_waits_summary_by_table	MIN_TIMER_READ_HIGH_PRIORITY	31	NULL	NO	bigint	NULL	NULL	20	0	NULL	NULL	bigint(20) unsigned			select,insert,update,references	
def	performance_schema	table_lock_waits_summary_by_table	AVG_TIMER_READ_HIGH_PRIORITY	32	NULL	NO	bigint	NULL	NULL	20	0	NULL	NULL	bigint(20) unsigned			select,insert,update,references	
def	performance_schema	table_lock_waits_summary_by_table	MAX_TIMER_READ_HIGH_PRIORITY	33	NULL	NO	bigint	NULL	NULL	20	0	NULL	NULL	bigint(20) unsigned			select,insert,update,references	
def	performance_schema	table_lock_waits_summary_by_table	COUNT_READ_NO_INSERT	34	NULL	NO	bigint	NULL	NULL	20	0	NULL	NULL	bigint(20) unsigned			select,insert,update,references	
def	performance_schema	table_lock_waits_summary_by_table	SUM_TIMER_READ_NO_INSERT	35	NULL	NO	bigint	NULL	NULL	20	0	NULL	NULL	bigint(20) unsigned			select,insert,update,references	
def	performance_schema	table_lock_waits_summary_by_table	MIN_TIMER_READ_NO_INSERT	36	NULL	NO	bigint	NULL	NULL	20	0	NULL	NULL	bigint(20) unsigned			select,insert,update,references	
def	performance_schema	table_lock_waits_summary_by_table	AVG_TIMER_READ_NO_INSERT	37	NULL	NO	bigint	NULL	NULL	20	0	NULL	NULL	bigint(20) unsigned			select,insert,update,references	
def	performance_schema	table_lock_waits_summary_by_table	MAX_TIMER_READ_NO_INSERT	38	NULL	NO	bigint	NULL	NULL	20	0	NULL	NULL	bigint(20) unsigned			select,insert,update,references	
def	performance_schema	table_lock_waits_summary_by_table	COUNT_READ_EXTERNAL	39	NULL	NO	bigint	NULL	NULL	20	0	NULL	NULL	bigint(20) unsigned			select,insert,update,references	
def	performance_schema	table_lock_waits_summary_by_table	SUM_TIMER_READ_EXTERNAL	40	NULL	NO	bigint	NULL	NULL	20	0	NULL	NULL	bigint(20) unsigned			select,insert,update,references	
def	performance_schema	table_lock_waits_summary_by_table	MIN_TIMER_READ_EXTERNAL	41	NULL	NO	bigint	NULL	NULL	20	0	NULL	NULL	bigint(20) unsigned			select,insert,update,references	
def	performance_schema	table_lock_waits_summary_by_table	AVG_TIMER_READ_EXTERNAL	42	NULL	NO	bigint	NULL	NULL	20	0	NULL	NULL	bigint(20) unsigned			select,insert,update,references	
def	performance_schema	table_lock_waits_summary_by_table	MAX_TIMER_READ_EXTERNAL	43	NULL	NO	bigint	NULL	NULL	20	0	NULL	NULL	bigint(20) unsigned			select,insert,update,references	
def	performance_schema	table_lock_waits_summary_by_table	COUNT_WRITE_ALLOW_WRITE	44	NULL	NO	bigint	NULL	NULL	20	0	NULL	NULL	bigint(20) unsigned			select,insert,update,references	
def	performance_schema	table_lock_waits_summary_by_table	SUM_TIMER_WRITE_ALLOW_WRITE	45	NULL	NO	bigint	NULL	NULL	20	0	NULL	NULL	bigint(20) unsigned			select,insert,update,references	
def	performance_schema	table_lock_waits_summary_by_table	MIN_TIMER_WRITE_ALLOW_WRITE	46	NULL	NO	bigint	NULL	NULL	20	0	NULL	NULL	bigint(20) unsigned			select,insert,update,references	
def	performance_schema	table_lock_waits_summary_by_table	AVG_TIMER_WRITE_ALLOW_WRITE	47	NULL	NO	bigint	NULL	NULL	20	0	NULL	NULL	bigint(20) unsigned			select,insert,update,references	
def	performance_schema	table_lock_waits_summary_by_table	MAX_TIMER_WRITE_ALLOW_WRITE	48	NULL	NO	bigint	NULL	NULL	20	0	NULL	NULL	bigint(20) unsigned			select,insert,update,references	
def	performance_schema	table_lock_waits_summary_by_table	COUNT_WRITE_CONCURRENT_INSERT	49	NULL	NO	bigint	NULL	NULL	20	0	NULL	NULL	bigint(20) unsigned			select,insert,update,references	
def	performance_schema	table_lock_waits_summary_by_table	SUM_TIMER_WRITE_CONCURRENT_INSERT	50	NULL	NO	bigint	NULL	NULL	20	0	NULL	NULL	bigint(20) unsigned			select,insert,update,references	
def	performance_schema	table_lock_waits_summary_by_table	MIN_TIMER_WRITE_CONCURRENT_INSERT	51	NULL	NO	bigint	NULL	NULL	20	0	NULL	NULL	bigint(20) unsigned			select,insert,update,references	
def	performance_schema	table_lock_waits_summary_by_table	AVG_TIMER_WRITE_CONCURRENT_INSERT	52	NULL	NO	bigint	NULL	NULL	20	0	NULL	NULL	bigint(20) unsigned			select,insert,update,references	
def	performance_schema	table_lock_waits_summary_by_table	MAX_TIMER_WRITE_CONCURRENT_INSERT	53	NULL	NO	bigint	NULL	NULL	20	0	NULL	NULL	bigint(20) unsigned			select,insert,update,references	
def	performance_schema	table_lock_waits_summary_by_table	COUNT_WRITE_DELAYED	54	NULL	NO	bigint	NULL	NULL	20	0	NULL	NULL	bigint(20) unsigned			select,insert,update,references	
def	performance_schema	table_lock_waits_summary_by_table	SUM_TIMER_WRITE_DELAYED	55	NULL	NO	bigint	NULL	NULL	20	0	NULL	NULL	bigint(20) unsigned			select,insert,update,references	
def	performance_schema	table_lock_waits_summary_by_table	MIN_TIMER_WRITE_DELAYED	56	NULL	NO	bigint	NULL	NULL	20	0	NULL	NULL	bigint(20) unsigned			select,insert,update,references	
def	performance_schema	table_lock_waits_summary_by_table	AVG_TIMER_WRITE_DELAYED	57	NULL	NO	bigint	NULL	NULL	20	0	NULL	NULL	bigint(20) unsigned			select,insert,update,references	
def	performance_schema	table_lock_waits_summary_by_table	MAX_TIMER_WRITE_DELAYED	58	NULL	NO	bigint	NULL	NULL	20	0	NULL	NULL	bigint(20) unsigned			select,insert,update,references	
def	performance_schema	table_lock_waits_summary_by_table	COUNT_WRITE_LOW_PRIORITY	59	NULL	NO	bigint	NULL	NULL	20	0	NULL	NULL	bigint(20) unsigned			select,insert,update,references	
def	performance_schema	table_lock_waits_summary_by_table	SUM_TIMER_WRITE_LOW_PRIORITY	60	NULL	NO	bigint	NULL	NULL	20	0	NULL	NULL	bigint(20) unsigned			select,insert,update,references	
def	performance_schema	table_lock_waits_summary_by_table	MIN_TIMER_WRITE_LOW_PRIORITY	61	NULL	NO	bigint	NULL	NULL	20	0	NULL	NULL	bigint(20) unsigned			select,insert,update,references	
def	performance_schema	table_lock_waits_summary_by_table	AVG_TIMER_WRITE_LOW_PRIORITY	62	NULL	NO	bigint	NULL	NULL	20	0	NULL	NULL	bigint(20) unsigned			select,insert,update,references	
def	performance_schema	table_lock_waits_summary_by_table	MAX_TIMER_WRITE_LOW_PRIORITY	63	NULL	NO	bigint	NULL	NULL	20	0	NULL	NULL	bigint(20) unsigned			select,insert,update,references	
def	performance_schema	table_lock_waits_summary_by_table	COUNT_WRITE_NORMAL	64	NULL	NO	bigint	NULL	NULL	20	0	NULL	NULL	bigint(20) unsigned			select,insert,update,references	
def	performance_schema	table_lock_waits_summary_by_table	SUM_TIMER_WRITE_NORMAL	65	NULL	NO	bigint	NULL	NULL	20	0	NULL	NULL	bigint(20) unsigned			select,insert,update,references	
def	performance_schema	table_lock_waits_summary_by_table	MIN_TIMER_WRITE_NORMAL	66	NULL	NO	bigint	NULL	NULL	20	0	NULL	NULL	bigint(20) unsigned			select,insert,update,references	
def	performance_schema	table_lock_waits_summary_by_table	AVG_TIMER_WRITE_NORMAL	67	NULL	NO	bigint	NULL	NULL	20	0	NULL	NULL	bigint(20) unsigned			select,insert,update,references	
def	performance_schema	table_lock_waits_summary_by_table	MAX_TIMER_WRITE_NORMAL	68	NULL	NO	bigint	NULL	NULL	20	0	NULL	NULL	bigint(20) unsigned			select,insert,update,references	
def	performance_schema	table_lock_waits_summary_by_table	COUNT_WRITE_EXTERNAL	69	NULL	NO	bigint	NULL	NULL	20	0	NULL	NULL	bigint(20) unsigned			select,insert,update,references	
def	performance_schema	table_lock_waits_summary_by_table	SUM_TIMER_WRITE_EXTERNAL	70	NULL	NO	bigint	NULL	NULL	20	0	NULL	NULL	bigint(20) unsigned			select,insert,update,references	
def	performance_schema	table_lock_waits_summary_by_table	MIN_TIMER_WRITE_EXTERNAL	71	NULL	NO	bigint	NULL	NULL	20	0	NULL	NULL	bigint(20) unsigned			select,insert,update,references	
def	performance_schema	table_lock_waits_summary_by_table	AVG_TIMER_WRITE_EXTERNAL	72	NULL	NO	bigint	NULL	NULL	20	0	NULL	NULL	bigint(20) unsigned			select,insert,update,references	
def	performance_schema	table_lock_waits_summary_by_table	MAX_TIMER_WRITE_EXTERNAL	73	NULL	NO	bigint	NULL	NULL	20	0	NULL	NULL	bigint(20) unsigned			select,insert,update,references	
def	performance_schema	threads	THREAD_ID	1	NULL	NO	int	NULL	NULL	10	0	NULL	NULL	int(11)			select,insert,update,references	
def	performance_schema	threads	NAME	2	NULL	NO	varchar	128	384	NULL	NULL	utf8	utf8_general_ci	varchar(128)			select,insert,update,references	
def	performance_schema	threads	TYPE	3	NULL	NO	varchar	10	30	NULL	NULL	utf8	utf8_general_ci	varchar(10)			select,insert,update,references	
def	performance_schema	threads	PROCESSLIST_ID	4	NULL	YES	int	NULL	NULL	10	0	NULL	NULL	int(11)			select,insert,update,references	
def	performance_schema	threads	PROCESSLIST_USER	5	NULL	YES	varchar	16	48	NULL	NULL	utf8	utf8_general_ci	varchar(16)			select,insert,update,references	
def	performance_schema	threads	PROCESSLIST_HOST	6	NULL	YES	varchar	60	180	NULL	NULL	utf8	utf8_general_ci	varchar(60)			select,insert,update,references	
def	performance_schema	threads	PROCESSLIST_DB	7	NULL	YES	varchar	64	192	NULL	NULL	utf8	utf8_general_ci	varchar(64)			select,insert,update,references	
def	performance_schema	threads	PROCESSLIST_COMMAND	8	NULL	YES	varchar	16	48	NULL	NULL	utf8	utf8_general_ci	varchar(16)			select,insert,update,references	
def	performance_schema	threads	PROCESSLIST_TIME	9	NULL	YES	bigint	NULL	NULL	19	0	NULL	NULL	bigint(20)			select,insert,update,references	
def	performance_schema	threads	PROCESSLIST_STATE	10	NULL	YES	varchar	64	192	NULL	NULL	utf8	utf8_general_ci	varchar(64)			select,insert,update,references	
def	performance_schema	threads	PROCESSLIST_INFO	11	NULL	YES	longtext	4294967295	4294967295	NULL	NULL	utf8	utf8_general_ci	longtext			select,insert,update,references	
def	performance_schema	threads	PARENT_THREAD_ID	12	NULL	YES	int	NULL	NULL	10	0	NULL	NULL	int(11)			select,insert,update,references	
def	performance_schema	threads	ROLE	13	NULL	YES	varchar	64	192	NULL	NULL	utf8	utf8_general_ci	varchar(64)			select,insert,update,references	
def	performance_schema	threads	INSTRUMENTED	14	NULL	NO	enum	3	9	NULL	NULL	utf8	utf8_general_ci	enum('YES','NO')			select,insert,update,references	
def	performance_schema	users	USER	1	NULL	YES	char	16	48	NULL	NULL	utf8	utf8_bin	char(16)			select,insert,update,references	
def	performance_schema	users	CURRENT_CONNECTIONS	2	NULL	NO	bigint	NULL	NULL	19	0	NULL	NULL	bigint(20)			select,insert,update,references	
def	performance_schema	users	TOTAL_CONNECTIONS	3	NULL	NO	bigint	NULL	NULL	19	0	NULL	NULL	bigint(20)			select,insert,update,references	
select count(*) from information_schema.columns
where table_schema="performance_schema" and data_type = "bigint"
   and column_name like "%number_of_bytes" into @count_byte_columns;
select @count_byte_columns > 0;
@count_byte_columns > 0
1
select count(*) from information_schema.columns
where table_schema="performance_schema" and data_type="bigint"
   and column_name like "%number_of_bytes"
   and column_type not like "%unsigned" into @count_byte_signed;
select (@count_byte_columns - @count_byte_signed) = 0;
(@count_byte_columns - @count_byte_signed) = 0
1
select count(*) from information_schema.columns
where table_schema="performance_schema" and data_type = "bigint"
   and column_name like "%object_instance_begin" into @count_object_columns;
select @count_object_columns > 0;
@count_object_columns > 0
1
select count(*) from information_schema.columns
where table_schema="performance_schema" and data_type="bigint"
   and column_name like "%object_instance_begin"
   and column_type like "%unsigned" into @count_object_unsigned;
select (@count_object_columns - @count_object_unsigned) = 0;
(@count_object_columns - @count_object_unsigned) = 0
1<|MERGE_RESOLUTION|>--- conflicted
+++ resolved
@@ -156,7 +156,6 @@
 def	performance_schema	events_statements_history_long	TIMER_WAIT	7	NULL	YES	bigint	NULL	NULL	20	0	NULL	NULL	bigint(20) unsigned			select,insert,update,references	
 def	performance_schema	events_statements_history_long	LOCK_TIME	8	NULL	NO	bigint	NULL	NULL	20	0	NULL	NULL	bigint(20) unsigned			select,insert,update,references	
 def	performance_schema	events_statements_history_long	SQL_TEXT	9	NULL	YES	longtext	4294967295	4294967295	NULL	NULL	utf8	utf8_general_ci	longtext			select,insert,update,references	
-<<<<<<< HEAD
 def	performance_schema	events_statements_history_long	DIGEST	10	NULL	YES	varchar	64	192	NULL	NULL	utf8	utf8_general_ci	varchar(64)			select,insert,update,references	
 def	performance_schema	events_statements_history_long	DIGEST_TEXT	11	NULL	YES	longtext	4294967295	4294967295	NULL	NULL	utf8	utf8_general_ci	longtext			select,insert,update,references	
 def	performance_schema	events_statements_history_long	CURRENT_SCHEMA	12	NULL	YES	varchar	64	192	NULL	NULL	utf8	utf8_general_ci	varchar(64)			select,insert,update,references	
@@ -187,61 +186,6 @@
 def	performance_schema	events_statements_history_long	NO_GOOD_INDEX_USED	37	NULL	NO	bigint	NULL	NULL	20	0	NULL	NULL	bigint(20) unsigned			select,insert,update,references	
 def	performance_schema	events_statements_history_long	NESTING_EVENT_ID	38	NULL	YES	bigint	NULL	NULL	20	0	NULL	NULL	bigint(20) unsigned			select,insert,update,references	
 def	performance_schema	events_statements_history_long	NESTING_EVENT_TYPE	39	NULL	YES	enum	9	27	NULL	NULL	utf8	utf8_general_ci	enum('STATEMENT','STAGE','WAIT')			select,insert,update,references	
-def	performance_schema	events_statements_summary_by_digest	DIGEST	1	NULL	YES	varchar	64	192	NULL	NULL	utf8	utf8_general_ci	varchar(64)			select,insert,update,references	
-def	performance_schema	events_statements_summary_by_digest	DIGEST_TEXT	2	NULL	YES	longtext	4294967295	4294967295	NULL	NULL	utf8	utf8_general_ci	longtext			select,insert,update,references	
-def	performance_schema	events_statements_summary_by_digest	COUNT_STAR	3	NULL	NO	bigint	NULL	NULL	20	0	NULL	NULL	bigint(20) unsigned			select,insert,update,references	
-def	performance_schema	events_statements_summary_by_digest	SUM_TIMER_WAIT	4	NULL	NO	bigint	NULL	NULL	20	0	NULL	NULL	bigint(20) unsigned			select,insert,update,references	
-def	performance_schema	events_statements_summary_by_digest	MIN_TIMER_WAIT	5	NULL	NO	bigint	NULL	NULL	20	0	NULL	NULL	bigint(20) unsigned			select,insert,update,references	
-def	performance_schema	events_statements_summary_by_digest	AVG_TIMER_WAIT	6	NULL	NO	bigint	NULL	NULL	20	0	NULL	NULL	bigint(20) unsigned			select,insert,update,references	
-def	performance_schema	events_statements_summary_by_digest	MAX_TIMER_WAIT	7	NULL	NO	bigint	NULL	NULL	20	0	NULL	NULL	bigint(20) unsigned			select,insert,update,references	
-def	performance_schema	events_statements_summary_by_digest	SUM_LOCK_TIME	8	NULL	NO	bigint	NULL	NULL	20	0	NULL	NULL	bigint(20) unsigned			select,insert,update,references	
-def	performance_schema	events_statements_summary_by_digest	SUM_ERRORS	9	NULL	NO	bigint	NULL	NULL	20	0	NULL	NULL	bigint(20) unsigned			select,insert,update,references	
-def	performance_schema	events_statements_summary_by_digest	SUM_WARNINGS	10	NULL	NO	bigint	NULL	NULL	20	0	NULL	NULL	bigint(20) unsigned			select,insert,update,references	
-def	performance_schema	events_statements_summary_by_digest	SUM_ROWS_AFFECTED	11	NULL	NO	bigint	NULL	NULL	20	0	NULL	NULL	bigint(20) unsigned			select,insert,update,references	
-def	performance_schema	events_statements_summary_by_digest	SUM_ROWS_SENT	12	NULL	NO	bigint	NULL	NULL	20	0	NULL	NULL	bigint(20) unsigned			select,insert,update,references	
-def	performance_schema	events_statements_summary_by_digest	SUM_ROWS_EXAMINED	13	NULL	NO	bigint	NULL	NULL	20	0	NULL	NULL	bigint(20) unsigned			select,insert,update,references	
-def	performance_schema	events_statements_summary_by_digest	SUM_CREATED_TMP_DISK_TABLES	14	NULL	NO	bigint	NULL	NULL	20	0	NULL	NULL	bigint(20) unsigned			select,insert,update,references	
-def	performance_schema	events_statements_summary_by_digest	SUM_CREATED_TMP_TABLES	15	NULL	NO	bigint	NULL	NULL	20	0	NULL	NULL	bigint(20) unsigned			select,insert,update,references	
-def	performance_schema	events_statements_summary_by_digest	SUM_SELECT_FULL_JOIN	16	NULL	NO	bigint	NULL	NULL	20	0	NULL	NULL	bigint(20) unsigned			select,insert,update,references	
-def	performance_schema	events_statements_summary_by_digest	SUM_SELECT_FULL_RANGE_JOIN	17	NULL	NO	bigint	NULL	NULL	20	0	NULL	NULL	bigint(20) unsigned			select,insert,update,references	
-def	performance_schema	events_statements_summary_by_digest	SUM_SELECT_RANGE	18	NULL	NO	bigint	NULL	NULL	20	0	NULL	NULL	bigint(20) unsigned			select,insert,update,references	
-def	performance_schema	events_statements_summary_by_digest	SUM_SELECT_RANGE_CHECK	19	NULL	NO	bigint	NULL	NULL	20	0	NULL	NULL	bigint(20) unsigned			select,insert,update,references	
-def	performance_schema	events_statements_summary_by_digest	SUM_SELECT_SCAN	20	NULL	NO	bigint	NULL	NULL	20	0	NULL	NULL	bigint(20) unsigned			select,insert,update,references	
-def	performance_schema	events_statements_summary_by_digest	SUM_SORT_MERGE_PASSES	21	NULL	NO	bigint	NULL	NULL	20	0	NULL	NULL	bigint(20) unsigned			select,insert,update,references	
-def	performance_schema	events_statements_summary_by_digest	SUM_SORT_RANGE	22	NULL	NO	bigint	NULL	NULL	20	0	NULL	NULL	bigint(20) unsigned			select,insert,update,references	
-def	performance_schema	events_statements_summary_by_digest	SUM_SORT_ROWS	23	NULL	NO	bigint	NULL	NULL	20	0	NULL	NULL	bigint(20) unsigned			select,insert,update,references	
-def	performance_schema	events_statements_summary_by_digest	SUM_SORT_SCAN	24	NULL	NO	bigint	NULL	NULL	20	0	NULL	NULL	bigint(20) unsigned			select,insert,update,references	
-def	performance_schema	events_statements_summary_by_digest	SUM_NO_INDEX_USED	25	NULL	NO	bigint	NULL	NULL	20	0	NULL	NULL	bigint(20) unsigned			select,insert,update,references	
-def	performance_schema	events_statements_summary_by_digest	SUM_NO_GOOD_INDEX_USED	26	NULL	NO	bigint	NULL	NULL	20	0	NULL	NULL	bigint(20) unsigned			select,insert,update,references	
-=======
-def	performance_schema	events_statements_history_long	CURRENT_SCHEMA	10	NULL	YES	varchar	64	192	NULL	NULL	utf8	utf8_general_ci	varchar(64)			select,insert,update,references	
-def	performance_schema	events_statements_history_long	OBJECT_TYPE	11	NULL	YES	varchar	64	192	NULL	NULL	utf8	utf8_general_ci	varchar(64)			select,insert,update,references	
-def	performance_schema	events_statements_history_long	OBJECT_SCHEMA	12	NULL	YES	varchar	64	192	NULL	NULL	utf8	utf8_general_ci	varchar(64)			select,insert,update,references	
-def	performance_schema	events_statements_history_long	OBJECT_NAME	13	NULL	YES	varchar	64	192	NULL	NULL	utf8	utf8_general_ci	varchar(64)			select,insert,update,references	
-def	performance_schema	events_statements_history_long	OBJECT_INSTANCE_BEGIN	14	NULL	YES	bigint	NULL	NULL	20	0	NULL	NULL	bigint(20) unsigned			select,insert,update,references	
-def	performance_schema	events_statements_history_long	MYSQL_ERRNO	15	NULL	YES	int	NULL	NULL	10	0	NULL	NULL	int(11)			select,insert,update,references	
-def	performance_schema	events_statements_history_long	RETURNED_SQLSTATE	16	NULL	YES	varchar	5	15	NULL	NULL	utf8	utf8_general_ci	varchar(5)			select,insert,update,references	
-def	performance_schema	events_statements_history_long	MESSAGE_TEXT	17	NULL	YES	varchar	128	384	NULL	NULL	utf8	utf8_general_ci	varchar(128)			select,insert,update,references	
-def	performance_schema	events_statements_history_long	ERRORS	18	NULL	NO	bigint	NULL	NULL	20	0	NULL	NULL	bigint(20) unsigned			select,insert,update,references	
-def	performance_schema	events_statements_history_long	WARNINGS	19	NULL	NO	bigint	NULL	NULL	20	0	NULL	NULL	bigint(20) unsigned			select,insert,update,references	
-def	performance_schema	events_statements_history_long	ROWS_AFFECTED	20	NULL	NO	bigint	NULL	NULL	20	0	NULL	NULL	bigint(20) unsigned			select,insert,update,references	
-def	performance_schema	events_statements_history_long	ROWS_SENT	21	NULL	NO	bigint	NULL	NULL	20	0	NULL	NULL	bigint(20) unsigned			select,insert,update,references	
-def	performance_schema	events_statements_history_long	ROWS_EXAMINED	22	NULL	NO	bigint	NULL	NULL	20	0	NULL	NULL	bigint(20) unsigned			select,insert,update,references	
-def	performance_schema	events_statements_history_long	CREATED_TMP_DISK_TABLES	23	NULL	NO	bigint	NULL	NULL	20	0	NULL	NULL	bigint(20) unsigned			select,insert,update,references	
-def	performance_schema	events_statements_history_long	CREATED_TMP_TABLES	24	NULL	NO	bigint	NULL	NULL	20	0	NULL	NULL	bigint(20) unsigned			select,insert,update,references	
-def	performance_schema	events_statements_history_long	SELECT_FULL_JOIN	25	NULL	NO	bigint	NULL	NULL	20	0	NULL	NULL	bigint(20) unsigned			select,insert,update,references	
-def	performance_schema	events_statements_history_long	SELECT_FULL_RANGE_JOIN	26	NULL	NO	bigint	NULL	NULL	20	0	NULL	NULL	bigint(20) unsigned			select,insert,update,references	
-def	performance_schema	events_statements_history_long	SELECT_RANGE	27	NULL	NO	bigint	NULL	NULL	20	0	NULL	NULL	bigint(20) unsigned			select,insert,update,references	
-def	performance_schema	events_statements_history_long	SELECT_RANGE_CHECK	28	NULL	NO	bigint	NULL	NULL	20	0	NULL	NULL	bigint(20) unsigned			select,insert,update,references	
-def	performance_schema	events_statements_history_long	SELECT_SCAN	29	NULL	NO	bigint	NULL	NULL	20	0	NULL	NULL	bigint(20) unsigned			select,insert,update,references	
-def	performance_schema	events_statements_history_long	SORT_MERGE_PASSES	30	NULL	NO	bigint	NULL	NULL	20	0	NULL	NULL	bigint(20) unsigned			select,insert,update,references	
-def	performance_schema	events_statements_history_long	SORT_RANGE	31	NULL	NO	bigint	NULL	NULL	20	0	NULL	NULL	bigint(20) unsigned			select,insert,update,references	
-def	performance_schema	events_statements_history_long	SORT_ROWS	32	NULL	NO	bigint	NULL	NULL	20	0	NULL	NULL	bigint(20) unsigned			select,insert,update,references	
-def	performance_schema	events_statements_history_long	SORT_SCAN	33	NULL	NO	bigint	NULL	NULL	20	0	NULL	NULL	bigint(20) unsigned			select,insert,update,references	
-def	performance_schema	events_statements_history_long	NO_INDEX_USED	34	NULL	NO	bigint	NULL	NULL	20	0	NULL	NULL	bigint(20) unsigned			select,insert,update,references	
-def	performance_schema	events_statements_history_long	NO_GOOD_INDEX_USED	35	NULL	NO	bigint	NULL	NULL	20	0	NULL	NULL	bigint(20) unsigned			select,insert,update,references	
-def	performance_schema	events_statements_history_long	NESTING_EVENT_ID	36	NULL	YES	bigint	NULL	NULL	20	0	NULL	NULL	bigint(20) unsigned			select,insert,update,references	
-def	performance_schema	events_statements_history_long	NESTING_EVENT_TYPE	37	NULL	YES	enum	9	27	NULL	NULL	utf8	utf8_general_ci	enum('STATEMENT','STAGE','WAIT')			select,insert,update,references	
 def	performance_schema	events_statements_summary_by_account_by_event_name	USER	1	NULL	YES	char	16	48	NULL	NULL	utf8	utf8_bin	char(16)			select,insert,update,references	
 def	performance_schema	events_statements_summary_by_account_by_event_name	HOST	2	NULL	YES	char	60	180	NULL	NULL	utf8	utf8_bin	char(60)			select,insert,update,references	
 def	performance_schema	events_statements_summary_by_account_by_event_name	EVENT_NAME	3	NULL	NO	varchar	128	384	NULL	NULL	utf8	utf8_general_ci	varchar(128)			select,insert,update,references	
@@ -269,6 +213,32 @@
 def	performance_schema	events_statements_summary_by_account_by_event_name	SUM_SORT_SCAN	25	NULL	NO	bigint	NULL	NULL	20	0	NULL	NULL	bigint(20) unsigned			select,insert,update,references	
 def	performance_schema	events_statements_summary_by_account_by_event_name	SUM_NO_INDEX_USED	26	NULL	NO	bigint	NULL	NULL	20	0	NULL	NULL	bigint(20) unsigned			select,insert,update,references	
 def	performance_schema	events_statements_summary_by_account_by_event_name	SUM_NO_GOOD_INDEX_USED	27	NULL	NO	bigint	NULL	NULL	20	0	NULL	NULL	bigint(20) unsigned			select,insert,update,references	
+def	performance_schema	events_statements_summary_by_digest	DIGEST	1	NULL	YES	varchar	64	192	NULL	NULL	utf8	utf8_general_ci	varchar(64)			select,insert,update,references	
+def	performance_schema	events_statements_summary_by_digest	DIGEST_TEXT	2	NULL	YES	longtext	4294967295	4294967295	NULL	NULL	utf8	utf8_general_ci	longtext			select,insert,update,references	
+def	performance_schema	events_statements_summary_by_digest	COUNT_STAR	3	NULL	NO	bigint	NULL	NULL	20	0	NULL	NULL	bigint(20) unsigned			select,insert,update,references	
+def	performance_schema	events_statements_summary_by_digest	SUM_TIMER_WAIT	4	NULL	NO	bigint	NULL	NULL	20	0	NULL	NULL	bigint(20) unsigned			select,insert,update,references	
+def	performance_schema	events_statements_summary_by_digest	MIN_TIMER_WAIT	5	NULL	NO	bigint	NULL	NULL	20	0	NULL	NULL	bigint(20) unsigned			select,insert,update,references	
+def	performance_schema	events_statements_summary_by_digest	AVG_TIMER_WAIT	6	NULL	NO	bigint	NULL	NULL	20	0	NULL	NULL	bigint(20) unsigned			select,insert,update,references	
+def	performance_schema	events_statements_summary_by_digest	MAX_TIMER_WAIT	7	NULL	NO	bigint	NULL	NULL	20	0	NULL	NULL	bigint(20) unsigned			select,insert,update,references	
+def	performance_schema	events_statements_summary_by_digest	SUM_LOCK_TIME	8	NULL	NO	bigint	NULL	NULL	20	0	NULL	NULL	bigint(20) unsigned			select,insert,update,references	
+def	performance_schema	events_statements_summary_by_digest	SUM_ERRORS	9	NULL	NO	bigint	NULL	NULL	20	0	NULL	NULL	bigint(20) unsigned			select,insert,update,references	
+def	performance_schema	events_statements_summary_by_digest	SUM_WARNINGS	10	NULL	NO	bigint	NULL	NULL	20	0	NULL	NULL	bigint(20) unsigned			select,insert,update,references	
+def	performance_schema	events_statements_summary_by_digest	SUM_ROWS_AFFECTED	11	NULL	NO	bigint	NULL	NULL	20	0	NULL	NULL	bigint(20) unsigned			select,insert,update,references	
+def	performance_schema	events_statements_summary_by_digest	SUM_ROWS_SENT	12	NULL	NO	bigint	NULL	NULL	20	0	NULL	NULL	bigint(20) unsigned			select,insert,update,references	
+def	performance_schema	events_statements_summary_by_digest	SUM_ROWS_EXAMINED	13	NULL	NO	bigint	NULL	NULL	20	0	NULL	NULL	bigint(20) unsigned			select,insert,update,references	
+def	performance_schema	events_statements_summary_by_digest	SUM_CREATED_TMP_DISK_TABLES	14	NULL	NO	bigint	NULL	NULL	20	0	NULL	NULL	bigint(20) unsigned			select,insert,update,references	
+def	performance_schema	events_statements_summary_by_digest	SUM_CREATED_TMP_TABLES	15	NULL	NO	bigint	NULL	NULL	20	0	NULL	NULL	bigint(20) unsigned			select,insert,update,references	
+def	performance_schema	events_statements_summary_by_digest	SUM_SELECT_FULL_JOIN	16	NULL	NO	bigint	NULL	NULL	20	0	NULL	NULL	bigint(20) unsigned			select,insert,update,references	
+def	performance_schema	events_statements_summary_by_digest	SUM_SELECT_FULL_RANGE_JOIN	17	NULL	NO	bigint	NULL	NULL	20	0	NULL	NULL	bigint(20) unsigned			select,insert,update,references	
+def	performance_schema	events_statements_summary_by_digest	SUM_SELECT_RANGE	18	NULL	NO	bigint	NULL	NULL	20	0	NULL	NULL	bigint(20) unsigned			select,insert,update,references	
+def	performance_schema	events_statements_summary_by_digest	SUM_SELECT_RANGE_CHECK	19	NULL	NO	bigint	NULL	NULL	20	0	NULL	NULL	bigint(20) unsigned			select,insert,update,references	
+def	performance_schema	events_statements_summary_by_digest	SUM_SELECT_SCAN	20	NULL	NO	bigint	NULL	NULL	20	0	NULL	NULL	bigint(20) unsigned			select,insert,update,references	
+def	performance_schema	events_statements_summary_by_digest	SUM_SORT_MERGE_PASSES	21	NULL	NO	bigint	NULL	NULL	20	0	NULL	NULL	bigint(20) unsigned			select,insert,update,references	
+def	performance_schema	events_statements_summary_by_digest	SUM_SORT_RANGE	22	NULL	NO	bigint	NULL	NULL	20	0	NULL	NULL	bigint(20) unsigned			select,insert,update,references	
+def	performance_schema	events_statements_summary_by_digest	SUM_SORT_ROWS	23	NULL	NO	bigint	NULL	NULL	20	0	NULL	NULL	bigint(20) unsigned			select,insert,update,references	
+def	performance_schema	events_statements_summary_by_digest	SUM_SORT_SCAN	24	NULL	NO	bigint	NULL	NULL	20	0	NULL	NULL	bigint(20) unsigned			select,insert,update,references	
+def	performance_schema	events_statements_summary_by_digest	SUM_NO_INDEX_USED	25	NULL	NO	bigint	NULL	NULL	20	0	NULL	NULL	bigint(20) unsigned			select,insert,update,references	
+def	performance_schema	events_statements_summary_by_digest	SUM_NO_GOOD_INDEX_USED	26	NULL	NO	bigint	NULL	NULL	20	0	NULL	NULL	bigint(20) unsigned			select,insert,update,references	
 def	performance_schema	events_statements_summary_by_host_by_event_name	HOST	1	NULL	YES	char	60	180	NULL	NULL	utf8	utf8_bin	char(60)			select,insert,update,references	
 def	performance_schema	events_statements_summary_by_host_by_event_name	EVENT_NAME	2	NULL	NO	varchar	128	384	NULL	NULL	utf8	utf8_general_ci	varchar(128)			select,insert,update,references	
 def	performance_schema	events_statements_summary_by_host_by_event_name	COUNT_STAR	3	NULL	NO	bigint	NULL	NULL	20	0	NULL	NULL	bigint(20) unsigned			select,insert,update,references	
@@ -295,7 +265,6 @@
 def	performance_schema	events_statements_summary_by_host_by_event_name	SUM_SORT_SCAN	24	NULL	NO	bigint	NULL	NULL	20	0	NULL	NULL	bigint(20) unsigned			select,insert,update,references	
 def	performance_schema	events_statements_summary_by_host_by_event_name	SUM_NO_INDEX_USED	25	NULL	NO	bigint	NULL	NULL	20	0	NULL	NULL	bigint(20) unsigned			select,insert,update,references	
 def	performance_schema	events_statements_summary_by_host_by_event_name	SUM_NO_GOOD_INDEX_USED	26	NULL	NO	bigint	NULL	NULL	20	0	NULL	NULL	bigint(20) unsigned			select,insert,update,references	
->>>>>>> f8232f81
 def	performance_schema	events_statements_summary_by_thread_by_event_name	THREAD_ID	1	NULL	NO	int	NULL	NULL	10	0	NULL	NULL	int(11)			select,insert,update,references	
 def	performance_schema	events_statements_summary_by_thread_by_event_name	EVENT_NAME	2	NULL	NO	varchar	128	384	NULL	NULL	utf8	utf8_general_ci	varchar(128)			select,insert,update,references	
 def	performance_schema	events_statements_summary_by_thread_by_event_name	COUNT_STAR	3	NULL	NO	bigint	NULL	NULL	20	0	NULL	NULL	bigint(20) unsigned			select,insert,update,references	

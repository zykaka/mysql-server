set optimizer_trace_max_mem_size=1048576;
SET end_markers_in_json=on;
SET optimizer_trace="enabled=on,one_line=off";
#
# BUG#12430646 - SEL_ARG::LEFT AND RIGHT POINTERS INCORRECTLY 
#                USED. CRASHES OPTIMIZER TRACING
#
CREATE TABLE t1 (
a INT,
b CHAR(2),
c INT,
d INT,
KEY (c),
KEY (d,a,b(2)),
KEY (b(1))
);
INSERT INTO t1 VALUES (NULL, 'a', 1, 2), (NULL, 'a', 1, 2),
(1,    'a', 1, 2), (1,    'a', 1, 2);
CREATE TABLE t2 (
a INT,
c INT,
e INT,
KEY (e)
);
INSERT INTO t2 VALUES (1, 1, NULL), (1, 1, NULL);
SELECT 1
FROM t1, t2
WHERE t1.d <> '1' AND t1.b > '1'
AND t1.a = t2.a AND t1.c = t2.c;
1
1
1
1
1
DROP TABLE t1, t2;
#
# BUG#12595210 - JSON SYNTAX ERROR ASSERT ON WHERE FIELD NOT IN SUBQUERY
#
CREATE TABLE t1 (  
pk INT NOT NULL AUTO_INCREMENT,
col_int_key INT DEFAULT NULL,
col_varchar_key VARCHAR(1) DEFAULT NULL,
PRIMARY KEY (pk)
) ENGINE=InnoDB;
CREATE TABLE t2 (  
pk INT NOT NULL AUTO_INCREMENT,
col_int_key INT DEFAULT NULL,
col_varchar_key VARCHAR(1) DEFAULT NULL,
col_varchar_nokey VARCHAR(1) DEFAULT NULL,
PRIMARY KEY (pk)
) ENGINE=InnoDB;
CREATE TABLE t3 (  
pk INT NOT NULL AUTO_INCREMENT,
col_int_key INT DEFAULT NULL,
col_varchar_key VARCHAR(1) DEFAULT NULL,
col_varchar_nokey VARCHAR(1) DEFAULT NULL,
PRIMARY KEY (pk)
) ENGINE=InnoDB;
CREATE TABLE t4 (
pk INT NOT NULL AUTO_INCREMENT,
col_int_key INT DEFAULT NULL,
col_varchar_key VARCHAR(1) DEFAULT NULL,
PRIMARY KEY (pk)
) ENGINE=InnoDB;
CREATE VIEW view_t4 AS SELECT * FROM t4;
CREATE TABLE where_subselect_19379 SELECT
(
SELECT SUM(sq1_alias1.pk) AS sq1_field1
FROM view_t4 AS sq1_alias1
INNER JOIN t1 AS sq1_alias2 ON  (sq1_alias2.col_varchar_key =
sq1_alias1.col_varchar_key )
) AS field1,
alias1.col_varchar_nokey AS field2
FROM (t2 AS alias1
LEFT JOIN ( t2 AS alias2
LEFT OUTER JOIN t2 AS alias3 ON  (alias3.col_varchar_nokey =
alias2.col_varchar_key )
) ON (alias3.col_varchar_key = alias2.col_varchar_key)
)
WHERE  ( alias2.col_varchar_key IN (
SELECT sq2_alias1.col_varchar_nokey AS sq2_field1
FROM t3 AS sq2_alias1
WHERE sq2_alias1.col_varchar_nokey <= alias1.col_varchar_key
)
);
SELECT * FROM where_subselect_19379 WHERE (field1, field2) NOT IN
(SELECT
(
SELECT SUM(sq1_alias1.pk) AS sq1_field1
FROM view_t4 AS sq1_alias1
INNER JOIN t1 AS sq1_alias2 ON  (sq1_alias2.col_varchar_key =
sq1_alias1.col_varchar_key )
) AS field1,
alias1.col_varchar_nokey AS field2
FROM (t2 AS alias1
LEFT JOIN ( t2 AS alias2
LEFT OUTER JOIN t2 AS alias3 ON  (alias3.col_varchar_nokey =
alias2.col_varchar_key )
) ON (alias3.col_varchar_key = alias2.col_varchar_key)
)
WHERE  ( alias2.col_varchar_key IN (
SELECT sq2_alias1.col_varchar_nokey AS sq2_field1
FROM t3 AS sq2_alias1
WHERE sq2_alias1.col_varchar_nokey <= alias1.col_varchar_key
)
));
field1	field2
select * from information_schema.OPTIMIZER_TRACE;
QUERY	TRACE	MISSING_BYTES_BEYOND_MAX_MEM_SIZE	INSUFFICIENT_PRIVILEGES
SELECT * FROM where_subselect_19379 WHERE (field1, field2) NOT IN
(SELECT
(
SELECT SUM(sq1_alias1.pk) AS sq1_field1
FROM view_t4 AS sq1_alias1
INNER JOIN t1 AS sq1_alias2 ON  (sq1_alias2.col_varchar_key =
sq1_alias1.col_varchar_key )
) AS field1,
alias1.col_varchar_nokey AS field2
FROM (t2 AS alias1
LEFT JOIN ( t2 AS alias2
LEFT OUTER JOIN t2 AS alias3 ON  (alias3.col_varchar_nokey =
alias2.col_varchar_key )
) ON (alias3.col_varchar_key = alias2.col_varchar_key)
)
WHERE  ( alias2.col_varchar_key IN (
SELECT sq2_alias1.col_varchar_nokey AS sq2_field1
FROM t3 AS sq2_alias1
WHERE sq2_alias1.col_varchar_nokey <= alias1.col_varchar_key
)
))	{
  "steps": [
    {
      "join_preparation": {
        "select#": 1,
        "steps": [
          {
            "join_preparation": {
              "select#": 2,
              "steps": [
                {
                  "join_preparation": {
                    "select#": 3,
                    "steps": [
                      {
                        "expanded_query": "/* select#3 */ select sum(`t4`.`pk`) AS `sq1_field1` from `t4` join `t1` `sq1_alias2` where (`sq1_alias2`.`col_varchar_key` = `t4`.`col_varchar_key`)"
                      }
                    ] /* steps */
                  } /* join_preparation */
                },
                {
                  "join_preparation": {
                    "select#": 4,
                    "steps": [
                      {
                        "expanded_query": "/* select#4 */ select `sq2_alias1`.`col_varchar_nokey` AS `sq2_field1` from `t3` `sq2_alias1` where ((`sq2_alias1`.`col_varchar_nokey` <= `alias1`.`col_varchar_key`) and (<cache>(`alias2`.`col_varchar_key`) = `sq2_alias1`.`col_varchar_nokey`))"
                      },
                      {
                        "transformation": {
                          "select#": 4,
                          "from": "IN (SELECT)",
                          "to": "semijoin",
                          "chosen": false
                        } /* transformation */
                      }
                    ] /* steps */
                  } /* join_preparation */
                },
                {
                  "expanded_query": "/* select#2 */ select (/* select#3 */ select sum(`t4`.`pk`) AS `sq1_field1` from `t4` join `t1` `sq1_alias2` where (`sq1_alias2`.`col_varchar_key` = `t4`.`col_varchar_key`)) AS `field1`,`alias1`.`col_varchar_nokey` AS `field2` from `t2` `alias1` join `t2` `alias2` join `t2` `alias3` where (<in_optimizer>(`alias2`.`col_varchar_key`,<exists>(/* select#4 */ select `sq2_alias1`.`col_varchar_nokey` AS `sq2_field1` from `t3` `sq2_alias1` where ((`sq2_alias1`.`col_varchar_nokey` <= `alias1`.`col_varchar_key`) and (<cache>(`alias2`.`col_varchar_key`) = `sq2_alias1`.`col_varchar_nokey`)))) and <if>(outer_field_is_not_null, ((<cache>(`where_subselect_19379`.`field1`) = (/* select#3 */ select sum(`t4`.`pk`) AS `sq1_field1` from `t4` join `t1` `sq1_alias2` where (`sq1_alias2`.`col_varchar_key` = `t4`.`col_varchar_key`))) or isnull((/* select#3 */ select sum(`t4`.`pk`) AS `sq1_field1` from `t4` join `t1` `sq1_alias2` where (`sq1_alias2`.`col_varchar_key` = `t4`.`col_varchar_key`)))), true) and <if>(outer_field_is_not_null, ((<cache>(`where_subselect_19379`.`field2`) = `alias1`.`col_varchar_nokey`) or isnull(`alias1`.`col_varchar_nokey`)), true) and (`alias3`.`col_varchar_key` = `alias2`.`col_varchar_key`) and (`alias3`.`col_varchar_nokey` = `alias2`.`col_varchar_key`)) having (<if>(outer_field_is_not_null, <is_not_null_test>((/* select#3 */ select sum(`t4`.`pk`) AS `sq1_field1` from `t4` join `t1` `sq1_alias2` where (`sq1_alias2`.`col_varchar_key` = `t4`.`col_varchar_key`))), true) and <if>(outer_field_is_not_null, <is_not_null_test>(`alias1`.`col_varchar_nokey`), true))"
                },
                {
                  "transformation": {
                    "select#": 2,
                    "from": "IN (SELECT)",
                    "to": "semijoin",
                    "chosen": false
                  } /* transformation */
                }
              ] /* steps */
            } /* join_preparation */
          },
          {
            "expanded_query": "/* select#1 */ select `where_subselect_19379`.`field1` AS `field1`,`where_subselect_19379`.`field2` AS `field2` from `where_subselect_19379` where (not(<in_optimizer>((`where_subselect_19379`.`field1`,`where_subselect_19379`.`field2`),<exists>(/* select#2 */ select (/* select#3 */ select sum(`t4`.`pk`) AS `sq1_field1` from `t4` join `t1` `sq1_alias2` where (`sq1_alias2`.`col_varchar_key` = `t4`.`col_varchar_key`)) AS `field1`,`alias1`.`col_varchar_nokey` AS `field2` from `t2` `alias1` join `t2` `alias2` join `t2` `alias3` where (<in_optimizer>(`alias2`.`col_varchar_key`,<exists>(/* select#4 */ select `sq2_alias1`.`col_varchar_nokey` AS `sq2_field1` from `t3` `sq2_alias1` where ((`sq2_alias1`.`col_varchar_nokey` <= `alias1`.`col_varchar_key`) and (<cache>(`alias2`.`col_varchar_key`) = `sq2_alias1`.`col_varchar_nokey`)))) and <if>(outer_field_is_not_null, ((<cache>(`where_subselect_19379`.`field1`) = (/* select#3 */ select sum(`t4`.`pk`) AS `sq1_field1` from `t4` join `t1` `sq1_alias2` where (`sq1_alias2`.`col_varchar_key` = `t4`.`col_varchar_key`))) or isnull((/* select#3 */ select sum(`t4`.`pk`) AS `sq1_field1` from `t4` join `t1` `sq1_alias2` where (`sq1_alias2`.`col_varchar_key` = `t4`.`col_varchar_key`)))), true) and <if>(outer_field_is_not_null, ((<cache>(`where_subselect_19379`.`field2`) = `alias1`.`col_varchar_nokey`) or isnull(`alias1`.`col_varchar_nokey`)), true) and (`alias3`.`col_varchar_key` = `alias2`.`col_varchar_key`) and (`alias3`.`col_varchar_nokey` = `alias2`.`col_varchar_key`)) having (<if>(outer_field_is_not_null, <is_not_null_test>((/* select#3 */ select sum(`t4`.`pk`) AS `sq1_field1` from `t4` join `t1` `sq1_alias2` where (`sq1_alias2`.`col_varchar_key` = `t4`.`col_varchar_key`))), true) and <if>(outer_field_is_not_null, <is_not_null_test>(`alias1`.`col_varchar_nokey`), true))))))"
          }
        ] /* steps */
      } /* join_preparation */
    },
    {
      "join_optimization": {
        "select#": 1,
        "steps": [
          {
            "condition_processing": {
              "condition": "WHERE",
              "original_condition": "(not(<in_optimizer>((`where_subselect_19379`.`field1`,`where_subselect_19379`.`field2`),<exists>(/* select#2 */ select (/* select#3 */ select sum(`t4`.`pk`) AS `sq1_field1` from `t4` join `t1` `sq1_alias2` where (`sq1_alias2`.`col_varchar_key` = `t4`.`col_varchar_key`)) AS `field1`,`alias1`.`col_varchar_nokey` AS `field2` from `t2` `alias1` join `t2` `alias2` join `t2` `alias3` where (<in_optimizer>(`alias2`.`col_varchar_key`,<exists>(/* select#4 */ select `sq2_alias1`.`col_varchar_nokey` AS `sq2_field1` from `t3` `sq2_alias1` where ((`sq2_alias1`.`col_varchar_nokey` <= `alias1`.`col_varchar_key`) and (<cache>(`alias2`.`col_varchar_key`) = `sq2_alias1`.`col_varchar_nokey`)))) and <if>(outer_field_is_not_null, ((<cache>(`where_subselect_19379`.`field1`) = (/* select#3 */ select sum(`t4`.`pk`) AS `sq1_field1` from `t4` join `t1` `sq1_alias2` where (`sq1_alias2`.`col_varchar_key` = `t4`.`col_varchar_key`))) or isnull((/* select#3 */ select sum(`t4`.`pk`) AS `sq1_field1` from `t4` join `t1` `sq1_alias2` where (`sq1_alias2`.`col_varchar_key` = `t4`.`col_varchar_key`)))), true) and <if>(outer_field_is_not_null, ((<cache>(`where_subselect_19379`.`field2`) = `alias1`.`col_varchar_nokey`) or isnull(`alias1`.`col_varchar_nokey`)), true) and (`alias3`.`col_varchar_key` = `alias2`.`col_varchar_key`) and (`alias3`.`col_varchar_nokey` = `alias2`.`col_varchar_key`)) having (<if>(outer_field_is_not_null, <is_not_null_test>((/* select#3 */ select sum(`t4`.`pk`) AS `sq1_field1` from `t4` join `t1` `sq1_alias2` where (`sq1_alias2`.`col_varchar_key` = `t4`.`col_varchar_key`))), true) and <if>(outer_field_is_not_null, <is_not_null_test>(`alias1`.`col_varchar_nokey`), true))))))",
              "steps": [
                {
                  "transformation": "equality_propagation",
                  "subselect_evaluation": [
                  ] /* subselect_evaluation */,
                  "resulting_condition": "(not(<in_optimizer>((`where_subselect_19379`.`field1`,`where_subselect_19379`.`field2`),<exists>(/* select#2 */ select (/* select#3 */ select sum(`t4`.`pk`) AS `sq1_field1` from `t4` join `t1` `sq1_alias2` where (`sq1_alias2`.`col_varchar_key` = `t4`.`col_varchar_key`)) AS `field1`,`alias1`.`col_varchar_nokey` AS `field2` from `t2` `alias1` join `t2` `alias2` join `t2` `alias3` where (<in_optimizer>(`alias2`.`col_varchar_key`,<exists>(/* select#4 */ select `sq2_alias1`.`col_varchar_nokey` AS `sq2_field1` from `t3` `sq2_alias1` where ((`sq2_alias1`.`col_varchar_nokey` <= `alias1`.`col_varchar_key`) and (<cache>(`alias2`.`col_varchar_key`) = `sq2_alias1`.`col_varchar_nokey`)))) and <if>(outer_field_is_not_null, ((<cache>(`where_subselect_19379`.`field1`) = (/* select#3 */ select sum(`t4`.`pk`) AS `sq1_field1` from `t4` join `t1` `sq1_alias2` where (`sq1_alias2`.`col_varchar_key` = `t4`.`col_varchar_key`))) or isnull((/* select#3 */ select sum(`t4`.`pk`) AS `sq1_field1` from `t4` join `t1` `sq1_alias2` where (`sq1_alias2`.`col_varchar_key` = `t4`.`col_varchar_key`)))), true) and <if>(outer_field_is_not_null, ((<cache>(`where_subselect_19379`.`field2`) = `alias1`.`col_varchar_nokey`) or isnull(`alias1`.`col_varchar_nokey`)), true) and (`alias3`.`col_varchar_key` = `alias2`.`col_varchar_key`) and (`alias3`.`col_varchar_nokey` = `alias2`.`col_varchar_key`)) having (<if>(outer_field_is_not_null, <is_not_null_test>((/* select#3 */ select sum(`t4`.`pk`) AS `sq1_field1` from `t4` join `t1` `sq1_alias2` where (`sq1_alias2`.`col_varchar_key` = `t4`.`col_varchar_key`))), true) and <if>(outer_field_is_not_null, <is_not_null_test>(`alias1`.`col_varchar_nokey`), true))))))"
                },
                {
                  "transformation": "constant_propagation",
                  "subselect_evaluation": [
                  ] /* subselect_evaluation */,
                  "resulting_condition": "(not(<in_optimizer>((`where_subselect_19379`.`field1`,`where_subselect_19379`.`field2`),<exists>(/* select#2 */ select (/* select#3 */ select sum(`t4`.`pk`) AS `sq1_field1` from `t4` join `t1` `sq1_alias2` where (`sq1_alias2`.`col_varchar_key` = `t4`.`col_varchar_key`)) AS `field1`,`alias1`.`col_varchar_nokey` AS `field2` from `t2` `alias1` join `t2` `alias2` join `t2` `alias3` where (<in_optimizer>(`alias2`.`col_varchar_key`,<exists>(/* select#4 */ select `sq2_alias1`.`col_varchar_nokey` AS `sq2_field1` from `t3` `sq2_alias1` where ((`sq2_alias1`.`col_varchar_nokey` <= `alias1`.`col_varchar_key`) and (<cache>(`alias2`.`col_varchar_key`) = `sq2_alias1`.`col_varchar_nokey`)))) and <if>(outer_field_is_not_null, ((<cache>(`where_subselect_19379`.`field1`) = (/* select#3 */ select sum(`t4`.`pk`) AS `sq1_field1` from `t4` join `t1` `sq1_alias2` where (`sq1_alias2`.`col_varchar_key` = `t4`.`col_varchar_key`))) or isnull((/* select#3 */ select sum(`t4`.`pk`) AS `sq1_field1` from `t4` join `t1` `sq1_alias2` where (`sq1_alias2`.`col_varchar_key` = `t4`.`col_varchar_key`)))), true) and <if>(outer_field_is_not_null, ((<cache>(`where_subselect_19379`.`field2`) = `alias1`.`col_varchar_nokey`) or isnull(`alias1`.`col_varchar_nokey`)), true) and (`alias3`.`col_varchar_key` = `alias2`.`col_varchar_key`) and (`alias3`.`col_varchar_nokey` = `alias2`.`col_varchar_key`)) having (<if>(outer_field_is_not_null, <is_not_null_test>((/* select#3 */ select sum(`t4`.`pk`) AS `sq1_field1` from `t4` join `t1` `sq1_alias2` where (`sq1_alias2`.`col_varchar_key` = `t4`.`col_varchar_key`))), true) and <if>(outer_field_is_not_null, <is_not_null_test>(`alias1`.`col_varchar_nokey`), true))))))"
                },
                {
                  "transformation": "trivial_condition_removal",
                  "subselect_evaluation": [
                  ] /* subselect_evaluation */,
                  "resulting_condition": "(not(<in_optimizer>((`where_subselect_19379`.`field1`,`where_subselect_19379`.`field2`),<exists>(/* select#2 */ select (/* select#3 */ select sum(`t4`.`pk`) AS `sq1_field1` from `t4` join `t1` `sq1_alias2` where (`sq1_alias2`.`col_varchar_key` = `t4`.`col_varchar_key`)) AS `field1`,`alias1`.`col_varchar_nokey` AS `field2` from `t2` `alias1` join `t2` `alias2` join `t2` `alias3` where (<in_optimizer>(`alias2`.`col_varchar_key`,<exists>(/* select#4 */ select `sq2_alias1`.`col_varchar_nokey` AS `sq2_field1` from `t3` `sq2_alias1` where ((`sq2_alias1`.`col_varchar_nokey` <= `alias1`.`col_varchar_key`) and (<cache>(`alias2`.`col_varchar_key`) = `sq2_alias1`.`col_varchar_nokey`)))) and <if>(outer_field_is_not_null, ((<cache>(`where_subselect_19379`.`field1`) = (/* select#3 */ select sum(`t4`.`pk`) AS `sq1_field1` from `t4` join `t1` `sq1_alias2` where (`sq1_alias2`.`col_varchar_key` = `t4`.`col_varchar_key`))) or isnull((/* select#3 */ select sum(`t4`.`pk`) AS `sq1_field1` from `t4` join `t1` `sq1_alias2` where (`sq1_alias2`.`col_varchar_key` = `t4`.`col_varchar_key`)))), true) and <if>(outer_field_is_not_null, ((<cache>(`where_subselect_19379`.`field2`) = `alias1`.`col_varchar_nokey`) or isnull(`alias1`.`col_varchar_nokey`)), true) and (`alias3`.`col_varchar_key` = `alias2`.`col_varchar_key`) and (`alias3`.`col_varchar_nokey` = `alias2`.`col_varchar_key`)) having (<if>(outer_field_is_not_null, <is_not_null_test>((/* select#3 */ select sum(`t4`.`pk`) AS `sq1_field1` from `t4` join `t1` `sq1_alias2` where (`sq1_alias2`.`col_varchar_key` = `t4`.`col_varchar_key`))), true) and <if>(outer_field_is_not_null, <is_not_null_test>(`alias1`.`col_varchar_nokey`), true))))))"
                }
              ] /* steps */
            } /* condition_processing */
          },
          {
            "substitute_generated_columns": {
            } /* substitute_generated_columns */
          },
          {
            "table_dependencies": [
              {
                "table": "`where_subselect_19379`",
                "row_may_be_null": false,
                "map_bit": 0,
                "depends_on_map_bits": [
                ] /* depends_on_map_bits */
              }
            ] /* table_dependencies */
          },
          {
            "ref_optimizer_key_uses": [
            ] /* ref_optimizer_key_uses */
          },
          {
            "rows_estimation": [
              {
                "table": "`where_subselect_19379`",
                "rows": 1,
                "cost": 1,
                "table_type": "system",
                "empty": true
              }
            ] /* rows_estimation */
          }
        ] /* steps */,
        "empty_result": {
          "cause": "no matching row in const table"
        } /* empty_result */
      } /* join_optimization */
    },
    {
      "join_optimization": {
        "select#": 2,
<<<<<<< HEAD
        "steps": [
          {
            "condition_processing": {
              "condition": "WHERE",
              "original_condition": "(<in_optimizer>(`alias2`.`col_varchar_key`,<exists>(/* select#4 */ select `sq2_alias1`.`col_varchar_nokey` AS `sq2_field1` from `t3` `sq2_alias1` where ((`sq2_alias1`.`col_varchar_nokey` <= `alias1`.`col_varchar_key`) and (<cache>(`alias2`.`col_varchar_key`) = `sq2_alias1`.`col_varchar_nokey`)))) and <if>(outer_field_is_not_null, ((<cache>(NULL) = (/* select#3 */ select sum(`t4`.`pk`) AS `sq1_field1` from `t4` join `t1` `sq1_alias2` where (`sq1_alias2`.`col_varchar_key` = `t4`.`col_varchar_key`))) or isnull((/* select#3 */ select sum(`t4`.`pk`) AS `sq1_field1` from `t4` join `t1` `sq1_alias2` where (`sq1_alias2`.`col_varchar_key` = `t4`.`col_varchar_key`)))), true) and <if>(outer_field_is_not_null, ((<cache>(NULL) = `alias1`.`col_varchar_nokey`) or isnull(`alias1`.`col_varchar_nokey`)), true) and (`alias3`.`col_varchar_key` = `alias2`.`col_varchar_key`) and (`alias3`.`col_varchar_nokey` = `alias2`.`col_varchar_key`))",
              "steps": [
                {
                  "transformation": "equality_propagation",
                  "subselect_evaluation": [
                  ] /* subselect_evaluation */,
                  "resulting_condition": "(<in_optimizer>(`alias2`.`col_varchar_key`,<exists>(/* select#4 */ select `sq2_alias1`.`col_varchar_nokey` AS `sq2_field1` from `t3` `sq2_alias1` where ((`sq2_alias1`.`col_varchar_nokey` <= `alias1`.`col_varchar_key`) and (<cache>(`alias2`.`col_varchar_key`) = `sq2_alias1`.`col_varchar_nokey`)))) and <if>(outer_field_is_not_null, ((<cache>(NULL) = (/* select#3 */ select sum(`t4`.`pk`) AS `sq1_field1` from `t4` join `t1` `sq1_alias2` where (`sq1_alias2`.`col_varchar_key` = `t4`.`col_varchar_key`))) or isnull((/* select#3 */ select sum(`t4`.`pk`) AS `sq1_field1` from `t4` join `t1` `sq1_alias2` where (`sq1_alias2`.`col_varchar_key` = `t4`.`col_varchar_key`)))), true) and <if>(outer_field_is_not_null, ((<cache>(NULL) = `alias1`.`col_varchar_nokey`) or isnull(`alias1`.`col_varchar_nokey`)), true) and multiple equal(`alias3`.`col_varchar_key`, `alias2`.`col_varchar_key`, `alias3`.`col_varchar_nokey`))"
                },
                {
                  "transformation": "constant_propagation",
                  "subselect_evaluation": [
                  ] /* subselect_evaluation */,
                  "resulting_condition": "(<in_optimizer>(`alias2`.`col_varchar_key`,<exists>(/* select#4 */ select `sq2_alias1`.`col_varchar_nokey` AS `sq2_field1` from `t3` `sq2_alias1` where ((`sq2_alias1`.`col_varchar_nokey` <= `alias1`.`col_varchar_key`) and (<cache>(`alias2`.`col_varchar_key`) = `sq2_alias1`.`col_varchar_nokey`)))) and <if>(outer_field_is_not_null, ((<cache>(NULL) = (/* select#3 */ select sum(`t4`.`pk`) AS `sq1_field1` from `t4` join `t1` `sq1_alias2` where (`sq1_alias2`.`col_varchar_key` = `t4`.`col_varchar_key`))) or isnull((/* select#3 */ select sum(`t4`.`pk`) AS `sq1_field1` from `t4` join `t1` `sq1_alias2` where (`sq1_alias2`.`col_varchar_key` = `t4`.`col_varchar_key`)))), true) and <if>(outer_field_is_not_null, ((<cache>(NULL) = `alias1`.`col_varchar_nokey`) or isnull(`alias1`.`col_varchar_nokey`)), true) and multiple equal(`alias3`.`col_varchar_key`, `alias2`.`col_varchar_key`, `alias3`.`col_varchar_nokey`))"
                },
                {
                  "transformation": "trivial_condition_removal",
                  "subselect_evaluation": [
                  ] /* subselect_evaluation */,
                  "resulting_condition": "(<in_optimizer>(`alias2`.`col_varchar_key`,<exists>(/* select#4 */ select `sq2_alias1`.`col_varchar_nokey` AS `sq2_field1` from `t3` `sq2_alias1` where ((`sq2_alias1`.`col_varchar_nokey` <= `alias1`.`col_varchar_key`) and (<cache>(`alias2`.`col_varchar_key`) = `sq2_alias1`.`col_varchar_nokey`)))) and <if>(outer_field_is_not_null, ((<cache>(NULL) = (/* select#3 */ select sum(`t4`.`pk`) AS `sq1_field1` from `t4` join `t1` `sq1_alias2` where (`sq1_alias2`.`col_varchar_key` = `t4`.`col_varchar_key`))) or isnull((/* select#3 */ select sum(`t4`.`pk`) AS `sq1_field1` from `t4` join `t1` `sq1_alias2` where (`sq1_alias2`.`col_varchar_key` = `t4`.`col_varchar_key`)))), true) and <if>(outer_field_is_not_null, ((<cache>(NULL) = `alias1`.`col_varchar_nokey`) or isnull(`alias1`.`col_varchar_nokey`)), true) and multiple equal(`alias3`.`col_varchar_key`, `alias2`.`col_varchar_key`, `alias3`.`col_varchar_nokey`))"
                }
              ] /* steps */
            } /* condition_processing */
          },
          {
            "condition_processing": {
              "condition": "HAVING",
              "original_condition": "(<if>(outer_field_is_not_null, <is_not_null_test>((/* select#3 */ select sum(`t4`.`pk`) AS `sq1_field1` from `t4` join `t1` `sq1_alias2` where (`sq1_alias2`.`col_varchar_key` = `t4`.`col_varchar_key`))), true) and <if>(outer_field_is_not_null, <is_not_null_test>(`alias1`.`col_varchar_nokey`), true))",
              "steps": [
                {
                  "transformation": "constant_propagation",
                  "subselect_evaluation": [
                  ] /* subselect_evaluation */,
                  "resulting_condition": "(<if>(outer_field_is_not_null, <is_not_null_test>((/* select#3 */ select sum(`t4`.`pk`) AS `sq1_field1` from `t4` join `t1` `sq1_alias2` where (`sq1_alias2`.`col_varchar_key` = `t4`.`col_varchar_key`))), true) and <if>(outer_field_is_not_null, <is_not_null_test>(`alias1`.`col_varchar_nokey`), true))"
                },
                {
                  "transformation": "trivial_condition_removal",
                  "subselect_evaluation": [
                  ] /* subselect_evaluation */,
                  "resulting_condition": "(<if>(outer_field_is_not_null, <is_not_null_test>((/* select#3 */ select sum(`t4`.`pk`) AS `sq1_field1` from `t4` join `t1` `sq1_alias2` where (`sq1_alias2`.`col_varchar_key` = `t4`.`col_varchar_key`))), true) and <if>(outer_field_is_not_null, <is_not_null_test>(`alias1`.`col_varchar_nokey`), true))"
                }
              ] /* steps */
            } /* condition_processing */
          },
          {
            "substitute_generated_columns": {
            } /* substitute_generated_columns */
          },
          {
            "table_dependencies": [
              {
                "table": "`t2` `alias1`",
                "row_may_be_null": false,
                "map_bit": 0,
                "depends_on_map_bits": [
                ] /* depends_on_map_bits */
              },
              {
                "table": "`t2` `alias2`",
                "row_may_be_null": false,
                "map_bit": 1,
                "depends_on_map_bits": [
                ] /* depends_on_map_bits */
              },
              {
                "table": "`t2` `alias3`",
                "row_may_be_null": false,
                "map_bit": 2,
                "depends_on_map_bits": [
                ] /* depends_on_map_bits */
              }
            ] /* table_dependencies */
          },
          {
            "ref_optimizer_key_uses": [
            ] /* ref_optimizer_key_uses */
          },
          {
            "rows_estimation": [
              {
                "table": "`t2` `alias1`",
                "table_scan": {
                  "rows": 1,
                  "cost": 1
                } /* table_scan */
              },
              {
                "table": "`t2` `alias2`",
                "table_scan": {
                  "rows": 1,
                  "cost": 1
                } /* table_scan */
              },
              {
                "table": "`t2` `alias3`",
                "table_scan": {
                  "rows": 1,
                  "cost": 1
                } /* table_scan */
              }
            ] /* rows_estimation */
          },
          {
            "considered_execution_plans": [
              {
                "plan_prefix": [
                ] /* plan_prefix */,
                "table": "`t2` `alias1`",
                "best_access_path": {
                  "considered_access_paths": [
                    {
                      "rows_to_scan": 1,
                      "access_type": "scan",
                      "resulting_rows": 1,
                      "cost": 1.2,
                      "chosen": true
                    }
                  ] /* considered_access_paths */
                } /* best_access_path */,
                "condition_filtering_pct": 100,
                "rows_for_plan": 1,
                "cost_for_plan": 1.2,
                "rest_of_plan": [
                  {
                    "plan_prefix": [
                      "`t2` `alias1`"
                    ] /* plan_prefix */,
                    "table": "`t2` `alias2`",
                    "best_access_path": {
                      "considered_access_paths": [
                        {
                          "rows_to_scan": 1,
                          "access_type": "scan",
                          "using_join_cache": true,
                          "buffers_needed": 1,
                          "resulting_rows": 1,
                          "cost": 1.2,
                          "chosen": true
                        }
                      ] /* considered_access_paths */
                    } /* best_access_path */,
                    "condition_filtering_pct": 100,
                    "rows_for_plan": 1,
                    "cost_for_plan": 2.4,
                    "rest_of_plan": [
                      {
                        "plan_prefix": [
                          "`t2` `alias1`",
                          "`t2` `alias2`"
                        ] /* plan_prefix */,
                        "table": "`t2` `alias3`",
                        "best_access_path": {
                          "considered_access_paths": [
                            {
                              "rows_to_scan": 1,
                              "access_type": "scan",
                              "using_join_cache": true,
                              "buffers_needed": 1,
                              "resulting_rows": 1,
                              "cost": 1.2,
                              "chosen": true
                            }
                          ] /* considered_access_paths */
                        } /* best_access_path */,
                        "condition_filtering_pct": 100,
                        "rows_for_plan": 1,
                        "cost_for_plan": 3.6,
                        "chosen": true
                      }
                    ] /* rest_of_plan */
                  },
                  {
                    "plan_prefix": [
                      "`t2` `alias1`"
                    ] /* plan_prefix */,
                    "table": "`t2` `alias3`",
                    "best_access_path": {
                      "considered_access_paths": [
                        {
                          "rows_to_scan": 1,
                          "access_type": "scan",
                          "using_join_cache": true,
                          "buffers_needed": 1,
                          "resulting_rows": 1,
                          "cost": 1.2,
                          "chosen": true
                        }
                      ] /* considered_access_paths */
                    } /* best_access_path */,
                    "condition_filtering_pct": 100,
                    "rows_for_plan": 1,
                    "cost_for_plan": 2.4,
                    "pruned_by_heuristic": true
                  }
                ] /* rest_of_plan */
              },
              {
                "plan_prefix": [
                ] /* plan_prefix */,
                "table": "`t2` `alias2`",
                "best_access_path": {
                  "considered_access_paths": [
                    {
                      "rows_to_scan": 1,
                      "access_type": "scan",
                      "resulting_rows": 1,
                      "cost": 1.2,
                      "chosen": true
                    }
                  ] /* considered_access_paths */
                } /* best_access_path */,
                "condition_filtering_pct": 100,
                "rows_for_plan": 1,
                "cost_for_plan": 1.2,
                "pruned_by_heuristic": true
              },
              {
                "plan_prefix": [
                ] /* plan_prefix */,
                "table": "`t2` `alias3`",
                "best_access_path": {
                  "considered_access_paths": [
                    {
                      "rows_to_scan": 1,
                      "access_type": "scan",
                      "resulting_rows": 1,
                      "cost": 1.2,
                      "chosen": true
                    }
                  ] /* considered_access_paths */
                } /* best_access_path */,
                "condition_filtering_pct": 100,
                "rows_for_plan": 1,
                "cost_for_plan": 1.2,
                "pruned_by_heuristic": true
              }
            ] /* considered_execution_plans */
          },
          {
            "attaching_conditions_to_tables": {
              "original_condition": "((`alias3`.`col_varchar_key` = `alias2`.`col_varchar_key`) and (`alias3`.`col_varchar_nokey` = `alias2`.`col_varchar_key`) and <in_optimizer>(`alias2`.`col_varchar_key`,<exists>(/* select#4 */ select `sq2_alias1`.`col_varchar_nokey` AS `sq2_field1` from `t3` `sq2_alias1` where ((`sq2_alias1`.`col_varchar_nokey` <= `alias1`.`col_varchar_key`) and (<cache>(`alias2`.`col_varchar_key`) = `sq2_alias1`.`col_varchar_nokey`)))) and <if>(outer_field_is_not_null, ((<cache>(NULL) = (/* select#3 */ select sum(`t4`.`pk`) AS `sq1_field1` from `t4` join `t1` `sq1_alias2` where (`sq1_alias2`.`col_varchar_key` = `t4`.`col_varchar_key`))) or isnull((/* select#3 */ select sum(`t4`.`pk`) AS `sq1_field1` from `t4` join `t1` `sq1_alias2` where (`sq1_alias2`.`col_varchar_key` = `t4`.`col_varchar_key`)))), true) and <if>(outer_field_is_not_null, ((<cache>(NULL) = `alias1`.`col_varchar_nokey`) or isnull(`alias1`.`col_varchar_nokey`)), true))",
              "attached_conditions_computation": [
              ] /* attached_conditions_computation */,
              "attached_conditions_summary": [
                {
                  "table": "`t2` `alias1`",
                  "attached": "(<if>(outer_field_is_not_null, ((<cache>(NULL) = (/* select#3 */ select sum(`t4`.`pk`) AS `sq1_field1` from `t4` join `t1` `sq1_alias2` where (`sq1_alias2`.`col_varchar_key` = `t4`.`col_varchar_key`))) or isnull((/* select#3 */ select sum(`t4`.`pk`) AS `sq1_field1` from `t4` join `t1` `sq1_alias2` where (`sq1_alias2`.`col_varchar_key` = `t4`.`col_varchar_key`)))), true) and <if>(outer_field_is_not_null, ((<cache>(NULL) = `alias1`.`col_varchar_nokey`) or isnull(`alias1`.`col_varchar_nokey`)), true))"
                },
                {
                  "table": "`t2` `alias2`",
                  "attached": "<in_optimizer>(`alias2`.`col_varchar_key`,<exists>(/* select#4 */ select `sq2_alias1`.`col_varchar_nokey` AS `sq2_field1` from `t3` `sq2_alias1` where ((`sq2_alias1`.`col_varchar_nokey` <= `alias1`.`col_varchar_key`) and (<cache>(`alias2`.`col_varchar_key`) = `sq2_alias1`.`col_varchar_nokey`))))"
                },
                {
                  "table": "`t2` `alias3`",
                  "attached": "((`alias3`.`col_varchar_key` = `alias2`.`col_varchar_key`) and (`alias3`.`col_varchar_nokey` = `alias2`.`col_varchar_key`))"
                }
              ] /* attached_conditions_summary */
            } /* attaching_conditions_to_tables */
          },
          {
            "refine_plan": [
              {
                "table": "`t2` `alias1`"
              },
              {
                "table": "`t2` `alias2`"
              },
              {
                "table": "`t2` `alias3`"
              }
            ] /* refine_plan */
          }
        ] /* steps */
      } /* join_optimization */
    },
    {
      "join_optimization": {
        "select#": 4,
        "steps": [
          {
            "condition_processing": {
              "condition": "WHERE",
              "original_condition": "((`sq2_alias1`.`col_varchar_nokey` <= `alias1`.`col_varchar_key`) and (<cache>(`alias2`.`col_varchar_key`) = `sq2_alias1`.`col_varchar_nokey`))",
              "steps": [
                {
                  "transformation": "equality_propagation",
                  "resulting_condition": "((`sq2_alias1`.`col_varchar_nokey` <= `alias1`.`col_varchar_key`) and (<cache>(`alias2`.`col_varchar_key`) = `sq2_alias1`.`col_varchar_nokey`))"
                },
                {
                  "transformation": "constant_propagation",
                  "resulting_condition": "((`sq2_alias1`.`col_varchar_nokey` <= `alias1`.`col_varchar_key`) and (<cache>(`alias2`.`col_varchar_key`) = `sq2_alias1`.`col_varchar_nokey`))"
                },
                {
                  "transformation": "trivial_condition_removal",
                  "resulting_condition": "((`sq2_alias1`.`col_varchar_nokey` <= `alias1`.`col_varchar_key`) and (<cache>(`alias2`.`col_varchar_key`) = `sq2_alias1`.`col_varchar_nokey`))"
                }
              ] /* steps */
            } /* condition_processing */
          },
          {
            "substitute_generated_columns": {
            } /* substitute_generated_columns */
          },
          {
            "table_dependencies": [
              {
                "table": "`t3` `sq2_alias1`",
                "row_may_be_null": false,
                "map_bit": 0,
                "depends_on_map_bits": [
                ] /* depends_on_map_bits */
              }
            ] /* table_dependencies */
          },
          {
            "ref_optimizer_key_uses": [
            ] /* ref_optimizer_key_uses */
          },
          {
            "rows_estimation": [
              {
                "table": "`t3` `sq2_alias1`",
                "table_scan": {
                  "rows": 1,
                  "cost": 1
                } /* table_scan */
              }
            ] /* rows_estimation */
          },
          {
            "considered_execution_plans": [
              {
                "plan_prefix": [
                ] /* plan_prefix */,
                "table": "`t3` `sq2_alias1`",
                "best_access_path": {
                  "considered_access_paths": [
                    {
                      "rows_to_scan": 1,
                      "access_type": "scan",
                      "resulting_rows": 1,
                      "cost": 1.2,
                      "chosen": true
                    }
                  ] /* considered_access_paths */
                } /* best_access_path */,
                "condition_filtering_pct": 100,
                "rows_for_plan": 1,
                "cost_for_plan": 1.2,
                "chosen": true
              }
            ] /* considered_execution_plans */
          },
          {
            "attaching_conditions_to_tables": {
              "original_condition": "((`sq2_alias1`.`col_varchar_nokey` <= `alias1`.`col_varchar_key`) and (<cache>(`alias2`.`col_varchar_key`) = `sq2_alias1`.`col_varchar_nokey`))",
              "attached_conditions_computation": [
              ] /* attached_conditions_computation */,
              "attached_conditions_summary": [
                {
                  "table": "`t3` `sq2_alias1`",
                  "attached": "((`sq2_alias1`.`col_varchar_nokey` <= `alias1`.`col_varchar_key`) and (<cache>(`alias2`.`col_varchar_key`) = `sq2_alias1`.`col_varchar_nokey`))"
                }
              ] /* attached_conditions_summary */
            } /* attaching_conditions_to_tables */
          },
          {
            "refine_plan": [
              {
                "table": "`t3` `sq2_alias1`"
              }
            ] /* refine_plan */
          }
        ] /* steps */
      } /* join_optimization */
    },
    {
      "join_optimization": {
        "select#": 3,
        "steps": [
          {
            "condition_processing": {
              "condition": "WHERE",
              "original_condition": "(`sq1_alias2`.`col_varchar_key` = `t4`.`col_varchar_key`)",
              "steps": [
                {
                  "transformation": "equality_propagation",
                  "resulting_condition": "multiple equal(`sq1_alias2`.`col_varchar_key`, `t4`.`col_varchar_key`)"
                },
                {
                  "transformation": "constant_propagation",
                  "resulting_condition": "multiple equal(`sq1_alias2`.`col_varchar_key`, `t4`.`col_varchar_key`)"
                },
                {
                  "transformation": "trivial_condition_removal",
                  "resulting_condition": "multiple equal(`sq1_alias2`.`col_varchar_key`, `t4`.`col_varchar_key`)"
                }
              ] /* steps */
            } /* condition_processing */
          },
          {
            "substitute_generated_columns": {
            } /* substitute_generated_columns */
          },
          {
            "table_dependencies": [
              {
                "table": "`t4`",
                "row_may_be_null": false,
                "map_bit": 0,
                "depends_on_map_bits": [
                ] /* depends_on_map_bits */
              },
              {
                "table": "`t1` `sq1_alias2`",
                "row_may_be_null": false,
                "map_bit": 1,
                "depends_on_map_bits": [
                ] /* depends_on_map_bits */
              }
            ] /* table_dependencies */
          },
          {
            "ref_optimizer_key_uses": [
            ] /* ref_optimizer_key_uses */
          },
          {
            "rows_estimation": [
              {
                "table": "`t4`",
                "table_scan": {
                  "rows": 1,
                  "cost": 1
                } /* table_scan */
              },
              {
                "table": "`t1` `sq1_alias2`",
                "table_scan": {
                  "rows": 1,
                  "cost": 1
                } /* table_scan */
              }
            ] /* rows_estimation */
          },
          {
            "considered_execution_plans": [
              {
                "plan_prefix": [
                ] /* plan_prefix */,
                "table": "`t4`",
                "best_access_path": {
                  "considered_access_paths": [
                    {
                      "rows_to_scan": 1,
                      "access_type": "scan",
                      "resulting_rows": 1,
                      "cost": 1.2,
                      "chosen": true
                    }
                  ] /* considered_access_paths */
                } /* best_access_path */,
                "condition_filtering_pct": 100,
                "rows_for_plan": 1,
                "cost_for_plan": 1.2,
                "rest_of_plan": [
                  {
                    "plan_prefix": [
                      "`t4`"
                    ] /* plan_prefix */,
                    "table": "`t1` `sq1_alias2`",
                    "best_access_path": {
                      "considered_access_paths": [
                        {
                          "rows_to_scan": 1,
                          "access_type": "scan",
                          "using_join_cache": true,
                          "buffers_needed": 1,
                          "resulting_rows": 1,
                          "cost": 1.2,
                          "chosen": true
                        }
                      ] /* considered_access_paths */
                    } /* best_access_path */,
                    "condition_filtering_pct": 100,
                    "rows_for_plan": 1,
                    "cost_for_plan": 2.4,
                    "chosen": true
                  }
                ] /* rest_of_plan */
              },
              {
                "plan_prefix": [
                ] /* plan_prefix */,
                "table": "`t1` `sq1_alias2`",
                "best_access_path": {
                  "considered_access_paths": [
                    {
                      "rows_to_scan": 1,
                      "access_type": "scan",
                      "resulting_rows": 1,
                      "cost": 1.2,
                      "chosen": true
                    }
                  ] /* considered_access_paths */
                } /* best_access_path */,
                "condition_filtering_pct": 100,
                "rows_for_plan": 1,
                "cost_for_plan": 1.2,
                "pruned_by_heuristic": true
              }
            ] /* considered_execution_plans */
          },
          {
            "attaching_conditions_to_tables": {
              "original_condition": "(`sq1_alias2`.`col_varchar_key` = `t4`.`col_varchar_key`)",
              "attached_conditions_computation": [
              ] /* attached_conditions_computation */,
              "attached_conditions_summary": [
                {
                  "table": "`t4`",
                  "attached": null
                },
                {
                  "table": "`t1` `sq1_alias2`",
                  "attached": "(`sq1_alias2`.`col_varchar_key` = `t4`.`col_varchar_key`)"
                }
              ] /* attached_conditions_summary */
            } /* attaching_conditions_to_tables */
          },
          {
            "refine_plan": [
              {
                "table": "`t4`"
              },
              {
                "table": "`t1` `sq1_alias2`"
              }
            ] /* refine_plan */
          }
        ] /* steps */
      } /* join_optimization */
    },
    {
      "join_execution": {
        "select#": 1,
        "steps": [
        ] /* steps */
      } /* join_execution */
    }
  ] /* steps */
}	0	0
drop table t1,t2,t3,t4,where_subselect_19379;
drop view view_t4;
#
# BUG#12607524 JSON PARSE ERROR ON SELECT ... FROM ... WHERE .. IN (SUBQUERY)
#
CREATE TABLE t1 (  
col_int_key int(11) DEFAULT NULL,
col_varchar_key varchar(1) DEFAULT NULL,
KEY col_int_key (col_int_key),
KEY col_varchar_key (col_varchar_key,col_int_key)
) ENGINE=MyISAM;
INSERT INTO t1 VALUES (8,'g');
CREATE TABLE t2 (
col_int_key int(11) DEFAULT NULL,
col_varchar_key varchar(1) DEFAULT NULL,
KEY col_int_key (col_int_key),
KEY col_varchar_key (col_varchar_key,col_int_key)
) ENGINE=MyISAM;
INSERT INTO t2 VALUES (7,'x');
CREATE TABLE where_subselect_19033  
SELECT
( SELECT col_int_key FROM t2 ) as field1
FROM t1
;
SELECT * FROM where_subselect_19033;
field1
7
SELECT field1
FROM where_subselect_19033
WHERE field1 IN
( SELECT
( SELECT col_int_key FROM t2 )
FROM t1
)
;
field1
7
SELECT * FROM INFORMATION_SCHEMA.OPTIMIZER_TRACE;
QUERY	TRACE	MISSING_BYTES_BEYOND_MAX_MEM_SIZE	INSUFFICIENT_PRIVILEGES
SELECT field1
FROM where_subselect_19033
WHERE field1 IN
( SELECT
( SELECT col_int_key FROM t2 )
FROM t1
)	{
  "steps": [
    {
      "join_preparation": {
        "select#": 1,
=======
>>>>>>> 23032807
        "steps": [
          {
            "condition_processing": {
              "condition": "WHERE",
              "original_condition": "(<in_optimizer>(`alias2`.`col_varchar_key`,<exists>(/* select#4 */ select `sq2_alias1`.`col_varchar_nokey` AS `sq2_field1` from `t3` `sq2_alias1` where ((`sq2_alias1`.`col_varchar_nokey` <= `alias1`.`col_varchar_key`) and (<cache>(`alias2`.`col_varchar_key`) = `sq2_alias1`.`col_varchar_nokey`)))) and <if>(outer_field_is_not_null, ((<cache>(NULL) = (/* select#3 */ select sum(`t4`.`pk`) AS `sq1_field1` from `t4` join `t1` `sq1_alias2` where (`sq1_alias2`.`col_varchar_key` = `t4`.`col_varchar_key`))) or isnull((/* select#3 */ select sum(`t4`.`pk`) AS `sq1_field1` from `t4` join `t1` `sq1_alias2` where (`sq1_alias2`.`col_varchar_key` = `t4`.`col_varchar_key`)))), true) and <if>(outer_field_is_not_null, ((<cache>(NULL) = `alias1`.`col_varchar_nokey`) or isnull(`alias1`.`col_varchar_nokey`)), true) and (`alias3`.`col_varchar_key` = `alias2`.`col_varchar_key`) and (`alias3`.`col_varchar_nokey` = `alias2`.`col_varchar_key`))",
              "steps": [
                {
                  "transformation": "equality_propagation",
                  "subselect_evaluation": [
                  ] /* subselect_evaluation */,
                  "resulting_condition": "(<in_optimizer>(`alias2`.`col_varchar_key`,<exists>(/* select#4 */ select `sq2_alias1`.`col_varchar_nokey` AS `sq2_field1` from `t3` `sq2_alias1` where ((`sq2_alias1`.`col_varchar_nokey` <= `alias1`.`col_varchar_key`) and (<cache>(`alias2`.`col_varchar_key`) = `sq2_alias1`.`col_varchar_nokey`)))) and <if>(outer_field_is_not_null, ((<cache>(NULL) = (/* select#3 */ select sum(`t4`.`pk`) AS `sq1_field1` from `t4` join `t1` `sq1_alias2` where (`sq1_alias2`.`col_varchar_key` = `t4`.`col_varchar_key`))) or isnull((/* select#3 */ select sum(`t4`.`pk`) AS `sq1_field1` from `t4` join `t1` `sq1_alias2` where (`sq1_alias2`.`col_varchar_key` = `t4`.`col_varchar_key`)))), true) and <if>(outer_field_is_not_null, ((<cache>(NULL) = `alias1`.`col_varchar_nokey`) or isnull(`alias1`.`col_varchar_nokey`)), true) and multiple equal(`alias3`.`col_varchar_key`, `alias2`.`col_varchar_key`, `alias3`.`col_varchar_nokey`))"
                },
                {
                  "transformation": "constant_propagation",
                  "subselect_evaluation": [
                  ] /* subselect_evaluation */,
                  "resulting_condition": "(<in_optimizer>(`alias2`.`col_varchar_key`,<exists>(/* select#4 */ select `sq2_alias1`.`col_varchar_nokey` AS `sq2_field1` from `t3` `sq2_alias1` where ((`sq2_alias1`.`col_varchar_nokey` <= `alias1`.`col_varchar_key`) and (<cache>(`alias2`.`col_varchar_key`) = `sq2_alias1`.`col_varchar_nokey`)))) and <if>(outer_field_is_not_null, ((<cache>(NULL) = (/* select#3 */ select sum(`t4`.`pk`) AS `sq1_field1` from `t4` join `t1` `sq1_alias2` where (`sq1_alias2`.`col_varchar_key` = `t4`.`col_varchar_key`))) or isnull((/* select#3 */ select sum(`t4`.`pk`) AS `sq1_field1` from `t4` join `t1` `sq1_alias2` where (`sq1_alias2`.`col_varchar_key` = `t4`.`col_varchar_key`)))), true) and <if>(outer_field_is_not_null, ((<cache>(NULL) = `alias1`.`col_varchar_nokey`) or isnull(`alias1`.`col_varchar_nokey`)), true) and multiple equal(`alias3`.`col_varchar_key`, `alias2`.`col_varchar_key`, `alias3`.`col_varchar_nokey`))"
                },
                {
                  "transformation": "trivial_condition_removal",
                  "subselect_evaluation": [
                  ] /* subselect_evaluation */,
                  "resulting_condition": "(<in_optimizer>(`alias2`.`col_varchar_key`,<exists>(/* select#4 */ select `sq2_alias1`.`col_varchar_nokey` AS `sq2_field1` from `t3` `sq2_alias1` where ((`sq2_alias1`.`col_varchar_nokey` <= `alias1`.`col_varchar_key`) and (<cache>(`alias2`.`col_varchar_key`) = `sq2_alias1`.`col_varchar_nokey`)))) and <if>(outer_field_is_not_null, ((<cache>(NULL) = (/* select#3 */ select sum(`t4`.`pk`) AS `sq1_field1` from `t4` join `t1` `sq1_alias2` where (`sq1_alias2`.`col_varchar_key` = `t4`.`col_varchar_key`))) or isnull((/* select#3 */ select sum(`t4`.`pk`) AS `sq1_field1` from `t4` join `t1` `sq1_alias2` where (`sq1_alias2`.`col_varchar_key` = `t4`.`col_varchar_key`)))), true) and <if>(outer_field_is_not_null, ((<cache>(NULL) = `alias1`.`col_varchar_nokey`) or isnull(`alias1`.`col_varchar_nokey`)), true) and multiple equal(`alias3`.`col_varchar_key`, `alias2`.`col_varchar_key`, `alias3`.`col_varchar_nokey`))"
                }
              ] /* steps */
            } /* condition_processing */
          },
          {
            "condition_processing": {
              "condition": "HAVING",
              "original_condition": "(<if>(outer_field_is_not_null, <is_not_null_test>((/* select#3 */ select sum(`t4`.`pk`) AS `sq1_field1` from `t4` join `t1` `sq1_alias2` where (`sq1_alias2`.`col_varchar_key` = `t4`.`col_varchar_key`))), true) and <if>(outer_field_is_not_null, <is_not_null_test>(`alias1`.`col_varchar_nokey`), true))",
              "steps": [
                {
                  "transformation": "constant_propagation",
                  "subselect_evaluation": [
                  ] /* subselect_evaluation */,
                  "resulting_condition": "(<if>(outer_field_is_not_null, <is_not_null_test>((/* select#3 */ select sum(`t4`.`pk`) AS `sq1_field1` from `t4` join `t1` `sq1_alias2` where (`sq1_alias2`.`col_varchar_key` = `t4`.`col_varchar_key`))), true) and <if>(outer_field_is_not_null, <is_not_null_test>(`alias1`.`col_varchar_nokey`), true))"
                },
                {
                  "transformation": "trivial_condition_removal",
                  "subselect_evaluation": [
                  ] /* subselect_evaluation */,
                  "resulting_condition": "(<if>(outer_field_is_not_null, <is_not_null_test>((/* select#3 */ select sum(`t4`.`pk`) AS `sq1_field1` from `t4` join `t1` `sq1_alias2` where (`sq1_alias2`.`col_varchar_key` = `t4`.`col_varchar_key`))), true) and <if>(outer_field_is_not_null, <is_not_null_test>(`alias1`.`col_varchar_nokey`), true))"
                }
              ] /* steps */
            } /* condition_processing */
          },
          {
            "substitute_generated_columns": {
            } /* substitute_generated_columns */
          },
          {
            "table_dependencies": [
              {
                "table": "`t2` `alias1`",
                "row_may_be_null": false,
                "map_bit": 0,
                "depends_on_map_bits": [
                ] /* depends_on_map_bits */
              },
              {
                "table": "`t2` `alias2`",
                "row_may_be_null": false,
                "map_bit": 1,
                "depends_on_map_bits": [
                ] /* depends_on_map_bits */
              },
              {
                "table": "`t2` `alias3`",
                "row_may_be_null": false,
                "map_bit": 2,
                "depends_on_map_bits": [
                ] /* depends_on_map_bits */
              }
            ] /* table_dependencies */
          },
          {
            "ref_optimizer_key_uses": [
            ] /* ref_optimizer_key_uses */
          },
          {
            "rows_estimation": [
              {
                "table": "`t2` `alias1`",
                "table_scan": {
                  "rows": 1,
                  "cost": 1
                } /* table_scan */
              },
              {
                "table": "`t2` `alias2`",
                "table_scan": {
                  "rows": 1,
                  "cost": 1
                } /* table_scan */
              },
              {
                "table": "`t2` `alias3`",
                "table_scan": {
                  "rows": 1,
                  "cost": 1
                } /* table_scan */
              }
            ] /* rows_estimation */
          },
          {
            "considered_execution_plans": [
              {
                "plan_prefix": [
                ] /* plan_prefix */,
                "table": "`t2` `alias1`",
                "best_access_path": {
                  "considered_access_paths": [
                    {
                      "rows_to_scan": 1,
                      "access_type": "scan",
                      "resulting_rows": 1,
                      "cost": 1.2,
                      "chosen": true
                    }
                  ] /* considered_access_paths */
                } /* best_access_path */,
                "condition_filtering_pct": 100,
                "rows_for_plan": 1,
                "cost_for_plan": 1.2,
                "rest_of_plan": [
                  {
                    "plan_prefix": [
                      "`t2` `alias1`"
                    ] /* plan_prefix */,
                    "table": "`t2` `alias2`",
                    "best_access_path": {
                      "considered_access_paths": [
                        {
                          "rows_to_scan": 1,
                          "access_type": "scan",
                          "using_join_cache": true,
                          "buffers_needed": 1,
                          "resulting_rows": 1,
                          "cost": 1.2,
                          "chosen": true
                        }
                      ] /* considered_access_paths */
                    } /* best_access_path */,
                    "condition_filtering_pct": 100,
                    "rows_for_plan": 1,
                    "cost_for_plan": 2.4,
                    "rest_of_plan": [
                      {
                        "plan_prefix": [
                          "`t2` `alias1`",
                          "`t2` `alias2`"
                        ] /* plan_prefix */,
                        "table": "`t2` `alias3`",
                        "best_access_path": {
                          "considered_access_paths": [
                            {
                              "rows_to_scan": 1,
                              "access_type": "scan",
                              "using_join_cache": true,
                              "buffers_needed": 1,
                              "resulting_rows": 1,
                              "cost": 1.2,
                              "chosen": true
                            }
                          ] /* considered_access_paths */
                        } /* best_access_path */,
                        "condition_filtering_pct": 100,
                        "rows_for_plan": 1,
                        "cost_for_plan": 3.6,
                        "chosen": true
                      }
                    ] /* rest_of_plan */
                  },
                  {
                    "plan_prefix": [
                      "`t2` `alias1`"
                    ] /* plan_prefix */,
                    "table": "`t2` `alias3`",
                    "best_access_path": {
                      "considered_access_paths": [
                        {
                          "rows_to_scan": 1,
                          "access_type": "scan",
                          "using_join_cache": true,
                          "buffers_needed": 1,
                          "resulting_rows": 1,
                          "cost": 1.2,
                          "chosen": true
                        }
                      ] /* considered_access_paths */
                    } /* best_access_path */,
                    "condition_filtering_pct": 100,
                    "rows_for_plan": 1,
                    "cost_for_plan": 2.4,
                    "pruned_by_heuristic": true
                  }
                ] /* rest_of_plan */
              },
              {
                "plan_prefix": [
                ] /* plan_prefix */,
                "table": "`t2` `alias2`",
                "best_access_path": {
                  "considered_access_paths": [
                    {
                      "rows_to_scan": 1,
                      "access_type": "scan",
                      "resulting_rows": 1,
                      "cost": 1.2,
                      "chosen": true
                    }
                  ] /* considered_access_paths */
                } /* best_access_path */,
                "condition_filtering_pct": 100,
                "rows_for_plan": 1,
                "cost_for_plan": 1.2,
                "pruned_by_heuristic": true
              },
              {
                "plan_prefix": [
                ] /* plan_prefix */,
                "table": "`t2` `alias3`",
                "best_access_path": {
                  "considered_access_paths": [
                    {
                      "rows_to_scan": 1,
                      "access_type": "scan",
                      "resulting_rows": 1,
                      "cost": 1.2,
                      "chosen": true
                    }
                  ] /* considered_access_paths */
                } /* best_access_path */,
                "condition_filtering_pct": 100,
                "rows_for_plan": 1,
                "cost_for_plan": 1.2,
                "pruned_by_heuristic": true
              }
            ] /* considered_execution_plans */
          },
          {
            "attaching_conditions_to_tables": {
              "original_condition": "((`alias3`.`col_varchar_key` = `alias2`.`col_varchar_key`) and (`alias3`.`col_varchar_nokey` = `alias2`.`col_varchar_key`) and <in_optimizer>(`alias2`.`col_varchar_key`,<exists>(/* select#4 */ select `sq2_alias1`.`col_varchar_nokey` AS `sq2_field1` from `t3` `sq2_alias1` where ((`sq2_alias1`.`col_varchar_nokey` <= `alias1`.`col_varchar_key`) and (<cache>(`alias2`.`col_varchar_key`) = `sq2_alias1`.`col_varchar_nokey`)))) and <if>(outer_field_is_not_null, ((<cache>(NULL) = (/* select#3 */ select sum(`t4`.`pk`) AS `sq1_field1` from `t4` join `t1` `sq1_alias2` where (`sq1_alias2`.`col_varchar_key` = `t4`.`col_varchar_key`))) or isnull((/* select#3 */ select sum(`t4`.`pk`) AS `sq1_field1` from `t4` join `t1` `sq1_alias2` where (`sq1_alias2`.`col_varchar_key` = `t4`.`col_varchar_key`)))), true) and <if>(outer_field_is_not_null, ((<cache>(NULL) = `alias1`.`col_varchar_nokey`) or isnull(`alias1`.`col_varchar_nokey`)), true))",
              "attached_conditions_computation": [
              ] /* attached_conditions_computation */,
              "attached_conditions_summary": [
                {
                  "table": "`t2` `alias1`",
                  "attached": "(<if>(outer_field_is_not_null, ((<cache>(NULL) = (/* select#3 */ select sum(`t4`.`pk`) AS `sq1_field1` from `t4` join `t1` `sq1_alias2` where (`sq1_alias2`.`col_varchar_key` = `t4`.`col_varchar_key`))) or isnull((/* select#3 */ select sum(`t4`.`pk`) AS `sq1_field1` from `t4` join `t1` `sq1_alias2` where (`sq1_alias2`.`col_varchar_key` = `t4`.`col_varchar_key`)))), true) and <if>(outer_field_is_not_null, ((<cache>(NULL) = `alias1`.`col_varchar_nokey`) or isnull(`alias1`.`col_varchar_nokey`)), true))"
                },
                {
                  "table": "`t2` `alias2`",
                  "attached": "<in_optimizer>(`alias2`.`col_varchar_key`,<exists>(/* select#4 */ select `sq2_alias1`.`col_varchar_nokey` AS `sq2_field1` from `t3` `sq2_alias1` where ((`sq2_alias1`.`col_varchar_nokey` <= `alias1`.`col_varchar_key`) and (<cache>(`alias2`.`col_varchar_key`) = `sq2_alias1`.`col_varchar_nokey`))))"
                },
                {
                  "table": "`t2` `alias3`",
                  "attached": "((`alias3`.`col_varchar_key` = `alias2`.`col_varchar_key`) and (`alias3`.`col_varchar_nokey` = `alias2`.`col_varchar_key`))"
                }
              ] /* attached_conditions_summary */
            } /* attaching_conditions_to_tables */
          },
          {
            "refine_plan": [
              {
                "table": "`t2` `alias1`"
              },
              {
                "table": "`t2` `alias2`"
              },
              {
                "table": "`t2` `alias3`"
              }
            ] /* refine_plan */
          }
        ] /* steps */
      } /* join_optimization */
    },
    {
      "join_optimization": {
        "select#": 4,
        "steps": [
          {
            "condition_processing": {
              "condition": "WHERE",
              "original_condition": "((`sq2_alias1`.`col_varchar_nokey` <= `alias1`.`col_varchar_key`) and (<cache>(`alias2`.`col_varchar_key`) = `sq2_alias1`.`col_varchar_nokey`))",
              "steps": [
                {
                  "transformation": "equality_propagation",
                  "resulting_condition": "((`sq2_alias1`.`col_varchar_nokey` <= `alias1`.`col_varchar_key`) and (<cache>(`alias2`.`col_varchar_key`) = `sq2_alias1`.`col_varchar_nokey`))"
                },
                {
                  "transformation": "constant_propagation",
                  "resulting_condition": "((`sq2_alias1`.`col_varchar_nokey` <= `alias1`.`col_varchar_key`) and (<cache>(`alias2`.`col_varchar_key`) = `sq2_alias1`.`col_varchar_nokey`))"
                },
                {
                  "transformation": "trivial_condition_removal",
                  "resulting_condition": "((`sq2_alias1`.`col_varchar_nokey` <= `alias1`.`col_varchar_key`) and (<cache>(`alias2`.`col_varchar_key`) = `sq2_alias1`.`col_varchar_nokey`))"
                }
              ] /* steps */
            } /* condition_processing */
          },
          {
            "substitute_generated_columns": {
            } /* substitute_generated_columns */
          },
          {
            "table_dependencies": [
              {
                "table": "`t3` `sq2_alias1`",
                "row_may_be_null": false,
                "map_bit": 0,
                "depends_on_map_bits": [
                ] /* depends_on_map_bits */
              }
            ] /* table_dependencies */
          },
          {
            "ref_optimizer_key_uses": [
            ] /* ref_optimizer_key_uses */
          },
          {
            "rows_estimation": [
              {
                "table": "`t3` `sq2_alias1`",
                "table_scan": {
                  "rows": 1,
                  "cost": 1
                } /* table_scan */
              }
            ] /* rows_estimation */
          },
          {
<<<<<<< HEAD
            "subselect_execution": {
              "select#": 2,
              "steps": [
                {
                  "join_optimization": {
                    "select#": 2,
                    "steps": [
                      {
                        "condition_processing": {
                          "condition": "WHERE",
                          "original_condition": "(<cache>('7') = (/* select#3 */ select `t2`.`col_int_key` from `t2`))",
                          "steps": [
                            {
                              "transformation": "equality_propagation",
                              "subselect_evaluation": [
                              ] /* subselect_evaluation */,
                              "resulting_condition": "(<cache>('7') = (/* select#3 */ select `t2`.`col_int_key` from `t2`))"
                            },
                            {
                              "transformation": "constant_propagation",
                              "subselect_evaluation": [
                              ] /* subselect_evaluation */,
                              "resulting_condition": "(<cache>('7') = (/* select#3 */ select `t2`.`col_int_key` from `t2`))"
                            },
                            {
                              "transformation": "trivial_condition_removal",
                              "subselect_evaluation": [
                              ] /* subselect_evaluation */,
                              "resulting_condition": "(<cache>('7') = (/* select#3 */ select `t2`.`col_int_key` from `t2`))"
                            }
                          ] /* steps */
                        } /* condition_processing */
                      },
                      {
                        "substitute_generated_columns": {
                        } /* substitute_generated_columns */
                      },
                      {
                        "table_dependencies": [
                          {
                            "table": "`t1`",
                            "row_may_be_null": false,
                            "map_bit": 0,
                            "depends_on_map_bits": [
                            ] /* depends_on_map_bits */
                          }
                        ] /* table_dependencies */
                      },
                      {
                        "ref_optimizer_key_uses": [
                        ] /* ref_optimizer_key_uses */
                      },
                      {
                        "rows_estimation": [
                          {
                            "table": "`t1`",
                            "rows": 1,
                            "cost": 1,
                            "table_type": "system",
                            "empty": false
                          }
                        ] /* rows_estimation */
                      },
                      {
                        "attaching_conditions_to_tables": {
                          "original_condition": "(<cache>('7') = (/* select#3 */ select `t2`.`col_int_key` from `t2`))",
                          "attached_conditions_computation": [
                          ] /* attached_conditions_computation */,
                          "attached_conditions_summary": [
                          ] /* attached_conditions_summary */
                        } /* attaching_conditions_to_tables */
                      },
                      {
                        "refine_plan": [
                        ] /* refine_plan */
                      }
                    ] /* steps */
                  } /* join_optimization */
                },
                {
                  "join_optimization": {
                    "select#": 3,
                    "steps": [
                      {
                        "table_dependencies": [
                          {
                            "table": "`t2`",
                            "row_may_be_null": false,
                            "map_bit": 0,
                            "depends_on_map_bits": [
                            ] /* depends_on_map_bits */
                          }
                        ] /* table_dependencies */
                      },
                      {
                        "rows_estimation": [
                          {
                            "table": "`t2`",
                            "rows": 1,
                            "cost": 1,
                            "table_type": "system",
                            "empty": false
                          }
                        ] /* rows_estimation */
                      },
                      {
                        "attaching_conditions_to_tables": {
                          "original_condition": null,
                          "attached_conditions_computation": [
                          ] /* attached_conditions_computation */,
                          "attached_conditions_summary": [
                          ] /* attached_conditions_summary */
                        } /* attaching_conditions_to_tables */
                      },
                      {
                        "refine_plan": [
                        ] /* refine_plan */
                      }
                    ] /* steps */
                  } /* join_optimization */
                },
                {
                  "join_execution": {
                    "select#": 2,
                    "steps": [
                      {
                        "subselect_execution": {
                          "select#": 3,
                          "steps": [
                            {
                              "join_execution": {
                                "select#": 3,
                                "steps": [
                                ] /* steps */
                              } /* join_execution */
                            }
                          ] /* steps */
                        } /* subselect_execution */
                      }
                    ] /* steps */
                  } /* join_execution */
=======
            "considered_execution_plans": [
              {
                "plan_prefix": [
                ] /* plan_prefix */,
                "table": "`t3` `sq2_alias1`",
                "best_access_path": {
                  "considered_access_paths": [
                    {
                      "rows_to_scan": 1,
                      "access_type": "scan",
                      "resulting_rows": 1,
                      "cost": 1.2,
                      "chosen": true
                    }
                  ] /* considered_access_paths */
                } /* best_access_path */,
                "condition_filtering_pct": 100,
                "rows_for_plan": 1,
                "cost_for_plan": 1.2,
                "chosen": true
              }
            ] /* considered_execution_plans */
          },
          {
            "attaching_conditions_to_tables": {
              "original_condition": "((`sq2_alias1`.`col_varchar_nokey` <= `alias1`.`col_varchar_key`) and (<cache>(`alias2`.`col_varchar_key`) = `sq2_alias1`.`col_varchar_nokey`))",
              "attached_conditions_computation": [
              ] /* attached_conditions_computation */,
              "attached_conditions_summary": [
                {
                  "table": "`t3` `sq2_alias1`",
                  "attached": "((`sq2_alias1`.`col_varchar_nokey` <= `alias1`.`col_varchar_key`) and (<cache>(`alias2`.`col_varchar_key`) = `sq2_alias1`.`col_varchar_nokey`))"
                }
              ] /* attached_conditions_summary */
            } /* attaching_conditions_to_tables */
          },
          {
            "refine_plan": [
              {
                "table": "`t3` `sq2_alias1`"
              }
            ] /* refine_plan */
          }
        ] /* steps */
      } /* join_optimization */
    },
    {
      "join_optimization": {
        "select#": 3,
        "steps": [
          {
            "condition_processing": {
              "condition": "WHERE",
              "original_condition": "(`sq1_alias2`.`col_varchar_key` = `t4`.`col_varchar_key`)",
              "steps": [
                {
                  "transformation": "equality_propagation",
                  "resulting_condition": "multiple equal(`sq1_alias2`.`col_varchar_key`, `t4`.`col_varchar_key`)"
                },
                {
                  "transformation": "constant_propagation",
                  "resulting_condition": "multiple equal(`sq1_alias2`.`col_varchar_key`, `t4`.`col_varchar_key`)"
                },
                {
                  "transformation": "trivial_condition_removal",
                  "resulting_condition": "multiple equal(`sq1_alias2`.`col_varchar_key`, `t4`.`col_varchar_key`)"
>>>>>>> 23032807
                }
              ] /* steps */
            } /* condition_processing */
          },
          {
            "substitute_generated_columns": {
            } /* substitute_generated_columns */
          },
          {
            "table_dependencies": [
              {
                "table": "`t4`",
                "row_may_be_null": false,
                "map_bit": 0,
                "depends_on_map_bits": [
                ] /* depends_on_map_bits */
              },
              {
                "table": "`t1` `sq1_alias2`",
                "row_may_be_null": false,
                "map_bit": 1,
                "depends_on_map_bits": [
                ] /* depends_on_map_bits */
              }
            ] /* table_dependencies */
          },
          {
            "ref_optimizer_key_uses": [
            ] /* ref_optimizer_key_uses */
          },
          {
            "rows_estimation": [
              {
                "table": "`t4`",
                "table_scan": {
                  "rows": 1,
                  "cost": 1
                } /* table_scan */
              },
              {
                "table": "`t1` `sq1_alias2`",
                "table_scan": {
                  "rows": 1,
                  "cost": 1
                } /* table_scan */
              }
            ] /* rows_estimation */
          },
          {
            "considered_execution_plans": [
              {
                "plan_prefix": [
                ] /* plan_prefix */,
                "table": "`t4`",
                "best_access_path": {
                  "considered_access_paths": [
                    {
                      "rows_to_scan": 1,
                      "access_type": "scan",
                      "resulting_rows": 1,
                      "cost": 1.2,
                      "chosen": true
                    }
                  ] /* considered_access_paths */
                } /* best_access_path */,
                "condition_filtering_pct": 100,
                "rows_for_plan": 1,
                "cost_for_plan": 1.2,
                "rest_of_plan": [
                  {
                    "plan_prefix": [
                      "`t4`"
                    ] /* plan_prefix */,
                    "table": "`t1` `sq1_alias2`",
                    "best_access_path": {
                      "considered_access_paths": [
                        {
                          "rows_to_scan": 1,
                          "access_type": "scan",
                          "using_join_cache": true,
                          "buffers_needed": 1,
                          "resulting_rows": 1,
                          "cost": 1.2,
                          "chosen": true
                        }
                      ] /* considered_access_paths */
                    } /* best_access_path */,
                    "condition_filtering_pct": 100,
                    "rows_for_plan": 1,
                    "cost_for_plan": 2.4,
                    "chosen": true
                  }
                ] /* rest_of_plan */
              },
              {
                "plan_prefix": [
                ] /* plan_prefix */,
                "table": "`t1` `sq1_alias2`",
                "best_access_path": {
                  "considered_access_paths": [
                    {
                      "rows_to_scan": 1,
                      "access_type": "scan",
                      "resulting_rows": 1,
                      "cost": 1.2,
                      "chosen": true
                    }
                  ] /* considered_access_paths */
                } /* best_access_path */,
                "condition_filtering_pct": 100,
                "rows_for_plan": 1,
                "cost_for_plan": 1.2,
                "pruned_by_heuristic": true
              }
            ] /* considered_execution_plans */
          },
          {
            "attaching_conditions_to_tables": {
              "original_condition": "(`sq1_alias2`.`col_varchar_key` = `t4`.`col_varchar_key`)",
              "attached_conditions_computation": [
              ] /* attached_conditions_computation */,
              "attached_conditions_summary": [
                {
                  "table": "`t4`",
                  "attached": null
                },
                {
                  "table": "`t1` `sq1_alias2`",
                  "attached": "(`sq1_alias2`.`col_varchar_key` = `t4`.`col_varchar_key`)"
                }
              ] /* attached_conditions_summary */
            } /* attaching_conditions_to_tables */
          },
          {
            "refine_plan": [
              {
                "table": "`t4`"
              },
              {
                "table": "`t1` `sq1_alias2`"
              }
            ] /* refine_plan */
          }
        ] /* steps */
      } /* join_optimization */
    },
    {
      "join_execution": {
        "select#": 1,
        "steps": [
        ] /* steps */
      } /* join_execution */
    }
  ] /* steps */
}	0	0
drop table t1,t2,t3,t4,where_subselect_19379;
drop view view_t4;
#
# BUG#12607524 JSON PARSE ERROR ON SELECT ... FROM ... WHERE .. IN (SUBQUERY)
#
CREATE TABLE t1 (  
col_int_key int(11) DEFAULT NULL,
col_varchar_key varchar(1) DEFAULT NULL,
KEY col_int_key (col_int_key),
KEY col_varchar_key (col_varchar_key,col_int_key)
) ENGINE=MyISAM;
INSERT INTO t1 VALUES (8,'g');
CREATE TABLE t2 (
col_int_key int(11) DEFAULT NULL,
col_varchar_key varchar(1) DEFAULT NULL,
KEY col_int_key (col_int_key),
KEY col_varchar_key (col_varchar_key,col_int_key)
) ENGINE=MyISAM;
INSERT INTO t2 VALUES (7,'x');
CREATE TABLE where_subselect_19033  
SELECT
( SELECT col_int_key FROM t2 ) as field1
FROM t1
;
SELECT * FROM where_subselect_19033;
field1
7
SELECT field1
FROM where_subselect_19033
WHERE field1 IN
( SELECT
( SELECT col_int_key FROM t2 )
FROM t1
)
;
field1
7
SELECT * FROM INFORMATION_SCHEMA.OPTIMIZER_TRACE;
QUERY	TRACE	MISSING_BYTES_BEYOND_MAX_MEM_SIZE	INSUFFICIENT_PRIVILEGES
SELECT field1
FROM where_subselect_19033
WHERE field1 IN
( SELECT
( SELECT col_int_key FROM t2 )
FROM t1
)	{
  "steps": [
    {
      "join_preparation": {
        "select#": 1,
        "steps": [
          {
            "join_preparation": {
              "select#": 2,
              "steps": [
                {
                  "join_preparation": {
                    "select#": 3,
                    "steps": [
                      {
                        "expanded_query": "/* select#3 */ select `t2`.`col_int_key` from `t2`"
                      }
                    ] /* steps */
                  } /* join_preparation */
                },
                {
                  "expanded_query": "/* select#2 */ select (/* select#3 */ select `t2`.`col_int_key` from `t2`) from `t1` where (<cache>(`where_subselect_19033`.`field1`) = (/* select#3 */ select `t2`.`col_int_key` from `t2`))"
                },
                {
                  "transformation": {
                    "select#": 2,
                    "from": "IN (SELECT)",
                    "to": "semijoin",
                    "chosen": false
                  } /* transformation */
                }
              ] /* steps */
            } /* join_preparation */
          },
          {
            "expanded_query": "/* select#1 */ select `where_subselect_19033`.`field1` AS `field1` from `where_subselect_19033` where <in_optimizer>(`where_subselect_19033`.`field1`,<exists>(/* select#2 */ select (/* select#3 */ select `t2`.`col_int_key` from `t2`) from `t1` where (<cache>(`where_subselect_19033`.`field1`) = (/* select#3 */ select `t2`.`col_int_key` from `t2`))))"
          }
        ] /* steps */
      } /* join_preparation */
    },
    {
      "join_optimization": {
        "select#": 1,
        "steps": [
          {
            "condition_processing": {
              "condition": "WHERE",
              "original_condition": "<in_optimizer>(`where_subselect_19033`.`field1`,<exists>(/* select#2 */ select (/* select#3 */ select `t2`.`col_int_key` from `t2`) from `t1` where (<cache>(`where_subselect_19033`.`field1`) = (/* select#3 */ select `t2`.`col_int_key` from `t2`))))",
              "steps": [
                {
                  "transformation": "equality_propagation",
                  "subselect_evaluation": [
                  ] /* subselect_evaluation */,
                  "resulting_condition": "<in_optimizer>(`where_subselect_19033`.`field1`,<exists>(/* select#2 */ select (/* select#3 */ select `t2`.`col_int_key` from `t2`) from `t1` where (<cache>(`where_subselect_19033`.`field1`) = (/* select#3 */ select `t2`.`col_int_key` from `t2`))))"
                },
                {
                  "transformation": "constant_propagation",
                  "subselect_evaluation": [
                  ] /* subselect_evaluation */,
                  "resulting_condition": "<in_optimizer>(`where_subselect_19033`.`field1`,<exists>(/* select#2 */ select (/* select#3 */ select `t2`.`col_int_key` from `t2`) from `t1` where (<cache>(`where_subselect_19033`.`field1`) = (/* select#3 */ select `t2`.`col_int_key` from `t2`))))"
                },
                {
                  "transformation": "trivial_condition_removal",
                  "subselect_evaluation": [
                  ] /* subselect_evaluation */,
                  "resulting_condition": "<in_optimizer>(`where_subselect_19033`.`field1`,<exists>(/* select#2 */ select (/* select#3 */ select `t2`.`col_int_key` from `t2`) from `t1` where (<cache>(`where_subselect_19033`.`field1`) = (/* select#3 */ select `t2`.`col_int_key` from `t2`))))"
                }
              ] /* steps */
            } /* condition_processing */
          },
          {
            "substitute_generated_columns": {
            } /* substitute_generated_columns */
          },
          {
            "table_dependencies": [
              {
                "table": "`where_subselect_19033`",
                "row_may_be_null": false,
                "map_bit": 0,
                "depends_on_map_bits": [
                ] /* depends_on_map_bits */
              }
            ] /* table_dependencies */
          },
          {
            "ref_optimizer_key_uses": [
            ] /* ref_optimizer_key_uses */
          },
          {
            "rows_estimation": [
              {
                "table": "`where_subselect_19033`",
                "rows": 1,
                "cost": 1,
                "table_type": "system",
                "empty": false
              }
            ] /* rows_estimation */
          },
          {
            "subselect_execution": {
              "select#": 2,
              "steps": [
                {
                  "join_optimization": {
                    "select#": 2,
                    "steps": [
                      {
                        "condition_processing": {
                          "condition": "WHERE",
                          "original_condition": "(<cache>('7') = (/* select#3 */ select `t2`.`col_int_key` from `t2`))",
                          "steps": [
                            {
                              "transformation": "equality_propagation",
                              "subselect_evaluation": [
                              ] /* subselect_evaluation */,
                              "resulting_condition": "(<cache>('7') = (/* select#3 */ select `t2`.`col_int_key` from `t2`))"
                            },
                            {
                              "transformation": "constant_propagation",
                              "subselect_evaluation": [
                              ] /* subselect_evaluation */,
                              "resulting_condition": "(<cache>('7') = (/* select#3 */ select `t2`.`col_int_key` from `t2`))"
                            },
                            {
                              "transformation": "trivial_condition_removal",
                              "subselect_evaluation": [
                              ] /* subselect_evaluation */,
                              "resulting_condition": "(<cache>('7') = (/* select#3 */ select `t2`.`col_int_key` from `t2`))"
                            }
                          ] /* steps */
                        } /* condition_processing */
                      },
                      {
                        "substitute_generated_columns": {
                        } /* substitute_generated_columns */
                      },
                      {
                        "table_dependencies": [
                          {
                            "table": "`t1`",
                            "row_may_be_null": false,
                            "map_bit": 0,
                            "depends_on_map_bits": [
                            ] /* depends_on_map_bits */
                          }
                        ] /* table_dependencies */
                      },
                      {
                        "ref_optimizer_key_uses": [
                        ] /* ref_optimizer_key_uses */
                      },
                      {
                        "rows_estimation": [
                          {
                            "table": "`t1`",
                            "rows": 1,
                            "cost": 1,
                            "table_type": "system",
                            "empty": false
                          }
                        ] /* rows_estimation */
                      },
                      {
                        "attaching_conditions_to_tables": {
                          "original_condition": "(<cache>('7') = (/* select#3 */ select `t2`.`col_int_key` from `t2`))",
                          "attached_conditions_computation": [
                          ] /* attached_conditions_computation */,
                          "attached_conditions_summary": [
                          ] /* attached_conditions_summary */
                        } /* attaching_conditions_to_tables */
                      },
                      {
                        "refine_plan": [
                        ] /* refine_plan */
                      }
                    ] /* steps */
                  } /* join_optimization */
                },
                {
                  "join_optimization": {
                    "select#": 3,
                    "steps": [
                      {
                        "table_dependencies": [
                          {
                            "table": "`t2`",
                            "row_may_be_null": false,
                            "map_bit": 0,
                            "depends_on_map_bits": [
                            ] /* depends_on_map_bits */
                          }
                        ] /* table_dependencies */
                      },
                      {
                        "rows_estimation": [
                          {
                            "table": "`t2`",
                            "rows": 1,
                            "cost": 1,
                            "table_type": "system",
                            "empty": false
                          }
                        ] /* rows_estimation */
                      },
                      {
                        "attaching_conditions_to_tables": {
                          "original_condition": null,
                          "attached_conditions_computation": [
                          ] /* attached_conditions_computation */,
                          "attached_conditions_summary": [
                          ] /* attached_conditions_summary */
                        } /* attaching_conditions_to_tables */
                      },
                      {
                        "refine_plan": [
                        ] /* refine_plan */
                      }
                    ] /* steps */
                  } /* join_optimization */
                },
                {
                  "join_execution": {
                    "select#": 2,
                    "steps": [
                      {
                        "subselect_execution": {
                          "select#": 3,
                          "steps": [
                            {
                              "join_execution": {
                                "select#": 3,
                                "steps": [
                                ] /* steps */
                              } /* join_execution */
                            }
                          ] /* steps */
                        } /* subselect_execution */
                      }
                    ] /* steps */
                  } /* join_execution */
                }
              ] /* steps */
            } /* subselect_execution */
          },
          {
            "condition_on_constant_tables": "<in_optimizer>('7',<exists>(/* select#2 */ select (/* select#3 */ select '7' from dual) from dual where (<cache>('7') = (/* select#3 */ select '7' from dual))))",
            "condition_value": true
          },
          {
            "attaching_conditions_to_tables": {
              "original_condition": "<in_optimizer>('7',<exists>(/* select#2 */ select (/* select#3 */ select '7' from dual) from dual where (<cache>('7') = (/* select#3 */ select '7' from dual))))",
              "attached_conditions_computation": [
              ] /* attached_conditions_computation */,
              "attached_conditions_summary": [
              ] /* attached_conditions_summary */
            } /* attaching_conditions_to_tables */
          },
          {
            "refine_plan": [
            ] /* refine_plan */
          }
        ] /* steps */
      } /* join_optimization */
    },
    {
      "join_execution": {
        "select#": 1,
        "steps": [
          {
            "subselect_execution": {
              "select#": 2,
              "steps": [
                {
                  "join_execution": {
                    "select#": 2,
                    "steps": [
                      {
                        "subselect_execution": {
                          "select#": 3,
                          "steps": [
                          ] /* steps */
                        } /* subselect_execution */
                      }
                    ] /* steps */
                  } /* join_execution */
                }
              ] /* steps */
            } /* subselect_execution */
          }
        ] /* steps */
      } /* join_execution */
    }
  ] /* steps */
}	0	0
DROP TABLE where_subselect_19033,t1,t2;

# BUG#12612201 - SEGFAULT IN
# SUBSELECT_UNIQUESUBQUERY_ENGINE::PRINT WITH OPTIMIZER TRACE 

CREATE TABLE t1 (
col_int_key int(11) DEFAULT NULL,
col_varchar_key varchar(1) DEFAULT NULL,
col_varchar_nokey varchar(1) DEFAULT NULL
);
CREATE TABLE t2 (
pk int(11) NOT NULL AUTO_INCREMENT,
col_int_key int(11) DEFAULT NULL,
col_varchar_key varchar(1) DEFAULT NULL,
col_varchar_nokey varchar(1) DEFAULT NULL,
PRIMARY KEY (pk)
);
INSERT INTO t2 VALUES (1,4,'v','v'),(20,5,'r','r');
CREATE TABLE t3 (
col_int_key int(11) DEFAULT NULL,
col_varchar_key varchar(1) DEFAULT NULL,
col_varchar_nokey varchar(1) DEFAULT NULL
);
INSERT INTO t3 VALUES (NULL,'j','j'),(8,'c','c');
CREATE TABLE where_updatedelete_20769 select  count(  alias2 . col_varchar_key ) as field1
from (
(select sq1_alias1 . *
from ( t3 as sq1_alias1
straight_join t1 as sq1_alias2
on (sq1_alias2 . col_varchar_key = sq1_alias1 . col_varchar_key)
)
where  sq1_alias1 . col_int_key  in (
select   c_sq1_alias1 . pk as c_sq1_field1
from t2 as c_sq1_alias1
)
) as alias1
left outer join t1 as alias2
on (alias2 . col_varchar_key = alias1 . col_varchar_key  )
)
where (  alias2 . col_varchar_key  in (
select   sq2_alias1 . col_varchar_nokey as sq2_field1
from t2 as sq2_alias1
where  sq2_alias1 . col_int_key  in (
select distinct  c_sq2_alias1 . col_int_key as c_sq2_field1
from t3 as c_sq2_alias1
)
) )
or alias1 . col_int_key = 2
and alias2 . col_varchar_nokey <= alias1 . col_varchar_nokey  
order by alias1 . col_varchar_key  , field1
;
UPDATE where_updatedelete_20769 SET field1 = ( select  count(  alias2 . col_varchar_key ) as field1
from (
(select sq1_alias1 . *
from ( t3 as sq1_alias1
straight_join t1 as sq1_alias2
on (sq1_alias2 . col_varchar_key = sq1_alias1 . col_varchar_key)
)
where  sq1_alias1 . col_int_key  in (
select   c_sq1_alias1 . pk as c_sq1_field1
from t2 as c_sq1_alias1
)
) as alias1
left outer join t1 as alias2
on (alias2 . col_varchar_key = alias1 . col_varchar_key  )
)
where (  alias2 . col_varchar_key  in (
select   sq2_alias1 . col_varchar_nokey as sq2_field1
from t2 as sq2_alias1
where  sq2_alias1 . col_int_key  in (
select distinct  c_sq2_alias1 . col_int_key as c_sq2_field1
from t3 as c_sq2_alias1
)
) )
or alias1 . col_int_key = 2
and alias2 . col_varchar_nokey <= alias1 . col_varchar_nokey  
order by alias1 . col_varchar_key  , field1
 );
DROP TABLE where_updatedelete_20769;
DROP TABLE t1,t2,t3;

# BUG#12710761 - INVALID JSON TRACE ON SUBQUERY IN IN-CLAUSE

CREATE TABLE t1 (col_int_key int, KEY col_int_key (col_int_key));
INSERT INTO t1 VALUES (0),(8),(1),(8);
CREATE TABLE where_subselect_20070
SELECT table2 .col_int_key AS field1,
( SELECT COUNT( col_int_key )
FROM t1
)
FROM t1 AS table1
JOIN t1 AS table2
ON table2 .col_int_key = table1 .col_int_key;
SELECT *
FROM where_subselect_20070
WHERE (field1, ( SELECT COUNT( col_int_key ) FROM t1 )) IN (
SELECT table2 .col_int_key AS field1,
( SELECT COUNT( col_int_key )
FROM t1
)
FROM t1 AS table1
JOIN t1 AS table2
ON table2 .col_int_key = table1 .col_int_key
);
field1	( SELECT COUNT( col_int_key )
FROM t1
)
0	4
1	4
8	4
8	4
8	4
8	4
select * from information_schema.optimizer_trace;
QUERY	TRACE	MISSING_BYTES_BEYOND_MAX_MEM_SIZE	INSUFFICIENT_PRIVILEGES
SELECT *
FROM where_subselect_20070
WHERE (field1, ( SELECT COUNT( col_int_key ) FROM t1 )) IN (
SELECT table2 .col_int_key AS field1,
( SELECT COUNT( col_int_key )
FROM t1
)
FROM t1 AS table1
JOIN t1 AS table2
ON table2 .col_int_key = table1 .col_int_key
)	{
  "steps": [
    {
      "join_preparation": {
        "select#": 1,
        "steps": [
          {
            "join_preparation": {
              "select#": 2,
              "steps": [
                {
                  "expanded_query": "/* select#2 */ select count(`t1`.`col_int_key`) from `t1`"
                }
              ] /* steps */
            } /* join_preparation */
          },
          {
            "join_preparation": {
              "select#": 3,
              "steps": [
                {
                  "join_preparation": {
                    "select#": 4,
                    "steps": [
                      {
                        "expanded_query": "/* select#4 */ select count(`t1`.`col_int_key`) from `t1`"
                      }
                    ] /* steps */
                  } /* join_preparation */
                },
                {
                  "expanded_query": "/* select#3 */ select `table2`.`col_int_key` AS `field1`,(/* select#4 */ select count(`t1`.`col_int_key`) from `t1`) from `t1` `table1` join `t1` `table2` where ((<cache>(`where_subselect_20070`.`field1`) = `table2`.`col_int_key`) and (<cache>((/* select#2 */ select count(`t1`.`col_int_key`) from `t1`)) = (/* select#4 */ select count(`t1`.`col_int_key`) from `t1`)) and (`table2`.`col_int_key` = `table1`.`col_int_key`))"
                },
                {
                  "transformation": {
                    "select#": 3,
                    "from": "IN (SELECT)",
                    "to": "semijoin",
                    "chosen": false
                  } /* transformation */
                }
              ] /* steps */
            } /* join_preparation */
          },
          {
            "expanded_query": "/* select#1 */ select `where_subselect_20070`.`field1` AS `field1`,`where_subselect_20070`.`( SELECT COUNT( col_int_key )\nFROM t1\n)` AS `( SELECT COUNT( col_int_key )\nFROM t1\n)` from `where_subselect_20070` where <in_optimizer>((`where_subselect_20070`.`field1`,(/* select#2 */ select count(`t1`.`col_int_key`) from `t1`)),<exists>(/* select#3 */ select `table2`.`col_int_key` AS `field1`,(/* select#4 */ select count(`t1`.`col_int_key`) from `t1`) from `t1` `table1` join `t1` `table2` where ((<cache>(`where_subselect_20070`.`field1`) = `table2`.`col_int_key`) and (<cache>((/* select#2 */ select count(`t1`.`col_int_key`) from `t1`)) = (/* select#4 */ select count(`t1`.`col_int_key`) from `t1`)) and (`table2`.`col_int_key` = `table1`.`col_int_key`))))"
          }
        ] /* steps */
      } /* join_preparation */
    },
    {
      "join_optimization": {
        "select#": 1,
        "steps": [
          {
            "condition_processing": {
              "condition": "WHERE",
              "original_condition": "<in_optimizer>((`where_subselect_20070`.`field1`,(/* select#2 */ select count(`t1`.`col_int_key`) from `t1`)),<exists>(/* select#3 */ select `table2`.`col_int_key` AS `field1`,(/* select#4 */ select count(`t1`.`col_int_key`) from `t1`) from `t1` `table1` join `t1` `table2` where ((<cache>(`where_subselect_20070`.`field1`) = `table2`.`col_int_key`) and (<cache>((/* select#2 */ select count(`t1`.`col_int_key`) from `t1`)) = (/* select#4 */ select count(`t1`.`col_int_key`) from `t1`)) and (`table2`.`col_int_key` = `table1`.`col_int_key`))))",
              "steps": [
                {
                  "transformation": "equality_propagation",
                  "subselect_evaluation": [
                  ] /* subselect_evaluation */,
                  "resulting_condition": "<in_optimizer>((`where_subselect_20070`.`field1`,(/* select#2 */ select count(`t1`.`col_int_key`) from `t1`)),<exists>(/* select#3 */ select `table2`.`col_int_key` AS `field1`,(/* select#4 */ select count(`t1`.`col_int_key`) from `t1`) from `t1` `table1` join `t1` `table2` where ((<cache>(`where_subselect_20070`.`field1`) = `table2`.`col_int_key`) and (<cache>((/* select#2 */ select count(`t1`.`col_int_key`) from `t1`)) = (/* select#4 */ select count(`t1`.`col_int_key`) from `t1`)) and (`table2`.`col_int_key` = `table1`.`col_int_key`))))"
                },
                {
                  "transformation": "constant_propagation",
                  "subselect_evaluation": [
                  ] /* subselect_evaluation */,
                  "resulting_condition": "<in_optimizer>((`where_subselect_20070`.`field1`,(/* select#2 */ select count(`t1`.`col_int_key`) from `t1`)),<exists>(/* select#3 */ select `table2`.`col_int_key` AS `field1`,(/* select#4 */ select count(`t1`.`col_int_key`) from `t1`) from `t1` `table1` join `t1` `table2` where ((<cache>(`where_subselect_20070`.`field1`) = `table2`.`col_int_key`) and (<cache>((/* select#2 */ select count(`t1`.`col_int_key`) from `t1`)) = (/* select#4 */ select count(`t1`.`col_int_key`) from `t1`)) and (`table2`.`col_int_key` = `table1`.`col_int_key`))))"
                },
                {
                  "transformation": "trivial_condition_removal",
                  "subselect_evaluation": [
                  ] /* subselect_evaluation */,
                  "resulting_condition": "<in_optimizer>((`where_subselect_20070`.`field1`,(/* select#2 */ select count(`t1`.`col_int_key`) from `t1`)),<exists>(/* select#3 */ select `table2`.`col_int_key` AS `field1`,(/* select#4 */ select count(`t1`.`col_int_key`) from `t1`) from `t1` `table1` join `t1` `table2` where ((<cache>(`where_subselect_20070`.`field1`) = `table2`.`col_int_key`) and (<cache>((/* select#2 */ select count(`t1`.`col_int_key`) from `t1`)) = (/* select#4 */ select count(`t1`.`col_int_key`) from `t1`)) and (`table2`.`col_int_key` = `table1`.`col_int_key`))))"
                }
              ] /* steps */
            } /* condition_processing */
          },
          {
            "substitute_generated_columns": {
            } /* substitute_generated_columns */
          },
          {
            "table_dependencies": [
              {
                "table": "`where_subselect_20070`",
                "row_may_be_null": false,
                "map_bit": 0,
                "depends_on_map_bits": [
                ] /* depends_on_map_bits */
              }
            ] /* table_dependencies */
          },
          {
            "ref_optimizer_key_uses": [
            ] /* ref_optimizer_key_uses */
          },
          {
            "rows_estimation": [
              {
                "table": "`where_subselect_20070`",
                "table_scan": {
                  "rows": 6,
                  "cost": 2
                } /* table_scan */
              }
            ] /* rows_estimation */
          },
          {
            "considered_execution_plans": [
              {
                "plan_prefix": [
                ] /* plan_prefix */,
                "table": "`where_subselect_20070`",
                "best_access_path": {
                  "considered_access_paths": [
                    {
                      "rows_to_scan": 6,
                      "access_type": "scan",
                      "resulting_rows": 6,
                      "cost": 3.219,
                      "chosen": true
                    }
                  ] /* considered_access_paths */
                } /* best_access_path */,
                "condition_filtering_pct": 100,
                "rows_for_plan": 6,
                "cost_for_plan": 3.219,
                "chosen": true
              }
            ] /* considered_execution_plans */
          },
          {
            "attaching_conditions_to_tables": {
              "original_condition": "<in_optimizer>((`where_subselect_20070`.`field1`,(/* select#2 */ select count(`t1`.`col_int_key`) from `t1`)),<exists>(/* select#3 */ select `table2`.`col_int_key` AS `field1`,(/* select#4 */ select count(`t1`.`col_int_key`) from `t1`) from `t1` `table1` join `t1` `table2` where ((<cache>(`where_subselect_20070`.`field1`) = `table2`.`col_int_key`) and (<cache>((/* select#2 */ select count(`t1`.`col_int_key`) from `t1`)) = (/* select#4 */ select count(`t1`.`col_int_key`) from `t1`)) and (`table2`.`col_int_key` = `table1`.`col_int_key`))))",
              "attached_conditions_computation": [
              ] /* attached_conditions_computation */,
              "attached_conditions_summary": [
                {
                  "table": "`where_subselect_20070`",
                  "attached": "<in_optimizer>((`where_subselect_20070`.`field1`,(/* select#2 */ select count(`t1`.`col_int_key`) from `t1`)),<exists>(/* select#3 */ select `table2`.`col_int_key` AS `field1`,(/* select#4 */ select count(`t1`.`col_int_key`) from `t1`) from `t1` `table1` join `t1` `table2` where ((<cache>(`where_subselect_20070`.`field1`) = `table2`.`col_int_key`) and (<cache>((/* select#2 */ select count(`t1`.`col_int_key`) from `t1`)) = (/* select#4 */ select count(`t1`.`col_int_key`) from `t1`)) and (`table2`.`col_int_key` = `table1`.`col_int_key`))))"
                }
              ] /* attached_conditions_summary */
            } /* attaching_conditions_to_tables */
          },
          {
            "refine_plan": [
              {
                "table": "`where_subselect_20070`"
              }
            ] /* refine_plan */
          }
        ] /* steps */
      } /* join_optimization */
    },
    {
      "join_optimization": {
        "select#": 3,
        "steps": [
          {
            "condition_processing": {
              "condition": "WHERE",
              "original_condition": "((<cache>(`where_subselect_20070`.`field1`) = `table2`.`col_int_key`) and (<cache>((/* select#2 */ select count(`t1`.`col_int_key`) from `t1`)) = (/* select#4 */ select count(`t1`.`col_int_key`) from `t1`)) and (`table2`.`col_int_key` = `table1`.`col_int_key`))",
              "steps": [
                {
                  "transformation": "equality_propagation",
                  "subselect_evaluation": [
                  ] /* subselect_evaluation */,
                  "resulting_condition": "((<cache>(`where_subselect_20070`.`field1`) = `table2`.`col_int_key`) and (<cache>((/* select#2 */ select count(`t1`.`col_int_key`) from `t1`)) = (/* select#4 */ select count(`t1`.`col_int_key`) from `t1`)) and multiple equal(`table2`.`col_int_key`, `table1`.`col_int_key`))"
                },
                {
                  "transformation": "constant_propagation",
                  "subselect_evaluation": [
                    {
                      "subselect_execution": {
                        "select#": 4,
                        "steps": [
                          {
                            "join_optimization": {
                              "select#": 4,
                              "steps": [
                                {
                                  "table_dependencies": [
                                    {
                                      "table": "`t1`",
                                      "row_may_be_null": false,
                                      "map_bit": 0,
                                      "depends_on_map_bits": [
                                      ] /* depends_on_map_bits */
                                    }
                                  ] /* table_dependencies */
                                },
                                {
                                  "rows_estimation": [
                                    {
                                      "table": "`t1`",
                                      "table_scan": {
                                        "rows": 4,
                                        "cost": 2
                                      } /* table_scan */
                                    }
                                  ] /* rows_estimation */
                                },
                                {
                                  "considered_execution_plans": [
                                    {
                                      "plan_prefix": [
                                      ] /* plan_prefix */,
                                      "table": "`t1`",
                                      "best_access_path": {
                                        "considered_access_paths": [
                                          {
                                            "rows_to_scan": 4,
                                            "access_type": "scan",
                                            "resulting_rows": 4,
                                            "cost": 2.8068,
                                            "chosen": true
                                          }
                                        ] /* considered_access_paths */
                                      } /* best_access_path */,
                                      "condition_filtering_pct": 100,
                                      "rows_for_plan": 4,
                                      "cost_for_plan": 2.8068,
                                      "chosen": true
                                    }
                                  ] /* considered_execution_plans */
                                },
                                {
                                  "attaching_conditions_to_tables": {
                                    "original_condition": null,
                                    "attached_conditions_computation": [
                                    ] /* attached_conditions_computation */,
                                    "attached_conditions_summary": [
                                      {
                                        "table": "`t1`",
                                        "attached": null
                                      }
                                    ] /* attached_conditions_summary */
                                  } /* attaching_conditions_to_tables */
                                },
                                {
                                  "refine_plan": [
                                    {
                                      "table": "`t1`"
                                    }
                                  ] /* refine_plan */
                                }
                              ] /* steps */
                            } /* join_optimization */
                          },
                          {
                            "join_execution": {
                              "select#": 4,
                              "steps": [
                              ] /* steps */
                            } /* join_execution */
                          }
                        ] /* steps */
                      } /* subselect_execution */
                    }
                  ] /* subselect_evaluation */,
                  "resulting_condition": "((<cache>(`where_subselect_20070`.`field1`) = `table2`.`col_int_key`) and (<cache>((/* select#2 */ select count(`t1`.`col_int_key`) from `t1`)) = 4) and multiple equal(`table2`.`col_int_key`, `table1`.`col_int_key`))"
                },
                {
                  "transformation": "trivial_condition_removal",
                  "subselect_evaluation": [
                  ] /* subselect_evaluation */,
                  "resulting_condition": "((<cache>(`where_subselect_20070`.`field1`) = `table2`.`col_int_key`) and (<cache>((/* select#2 */ select count(`t1`.`col_int_key`) from `t1`)) = 4) and multiple equal(`table2`.`col_int_key`, `table1`.`col_int_key`))"
                }
              ] /* steps */
            } /* condition_processing */
          },
          {
            "substitute_generated_columns": {
            } /* substitute_generated_columns */
          },
          {
            "table_dependencies": [
              {
                "table": "`t1` `table1`",
                "row_may_be_null": false,
                "map_bit": 0,
                "depends_on_map_bits": [
                ] /* depends_on_map_bits */
              },
              {
                "table": "`t1` `table2`",
                "row_may_be_null": false,
                "map_bit": 1,
                "depends_on_map_bits": [
                ] /* depends_on_map_bits */
              }
            ] /* table_dependencies */
          },
          {
            "ref_optimizer_key_uses": [
              {
                "table": "`t1` `table1`",
                "field": "col_int_key",
                "equals": "<cache>(`where_subselect_20070`.`field1`)",
                "null_rejecting": false
              },
              {
                "table": "`t1` `table1`",
                "field": "col_int_key",
                "equals": "`table2`.`col_int_key`",
                "null_rejecting": true
              },
              {
                "table": "`t1` `table2`",
                "field": "col_int_key",
                "equals": "<cache>(`where_subselect_20070`.`field1`)",
                "null_rejecting": false
              },
              {
                "table": "`t1` `table2`",
                "field": "col_int_key",
                "equals": "`table1`.`col_int_key`",
                "null_rejecting": true
              }
            ] /* ref_optimizer_key_uses */
          },
          {
            "rows_estimation": [
              {
                "table": "`t1` `table1`",
                "table_scan": {
                  "rows": 4,
                  "cost": 2
                } /* table_scan */
              },
              {
                "table": "`t1` `table2`",
                "table_scan": {
                  "rows": 4,
                  "cost": 2
                } /* table_scan */
              }
            ] /* rows_estimation */
          },
          {
            "considered_execution_plans": [
              {
                "plan_prefix": [
                ] /* plan_prefix */,
                "table": "`t1` `table1`",
                "best_access_path": {
                  "considered_access_paths": [
                    {
                      "access_type": "ref",
                      "index": "col_int_key",
                      "rows": 2,
                      "cost": 1.4233,
                      "chosen": true
                    },
                    {
                      "access_type": "scan",
                      "cost": 2.8,
                      "rows": 4,
                      "chosen": false,
                      "cause": "cost"
                    }
                  ] /* considered_access_paths */
                } /* best_access_path */,
                "condition_filtering_pct": 100,
                "rows_for_plan": 2,
                "cost_for_plan": 1.4233,
                "rest_of_plan": [
                  {
                    "plan_prefix": [
                      "`t1` `table1`"
                    ] /* plan_prefix */,
                    "table": "`t1` `table2`",
                    "best_access_path": {
                      "considered_access_paths": [
                        {
                          "access_type": "ref",
                          "index": "col_int_key",
                          "rows": 2,
                          "cost": 2.8465,
                          "chosen": true
                        },
                        {
                          "rows_to_scan": 4,
                          "access_type": "scan",
                          "using_join_cache": true,
                          "buffers_needed": 1,
                          "resulting_rows": 4,
                          "cost": 3.6069,
                          "chosen": false
                        }
                      ] /* considered_access_paths */
                    } /* best_access_path */,
                    "condition_filtering_pct": 100,
                    "rows_for_plan": 4,
                    "cost_for_plan": 4.2698,
                    "chosen": true
                  }
                ] /* rest_of_plan */
              },
              {
                "plan_prefix": [
                ] /* plan_prefix */,
                "table": "`t1` `table2`",
                "best_access_path": {
                  "considered_access_paths": [
                    {
                      "access_type": "ref",
                      "index": "col_int_key",
                      "rows": 2,
                      "cost": 1.4233,
                      "chosen": true
                    },
                    {
                      "access_type": "scan",
                      "cost": 2.8,
                      "rows": 4,
                      "chosen": false,
                      "cause": "cost"
                    }
                  ] /* considered_access_paths */
                } /* best_access_path */,
                "condition_filtering_pct": 100,
                "rows_for_plan": 2,
                "cost_for_plan": 1.4233,
                "rest_of_plan": [
                  {
                    "plan_prefix": [
                      "`t1` `table2`"
                    ] /* plan_prefix */,
                    "table": "`t1` `table1`",
                    "best_access_path": {
                      "considered_access_paths": [
                        {
                          "access_type": "ref",
                          "index": "col_int_key",
                          "rows": 2,
                          "cost": 2.8465,
                          "chosen": true
                        },
                        {
                          "rows_to_scan": 4,
                          "access_type": "scan",
                          "using_join_cache": true,
                          "buffers_needed": 1,
                          "resulting_rows": 4,
                          "cost": 3.6069,
                          "chosen": false
                        }
                      ] /* considered_access_paths */
                    } /* best_access_path */,
                    "condition_filtering_pct": 100,
                    "rows_for_plan": 4,
                    "cost_for_plan": 4.2698,
                    "pruned_by_cost": true
                  }
                ] /* rest_of_plan */
              }
            ] /* considered_execution_plans */
          },
          {
            "attaching_conditions_to_tables": {
              "original_condition": "((`table2`.`col_int_key` = `table1`.`col_int_key`) and (<cache>(`where_subselect_20070`.`field1`) = `table1`.`col_int_key`) and (<cache>((/* select#2 */ select count(`t1`.`col_int_key`) from `t1`)) = 4))",
              "attached_conditions_computation": [
              ] /* attached_conditions_computation */,
              "attached_conditions_summary": [
                {
<<<<<<< HEAD
                  "expanded_query": "/* select#3 */ select `table2`.`col_int_key` AS `field1`,(/* select#4 */ select count(`t1`.`col_int_key`) from `t1`) from `t1` `table1` join `t1` `table2` where ((<cache>(`where_subselect_20070`.`field1`) = `table2`.`col_int_key`) and (<cache>((/* select#2 */ select count(`t1`.`col_int_key`) from `t1`)) = (/* select#4 */ select count(`t1`.`col_int_key`) from `t1`)) and (`table2`.`col_int_key` = `table1`.`col_int_key`))"
=======
                  "table": "`t1` `table1`",
                  "attached": "(<cache>((/* select#2 */ select count(`t1`.`col_int_key`) from `t1`)) = 4)"
>>>>>>> 23032807
                },
                {
                  "table": "`t1` `table2`",
                  "attached": "(`table2`.`col_int_key` = `table1`.`col_int_key`)"
                }
              ] /* attached_conditions_summary */
            } /* attaching_conditions_to_tables */
          },
          {
<<<<<<< HEAD
            "expanded_query": "/* select#1 */ select `where_subselect_20070`.`field1` AS `field1`,`where_subselect_20070`.`( SELECT COUNT( col_int_key )\nFROM t1\n)` AS `( SELECT COUNT( col_int_key )\nFROM t1\n)` from `where_subselect_20070` where <in_optimizer>((`where_subselect_20070`.`field1`,(/* select#2 */ select count(`t1`.`col_int_key`) from `t1`)),<exists>(/* select#3 */ select `table2`.`col_int_key` AS `field1`,(/* select#4 */ select count(`t1`.`col_int_key`) from `t1`) from `t1` `table1` join `t1` `table2` where ((<cache>(`where_subselect_20070`.`field1`) = `table2`.`col_int_key`) and (<cache>((/* select#2 */ select count(`t1`.`col_int_key`) from `t1`)) = (/* select#4 */ select count(`t1`.`col_int_key`) from `t1`)) and (`table2`.`col_int_key` = `table1`.`col_int_key`))))"
=======
            "refine_plan": [
              {
                "table": "`t1` `table1`"
              },
              {
                "table": "`t1` `table2`"
              }
            ] /* refine_plan */
>>>>>>> 23032807
          }
        ] /* steps */
      } /* join_optimization */
    },
    {
      "join_optimization": {
        "select#": 2,
        "steps": [
          {
<<<<<<< HEAD
            "condition_processing": {
              "condition": "WHERE",
              "original_condition": "<in_optimizer>((`where_subselect_20070`.`field1`,(/* select#2 */ select count(`t1`.`col_int_key`) from `t1`)),<exists>(/* select#3 */ select `table2`.`col_int_key` AS `field1`,(/* select#4 */ select count(`t1`.`col_int_key`) from `t1`) from `t1` `table1` join `t1` `table2` where ((<cache>(`where_subselect_20070`.`field1`) = `table2`.`col_int_key`) and (<cache>((/* select#2 */ select count(`t1`.`col_int_key`) from `t1`)) = (/* select#4 */ select count(`t1`.`col_int_key`) from `t1`)) and (`table2`.`col_int_key` = `table1`.`col_int_key`))))",
              "steps": [
                {
                  "transformation": "equality_propagation",
                  "subselect_evaluation": [
                  ] /* subselect_evaluation */,
                  "resulting_condition": "<in_optimizer>((`where_subselect_20070`.`field1`,(/* select#2 */ select count(`t1`.`col_int_key`) from `t1`)),<exists>(/* select#3 */ select `table2`.`col_int_key` AS `field1`,(/* select#4 */ select count(`t1`.`col_int_key`) from `t1`) from `t1` `table1` join `t1` `table2` where ((<cache>(`where_subselect_20070`.`field1`) = `table2`.`col_int_key`) and (<cache>((/* select#2 */ select count(`t1`.`col_int_key`) from `t1`)) = (/* select#4 */ select count(`t1`.`col_int_key`) from `t1`)) and (`table2`.`col_int_key` = `table1`.`col_int_key`))))"
                },
                {
                  "transformation": "constant_propagation",
                  "subselect_evaluation": [
                  ] /* subselect_evaluation */,
                  "resulting_condition": "<in_optimizer>((`where_subselect_20070`.`field1`,(/* select#2 */ select count(`t1`.`col_int_key`) from `t1`)),<exists>(/* select#3 */ select `table2`.`col_int_key` AS `field1`,(/* select#4 */ select count(`t1`.`col_int_key`) from `t1`) from `t1` `table1` join `t1` `table2` where ((<cache>(`where_subselect_20070`.`field1`) = `table2`.`col_int_key`) and (<cache>((/* select#2 */ select count(`t1`.`col_int_key`) from `t1`)) = (/* select#4 */ select count(`t1`.`col_int_key`) from `t1`)) and (`table2`.`col_int_key` = `table1`.`col_int_key`))))"
                },
                {
                  "transformation": "trivial_condition_removal",
                  "subselect_evaluation": [
                  ] /* subselect_evaluation */,
                  "resulting_condition": "<in_optimizer>((`where_subselect_20070`.`field1`,(/* select#2 */ select count(`t1`.`col_int_key`) from `t1`)),<exists>(/* select#3 */ select `table2`.`col_int_key` AS `field1`,(/* select#4 */ select count(`t1`.`col_int_key`) from `t1`) from `t1` `table1` join `t1` `table2` where ((<cache>(`where_subselect_20070`.`field1`) = `table2`.`col_int_key`) and (<cache>((/* select#2 */ select count(`t1`.`col_int_key`) from `t1`)) = (/* select#4 */ select count(`t1`.`col_int_key`) from `t1`)) and (`table2`.`col_int_key` = `table1`.`col_int_key`))))"
                }
              ] /* steps */
            } /* condition_processing */
          },
          {
            "substitute_generated_columns": {
            } /* substitute_generated_columns */
          },
          {
            "table_dependencies": [
              {
                "table": "`where_subselect_20070`",
                "row_may_be_null": false,
                "map_bit": 0,
                "depends_on_map_bits": [
                ] /* depends_on_map_bits */
              }
            ] /* table_dependencies */
          },
          {
            "ref_optimizer_key_uses": [
            ] /* ref_optimizer_key_uses */
          },
          {
            "rows_estimation": [
              {
                "table": "`where_subselect_20070`",
                "table_scan": {
                  "rows": 6,
                  "cost": 2
                } /* table_scan */
              }
            ] /* rows_estimation */
          },
          {
            "considered_execution_plans": [
              {
                "plan_prefix": [
                ] /* plan_prefix */,
                "table": "`where_subselect_20070`",
                "best_access_path": {
                  "considered_access_paths": [
                    {
                      "rows_to_scan": 6,
                      "access_type": "scan",
                      "resulting_rows": 6,
                      "cost": 3.219,
                      "chosen": true
                    }
                  ] /* considered_access_paths */
                } /* best_access_path */,
                "condition_filtering_pct": 100,
                "rows_for_plan": 6,
                "cost_for_plan": 3.219,
                "chosen": true
              }
            ] /* considered_execution_plans */
          },
          {
            "attaching_conditions_to_tables": {
              "original_condition": "<in_optimizer>((`where_subselect_20070`.`field1`,(/* select#2 */ select count(`t1`.`col_int_key`) from `t1`)),<exists>(/* select#3 */ select `table2`.`col_int_key` AS `field1`,(/* select#4 */ select count(`t1`.`col_int_key`) from `t1`) from `t1` `table1` join `t1` `table2` where ((<cache>(`where_subselect_20070`.`field1`) = `table2`.`col_int_key`) and (<cache>((/* select#2 */ select count(`t1`.`col_int_key`) from `t1`)) = (/* select#4 */ select count(`t1`.`col_int_key`) from `t1`)) and (`table2`.`col_int_key` = `table1`.`col_int_key`))))",
              "attached_conditions_computation": [
              ] /* attached_conditions_computation */,
              "attached_conditions_summary": [
                {
                  "table": "`where_subselect_20070`",
                  "attached": "<in_optimizer>((`where_subselect_20070`.`field1`,(/* select#2 */ select count(`t1`.`col_int_key`) from `t1`)),<exists>(/* select#3 */ select `table2`.`col_int_key` AS `field1`,(/* select#4 */ select count(`t1`.`col_int_key`) from `t1`) from `t1` `table1` join `t1` `table2` where ((<cache>(`where_subselect_20070`.`field1`) = `table2`.`col_int_key`) and (<cache>((/* select#2 */ select count(`t1`.`col_int_key`) from `t1`)) = (/* select#4 */ select count(`t1`.`col_int_key`) from `t1`)) and (`table2`.`col_int_key` = `table1`.`col_int_key`))))"
                }
              ] /* attached_conditions_summary */
            } /* attaching_conditions_to_tables */
          },
          {
            "refine_plan": [
              {
                "table": "`where_subselect_20070`"
              }
            ] /* refine_plan */
          }
        ] /* steps */
      } /* join_optimization */
    },
    {
      "join_optimization": {
        "select#": 3,
        "steps": [
          {
            "condition_processing": {
              "condition": "WHERE",
              "original_condition": "((<cache>(`where_subselect_20070`.`field1`) = `table2`.`col_int_key`) and (<cache>((/* select#2 */ select count(`t1`.`col_int_key`) from `t1`)) = (/* select#4 */ select count(`t1`.`col_int_key`) from `t1`)) and (`table2`.`col_int_key` = `table1`.`col_int_key`))",
              "steps": [
                {
                  "transformation": "equality_propagation",
                  "subselect_evaluation": [
                  ] /* subselect_evaluation */,
                  "resulting_condition": "((<cache>(`where_subselect_20070`.`field1`) = `table2`.`col_int_key`) and (<cache>((/* select#2 */ select count(`t1`.`col_int_key`) from `t1`)) = (/* select#4 */ select count(`t1`.`col_int_key`) from `t1`)) and multiple equal(`table2`.`col_int_key`, `table1`.`col_int_key`))"
                },
                {
                  "transformation": "constant_propagation",
                  "subselect_evaluation": [
                    {
                      "subselect_execution": {
                        "select#": 4,
                        "steps": [
                          {
                            "join_optimization": {
                              "select#": 4,
                              "steps": [
                                {
                                  "table_dependencies": [
                                    {
                                      "table": "`t1`",
                                      "row_may_be_null": false,
                                      "map_bit": 0,
                                      "depends_on_map_bits": [
                                      ] /* depends_on_map_bits */
                                    }
                                  ] /* table_dependencies */
                                },
                                {
                                  "rows_estimation": [
                                    {
                                      "table": "`t1`",
                                      "table_scan": {
                                        "rows": 4,
                                        "cost": 2
                                      } /* table_scan */
                                    }
                                  ] /* rows_estimation */
                                },
                                {
                                  "considered_execution_plans": [
                                    {
                                      "plan_prefix": [
                                      ] /* plan_prefix */,
                                      "table": "`t1`",
                                      "best_access_path": {
                                        "considered_access_paths": [
                                          {
                                            "rows_to_scan": 4,
                                            "access_type": "scan",
                                            "resulting_rows": 4,
                                            "cost": 2.8068,
                                            "chosen": true
                                          }
                                        ] /* considered_access_paths */
                                      } /* best_access_path */,
                                      "condition_filtering_pct": 100,
                                      "rows_for_plan": 4,
                                      "cost_for_plan": 2.8068,
                                      "chosen": true
                                    }
                                  ] /* considered_execution_plans */
                                },
                                {
                                  "attaching_conditions_to_tables": {
                                    "original_condition": null,
                                    "attached_conditions_computation": [
                                    ] /* attached_conditions_computation */,
                                    "attached_conditions_summary": [
                                      {
                                        "table": "`t1`",
                                        "attached": null
                                      }
                                    ] /* attached_conditions_summary */
                                  } /* attaching_conditions_to_tables */
                                },
                                {
                                  "refine_plan": [
                                    {
                                      "table": "`t1`"
                                    }
                                  ] /* refine_plan */
                                }
                              ] /* steps */
                            } /* join_optimization */
                          },
                          {
                            "join_execution": {
                              "select#": 4,
                              "steps": [
                              ] /* steps */
                            } /* join_execution */
                          }
                        ] /* steps */
                      } /* subselect_execution */
                    }
                  ] /* subselect_evaluation */,
                  "resulting_condition": "((<cache>(`where_subselect_20070`.`field1`) = `table2`.`col_int_key`) and (<cache>((/* select#2 */ select count(`t1`.`col_int_key`) from `t1`)) = 4) and multiple equal(`table2`.`col_int_key`, `table1`.`col_int_key`))"
                },
                {
                  "transformation": "trivial_condition_removal",
                  "subselect_evaluation": [
                  ] /* subselect_evaluation */,
                  "resulting_condition": "((<cache>(`where_subselect_20070`.`field1`) = `table2`.`col_int_key`) and (<cache>((/* select#2 */ select count(`t1`.`col_int_key`) from `t1`)) = 4) and multiple equal(`table2`.`col_int_key`, `table1`.`col_int_key`))"
                }
              ] /* steps */
            } /* condition_processing */
          },
          {
            "substitute_generated_columns": {
            } /* substitute_generated_columns */
          },
          {
            "table_dependencies": [
              {
                "table": "`t1` `table1`",
                "row_may_be_null": false,
                "map_bit": 0,
                "depends_on_map_bits": [
                ] /* depends_on_map_bits */
              },
              {
                "table": "`t1` `table2`",
                "row_may_be_null": false,
                "map_bit": 1,
                "depends_on_map_bits": [
                ] /* depends_on_map_bits */
              }
            ] /* table_dependencies */
          },
          {
            "ref_optimizer_key_uses": [
              {
                "table": "`t1` `table1`",
                "field": "col_int_key",
                "equals": "<cache>(`where_subselect_20070`.`field1`)",
                "null_rejecting": false
              },
              {
                "table": "`t1` `table1`",
                "field": "col_int_key",
                "equals": "`table2`.`col_int_key`",
                "null_rejecting": true
              },
              {
                "table": "`t1` `table2`",
                "field": "col_int_key",
                "equals": "<cache>(`where_subselect_20070`.`field1`)",
                "null_rejecting": false
              },
              {
                "table": "`t1` `table2`",
                "field": "col_int_key",
                "equals": "`table1`.`col_int_key`",
                "null_rejecting": true
              }
            ] /* ref_optimizer_key_uses */
          },
          {
            "rows_estimation": [
              {
                "table": "`t1` `table1`",
                "table_scan": {
                  "rows": 4,
                  "cost": 2
                } /* table_scan */
              },
              {
                "table": "`t1` `table2`",
                "table_scan": {
                  "rows": 4,
                  "cost": 2
                } /* table_scan */
              }
            ] /* rows_estimation */
          },
          {
            "considered_execution_plans": [
              {
                "plan_prefix": [
                ] /* plan_prefix */,
                "table": "`t1` `table1`",
                "best_access_path": {
                  "considered_access_paths": [
                    {
                      "access_type": "ref",
                      "index": "col_int_key",
                      "rows": 2,
                      "cost": 1.4233,
                      "chosen": true
                    },
                    {
                      "access_type": "scan",
                      "cost": 2.8,
                      "rows": 4,
                      "chosen": false,
                      "cause": "cost"
                    }
                  ] /* considered_access_paths */
                } /* best_access_path */,
                "condition_filtering_pct": 100,
                "rows_for_plan": 2,
                "cost_for_plan": 1.4233,
                "rest_of_plan": [
                  {
                    "plan_prefix": [
                      "`t1` `table1`"
                    ] /* plan_prefix */,
                    "table": "`t1` `table2`",
                    "best_access_path": {
                      "considered_access_paths": [
                        {
                          "access_type": "ref",
                          "index": "col_int_key",
                          "rows": 2,
                          "cost": 2.8465,
                          "chosen": true
                        },
                        {
                          "rows_to_scan": 4,
                          "access_type": "scan",
                          "using_join_cache": true,
                          "buffers_needed": 1,
                          "resulting_rows": 4,
                          "cost": 3.6069,
                          "chosen": false
                        }
                      ] /* considered_access_paths */
                    } /* best_access_path */,
                    "condition_filtering_pct": 100,
                    "rows_for_plan": 4,
                    "cost_for_plan": 4.2698,
                    "chosen": true
                  }
                ] /* rest_of_plan */
              },
              {
                "plan_prefix": [
                ] /* plan_prefix */,
                "table": "`t1` `table2`",
                "best_access_path": {
                  "considered_access_paths": [
                    {
                      "access_type": "ref",
                      "index": "col_int_key",
                      "rows": 2,
                      "cost": 1.4233,
                      "chosen": true
                    },
                    {
                      "access_type": "scan",
                      "cost": 2.8,
                      "rows": 4,
                      "chosen": false,
                      "cause": "cost"
                    }
                  ] /* considered_access_paths */
                } /* best_access_path */,
                "condition_filtering_pct": 100,
                "rows_for_plan": 2,
                "cost_for_plan": 1.4233,
                "rest_of_plan": [
                  {
                    "plan_prefix": [
                      "`t1` `table2`"
                    ] /* plan_prefix */,
                    "table": "`t1` `table1`",
                    "best_access_path": {
                      "considered_access_paths": [
                        {
                          "access_type": "ref",
                          "index": "col_int_key",
                          "rows": 2,
                          "cost": 2.8465,
                          "chosen": true
                        },
                        {
                          "rows_to_scan": 4,
                          "access_type": "scan",
                          "using_join_cache": true,
                          "buffers_needed": 1,
                          "resulting_rows": 4,
                          "cost": 3.6069,
                          "chosen": false
                        }
                      ] /* considered_access_paths */
                    } /* best_access_path */,
                    "condition_filtering_pct": 100,
                    "rows_for_plan": 4,
                    "cost_for_plan": 4.2698,
                    "pruned_by_cost": true
                  }
                ] /* rest_of_plan */
              }
            ] /* considered_execution_plans */
          },
          {
            "attaching_conditions_to_tables": {
              "original_condition": "((`table2`.`col_int_key` = `table1`.`col_int_key`) and (<cache>(`where_subselect_20070`.`field1`) = `table1`.`col_int_key`) and (<cache>((/* select#2 */ select count(`t1`.`col_int_key`) from `t1`)) = 4))",
              "attached_conditions_computation": [
              ] /* attached_conditions_computation */,
              "attached_conditions_summary": [
                {
                  "table": "`t1` `table1`",
                  "attached": "(<cache>((/* select#2 */ select count(`t1`.`col_int_key`) from `t1`)) = 4)"
                },
                {
                  "table": "`t1` `table2`",
                  "attached": "(`table2`.`col_int_key` = `table1`.`col_int_key`)"
                }
              ] /* attached_conditions_summary */
            } /* attaching_conditions_to_tables */
          },
          {
            "refine_plan": [
              {
                "table": "`t1` `table1`"
              },
              {
                "table": "`t1` `table2`"
              }
            ] /* refine_plan */
          }
        ] /* steps */
      } /* join_optimization */
    },
    {
      "join_optimization": {
        "select#": 2,
        "steps": [
          {
=======
>>>>>>> 23032807
            "table_dependencies": [
              {
                "table": "`t1`",
                "row_may_be_null": false,
                "map_bit": 0,
                "depends_on_map_bits": [
                ] /* depends_on_map_bits */
              }
            ] /* table_dependencies */
          },
          {
            "rows_estimation": [
              {
                "table": "`t1`",
                "table_scan": {
                  "rows": 4,
                  "cost": 2
                } /* table_scan */
              }
            ] /* rows_estimation */
          },
          {
            "considered_execution_plans": [
              {
                "plan_prefix": [
                ] /* plan_prefix */,
                "table": "`t1`",
                "best_access_path": {
                  "considered_access_paths": [
                    {
                      "rows_to_scan": 4,
                      "access_type": "scan",
                      "resulting_rows": 4,
                      "cost": 2.8068,
                      "chosen": true
                    }
                  ] /* considered_access_paths */
                } /* best_access_path */,
                "condition_filtering_pct": 100,
                "rows_for_plan": 4,
                "cost_for_plan": 2.8068,
                "chosen": true
              }
            ] /* considered_execution_plans */
          },
          {
            "attaching_conditions_to_tables": {
              "original_condition": null,
              "attached_conditions_computation": [
              ] /* attached_conditions_computation */,
              "attached_conditions_summary": [
                {
                  "table": "`t1`",
                  "attached": null
                }
              ] /* attached_conditions_summary */
            } /* attaching_conditions_to_tables */
          },
          {
            "refine_plan": [
              {
                "table": "`t1`"
              }
            ] /* refine_plan */
          }
        ] /* steps */
      } /* join_optimization */
    },
    {
      "join_execution": {
        "select#": 1,
        "steps": [
          {
            "subselect_execution": {
              "select#": 2,
              "steps": [
                {
                  "join_execution": {
                    "select#": 2,
                    "steps": [
                    ] /* steps */
                  } /* join_execution */
                }
              ] /* steps */
            } /* subselect_execution */
          },
          {
            "subselect_execution": {
              "select#": 2,
              "steps": [
              ] /* steps */
            } /* subselect_execution */
          },
          {
            "subselect_execution": {
              "select#": 3,
              "steps": [
                {
                  "join_execution": {
                    "select#": 3,
                    "steps": [
                    ] /* steps */
                  } /* join_execution */
                }
              ] /* steps */
            } /* subselect_execution */
          },
          {
            "subselect_execution": {
              "select#": 2,
              "steps": [
              ] /* steps */
            } /* subselect_execution */
          },
          {
            "subselect_execution": {
              "select#": 2,
              "steps": [
              ] /* steps */
            } /* subselect_execution */
          },
          {
            "subselect_execution": {
              "select#": 3,
              "steps": [
                {
                  "join_execution": {
                    "select#": 3,
                    "steps": [
                    ] /* steps */
                  } /* join_execution */
                }
              ] /* steps */
            } /* subselect_execution */
          },
          {
            "subselect_execution": {
              "select#": 2,
              "steps": [
              ] /* steps */
            } /* subselect_execution */
          },
          {
            "subselect_execution": {
              "select#": 2,
              "steps": [
              ] /* steps */
            } /* subselect_execution */
          },
          {
            "subselect_execution": {
              "select#": 3,
              "steps": [
                {
                  "join_execution": {
                    "select#": 3,
                    "steps": [
                    ] /* steps */
                  } /* join_execution */
                }
              ] /* steps */
            } /* subselect_execution */
          },
          {
            "subselect_execution": {
              "select#": 2,
              "steps": [
              ] /* steps */
            } /* subselect_execution */
          },
          {
            "subselect_execution": {
              "select#": 2,
              "steps": [
              ] /* steps */
            } /* subselect_execution */
          },
          {
            "subselect_execution": {
              "select#": 3,
              "steps": [
                {
                  "join_execution": {
                    "select#": 3,
                    "steps": [
                    ] /* steps */
                  } /* join_execution */
                }
              ] /* steps */
            } /* subselect_execution */
          },
          {
            "subselect_execution": {
              "select#": 2,
              "steps": [
              ] /* steps */
            } /* subselect_execution */
          },
          {
            "subselect_execution": {
              "select#": 2,
              "steps": [
              ] /* steps */
            } /* subselect_execution */
          },
          {
            "subselect_execution": {
              "select#": 3,
              "steps": [
                {
                  "join_execution": {
                    "select#": 3,
                    "steps": [
                    ] /* steps */
                  } /* join_execution */
                }
              ] /* steps */
            } /* subselect_execution */
          },
          {
            "subselect_execution": {
              "select#": 2,
              "steps": [
              ] /* steps */
            } /* subselect_execution */
          },
          {
            "subselect_execution": {
              "select#": 2,
              "steps": [
              ] /* steps */
            } /* subselect_execution */
          },
          {
            "subselect_execution": {
              "select#": 3,
              "steps": [
                {
                  "join_execution": {
                    "select#": 3,
                    "steps": [
                    ] /* steps */
                  } /* join_execution */
                }
              ] /* steps */
            } /* subselect_execution */
          }
        ] /* steps */
      } /* join_execution */
    }
  ] /* steps */
}	0	0
DROP TABLE where_subselect_20070,t1;
#
# Bug#13430443 - ASSERTION `NEW_TYPE[0] != 'U'' FAILED. WHEN
# OPTIMIZER_TRACE IS ENABLED
#
CREATE TABLE t1
(a INT,b INT,c INT, KEY(a),KEY (a,c)) ENGINE=INNODB;
SELECT 1 FROM t1 WHERE 1 LIKE
(SELECT a FROM t1 WHERE a = 1 ORDER BY c);
1
SELECT * FROM INFORMATION_SCHEMA.OPTIMIZER_TRACE;
QUERY	TRACE	MISSING_BYTES_BEYOND_MAX_MEM_SIZE	INSUFFICIENT_PRIVILEGES
SELECT 1 FROM t1 WHERE 1 LIKE
(SELECT a FROM t1 WHERE a = 1 ORDER BY c)	{
  "steps": [
    {
      "join_preparation": {
        "select#": 1,
        "steps": [
          {
            "join_preparation": {
              "select#": 2,
              "steps": [
                {
                  "expanded_query": "/* select#2 */ select `t1`.`a` from `t1` where (`t1`.`a` = 1) order by `t1`.`c`"
                }
              ] /* steps */
            } /* join_preparation */
          },
          {
            "expanded_query": "/* select#1 */ select 1 AS `1` from `t1` where (1 like (/* select#2 */ select `t1`.`a` from `t1` where (`t1`.`a` = 1) order by `t1`.`c`))"
          }
        ] /* steps */
      } /* join_preparation */
    },
    {
      "join_optimization": {
        "select#": 1,
        "steps": [
          {
            "condition_processing": {
              "condition": "WHERE",
              "original_condition": "(1 like (/* select#2 */ select `t1`.`a` from `t1` where (`t1`.`a` = 1) order by `t1`.`c`))",
              "steps": [
                {
                  "transformation": "equality_propagation",
                  "subselect_evaluation": [
                  ] /* subselect_evaluation */,
                  "resulting_condition": "(1 like (/* select#2 */ select `t1`.`a` from `t1` where (`t1`.`a` = 1) order by `t1`.`c`))"
                },
                {
                  "transformation": "constant_propagation",
                  "subselect_evaluation": [
                  ] /* subselect_evaluation */,
                  "resulting_condition": "(1 like (/* select#2 */ select `t1`.`a` from `t1` where (`t1`.`a` = 1) order by `t1`.`c`))"
                },
                {
                  "transformation": "trivial_condition_removal",
                  "subselect_evaluation": [
                    {
                      "subselect_execution": {
                        "select#": 2,
                        "steps": [
                          {
                            "join_optimization": {
                              "select#": 2,
                              "steps": [
                                {
                                  "condition_processing": {
                                    "condition": "WHERE",
                                    "original_condition": "(`t1`.`a` = 1)",
                                    "steps": [
                                      {
                                        "transformation": "equality_propagation",
                                        "resulting_condition": "multiple equal(1, `t1`.`a`)"
                                      },
                                      {
                                        "transformation": "constant_propagation",
                                        "resulting_condition": "multiple equal(1, `t1`.`a`)"
                                      },
                                      {
                                        "transformation": "trivial_condition_removal",
                                        "resulting_condition": "multiple equal(1, `t1`.`a`)"
                                      }
                                    ] /* steps */
                                  } /* condition_processing */
                                },
                                {
                                  "substitute_generated_columns": {
                                  } /* substitute_generated_columns */
                                },
                                {
                                  "table_dependencies": [
                                    {
                                      "table": "`t1`",
                                      "row_may_be_null": false,
                                      "map_bit": 0,
                                      "depends_on_map_bits": [
                                      ] /* depends_on_map_bits */
                                    }
                                  ] /* table_dependencies */
                                },
                                {
                                  "ref_optimizer_key_uses": [
                                    {
                                      "table": "`t1`",
                                      "field": "a",
                                      "equals": "1",
                                      "null_rejecting": false
                                    },
                                    {
                                      "table": "`t1`",
                                      "field": "a",
                                      "equals": "1",
                                      "null_rejecting": false
                                    }
                                  ] /* ref_optimizer_key_uses */
                                },
                                {
                                  "rows_estimation": [
                                    {
                                      "table": "`t1`",
                                      "range_analysis": {
                                        "table_scan": {
                                          "rows": 1,
                                          "cost": 3.3
                                        } /* table_scan */,
                                        "potential_range_indexes": [
                                          {
                                            "index": "a",
                                            "usable": true,
                                            "key_parts": [
                                              "a"
                                            ] /* key_parts */
                                          },
                                          {
                                            "index": "a_2",
                                            "usable": true,
                                            "key_parts": [
                                              "a",
                                              "c"
                                            ] /* key_parts */
                                          }
                                        ] /* potential_range_indexes */,
                                        "best_covering_index_scan": {
                                          "index": "a_2",
                                          "cost": 1.2,
                                          "chosen": true
                                        } /* best_covering_index_scan */,
                                        "setup_range_conditions": [
                                        ] /* setup_range_conditions */,
                                        "group_index_range": {
                                          "chosen": false,
                                          "cause": "not_group_by_or_distinct"
                                        } /* group_index_range */,
                                        "analyzing_range_alternatives": {
                                          "range_scan_alternatives": [
                                            {
                                              "index": "a",
                                              "ranges": [
                                                "1 <= a <= 1"
                                              ] /* ranges */,
                                              "index_dives_for_eq_ranges": true,
                                              "rowid_ordered": true,
                                              "using_mrr": false,
                                              "index_only": false,
                                              "rows": 1,
                                              "cost": 2.21,
                                              "chosen": false,
                                              "cause": "cost"
                                            },
                                            {
                                              "index": "a_2",
                                              "ranges": [
                                                "1 <= a <= 1"
                                              ] /* ranges */,
                                              "index_dives_for_eq_ranges": true,
                                              "rowid_ordered": false,
                                              "using_mrr": false,
                                              "index_only": true,
                                              "rows": 1,
                                              "cost": 1.21,
                                              "chosen": false,
                                              "cause": "cost"
                                            }
                                          ] /* range_scan_alternatives */,
                                          "analyzing_roworder_intersect": {
                                            "usable": false,
                                            "cause": "too_few_roworder_scans"
                                          } /* analyzing_roworder_intersect */
                                        } /* analyzing_range_alternatives */
                                      } /* range_analysis */
                                    }
                                  ] /* rows_estimation */
                                },
                                {
                                  "considered_execution_plans": [
                                    {
                                      "plan_prefix": [
                                      ] /* plan_prefix */,
                                      "table": "`t1`",
                                      "best_access_path": {
                                        "considered_access_paths": [
                                          {
                                            "access_type": "ref",
                                            "index": "a",
                                            "rows": 1,
                                            "cost": 1.2,
                                            "chosen": true
                                          },
                                          {
                                            "access_type": "ref",
                                            "index": "a_2",
                                            "rows": 1,
                                            "cost": 1.2,
                                            "chosen": false
                                          },
                                          {
                                            "access_type": "scan",
                                            "chosen": false,
                                            "cause": "covering_index_better_than_full_scan"
                                          }
                                        ] /* considered_access_paths */
                                      } /* best_access_path */,
                                      "condition_filtering_pct": 100,
                                      "rows_for_plan": 1,
                                      "cost_for_plan": 1.2,
                                      "chosen": true
                                    }
                                  ] /* considered_execution_plans */
                                },
                                {
                                  "attaching_conditions_to_tables": {
                                    "original_condition": "(`t1`.`a` = 1)",
                                    "attached_conditions_computation": [
                                    ] /* attached_conditions_computation */,
                                    "attached_conditions_summary": [
                                      {
                                        "table": "`t1`",
                                        "attached": null
                                      }
                                    ] /* attached_conditions_summary */
                                  } /* attaching_conditions_to_tables */
                                },
                                {
                                  "clause_processing": {
                                    "clause": "ORDER BY",
                                    "original_clause": "`t1`.`c`",
                                    "items": [
                                      {
                                        "item": "`t1`.`c`"
                                      }
                                    ] /* items */,
                                    "resulting_clause_is_simple": true,
                                    "resulting_clause": "`t1`.`c`"
                                  } /* clause_processing */
                                },
                                {
                                  "added_back_ref_condition": "((`t1`.`a` <=> 1))"
                                },
                                {
                                  "reconsidering_access_paths_for_index_ordering": {
                                    "clause": "ORDER BY",
                                    "index_order_summary": {
                                      "table": "`t1`",
                                      "index_provides_order": true,
                                      "order_direction": "asc",
                                      "index": "a_2",
                                      "plan_changed": true,
                                      "access_type": "ref"
                                    } /* index_order_summary */
                                  } /* reconsidering_access_paths_for_index_ordering */
                                },
                                {
                                  "refine_plan": [
                                    {
                                      "table": "`t1`"
                                    }
                                  ] /* refine_plan */
                                }
                              ] /* steps */
                            } /* join_optimization */
                          },
                          {
                            "join_execution": {
                              "select#": 2,
                              "steps": [
                              ] /* steps */
                            } /* join_execution */
                          }
                        ] /* steps */
                      } /* subselect_execution */
                    }
                  ] /* subselect_evaluation */,
                  "resulting_condition": null
                }
              ] /* steps */
            } /* condition_processing */
          }
        ] /* steps */,
        "empty_result": {
          "cause": "Impossible WHERE"
        } /* empty_result */
      } /* join_optimization */
    },
    {
      "join_execution": {
        "select#": 1,
        "steps": [
        ] /* steps */
      } /* join_execution */
    }
  ] /* steps */
}	0	0
DROP TABLE t1;
#
# Bug #18346750 OPTIMIZER_TRACE & DBUG_PRINT CRASH IN ST_SELECT_LEX::PRINT
#
CREATE TABLE t1 (a INT, PRIMARY KEY (a))
PARTITION BY KEY (a) PARTITIONS 2;
<<<<<<< HEAD
INSERT INTO t1 VALUES (1),(2);
=======
Warnings:
Warning	1287	The partition engine, used by table 'test.t1', is deprecated and will be removed in a future release. Please use native partitioning instead.
INSERT INTO t1 VALUES (1),(2);
Warnings:
Warning	1287	The partition engine, used by table 'test.t1', is deprecated and will be removed in a future release. Please use native partitioning instead.
>>>>>>> 23032807
SELECT  1 FROM t1 ,t1 w
WHERE t1.a <=> (SELECT 22 FROM t1 GROUP BY (SELECT 1 FROM t1));
ERROR 21000: Subquery returns more than 1 row
SELECT TRACE LIKE "%select had some error%" FROM INFORMATION_SCHEMA.OPTIMIZER_TRACE;
TRACE LIKE "%select had some error%"
0
DROP TABLE t1;
#
# Bug#18791851 CRASH IN ST_SELECT_LEX::PRINT WITH OPTIMIZER_TRACE ON SUBQUERY
#
CREATE TABLE t1 (
pk INT NOT NULL,
col_int_nokey INT,
col_int_key INT,
col_time_key time,
col_varchar_key VARCHAR(1),
col_varchar_nokey VARCHAR(1),
PRIMARY KEY (pk),
KEY col_varchar_key (col_varchar_key,col_int_key)
);
CREATE TABLE t2 (
pk INT NOT NULL,
col_int_nokey INT,
col_int_key INT,
col_varchar_key VARCHAR(1),
col_varchar_nokey VARCHAR(1),
PRIMARY KEY (pk),
KEY col_varchar_key (col_varchar_key,col_int_key)
);
CREATE TABLE t3 (
pk INT NOT NULL,
col_int_nokey INT,
col_int_key INT,
col_varchar_key VARCHAR(1),
col_varchar_nokey VARCHAR(1),
PRIMARY KEY (pk),
KEY col_varchar_key (col_varchar_key,col_int_key)
);
CREATE TABLE t4 (
pk INT NOT NULL,
col_int_nokey INT,
col_int_key INT,
col_time_key time,
col_varchar_key VARCHAR(1),
col_varchar_nokey VARCHAR(1),
PRIMARY KEY (pk),
KEY col_varchar_key (col_varchar_key,col_int_key)
);
SELECT alias1.col_int_nokey AS field1,
alias2.col_varchar_key AS field2,
alias1.col_time_key AS field3,
MIN( alias1.col_int_nokey ) AS field4
FROM (
(
SELECT SQ1_alias1.*
FROM ( t1 AS SQ1_alias1, t2 AS SQ1_alias2 )
) AS alias1,
t4 AS alias2
)
WHERE
EXISTS (
SELECT DISTINCT  SQ2_alias2.col_varchar_nokey AS SQ2_field1
FROM t2 AS SQ2_alias1
INNER JOIN (t4 AS SQ2_alias2
INNER JOIN t3 AS SQ2_alias3
ON SQ2_alias3.pk = SQ2_alias2.pk)
ON SQ2_alias3.col_varchar_key = SQ2_alias2.col_varchar_nokey
)
AND alias1.col_int_key = alias2.pk
HAVING  alias1.col_int_nokey  IN ( SELECT 2 FROM DUAL ) ;
field1	field2	field3	field4
DROP TABLE t1,t2,t3,t4;
CREATE TABLE t1(a INT);
SET @a:=(SELECT ROW(1, 2)=
ROW((SELECT 1 FROM t1 LEFT JOIN t1 t2 ON 1
HAVING 3 IN (SELECT 2 FROM DUAL)),
1));
DROP TABLE t1;
#
# Bug #18945693 CRASH IN PRINT_TABLE_ARRAY AT SQL/SQL_LEX.CC ON 2ND EXEC OF PREPARED STATEMENT
#
CREATE TABLE t1 (
pk INT NOT NULL,
col_int_nokey INT,
col_int_key INT,
col_varchar_key VARCHAR(1),
col_varchar_nokey VARCHAR(1)
);
INSERT INTO t1 VALUES (13,7,3,'y','y'),(14,0,4,'c','c');
CREATE TABLE t2 (
pk INT NOT NULL,
col_int_nokey INT,
col_int_key INT,
col_varchar_key VARCHAR(1),
col_varchar_nokey VARCHAR(1)
);
INSERT INTO t2 VALUES (20,9,8,'e','e');
CREATE TABLE t3 (
pk INT NOT NULL,
col_int_nokey INT,
col_int_key INT,
col_varchar_key VARCHAR(1),
col_varchar_nokey VARCHAR(1)
);
INSERT INTO t3 VALUES (1,1,7,'k','k');
PREPARE prep_stmt FROM "
SELECT
  alias1.col_varchar_nokey AS field1,
  MAX(alias1.pk) AS field2
FROM t3 AS alias1
GROUP BY field1
HAVING
  1 > (
       SELECT MAX(SQ4_alias1.col_varchar_nokey)
       FROM t1 AS SQ4_alias1
            RIGHT OUTER JOIN
            (
              t2 AS SQ4_alias2
              JOIN t1 AS SQ4_alias3
              ON SQ4_alias3.col_int_key = SQ4_alias2.col_int_nokey
            )
            ON SQ4_alias3.pk = SQ4_alias2.col_int_nokey
      )
";
EXECUTE prep_stmt;
field1	field2
EXECUTE prep_stmt;
field1	field2
DROP TABLE t1,t2,t3;
#
# Bug#19063289 CRASH IN PRINT_TABLE_ARRAY ON 2ND EXECUTION OF PS WITH SUBQUERY AND VIEW
#
CREATE TABLE B (
pk INTEGER,
col_int_key INTEGER,
col_varchar_nokey VARCHAR(1)
);
CREATE TABLE C (
col_int_nokey INTEGER,
col_int_key INTEGER,
col_varchar_key VARCHAR(1),
col_varchar_nokey VARCHAR(1)
) ;
CREATE TABLE CC (
pk INTEGER,
col_int_key INTEGER
) ENGINE=MYISAM;
INSERT INTO CC VALUES (1, 0),(2, 7);
PREPARE stmt FROM "
SELECT
alias1.col_int_key AS field1 ,
COUNT(alias1.pk) AS field2
FROM
CC AS alias1
GROUP BY field1
HAVING
alias1.col_int_key >
  (
    SELECT
    MAX(  SQ2_alias2.col_int_key ) AS SQ2_field1
    FROM
    C AS SQ2_alias1 LEFT  JOIN
       ( B AS SQ2_alias2 INNER JOIN C AS SQ2_alias3
         ON 1)
       ON 1
  )
OR field2 < 2
";
EXECUTE stmt;
field1	field2
0	1
7	1
EXECUTE stmt;
field1	field2
0	1
7	1
<<<<<<< HEAD
DROP TABLE B,C,CC;
=======
DROP TABLE B,C,CC;
#
# Bug #23259872: OPTIMIZER CHOOSES TO USE NON PRIMARY
#                INDEX, EVEN THOUGH COST IS HIGHER
#
CREATE TABLE t1 (
a TINYTEXT NOT NULL,
b TINYINT(3) UNSIGNED NOT NULL,
PRIMARY KEY (a(32),b),
KEY b_idx(b)
) ENGINE=INNODB;
INSERT INTO t1 VALUES ('a',1),('a',2),('a',3),('b',1),('b',4),('c',1),('d',1),
('c',4),('d',3),('e',2),('f',2);
SET @optimizer_switch_saved=@@session.optimizer_switch;
SET @@session.optimizer_switch=default;
SELECT COUNT(*) FROM t1;
COUNT(*)
11
EXPLAIN SELECT * FROM t1 WHERE a IN ('a', 'b') AND b = 2;
id	select_type	table	partitions	type	possible_keys	key	key_len	ref	rows	filtered	Extra
1	SIMPLE	t1	NULL	range	PRIMARY,b_idx	b_idx	35	NULL	2	100.00	Using index condition; Using where
Warnings:
Note	1003	/* select#1 */ select `test`.`t1`.`a` AS `a`,`test`.`t1`.`b` AS `b` from `test`.`t1` where ((`test`.`t1`.`b` = 2) and (`test`.`t1`.`a` in ('a','b')))
SELECT * FROM INFORMATION_SCHEMA.OPTIMIZER_TRACE;
QUERY	TRACE	MISSING_BYTES_BEYOND_MAX_MEM_SIZE	INSUFFICIENT_PRIVILEGES
EXPLAIN SELECT * FROM t1 WHERE a IN ('a', 'b') AND b = 2	{
  "steps": [
    {
      "join_preparation": {
        "select#": 1,
        "steps": [
          {
            "IN_uses_bisection": true
          },
          {
            "expanded_query": "/* select#1 */ select `t1`.`a` AS `a`,`t1`.`b` AS `b` from `t1` where ((`t1`.`a` in ('a','b')) and (`t1`.`b` = 2))"
          }
        ] /* steps */
      } /* join_preparation */
    },
    {
      "join_optimization": {
        "select#": 1,
        "steps": [
          {
            "condition_processing": {
              "condition": "WHERE",
              "original_condition": "((`t1`.`a` in ('a','b')) and (`t1`.`b` = 2))",
              "steps": [
                {
                  "transformation": "equality_propagation",
                  "resulting_condition": "((`t1`.`a` in ('a','b')) and multiple equal(2, `t1`.`b`))"
                },
                {
                  "transformation": "constant_propagation",
                  "resulting_condition": "((`t1`.`a` in ('a','b')) and multiple equal(2, `t1`.`b`))"
                },
                {
                  "transformation": "trivial_condition_removal",
                  "resulting_condition": "((`t1`.`a` in ('a','b')) and multiple equal(2, `t1`.`b`))"
                }
              ] /* steps */
            } /* condition_processing */
          },
          {
            "substitute_generated_columns": {
            } /* substitute_generated_columns */
          },
          {
            "table_dependencies": [
              {
                "table": "`t1`",
                "row_may_be_null": false,
                "map_bit": 0,
                "depends_on_map_bits": [
                ] /* depends_on_map_bits */
              }
            ] /* table_dependencies */
          },
          {
            "ref_optimizer_key_uses": [
              {
                "table": "`t1`",
                "field": "b",
                "equals": "2",
                "null_rejecting": false
              }
            ] /* ref_optimizer_key_uses */
          },
          {
            "rows_estimation": [
              {
                "table": "`t1`",
                "range_analysis": {
                  "table_scan": {
                    "rows": 11,
                    "cost": 5.3
                  } /* table_scan */,
                  "potential_range_indexes": [
                    {
                      "index": "PRIMARY",
                      "usable": true,
                      "key_parts": [
                        "a",
                        "b"
                      ] /* key_parts */
                    },
                    {
                      "index": "b_idx",
                      "usable": true,
                      "key_parts": [
                        "b",
                        "a"
                      ] /* key_parts */
                    }
                  ] /* potential_range_indexes */,
                  "setup_range_conditions": [
                  ] /* setup_range_conditions */,
                  "group_index_range": {
                    "chosen": false,
                    "cause": "not_group_by_or_distinct"
                  } /* group_index_range */,
                  "analyzing_range_alternatives": {
                    "range_scan_alternatives": [
                      {
                        "index": "PRIMARY",
                        "ranges": [
                          "unprintable_blob_value <= a <= unprintable_blob_value AND 2 <= b <= 2",
                          "unprintable_blob_value <= a <= unprintable_blob_value AND 2 <= b <= 2"
                        ] /* ranges */,
                        "index_dives_for_eq_ranges": true,
                        "rowid_ordered": true,
                        "using_mrr": false,
                        "index_only": false,
                        "rows": 2,
                        "cost": 2.41,
                        "chosen": true
                      },
                      {
                        "index": "b_idx",
                        "ranges": [
                          "2 <= b <= 2 AND unprintable_blob_value <= a <= unprintable_blob_value",
                          "2 <= b <= 2 AND unprintable_blob_value <= a <= unprintable_blob_value"
                        ] /* ranges */,
                        "index_dives_for_eq_ranges": true,
                        "rowid_ordered": false,
                        "using_mrr": false,
                        "index_only": false,
                        "rows": 2,
                        "cost": 4.41,
                        "chosen": false,
                        "cause": "cost"
                      }
                    ] /* range_scan_alternatives */,
                    "analyzing_roworder_intersect": {
                      "usable": false,
                      "cause": "too_few_roworder_scans"
                    } /* analyzing_roworder_intersect */
                  } /* analyzing_range_alternatives */,
                  "chosen_range_access_summary": {
                    "range_access_plan": {
                      "type": "range_scan",
                      "index": "PRIMARY",
                      "rows": 2,
                      "ranges": [
                        "unprintable_blob_value <= a <= unprintable_blob_value AND 2 <= b <= 2",
                        "unprintable_blob_value <= a <= unprintable_blob_value AND 2 <= b <= 2"
                      ] /* ranges */
                    } /* range_access_plan */,
                    "rows_for_plan": 2,
                    "cost_for_plan": 2.41,
                    "chosen": true
                  } /* chosen_range_access_summary */
                } /* range_analysis */
              }
            ] /* rows_estimation */
          },
          {
            "considered_execution_plans": [
              {
                "plan_prefix": [
                ] /* plan_prefix */,
                "table": "`t1`",
                "best_access_path": {
                  "considered_access_paths": [
                    {
                      "access_type": "ref",
                      "index": "b_idx",
                      "rows": 2,
                      "cost": 2.4,
                      "chosen": true
                    },
                    {
                      "rows_to_scan": 2,
                      "access_type": "range",
                      "range_details": {
                        "used_index": "PRIMARY"
                      } /* range_details */,
                      "resulting_rows": 2,
                      "cost": 2.81,
                      "chosen": false
                    }
                  ] /* considered_access_paths */
                } /* best_access_path */,
                "condition_filtering_pct": 20,
                "rows_for_plan": 0.4,
                "cost_for_plan": 2.4,
                "chosen": true
              }
            ] /* considered_execution_plans */
          },
          {
            "rerunning_range_optimizer_for_single_index": [
              {
                "table_scan": {
                  "rows": 11,
                  "cost": 5.3
                } /* table_scan */,
                "potential_range_indexes": [
                  {
                    "index": "PRIMARY",
                    "usable": false,
                    "cause": "not_applicable"
                  },
                  {
                    "index": "b_idx",
                    "usable": true,
                    "key_parts": [
                      "b",
                      "a"
                    ] /* key_parts */
                  }
                ] /* potential_range_indexes */,
                "setup_range_conditions": [
                ] /* setup_range_conditions */,
                "group_index_range": {
                  "chosen": false,
                  "cause": "not_group_by_or_distinct"
                } /* group_index_range */,
                "analyzing_range_alternatives": {
                  "range_scan_alternatives": [
                    {
                      "index": "b_idx",
                      "ranges": [
                        "2 <= b <= 2 AND unprintable_blob_value <= a <= unprintable_blob_value",
                        "2 <= b <= 2 AND unprintable_blob_value <= a <= unprintable_blob_value"
                      ] /* ranges */,
                      "index_dives_for_eq_ranges": true,
                      "rowid_ordered": false,
                      "using_mrr": false,
                      "index_only": false,
                      "rows": 2,
                      "cost": 4.41,
                      "chosen": true
                    }
                  ] /* range_scan_alternatives */,
                  "analyzing_roworder_intersect": {
                    "usable": false,
                    "cause": "too_few_roworder_scans"
                  } /* analyzing_roworder_intersect */
                } /* analyzing_range_alternatives */,
                "chosen_range_access_summary": {
                  "range_access_plan": {
                    "type": "range_scan",
                    "index": "b_idx",
                    "rows": 2,
                    "ranges": [
                      "2 <= b <= 2 AND unprintable_blob_value <= a <= unprintable_blob_value",
                      "2 <= b <= 2 AND unprintable_blob_value <= a <= unprintable_blob_value"
                    ] /* ranges */
                  } /* range_access_plan */,
                  "rows_for_plan": 2,
                  "cost_for_plan": 4.41,
                  "chosen": true
                } /* chosen_range_access_summary */
              } /* range_analysis */
            ] /* rerunning_range_optimizer_for_single_index */
          },
          {
            "access_type_changed": {
              "table": "`t1`",
              "index": "b_idx",
              "old_type": "ref",
              "new_type": "range",
              "cause": "uses_more_keyparts"
            } /* access_type_changed */
          },
          {
            "attaching_conditions_to_tables": {
              "original_condition": "((`t1`.`b` = 2) and (`t1`.`a` in ('a','b')))",
              "attached_conditions_computation": [
              ] /* attached_conditions_computation */,
              "attached_conditions_summary": [
                {
                  "table": "`t1`",
                  "attached": "((`t1`.`b` = 2) and (`t1`.`a` in ('a','b')))"
                }
              ] /* attached_conditions_summary */
            } /* attaching_conditions_to_tables */
          },
          {
            "refine_plan": [
              {
                "table": "`t1`",
                "pushed_index_condition": "(`t1`.`b` = 2)",
                "table_condition_attached": "(`t1`.`a` in ('a','b'))"
              }
            ] /* refine_plan */
          }
        ] /* steps */
      } /* join_optimization */
    },
    {
      "join_explain": {
        "select#": 1,
        "steps": [
        ] /* steps */
      } /* join_explain */
    }
  ] /* steps */
}	0	0
SET @@session.optimizer_switch=@optimizer_switch_saved;
DROP TABLE t1;
#
# Bug #23227428: SQL PLAN IS NOT ACCORDING WITH OPTIMIZER_TRACE
#
CREATE TABLE t1(c1 INT NOT NULL AUTO_INCREMENT PRIMARY KEY,
c2 CHAR(12)) ENGINE=INNODB;
EXPLAIN SELECT c1, c2 FROM t1 ORDER BY c1 DESC LIMIT 1;
id	select_type	table	partitions	type	possible_keys	key	key_len	ref	rows	filtered	Extra
1	SIMPLE	t1	NULL	index	NULL	PRIMARY	4	NULL	1	100.00	NULL
Warnings:
Note	1003	/* select#1 */ select `test`.`t1`.`c1` AS `c1`,`test`.`t1`.`c2` AS `c2` from `test`.`t1` order by `test`.`t1`.`c1` desc limit 1
SELECT * FROM INFORMATION_SCHEMA.OPTIMIZER_TRACE;
QUERY	TRACE	MISSING_BYTES_BEYOND_MAX_MEM_SIZE	INSUFFICIENT_PRIVILEGES
EXPLAIN SELECT c1, c2 FROM t1 ORDER BY c1 DESC LIMIT 1	{
  "steps": [
    {
      "join_preparation": {
        "select#": 1,
        "steps": [
          {
            "expanded_query": "/* select#1 */ select `t1`.`c1` AS `c1`,`t1`.`c2` AS `c2` from `t1` order by `t1`.`c1` desc limit 1"
          }
        ] /* steps */
      } /* join_preparation */
    },
    {
      "join_optimization": {
        "select#": 1,
        "steps": [
          {
            "substitute_generated_columns": {
            } /* substitute_generated_columns */
          },
          {
            "table_dependencies": [
              {
                "table": "`t1`",
                "row_may_be_null": false,
                "map_bit": 0,
                "depends_on_map_bits": [
                ] /* depends_on_map_bits */
              }
            ] /* table_dependencies */
          },
          {
            "rows_estimation": [
              {
                "table": "`t1`",
                "table_scan": {
                  "rows": 1000,
                  "cost": 1
                } /* table_scan */
              }
            ] /* rows_estimation */
          },
          {
            "considered_execution_plans": [
              {
                "plan_prefix": [
                ] /* plan_prefix */,
                "table": "`t1`",
                "best_access_path": {
                  "considered_access_paths": [
                    {
                      "rows_to_scan": 1000,
                      "access_type": "scan",
                      "resulting_rows": 1000,
                      "cost": 201,
                      "chosen": true
                    }
                  ] /* considered_access_paths */
                } /* best_access_path */,
                "condition_filtering_pct": 100,
                "rows_for_plan": 1000,
                "cost_for_plan": 201,
                "chosen": true
              }
            ] /* considered_execution_plans */
          },
          {
            "attaching_conditions_to_tables": {
              "original_condition": null,
              "attached_conditions_computation": [
              ] /* attached_conditions_computation */,
              "attached_conditions_summary": [
                {
                  "table": "`t1`",
                  "attached": null
                }
              ] /* attached_conditions_summary */
            } /* attaching_conditions_to_tables */
          },
          {
            "clause_processing": {
              "clause": "ORDER BY",
              "original_clause": "`t1`.`c1` desc",
              "items": [
                {
                  "item": "`t1`.`c1`"
                }
              ] /* items */,
              "resulting_clause_is_simple": true,
              "resulting_clause": "`t1`.`c1` desc"
            } /* clause_processing */
          },
          {
            "reconsidering_access_paths_for_index_ordering": {
              "clause": "ORDER BY",
              "index_order_summary": {
                "table": "`t1`",
                "index_provides_order": true,
                "order_direction": "desc",
                "index": "PRIMARY",
                "plan_changed": true,
                "access_type": "index"
              } /* index_order_summary */
            } /* reconsidering_access_paths_for_index_ordering */
          },
          {
            "refine_plan": [
              {
                "table": "`t1`"
              }
            ] /* refine_plan */
          }
        ] /* steps */
      } /* join_optimization */
    },
    {
      "join_explain": {
        "select#": 1,
        "steps": [
        ] /* steps */
      } /* join_explain */
    }
  ] /* steps */
}	0	0
DROP TABLE t1;
>>>>>>> 23032807
<|MERGE_RESOLUTION|>--- conflicted
+++ resolved
@@ -254,7 +254,6 @@
     {
       "join_optimization": {
         "select#": 2,
-<<<<<<< HEAD
         "steps": [
           {
             "condition_processing": {
@@ -654,756 +653,6 @@
                 {
                   "transformation": "trivial_condition_removal",
                   "resulting_condition": "multiple equal(`sq1_alias2`.`col_varchar_key`, `t4`.`col_varchar_key`)"
-                }
-              ] /* steps */
-            } /* condition_processing */
-          },
-          {
-            "substitute_generated_columns": {
-            } /* substitute_generated_columns */
-          },
-          {
-            "table_dependencies": [
-              {
-                "table": "`t4`",
-                "row_may_be_null": false,
-                "map_bit": 0,
-                "depends_on_map_bits": [
-                ] /* depends_on_map_bits */
-              },
-              {
-                "table": "`t1` `sq1_alias2`",
-                "row_may_be_null": false,
-                "map_bit": 1,
-                "depends_on_map_bits": [
-                ] /* depends_on_map_bits */
-              }
-            ] /* table_dependencies */
-          },
-          {
-            "ref_optimizer_key_uses": [
-            ] /* ref_optimizer_key_uses */
-          },
-          {
-            "rows_estimation": [
-              {
-                "table": "`t4`",
-                "table_scan": {
-                  "rows": 1,
-                  "cost": 1
-                } /* table_scan */
-              },
-              {
-                "table": "`t1` `sq1_alias2`",
-                "table_scan": {
-                  "rows": 1,
-                  "cost": 1
-                } /* table_scan */
-              }
-            ] /* rows_estimation */
-          },
-          {
-            "considered_execution_plans": [
-              {
-                "plan_prefix": [
-                ] /* plan_prefix */,
-                "table": "`t4`",
-                "best_access_path": {
-                  "considered_access_paths": [
-                    {
-                      "rows_to_scan": 1,
-                      "access_type": "scan",
-                      "resulting_rows": 1,
-                      "cost": 1.2,
-                      "chosen": true
-                    }
-                  ] /* considered_access_paths */
-                } /* best_access_path */,
-                "condition_filtering_pct": 100,
-                "rows_for_plan": 1,
-                "cost_for_plan": 1.2,
-                "rest_of_plan": [
-                  {
-                    "plan_prefix": [
-                      "`t4`"
-                    ] /* plan_prefix */,
-                    "table": "`t1` `sq1_alias2`",
-                    "best_access_path": {
-                      "considered_access_paths": [
-                        {
-                          "rows_to_scan": 1,
-                          "access_type": "scan",
-                          "using_join_cache": true,
-                          "buffers_needed": 1,
-                          "resulting_rows": 1,
-                          "cost": 1.2,
-                          "chosen": true
-                        }
-                      ] /* considered_access_paths */
-                    } /* best_access_path */,
-                    "condition_filtering_pct": 100,
-                    "rows_for_plan": 1,
-                    "cost_for_plan": 2.4,
-                    "chosen": true
-                  }
-                ] /* rest_of_plan */
-              },
-              {
-                "plan_prefix": [
-                ] /* plan_prefix */,
-                "table": "`t1` `sq1_alias2`",
-                "best_access_path": {
-                  "considered_access_paths": [
-                    {
-                      "rows_to_scan": 1,
-                      "access_type": "scan",
-                      "resulting_rows": 1,
-                      "cost": 1.2,
-                      "chosen": true
-                    }
-                  ] /* considered_access_paths */
-                } /* best_access_path */,
-                "condition_filtering_pct": 100,
-                "rows_for_plan": 1,
-                "cost_for_plan": 1.2,
-                "pruned_by_heuristic": true
-              }
-            ] /* considered_execution_plans */
-          },
-          {
-            "attaching_conditions_to_tables": {
-              "original_condition": "(`sq1_alias2`.`col_varchar_key` = `t4`.`col_varchar_key`)",
-              "attached_conditions_computation": [
-              ] /* attached_conditions_computation */,
-              "attached_conditions_summary": [
-                {
-                  "table": "`t4`",
-                  "attached": null
-                },
-                {
-                  "table": "`t1` `sq1_alias2`",
-                  "attached": "(`sq1_alias2`.`col_varchar_key` = `t4`.`col_varchar_key`)"
-                }
-              ] /* attached_conditions_summary */
-            } /* attaching_conditions_to_tables */
-          },
-          {
-            "refine_plan": [
-              {
-                "table": "`t4`"
-              },
-              {
-                "table": "`t1` `sq1_alias2`"
-              }
-            ] /* refine_plan */
-          }
-        ] /* steps */
-      } /* join_optimization */
-    },
-    {
-      "join_execution": {
-        "select#": 1,
-        "steps": [
-        ] /* steps */
-      } /* join_execution */
-    }
-  ] /* steps */
-}	0	0
-drop table t1,t2,t3,t4,where_subselect_19379;
-drop view view_t4;
-#
-# BUG#12607524 JSON PARSE ERROR ON SELECT ... FROM ... WHERE .. IN (SUBQUERY)
-#
-CREATE TABLE t1 (  
-col_int_key int(11) DEFAULT NULL,
-col_varchar_key varchar(1) DEFAULT NULL,
-KEY col_int_key (col_int_key),
-KEY col_varchar_key (col_varchar_key,col_int_key)
-) ENGINE=MyISAM;
-INSERT INTO t1 VALUES (8,'g');
-CREATE TABLE t2 (
-col_int_key int(11) DEFAULT NULL,
-col_varchar_key varchar(1) DEFAULT NULL,
-KEY col_int_key (col_int_key),
-KEY col_varchar_key (col_varchar_key,col_int_key)
-) ENGINE=MyISAM;
-INSERT INTO t2 VALUES (7,'x');
-CREATE TABLE where_subselect_19033  
-SELECT
-( SELECT col_int_key FROM t2 ) as field1
-FROM t1
-;
-SELECT * FROM where_subselect_19033;
-field1
-7
-SELECT field1
-FROM where_subselect_19033
-WHERE field1 IN
-( SELECT
-( SELECT col_int_key FROM t2 )
-FROM t1
-)
-;
-field1
-7
-SELECT * FROM INFORMATION_SCHEMA.OPTIMIZER_TRACE;
-QUERY	TRACE	MISSING_BYTES_BEYOND_MAX_MEM_SIZE	INSUFFICIENT_PRIVILEGES
-SELECT field1
-FROM where_subselect_19033
-WHERE field1 IN
-( SELECT
-( SELECT col_int_key FROM t2 )
-FROM t1
-)	{
-  "steps": [
-    {
-      "join_preparation": {
-        "select#": 1,
-=======
->>>>>>> 23032807
-        "steps": [
-          {
-            "condition_processing": {
-              "condition": "WHERE",
-              "original_condition": "(<in_optimizer>(`alias2`.`col_varchar_key`,<exists>(/* select#4 */ select `sq2_alias1`.`col_varchar_nokey` AS `sq2_field1` from `t3` `sq2_alias1` where ((`sq2_alias1`.`col_varchar_nokey` <= `alias1`.`col_varchar_key`) and (<cache>(`alias2`.`col_varchar_key`) = `sq2_alias1`.`col_varchar_nokey`)))) and <if>(outer_field_is_not_null, ((<cache>(NULL) = (/* select#3 */ select sum(`t4`.`pk`) AS `sq1_field1` from `t4` join `t1` `sq1_alias2` where (`sq1_alias2`.`col_varchar_key` = `t4`.`col_varchar_key`))) or isnull((/* select#3 */ select sum(`t4`.`pk`) AS `sq1_field1` from `t4` join `t1` `sq1_alias2` where (`sq1_alias2`.`col_varchar_key` = `t4`.`col_varchar_key`)))), true) and <if>(outer_field_is_not_null, ((<cache>(NULL) = `alias1`.`col_varchar_nokey`) or isnull(`alias1`.`col_varchar_nokey`)), true) and (`alias3`.`col_varchar_key` = `alias2`.`col_varchar_key`) and (`alias3`.`col_varchar_nokey` = `alias2`.`col_varchar_key`))",
-              "steps": [
-                {
-                  "transformation": "equality_propagation",
-                  "subselect_evaluation": [
-                  ] /* subselect_evaluation */,
-                  "resulting_condition": "(<in_optimizer>(`alias2`.`col_varchar_key`,<exists>(/* select#4 */ select `sq2_alias1`.`col_varchar_nokey` AS `sq2_field1` from `t3` `sq2_alias1` where ((`sq2_alias1`.`col_varchar_nokey` <= `alias1`.`col_varchar_key`) and (<cache>(`alias2`.`col_varchar_key`) = `sq2_alias1`.`col_varchar_nokey`)))) and <if>(outer_field_is_not_null, ((<cache>(NULL) = (/* select#3 */ select sum(`t4`.`pk`) AS `sq1_field1` from `t4` join `t1` `sq1_alias2` where (`sq1_alias2`.`col_varchar_key` = `t4`.`col_varchar_key`))) or isnull((/* select#3 */ select sum(`t4`.`pk`) AS `sq1_field1` from `t4` join `t1` `sq1_alias2` where (`sq1_alias2`.`col_varchar_key` = `t4`.`col_varchar_key`)))), true) and <if>(outer_field_is_not_null, ((<cache>(NULL) = `alias1`.`col_varchar_nokey`) or isnull(`alias1`.`col_varchar_nokey`)), true) and multiple equal(`alias3`.`col_varchar_key`, `alias2`.`col_varchar_key`, `alias3`.`col_varchar_nokey`))"
-                },
-                {
-                  "transformation": "constant_propagation",
-                  "subselect_evaluation": [
-                  ] /* subselect_evaluation */,
-                  "resulting_condition": "(<in_optimizer>(`alias2`.`col_varchar_key`,<exists>(/* select#4 */ select `sq2_alias1`.`col_varchar_nokey` AS `sq2_field1` from `t3` `sq2_alias1` where ((`sq2_alias1`.`col_varchar_nokey` <= `alias1`.`col_varchar_key`) and (<cache>(`alias2`.`col_varchar_key`) = `sq2_alias1`.`col_varchar_nokey`)))) and <if>(outer_field_is_not_null, ((<cache>(NULL) = (/* select#3 */ select sum(`t4`.`pk`) AS `sq1_field1` from `t4` join `t1` `sq1_alias2` where (`sq1_alias2`.`col_varchar_key` = `t4`.`col_varchar_key`))) or isnull((/* select#3 */ select sum(`t4`.`pk`) AS `sq1_field1` from `t4` join `t1` `sq1_alias2` where (`sq1_alias2`.`col_varchar_key` = `t4`.`col_varchar_key`)))), true) and <if>(outer_field_is_not_null, ((<cache>(NULL) = `alias1`.`col_varchar_nokey`) or isnull(`alias1`.`col_varchar_nokey`)), true) and multiple equal(`alias3`.`col_varchar_key`, `alias2`.`col_varchar_key`, `alias3`.`col_varchar_nokey`))"
-                },
-                {
-                  "transformation": "trivial_condition_removal",
-                  "subselect_evaluation": [
-                  ] /* subselect_evaluation */,
-                  "resulting_condition": "(<in_optimizer>(`alias2`.`col_varchar_key`,<exists>(/* select#4 */ select `sq2_alias1`.`col_varchar_nokey` AS `sq2_field1` from `t3` `sq2_alias1` where ((`sq2_alias1`.`col_varchar_nokey` <= `alias1`.`col_varchar_key`) and (<cache>(`alias2`.`col_varchar_key`) = `sq2_alias1`.`col_varchar_nokey`)))) and <if>(outer_field_is_not_null, ((<cache>(NULL) = (/* select#3 */ select sum(`t4`.`pk`) AS `sq1_field1` from `t4` join `t1` `sq1_alias2` where (`sq1_alias2`.`col_varchar_key` = `t4`.`col_varchar_key`))) or isnull((/* select#3 */ select sum(`t4`.`pk`) AS `sq1_field1` from `t4` join `t1` `sq1_alias2` where (`sq1_alias2`.`col_varchar_key` = `t4`.`col_varchar_key`)))), true) and <if>(outer_field_is_not_null, ((<cache>(NULL) = `alias1`.`col_varchar_nokey`) or isnull(`alias1`.`col_varchar_nokey`)), true) and multiple equal(`alias3`.`col_varchar_key`, `alias2`.`col_varchar_key`, `alias3`.`col_varchar_nokey`))"
-                }
-              ] /* steps */
-            } /* condition_processing */
-          },
-          {
-            "condition_processing": {
-              "condition": "HAVING",
-              "original_condition": "(<if>(outer_field_is_not_null, <is_not_null_test>((/* select#3 */ select sum(`t4`.`pk`) AS `sq1_field1` from `t4` join `t1` `sq1_alias2` where (`sq1_alias2`.`col_varchar_key` = `t4`.`col_varchar_key`))), true) and <if>(outer_field_is_not_null, <is_not_null_test>(`alias1`.`col_varchar_nokey`), true))",
-              "steps": [
-                {
-                  "transformation": "constant_propagation",
-                  "subselect_evaluation": [
-                  ] /* subselect_evaluation */,
-                  "resulting_condition": "(<if>(outer_field_is_not_null, <is_not_null_test>((/* select#3 */ select sum(`t4`.`pk`) AS `sq1_field1` from `t4` join `t1` `sq1_alias2` where (`sq1_alias2`.`col_varchar_key` = `t4`.`col_varchar_key`))), true) and <if>(outer_field_is_not_null, <is_not_null_test>(`alias1`.`col_varchar_nokey`), true))"
-                },
-                {
-                  "transformation": "trivial_condition_removal",
-                  "subselect_evaluation": [
-                  ] /* subselect_evaluation */,
-                  "resulting_condition": "(<if>(outer_field_is_not_null, <is_not_null_test>((/* select#3 */ select sum(`t4`.`pk`) AS `sq1_field1` from `t4` join `t1` `sq1_alias2` where (`sq1_alias2`.`col_varchar_key` = `t4`.`col_varchar_key`))), true) and <if>(outer_field_is_not_null, <is_not_null_test>(`alias1`.`col_varchar_nokey`), true))"
-                }
-              ] /* steps */
-            } /* condition_processing */
-          },
-          {
-            "substitute_generated_columns": {
-            } /* substitute_generated_columns */
-          },
-          {
-            "table_dependencies": [
-              {
-                "table": "`t2` `alias1`",
-                "row_may_be_null": false,
-                "map_bit": 0,
-                "depends_on_map_bits": [
-                ] /* depends_on_map_bits */
-              },
-              {
-                "table": "`t2` `alias2`",
-                "row_may_be_null": false,
-                "map_bit": 1,
-                "depends_on_map_bits": [
-                ] /* depends_on_map_bits */
-              },
-              {
-                "table": "`t2` `alias3`",
-                "row_may_be_null": false,
-                "map_bit": 2,
-                "depends_on_map_bits": [
-                ] /* depends_on_map_bits */
-              }
-            ] /* table_dependencies */
-          },
-          {
-            "ref_optimizer_key_uses": [
-            ] /* ref_optimizer_key_uses */
-          },
-          {
-            "rows_estimation": [
-              {
-                "table": "`t2` `alias1`",
-                "table_scan": {
-                  "rows": 1,
-                  "cost": 1
-                } /* table_scan */
-              },
-              {
-                "table": "`t2` `alias2`",
-                "table_scan": {
-                  "rows": 1,
-                  "cost": 1
-                } /* table_scan */
-              },
-              {
-                "table": "`t2` `alias3`",
-                "table_scan": {
-                  "rows": 1,
-                  "cost": 1
-                } /* table_scan */
-              }
-            ] /* rows_estimation */
-          },
-          {
-            "considered_execution_plans": [
-              {
-                "plan_prefix": [
-                ] /* plan_prefix */,
-                "table": "`t2` `alias1`",
-                "best_access_path": {
-                  "considered_access_paths": [
-                    {
-                      "rows_to_scan": 1,
-                      "access_type": "scan",
-                      "resulting_rows": 1,
-                      "cost": 1.2,
-                      "chosen": true
-                    }
-                  ] /* considered_access_paths */
-                } /* best_access_path */,
-                "condition_filtering_pct": 100,
-                "rows_for_plan": 1,
-                "cost_for_plan": 1.2,
-                "rest_of_plan": [
-                  {
-                    "plan_prefix": [
-                      "`t2` `alias1`"
-                    ] /* plan_prefix */,
-                    "table": "`t2` `alias2`",
-                    "best_access_path": {
-                      "considered_access_paths": [
-                        {
-                          "rows_to_scan": 1,
-                          "access_type": "scan",
-                          "using_join_cache": true,
-                          "buffers_needed": 1,
-                          "resulting_rows": 1,
-                          "cost": 1.2,
-                          "chosen": true
-                        }
-                      ] /* considered_access_paths */
-                    } /* best_access_path */,
-                    "condition_filtering_pct": 100,
-                    "rows_for_plan": 1,
-                    "cost_for_plan": 2.4,
-                    "rest_of_plan": [
-                      {
-                        "plan_prefix": [
-                          "`t2` `alias1`",
-                          "`t2` `alias2`"
-                        ] /* plan_prefix */,
-                        "table": "`t2` `alias3`",
-                        "best_access_path": {
-                          "considered_access_paths": [
-                            {
-                              "rows_to_scan": 1,
-                              "access_type": "scan",
-                              "using_join_cache": true,
-                              "buffers_needed": 1,
-                              "resulting_rows": 1,
-                              "cost": 1.2,
-                              "chosen": true
-                            }
-                          ] /* considered_access_paths */
-                        } /* best_access_path */,
-                        "condition_filtering_pct": 100,
-                        "rows_for_plan": 1,
-                        "cost_for_plan": 3.6,
-                        "chosen": true
-                      }
-                    ] /* rest_of_plan */
-                  },
-                  {
-                    "plan_prefix": [
-                      "`t2` `alias1`"
-                    ] /* plan_prefix */,
-                    "table": "`t2` `alias3`",
-                    "best_access_path": {
-                      "considered_access_paths": [
-                        {
-                          "rows_to_scan": 1,
-                          "access_type": "scan",
-                          "using_join_cache": true,
-                          "buffers_needed": 1,
-                          "resulting_rows": 1,
-                          "cost": 1.2,
-                          "chosen": true
-                        }
-                      ] /* considered_access_paths */
-                    } /* best_access_path */,
-                    "condition_filtering_pct": 100,
-                    "rows_for_plan": 1,
-                    "cost_for_plan": 2.4,
-                    "pruned_by_heuristic": true
-                  }
-                ] /* rest_of_plan */
-              },
-              {
-                "plan_prefix": [
-                ] /* plan_prefix */,
-                "table": "`t2` `alias2`",
-                "best_access_path": {
-                  "considered_access_paths": [
-                    {
-                      "rows_to_scan": 1,
-                      "access_type": "scan",
-                      "resulting_rows": 1,
-                      "cost": 1.2,
-                      "chosen": true
-                    }
-                  ] /* considered_access_paths */
-                } /* best_access_path */,
-                "condition_filtering_pct": 100,
-                "rows_for_plan": 1,
-                "cost_for_plan": 1.2,
-                "pruned_by_heuristic": true
-              },
-              {
-                "plan_prefix": [
-                ] /* plan_prefix */,
-                "table": "`t2` `alias3`",
-                "best_access_path": {
-                  "considered_access_paths": [
-                    {
-                      "rows_to_scan": 1,
-                      "access_type": "scan",
-                      "resulting_rows": 1,
-                      "cost": 1.2,
-                      "chosen": true
-                    }
-                  ] /* considered_access_paths */
-                } /* best_access_path */,
-                "condition_filtering_pct": 100,
-                "rows_for_plan": 1,
-                "cost_for_plan": 1.2,
-                "pruned_by_heuristic": true
-              }
-            ] /* considered_execution_plans */
-          },
-          {
-            "attaching_conditions_to_tables": {
-              "original_condition": "((`alias3`.`col_varchar_key` = `alias2`.`col_varchar_key`) and (`alias3`.`col_varchar_nokey` = `alias2`.`col_varchar_key`) and <in_optimizer>(`alias2`.`col_varchar_key`,<exists>(/* select#4 */ select `sq2_alias1`.`col_varchar_nokey` AS `sq2_field1` from `t3` `sq2_alias1` where ((`sq2_alias1`.`col_varchar_nokey` <= `alias1`.`col_varchar_key`) and (<cache>(`alias2`.`col_varchar_key`) = `sq2_alias1`.`col_varchar_nokey`)))) and <if>(outer_field_is_not_null, ((<cache>(NULL) = (/* select#3 */ select sum(`t4`.`pk`) AS `sq1_field1` from `t4` join `t1` `sq1_alias2` where (`sq1_alias2`.`col_varchar_key` = `t4`.`col_varchar_key`))) or isnull((/* select#3 */ select sum(`t4`.`pk`) AS `sq1_field1` from `t4` join `t1` `sq1_alias2` where (`sq1_alias2`.`col_varchar_key` = `t4`.`col_varchar_key`)))), true) and <if>(outer_field_is_not_null, ((<cache>(NULL) = `alias1`.`col_varchar_nokey`) or isnull(`alias1`.`col_varchar_nokey`)), true))",
-              "attached_conditions_computation": [
-              ] /* attached_conditions_computation */,
-              "attached_conditions_summary": [
-                {
-                  "table": "`t2` `alias1`",
-                  "attached": "(<if>(outer_field_is_not_null, ((<cache>(NULL) = (/* select#3 */ select sum(`t4`.`pk`) AS `sq1_field1` from `t4` join `t1` `sq1_alias2` where (`sq1_alias2`.`col_varchar_key` = `t4`.`col_varchar_key`))) or isnull((/* select#3 */ select sum(`t4`.`pk`) AS `sq1_field1` from `t4` join `t1` `sq1_alias2` where (`sq1_alias2`.`col_varchar_key` = `t4`.`col_varchar_key`)))), true) and <if>(outer_field_is_not_null, ((<cache>(NULL) = `alias1`.`col_varchar_nokey`) or isnull(`alias1`.`col_varchar_nokey`)), true))"
-                },
-                {
-                  "table": "`t2` `alias2`",
-                  "attached": "<in_optimizer>(`alias2`.`col_varchar_key`,<exists>(/* select#4 */ select `sq2_alias1`.`col_varchar_nokey` AS `sq2_field1` from `t3` `sq2_alias1` where ((`sq2_alias1`.`col_varchar_nokey` <= `alias1`.`col_varchar_key`) and (<cache>(`alias2`.`col_varchar_key`) = `sq2_alias1`.`col_varchar_nokey`))))"
-                },
-                {
-                  "table": "`t2` `alias3`",
-                  "attached": "((`alias3`.`col_varchar_key` = `alias2`.`col_varchar_key`) and (`alias3`.`col_varchar_nokey` = `alias2`.`col_varchar_key`))"
-                }
-              ] /* attached_conditions_summary */
-            } /* attaching_conditions_to_tables */
-          },
-          {
-            "refine_plan": [
-              {
-                "table": "`t2` `alias1`"
-              },
-              {
-                "table": "`t2` `alias2`"
-              },
-              {
-                "table": "`t2` `alias3`"
-              }
-            ] /* refine_plan */
-          }
-        ] /* steps */
-      } /* join_optimization */
-    },
-    {
-      "join_optimization": {
-        "select#": 4,
-        "steps": [
-          {
-            "condition_processing": {
-              "condition": "WHERE",
-              "original_condition": "((`sq2_alias1`.`col_varchar_nokey` <= `alias1`.`col_varchar_key`) and (<cache>(`alias2`.`col_varchar_key`) = `sq2_alias1`.`col_varchar_nokey`))",
-              "steps": [
-                {
-                  "transformation": "equality_propagation",
-                  "resulting_condition": "((`sq2_alias1`.`col_varchar_nokey` <= `alias1`.`col_varchar_key`) and (<cache>(`alias2`.`col_varchar_key`) = `sq2_alias1`.`col_varchar_nokey`))"
-                },
-                {
-                  "transformation": "constant_propagation",
-                  "resulting_condition": "((`sq2_alias1`.`col_varchar_nokey` <= `alias1`.`col_varchar_key`) and (<cache>(`alias2`.`col_varchar_key`) = `sq2_alias1`.`col_varchar_nokey`))"
-                },
-                {
-                  "transformation": "trivial_condition_removal",
-                  "resulting_condition": "((`sq2_alias1`.`col_varchar_nokey` <= `alias1`.`col_varchar_key`) and (<cache>(`alias2`.`col_varchar_key`) = `sq2_alias1`.`col_varchar_nokey`))"
-                }
-              ] /* steps */
-            } /* condition_processing */
-          },
-          {
-            "substitute_generated_columns": {
-            } /* substitute_generated_columns */
-          },
-          {
-            "table_dependencies": [
-              {
-                "table": "`t3` `sq2_alias1`",
-                "row_may_be_null": false,
-                "map_bit": 0,
-                "depends_on_map_bits": [
-                ] /* depends_on_map_bits */
-              }
-            ] /* table_dependencies */
-          },
-          {
-            "ref_optimizer_key_uses": [
-            ] /* ref_optimizer_key_uses */
-          },
-          {
-            "rows_estimation": [
-              {
-                "table": "`t3` `sq2_alias1`",
-                "table_scan": {
-                  "rows": 1,
-                  "cost": 1
-                } /* table_scan */
-              }
-            ] /* rows_estimation */
-          },
-          {
-<<<<<<< HEAD
-            "subselect_execution": {
-              "select#": 2,
-              "steps": [
-                {
-                  "join_optimization": {
-                    "select#": 2,
-                    "steps": [
-                      {
-                        "condition_processing": {
-                          "condition": "WHERE",
-                          "original_condition": "(<cache>('7') = (/* select#3 */ select `t2`.`col_int_key` from `t2`))",
-                          "steps": [
-                            {
-                              "transformation": "equality_propagation",
-                              "subselect_evaluation": [
-                              ] /* subselect_evaluation */,
-                              "resulting_condition": "(<cache>('7') = (/* select#3 */ select `t2`.`col_int_key` from `t2`))"
-                            },
-                            {
-                              "transformation": "constant_propagation",
-                              "subselect_evaluation": [
-                              ] /* subselect_evaluation */,
-                              "resulting_condition": "(<cache>('7') = (/* select#3 */ select `t2`.`col_int_key` from `t2`))"
-                            },
-                            {
-                              "transformation": "trivial_condition_removal",
-                              "subselect_evaluation": [
-                              ] /* subselect_evaluation */,
-                              "resulting_condition": "(<cache>('7') = (/* select#3 */ select `t2`.`col_int_key` from `t2`))"
-                            }
-                          ] /* steps */
-                        } /* condition_processing */
-                      },
-                      {
-                        "substitute_generated_columns": {
-                        } /* substitute_generated_columns */
-                      },
-                      {
-                        "table_dependencies": [
-                          {
-                            "table": "`t1`",
-                            "row_may_be_null": false,
-                            "map_bit": 0,
-                            "depends_on_map_bits": [
-                            ] /* depends_on_map_bits */
-                          }
-                        ] /* table_dependencies */
-                      },
-                      {
-                        "ref_optimizer_key_uses": [
-                        ] /* ref_optimizer_key_uses */
-                      },
-                      {
-                        "rows_estimation": [
-                          {
-                            "table": "`t1`",
-                            "rows": 1,
-                            "cost": 1,
-                            "table_type": "system",
-                            "empty": false
-                          }
-                        ] /* rows_estimation */
-                      },
-                      {
-                        "attaching_conditions_to_tables": {
-                          "original_condition": "(<cache>('7') = (/* select#3 */ select `t2`.`col_int_key` from `t2`))",
-                          "attached_conditions_computation": [
-                          ] /* attached_conditions_computation */,
-                          "attached_conditions_summary": [
-                          ] /* attached_conditions_summary */
-                        } /* attaching_conditions_to_tables */
-                      },
-                      {
-                        "refine_plan": [
-                        ] /* refine_plan */
-                      }
-                    ] /* steps */
-                  } /* join_optimization */
-                },
-                {
-                  "join_optimization": {
-                    "select#": 3,
-                    "steps": [
-                      {
-                        "table_dependencies": [
-                          {
-                            "table": "`t2`",
-                            "row_may_be_null": false,
-                            "map_bit": 0,
-                            "depends_on_map_bits": [
-                            ] /* depends_on_map_bits */
-                          }
-                        ] /* table_dependencies */
-                      },
-                      {
-                        "rows_estimation": [
-                          {
-                            "table": "`t2`",
-                            "rows": 1,
-                            "cost": 1,
-                            "table_type": "system",
-                            "empty": false
-                          }
-                        ] /* rows_estimation */
-                      },
-                      {
-                        "attaching_conditions_to_tables": {
-                          "original_condition": null,
-                          "attached_conditions_computation": [
-                          ] /* attached_conditions_computation */,
-                          "attached_conditions_summary": [
-                          ] /* attached_conditions_summary */
-                        } /* attaching_conditions_to_tables */
-                      },
-                      {
-                        "refine_plan": [
-                        ] /* refine_plan */
-                      }
-                    ] /* steps */
-                  } /* join_optimization */
-                },
-                {
-                  "join_execution": {
-                    "select#": 2,
-                    "steps": [
-                      {
-                        "subselect_execution": {
-                          "select#": 3,
-                          "steps": [
-                            {
-                              "join_execution": {
-                                "select#": 3,
-                                "steps": [
-                                ] /* steps */
-                              } /* join_execution */
-                            }
-                          ] /* steps */
-                        } /* subselect_execution */
-                      }
-                    ] /* steps */
-                  } /* join_execution */
-=======
-            "considered_execution_plans": [
-              {
-                "plan_prefix": [
-                ] /* plan_prefix */,
-                "table": "`t3` `sq2_alias1`",
-                "best_access_path": {
-                  "considered_access_paths": [
-                    {
-                      "rows_to_scan": 1,
-                      "access_type": "scan",
-                      "resulting_rows": 1,
-                      "cost": 1.2,
-                      "chosen": true
-                    }
-                  ] /* considered_access_paths */
-                } /* best_access_path */,
-                "condition_filtering_pct": 100,
-                "rows_for_plan": 1,
-                "cost_for_plan": 1.2,
-                "chosen": true
-              }
-            ] /* considered_execution_plans */
-          },
-          {
-            "attaching_conditions_to_tables": {
-              "original_condition": "((`sq2_alias1`.`col_varchar_nokey` <= `alias1`.`col_varchar_key`) and (<cache>(`alias2`.`col_varchar_key`) = `sq2_alias1`.`col_varchar_nokey`))",
-              "attached_conditions_computation": [
-              ] /* attached_conditions_computation */,
-              "attached_conditions_summary": [
-                {
-                  "table": "`t3` `sq2_alias1`",
-                  "attached": "((`sq2_alias1`.`col_varchar_nokey` <= `alias1`.`col_varchar_key`) and (<cache>(`alias2`.`col_varchar_key`) = `sq2_alias1`.`col_varchar_nokey`))"
-                }
-              ] /* attached_conditions_summary */
-            } /* attaching_conditions_to_tables */
-          },
-          {
-            "refine_plan": [
-              {
-                "table": "`t3` `sq2_alias1`"
-              }
-            ] /* refine_plan */
-          }
-        ] /* steps */
-      } /* join_optimization */
-    },
-    {
-      "join_optimization": {
-        "select#": 3,
-        "steps": [
-          {
-            "condition_processing": {
-              "condition": "WHERE",
-              "original_condition": "(`sq1_alias2`.`col_varchar_key` = `t4`.`col_varchar_key`)",
-              "steps": [
-                {
-                  "transformation": "equality_propagation",
-                  "resulting_condition": "multiple equal(`sq1_alias2`.`col_varchar_key`, `t4`.`col_varchar_key`)"
-                },
-                {
-                  "transformation": "constant_propagation",
-                  "resulting_condition": "multiple equal(`sq1_alias2`.`col_varchar_key`, `t4`.`col_varchar_key`)"
-                },
-                {
-                  "transformation": "trivial_condition_removal",
-                  "resulting_condition": "multiple equal(`sq1_alias2`.`col_varchar_key`, `t4`.`col_varchar_key`)"
->>>>>>> 23032807
                 }
               ] /* steps */
             } /* condition_processing */
@@ -2494,457 +1743,6 @@
               ] /* attached_conditions_computation */,
               "attached_conditions_summary": [
                 {
-<<<<<<< HEAD
-                  "expanded_query": "/* select#3 */ select `table2`.`col_int_key` AS `field1`,(/* select#4 */ select count(`t1`.`col_int_key`) from `t1`) from `t1` `table1` join `t1` `table2` where ((<cache>(`where_subselect_20070`.`field1`) = `table2`.`col_int_key`) and (<cache>((/* select#2 */ select count(`t1`.`col_int_key`) from `t1`)) = (/* select#4 */ select count(`t1`.`col_int_key`) from `t1`)) and (`table2`.`col_int_key` = `table1`.`col_int_key`))"
-=======
-                  "table": "`t1` `table1`",
-                  "attached": "(<cache>((/* select#2 */ select count(`t1`.`col_int_key`) from `t1`)) = 4)"
->>>>>>> 23032807
-                },
-                {
-                  "table": "`t1` `table2`",
-                  "attached": "(`table2`.`col_int_key` = `table1`.`col_int_key`)"
-                }
-              ] /* attached_conditions_summary */
-            } /* attaching_conditions_to_tables */
-          },
-          {
-<<<<<<< HEAD
-            "expanded_query": "/* select#1 */ select `where_subselect_20070`.`field1` AS `field1`,`where_subselect_20070`.`( SELECT COUNT( col_int_key )\nFROM t1\n)` AS `( SELECT COUNT( col_int_key )\nFROM t1\n)` from `where_subselect_20070` where <in_optimizer>((`where_subselect_20070`.`field1`,(/* select#2 */ select count(`t1`.`col_int_key`) from `t1`)),<exists>(/* select#3 */ select `table2`.`col_int_key` AS `field1`,(/* select#4 */ select count(`t1`.`col_int_key`) from `t1`) from `t1` `table1` join `t1` `table2` where ((<cache>(`where_subselect_20070`.`field1`) = `table2`.`col_int_key`) and (<cache>((/* select#2 */ select count(`t1`.`col_int_key`) from `t1`)) = (/* select#4 */ select count(`t1`.`col_int_key`) from `t1`)) and (`table2`.`col_int_key` = `table1`.`col_int_key`))))"
-=======
-            "refine_plan": [
-              {
-                "table": "`t1` `table1`"
-              },
-              {
-                "table": "`t1` `table2`"
-              }
-            ] /* refine_plan */
->>>>>>> 23032807
-          }
-        ] /* steps */
-      } /* join_optimization */
-    },
-    {
-      "join_optimization": {
-        "select#": 2,
-        "steps": [
-          {
-<<<<<<< HEAD
-            "condition_processing": {
-              "condition": "WHERE",
-              "original_condition": "<in_optimizer>((`where_subselect_20070`.`field1`,(/* select#2 */ select count(`t1`.`col_int_key`) from `t1`)),<exists>(/* select#3 */ select `table2`.`col_int_key` AS `field1`,(/* select#4 */ select count(`t1`.`col_int_key`) from `t1`) from `t1` `table1` join `t1` `table2` where ((<cache>(`where_subselect_20070`.`field1`) = `table2`.`col_int_key`) and (<cache>((/* select#2 */ select count(`t1`.`col_int_key`) from `t1`)) = (/* select#4 */ select count(`t1`.`col_int_key`) from `t1`)) and (`table2`.`col_int_key` = `table1`.`col_int_key`))))",
-              "steps": [
-                {
-                  "transformation": "equality_propagation",
-                  "subselect_evaluation": [
-                  ] /* subselect_evaluation */,
-                  "resulting_condition": "<in_optimizer>((`where_subselect_20070`.`field1`,(/* select#2 */ select count(`t1`.`col_int_key`) from `t1`)),<exists>(/* select#3 */ select `table2`.`col_int_key` AS `field1`,(/* select#4 */ select count(`t1`.`col_int_key`) from `t1`) from `t1` `table1` join `t1` `table2` where ((<cache>(`where_subselect_20070`.`field1`) = `table2`.`col_int_key`) and (<cache>((/* select#2 */ select count(`t1`.`col_int_key`) from `t1`)) = (/* select#4 */ select count(`t1`.`col_int_key`) from `t1`)) and (`table2`.`col_int_key` = `table1`.`col_int_key`))))"
-                },
-                {
-                  "transformation": "constant_propagation",
-                  "subselect_evaluation": [
-                  ] /* subselect_evaluation */,
-                  "resulting_condition": "<in_optimizer>((`where_subselect_20070`.`field1`,(/* select#2 */ select count(`t1`.`col_int_key`) from `t1`)),<exists>(/* select#3 */ select `table2`.`col_int_key` AS `field1`,(/* select#4 */ select count(`t1`.`col_int_key`) from `t1`) from `t1` `table1` join `t1` `table2` where ((<cache>(`where_subselect_20070`.`field1`) = `table2`.`col_int_key`) and (<cache>((/* select#2 */ select count(`t1`.`col_int_key`) from `t1`)) = (/* select#4 */ select count(`t1`.`col_int_key`) from `t1`)) and (`table2`.`col_int_key` = `table1`.`col_int_key`))))"
-                },
-                {
-                  "transformation": "trivial_condition_removal",
-                  "subselect_evaluation": [
-                  ] /* subselect_evaluation */,
-                  "resulting_condition": "<in_optimizer>((`where_subselect_20070`.`field1`,(/* select#2 */ select count(`t1`.`col_int_key`) from `t1`)),<exists>(/* select#3 */ select `table2`.`col_int_key` AS `field1`,(/* select#4 */ select count(`t1`.`col_int_key`) from `t1`) from `t1` `table1` join `t1` `table2` where ((<cache>(`where_subselect_20070`.`field1`) = `table2`.`col_int_key`) and (<cache>((/* select#2 */ select count(`t1`.`col_int_key`) from `t1`)) = (/* select#4 */ select count(`t1`.`col_int_key`) from `t1`)) and (`table2`.`col_int_key` = `table1`.`col_int_key`))))"
-                }
-              ] /* steps */
-            } /* condition_processing */
-          },
-          {
-            "substitute_generated_columns": {
-            } /* substitute_generated_columns */
-          },
-          {
-            "table_dependencies": [
-              {
-                "table": "`where_subselect_20070`",
-                "row_may_be_null": false,
-                "map_bit": 0,
-                "depends_on_map_bits": [
-                ] /* depends_on_map_bits */
-              }
-            ] /* table_dependencies */
-          },
-          {
-            "ref_optimizer_key_uses": [
-            ] /* ref_optimizer_key_uses */
-          },
-          {
-            "rows_estimation": [
-              {
-                "table": "`where_subselect_20070`",
-                "table_scan": {
-                  "rows": 6,
-                  "cost": 2
-                } /* table_scan */
-              }
-            ] /* rows_estimation */
-          },
-          {
-            "considered_execution_plans": [
-              {
-                "plan_prefix": [
-                ] /* plan_prefix */,
-                "table": "`where_subselect_20070`",
-                "best_access_path": {
-                  "considered_access_paths": [
-                    {
-                      "rows_to_scan": 6,
-                      "access_type": "scan",
-                      "resulting_rows": 6,
-                      "cost": 3.219,
-                      "chosen": true
-                    }
-                  ] /* considered_access_paths */
-                } /* best_access_path */,
-                "condition_filtering_pct": 100,
-                "rows_for_plan": 6,
-                "cost_for_plan": 3.219,
-                "chosen": true
-              }
-            ] /* considered_execution_plans */
-          },
-          {
-            "attaching_conditions_to_tables": {
-              "original_condition": "<in_optimizer>((`where_subselect_20070`.`field1`,(/* select#2 */ select count(`t1`.`col_int_key`) from `t1`)),<exists>(/* select#3 */ select `table2`.`col_int_key` AS `field1`,(/* select#4 */ select count(`t1`.`col_int_key`) from `t1`) from `t1` `table1` join `t1` `table2` where ((<cache>(`where_subselect_20070`.`field1`) = `table2`.`col_int_key`) and (<cache>((/* select#2 */ select count(`t1`.`col_int_key`) from `t1`)) = (/* select#4 */ select count(`t1`.`col_int_key`) from `t1`)) and (`table2`.`col_int_key` = `table1`.`col_int_key`))))",
-              "attached_conditions_computation": [
-              ] /* attached_conditions_computation */,
-              "attached_conditions_summary": [
-                {
-                  "table": "`where_subselect_20070`",
-                  "attached": "<in_optimizer>((`where_subselect_20070`.`field1`,(/* select#2 */ select count(`t1`.`col_int_key`) from `t1`)),<exists>(/* select#3 */ select `table2`.`col_int_key` AS `field1`,(/* select#4 */ select count(`t1`.`col_int_key`) from `t1`) from `t1` `table1` join `t1` `table2` where ((<cache>(`where_subselect_20070`.`field1`) = `table2`.`col_int_key`) and (<cache>((/* select#2 */ select count(`t1`.`col_int_key`) from `t1`)) = (/* select#4 */ select count(`t1`.`col_int_key`) from `t1`)) and (`table2`.`col_int_key` = `table1`.`col_int_key`))))"
-                }
-              ] /* attached_conditions_summary */
-            } /* attaching_conditions_to_tables */
-          },
-          {
-            "refine_plan": [
-              {
-                "table": "`where_subselect_20070`"
-              }
-            ] /* refine_plan */
-          }
-        ] /* steps */
-      } /* join_optimization */
-    },
-    {
-      "join_optimization": {
-        "select#": 3,
-        "steps": [
-          {
-            "condition_processing": {
-              "condition": "WHERE",
-              "original_condition": "((<cache>(`where_subselect_20070`.`field1`) = `table2`.`col_int_key`) and (<cache>((/* select#2 */ select count(`t1`.`col_int_key`) from `t1`)) = (/* select#4 */ select count(`t1`.`col_int_key`) from `t1`)) and (`table2`.`col_int_key` = `table1`.`col_int_key`))",
-              "steps": [
-                {
-                  "transformation": "equality_propagation",
-                  "subselect_evaluation": [
-                  ] /* subselect_evaluation */,
-                  "resulting_condition": "((<cache>(`where_subselect_20070`.`field1`) = `table2`.`col_int_key`) and (<cache>((/* select#2 */ select count(`t1`.`col_int_key`) from `t1`)) = (/* select#4 */ select count(`t1`.`col_int_key`) from `t1`)) and multiple equal(`table2`.`col_int_key`, `table1`.`col_int_key`))"
-                },
-                {
-                  "transformation": "constant_propagation",
-                  "subselect_evaluation": [
-                    {
-                      "subselect_execution": {
-                        "select#": 4,
-                        "steps": [
-                          {
-                            "join_optimization": {
-                              "select#": 4,
-                              "steps": [
-                                {
-                                  "table_dependencies": [
-                                    {
-                                      "table": "`t1`",
-                                      "row_may_be_null": false,
-                                      "map_bit": 0,
-                                      "depends_on_map_bits": [
-                                      ] /* depends_on_map_bits */
-                                    }
-                                  ] /* table_dependencies */
-                                },
-                                {
-                                  "rows_estimation": [
-                                    {
-                                      "table": "`t1`",
-                                      "table_scan": {
-                                        "rows": 4,
-                                        "cost": 2
-                                      } /* table_scan */
-                                    }
-                                  ] /* rows_estimation */
-                                },
-                                {
-                                  "considered_execution_plans": [
-                                    {
-                                      "plan_prefix": [
-                                      ] /* plan_prefix */,
-                                      "table": "`t1`",
-                                      "best_access_path": {
-                                        "considered_access_paths": [
-                                          {
-                                            "rows_to_scan": 4,
-                                            "access_type": "scan",
-                                            "resulting_rows": 4,
-                                            "cost": 2.8068,
-                                            "chosen": true
-                                          }
-                                        ] /* considered_access_paths */
-                                      } /* best_access_path */,
-                                      "condition_filtering_pct": 100,
-                                      "rows_for_plan": 4,
-                                      "cost_for_plan": 2.8068,
-                                      "chosen": true
-                                    }
-                                  ] /* considered_execution_plans */
-                                },
-                                {
-                                  "attaching_conditions_to_tables": {
-                                    "original_condition": null,
-                                    "attached_conditions_computation": [
-                                    ] /* attached_conditions_computation */,
-                                    "attached_conditions_summary": [
-                                      {
-                                        "table": "`t1`",
-                                        "attached": null
-                                      }
-                                    ] /* attached_conditions_summary */
-                                  } /* attaching_conditions_to_tables */
-                                },
-                                {
-                                  "refine_plan": [
-                                    {
-                                      "table": "`t1`"
-                                    }
-                                  ] /* refine_plan */
-                                }
-                              ] /* steps */
-                            } /* join_optimization */
-                          },
-                          {
-                            "join_execution": {
-                              "select#": 4,
-                              "steps": [
-                              ] /* steps */
-                            } /* join_execution */
-                          }
-                        ] /* steps */
-                      } /* subselect_execution */
-                    }
-                  ] /* subselect_evaluation */,
-                  "resulting_condition": "((<cache>(`where_subselect_20070`.`field1`) = `table2`.`col_int_key`) and (<cache>((/* select#2 */ select count(`t1`.`col_int_key`) from `t1`)) = 4) and multiple equal(`table2`.`col_int_key`, `table1`.`col_int_key`))"
-                },
-                {
-                  "transformation": "trivial_condition_removal",
-                  "subselect_evaluation": [
-                  ] /* subselect_evaluation */,
-                  "resulting_condition": "((<cache>(`where_subselect_20070`.`field1`) = `table2`.`col_int_key`) and (<cache>((/* select#2 */ select count(`t1`.`col_int_key`) from `t1`)) = 4) and multiple equal(`table2`.`col_int_key`, `table1`.`col_int_key`))"
-                }
-              ] /* steps */
-            } /* condition_processing */
-          },
-          {
-            "substitute_generated_columns": {
-            } /* substitute_generated_columns */
-          },
-          {
-            "table_dependencies": [
-              {
-                "table": "`t1` `table1`",
-                "row_may_be_null": false,
-                "map_bit": 0,
-                "depends_on_map_bits": [
-                ] /* depends_on_map_bits */
-              },
-              {
-                "table": "`t1` `table2`",
-                "row_may_be_null": false,
-                "map_bit": 1,
-                "depends_on_map_bits": [
-                ] /* depends_on_map_bits */
-              }
-            ] /* table_dependencies */
-          },
-          {
-            "ref_optimizer_key_uses": [
-              {
-                "table": "`t1` `table1`",
-                "field": "col_int_key",
-                "equals": "<cache>(`where_subselect_20070`.`field1`)",
-                "null_rejecting": false
-              },
-              {
-                "table": "`t1` `table1`",
-                "field": "col_int_key",
-                "equals": "`table2`.`col_int_key`",
-                "null_rejecting": true
-              },
-              {
-                "table": "`t1` `table2`",
-                "field": "col_int_key",
-                "equals": "<cache>(`where_subselect_20070`.`field1`)",
-                "null_rejecting": false
-              },
-              {
-                "table": "`t1` `table2`",
-                "field": "col_int_key",
-                "equals": "`table1`.`col_int_key`",
-                "null_rejecting": true
-              }
-            ] /* ref_optimizer_key_uses */
-          },
-          {
-            "rows_estimation": [
-              {
-                "table": "`t1` `table1`",
-                "table_scan": {
-                  "rows": 4,
-                  "cost": 2
-                } /* table_scan */
-              },
-              {
-                "table": "`t1` `table2`",
-                "table_scan": {
-                  "rows": 4,
-                  "cost": 2
-                } /* table_scan */
-              }
-            ] /* rows_estimation */
-          },
-          {
-            "considered_execution_plans": [
-              {
-                "plan_prefix": [
-                ] /* plan_prefix */,
-                "table": "`t1` `table1`",
-                "best_access_path": {
-                  "considered_access_paths": [
-                    {
-                      "access_type": "ref",
-                      "index": "col_int_key",
-                      "rows": 2,
-                      "cost": 1.4233,
-                      "chosen": true
-                    },
-                    {
-                      "access_type": "scan",
-                      "cost": 2.8,
-                      "rows": 4,
-                      "chosen": false,
-                      "cause": "cost"
-                    }
-                  ] /* considered_access_paths */
-                } /* best_access_path */,
-                "condition_filtering_pct": 100,
-                "rows_for_plan": 2,
-                "cost_for_plan": 1.4233,
-                "rest_of_plan": [
-                  {
-                    "plan_prefix": [
-                      "`t1` `table1`"
-                    ] /* plan_prefix */,
-                    "table": "`t1` `table2`",
-                    "best_access_path": {
-                      "considered_access_paths": [
-                        {
-                          "access_type": "ref",
-                          "index": "col_int_key",
-                          "rows": 2,
-                          "cost": 2.8465,
-                          "chosen": true
-                        },
-                        {
-                          "rows_to_scan": 4,
-                          "access_type": "scan",
-                          "using_join_cache": true,
-                          "buffers_needed": 1,
-                          "resulting_rows": 4,
-                          "cost": 3.6069,
-                          "chosen": false
-                        }
-                      ] /* considered_access_paths */
-                    } /* best_access_path */,
-                    "condition_filtering_pct": 100,
-                    "rows_for_plan": 4,
-                    "cost_for_plan": 4.2698,
-                    "chosen": true
-                  }
-                ] /* rest_of_plan */
-              },
-              {
-                "plan_prefix": [
-                ] /* plan_prefix */,
-                "table": "`t1` `table2`",
-                "best_access_path": {
-                  "considered_access_paths": [
-                    {
-                      "access_type": "ref",
-                      "index": "col_int_key",
-                      "rows": 2,
-                      "cost": 1.4233,
-                      "chosen": true
-                    },
-                    {
-                      "access_type": "scan",
-                      "cost": 2.8,
-                      "rows": 4,
-                      "chosen": false,
-                      "cause": "cost"
-                    }
-                  ] /* considered_access_paths */
-                } /* best_access_path */,
-                "condition_filtering_pct": 100,
-                "rows_for_plan": 2,
-                "cost_for_plan": 1.4233,
-                "rest_of_plan": [
-                  {
-                    "plan_prefix": [
-                      "`t1` `table2`"
-                    ] /* plan_prefix */,
-                    "table": "`t1` `table1`",
-                    "best_access_path": {
-                      "considered_access_paths": [
-                        {
-                          "access_type": "ref",
-                          "index": "col_int_key",
-                          "rows": 2,
-                          "cost": 2.8465,
-                          "chosen": true
-                        },
-                        {
-                          "rows_to_scan": 4,
-                          "access_type": "scan",
-                          "using_join_cache": true,
-                          "buffers_needed": 1,
-                          "resulting_rows": 4,
-                          "cost": 3.6069,
-                          "chosen": false
-                        }
-                      ] /* considered_access_paths */
-                    } /* best_access_path */,
-                    "condition_filtering_pct": 100,
-                    "rows_for_plan": 4,
-                    "cost_for_plan": 4.2698,
-                    "pruned_by_cost": true
-                  }
-                ] /* rest_of_plan */
-              }
-            ] /* considered_execution_plans */
-          },
-          {
-            "attaching_conditions_to_tables": {
-              "original_condition": "((`table2`.`col_int_key` = `table1`.`col_int_key`) and (<cache>(`where_subselect_20070`.`field1`) = `table1`.`col_int_key`) and (<cache>((/* select#2 */ select count(`t1`.`col_int_key`) from `t1`)) = 4))",
-              "attached_conditions_computation": [
-              ] /* attached_conditions_computation */,
-              "attached_conditions_summary": [
-                {
                   "table": "`t1` `table1`",
                   "attached": "(<cache>((/* select#2 */ select count(`t1`.`col_int_key`) from `t1`)) = 4)"
                 },
@@ -2973,8 +1771,6 @@
         "select#": 2,
         "steps": [
           {
-=======
->>>>>>> 23032807
             "table_dependencies": [
               {
                 "table": "`t1`",
@@ -3547,15 +2343,11 @@
 #
 CREATE TABLE t1 (a INT, PRIMARY KEY (a))
 PARTITION BY KEY (a) PARTITIONS 2;
-<<<<<<< HEAD
-INSERT INTO t1 VALUES (1),(2);
-=======
 Warnings:
 Warning	1287	The partition engine, used by table 'test.t1', is deprecated and will be removed in a future release. Please use native partitioning instead.
 INSERT INTO t1 VALUES (1),(2);
 Warnings:
 Warning	1287	The partition engine, used by table 'test.t1', is deprecated and will be removed in a future release. Please use native partitioning instead.
->>>>>>> 23032807
 SELECT  1 FROM t1 ,t1 w
 WHERE t1.a <=> (SELECT 22 FROM t1 GROUP BY (SELECT 1 FROM t1));
 ERROR 21000: Subquery returns more than 1 row
@@ -3732,9 +2524,6 @@
 field1	field2
 0	1
 7	1
-<<<<<<< HEAD
-DROP TABLE B,C,CC;
-=======
 DROP TABLE B,C,CC;
 #
 # Bug #23259872: OPTIMIZER CHOOSES TO USE NON PRIMARY
@@ -4194,5 +2983,4 @@
     }
   ] /* steps */
 }	0	0
-DROP TABLE t1;
->>>>>>> 23032807
+DROP TABLE t1;
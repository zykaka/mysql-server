--- conflicted
+++ resolved
@@ -4,11 +4,8 @@
 -- source include/master-slave.inc
 
 CALL mtr.add_suppression("Unsafe statement written to the binary log using statement format since BINLOG_FORMAT = STATEMENT");
-<<<<<<< HEAD
-=======
 call mtr.add_suppression("The slave coordinator and worker threads are stopped, possibly leaving data in inconsistent state");
 
->>>>>>> fb5f6ee8
 --let $engine_type= myisam
 
 # Load some data into t1

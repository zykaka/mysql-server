--- conflicted
+++ resolved
@@ -59,15 +59,9 @@
 
 # Here table should be still not deleted
 SELECT * FROM t1;
-<<<<<<< HEAD
---replace_result $master_pos_drop_t1 MASTER_POS_DROP_T1
---replace_column 1 # 4 # 7 # 8 # 9 # 16 # 23 # 33 # 35 # 36 # 41 #
-query_vertical SHOW SLAVE STATUS;
-=======
 --let $slave_param= Exec_Master_Log_Pos
 --let $slave_param_value= $master_pos_drop_t1
 --source include/check_slave_param.inc
->>>>>>> df236714
 
 # This should fail right after start
 --replace_result 291 MASTER_LOG_POS
@@ -75,16 +69,10 @@
 --source include/wait_for_slave_sql_to_stop.inc
 # again this table should be still not deleted
 SELECT * FROM t1;
-<<<<<<< HEAD
---replace_result $master_pos_drop_t1 MASTER_POS_DROP_T1
---replace_column 1 # 4 # 7 # 8 # 9 # 16 # 23 # 33 # 35 # 36 # 41 #
-query_vertical SHOW SLAVE STATUS;
-=======
 
 --let $slave_param= Exec_Master_Log_Pos
 --let $slave_param_value= $master_pos_drop_t1
 --source include/check_slave_param.inc
->>>>>>> df236714
 
 # Try replicate all up to and not including the second insert to t2;
 echo START SLAVE UNTIL RELAY_LOG_FILE='slave-relay-bin.000002', RELAY_LOG_POS=relay_pos_insert1_t2;
@@ -93,16 +81,10 @@
 --enable_query_log
 --source include/wait_for_slave_sql_to_stop.inc
 SELECT * FROM t2;
-<<<<<<< HEAD
---replace_result $relay_pos_insert1_t2 RELAY_POS_INSERT1_T2 $master_pos_insert1_t2 MASTER_POS_INSERT1_T2
---replace_column 1 # 4 # 7 # 8 # 9 # 16 # 23 # 33 # 35 # 36 # 41 #
-query_vertical SHOW SLAVE STATUS;
-=======
 
 --let $slave_param= Exec_Master_Log_Pos
 --let $slave_param_value= $master_pos_insert1_t2
 --source include/check_slave_param.inc
->>>>>>> df236714
 
 # clean up
 START SLAVE;
@@ -121,16 +103,9 @@
 --source include/wait_for_slave_param.inc
 --source include/wait_for_slave_sql_to_stop.inc
 # here the sql slave thread should be stopped
-<<<<<<< HEAD
---replace_result bin.000005 bin.000004 bin.000006 bin.000004 bin.000007 bin.000004
---replace_result $master_pos_create_t2 MASTER_POS_CREATE_T2 $master_pos_drop_t2 MASTER_POS_DROP_T2
---replace_column 1 # 4 # 7 # 8 # 9 # 16 # 23 # 33 # 35 # 36 # 41 #
-query_vertical SHOW SLAVE STATUS;
-=======
 --let $slave_param= Exec_Master_Log_Pos
 --let $slave_param_value= $master_pos_drop_t2
 --source include/check_slave_param.inc
->>>>>>> df236714
 
 #testing various error conditions
 --replace_result 561 MASTER_LOG_POS

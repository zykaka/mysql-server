CALL mtr.add_suppression("Failed to open the existing info file");
CALL mtr.add_suppression("Error while reading from master info file");
<<<<<<< HEAD
=======
CALL mtr.add_suppression("Failed to create a new info file");
>>>>>>> fcf11a4c
start slave;
Got one of the listed errors
start slave;
ERROR HY000: Could not initialize master info structure; more error messages can be found in the MySQL error log
change master to master_host='127.0.0.1',master_port=MASTER_PORT, master_user='root';
ERROR HY000: Could not initialize master info structure; more error messages can be found in the MySQL error log
reset slave;
change master to master_host='127.0.0.1',master_port=MASTER_PORT, master_user='root';
reset master;
start slave;
include/wait_for_slave_to_start.inc
create temporary table temp_table (a char(80) not null);
insert into temp_table values ("testing temporary tables");
create table t1 (s text);
insert into t1 values('Could not break slave'),('Tried hard');
Master_Log_File = 'master-bin.000001'
Relay_Master_Log_File = 'master-bin.000001'
include/check_slave_is_running.inc
select * from t1;
s
Could not break slave
Tried hard
flush logs;
create table t2(m int not null auto_increment primary key);
insert into t2 values (34),(67),(123);
flush logs;
show binary logs;
Log_name	File_size
master-bin.000001	#
master-bin.000002	#
master-bin.000003	#
create table t3 select * from temp_table;
select * from t3;
a
testing temporary tables
drop table temp_table, t3;
insert into t2 values(1234);
set insert_id=1234;
insert into t2 values(NULL);
call mtr.add_suppression("Slave SQL.*Error .Duplicate entry .1234. for key .PRIMARY.. on query.* Error_code: 1062");
include/wait_for_slave_sql_error_and_skip.inc [errno=1062]
purge master logs to 'master-bin.000002';
show master logs;
Log_name	master-bin.000002
File_size	#
Log_name	master-bin.000003
File_size	#
purge binary logs to 'master-bin.000002';
show binary logs;
Log_name	File_size
master-bin.000002	#
master-bin.000003	#
SELECT @time_for_purge:=DATE_ADD('tmpval', INTERVAL 1 SECOND);
purge master logs before (@time_for_purge);
show binary logs;
Log_name	File_size
master-bin.000003	#
insert into t2 values (65);
Master_Log_File = 'master-bin.000003'
Relay_Master_Log_File = 'master-bin.000003'
include/check_slave_is_running.inc
select * from t2;
m
34
65
67
123
1234
create temporary table temp_table (a char(80) not null);
insert into temp_table values ("testing temporary tables part 2");
create table t3 (n int);
select count(*) from t3 where n >= 4;
count(*)
90
create table t4 select * from temp_table;
show binary logs;
Log_name	File_size
master-bin.000003	#
master-bin.000004	#
master-bin.000005	#
master-bin.000006	#
master-bin.000007	#
master-bin.000008	#
show master status;
File	Position	Binlog_Do_DB	Binlog_Ignore_DB
master-bin.000008	#	<Binlog_Do_DB>	<Binlog_Ignore_DB>
select * from t4;
a
testing temporary tables part 2
Master_Log_File = 'master-bin.000008'
Relay_Master_Log_File = 'master-bin.000008'
include/check_slave_is_running.inc
lock tables t3 read;
select count(*) from t3 where n >= 4;
count(*)
90
unlock tables;
drop table if exists t1,t2,t3,t4;
End of 4.1 tests
show binlog events in 'non existing_binlog_file';
ERROR HY000: Error when executing command SHOW BINLOG EVENTS: Could not find target log
purge master logs before now();
show binlog events in '';
ERROR HY000: Error when executing command SHOW BINLOG EVENTS: Could not find target log
purge master logs before now();
End of 5.0 tests
include/stop_slave.inc<|MERGE_RESOLUTION|>--- conflicted
+++ resolved
@@ -1,9 +1,6 @@
 CALL mtr.add_suppression("Failed to open the existing info file");
 CALL mtr.add_suppression("Error while reading from master info file");
-<<<<<<< HEAD
-=======
 CALL mtr.add_suppression("Failed to create a new info file");
->>>>>>> fcf11a4c
 start slave;
 Got one of the listed errors
 start slave;

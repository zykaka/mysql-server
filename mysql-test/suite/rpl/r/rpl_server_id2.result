--- conflicted
+++ resolved
@@ -8,49 +8,6 @@
 reset master;
 stop slave;
 change master to master_port=SLAVE_PORT;
-<<<<<<< HEAD
-show slave status;
-Slave_IO_State	
-Master_Host	127.0.0.1
-Master_User	root
-Master_Port	SLAVE_PORT
-Connect_Retry	1
-Master_Log_File	
-Read_Master_Log_Pos	4
-Relay_Log_File	slave-relay-bin.000001
-Relay_Log_Pos	4
-Relay_Master_Log_File	
-Slave_IO_Running	No
-Slave_SQL_Running	No
-Replicate_Do_DB	
-Replicate_Ignore_DB	
-Replicate_Do_Table	
-Replicate_Ignore_Table	
-Replicate_Wild_Do_Table	
-Replicate_Wild_Ignore_Table	#
-Last_Errno	0
-Last_Error	
-Skip_Counter	0
-Exec_Master_Log_Pos	0
-Relay_Log_Space	107
-Until_Condition	None
-Until_Log_File	
-Until_Log_Pos	0
-Master_SSL_Allowed	No
-Master_SSL_CA_File	
-Master_SSL_CA_Path	
-Master_SSL_Cert	
-Master_SSL_Cipher	
-Master_SSL_Key	
-Seconds_Behind_Master	NULL
-Master_SSL_Verify_Server_Cert	No
-Last_IO_Errno	#
-Last_IO_Error	#
-Last_SQL_Errno	0
-Last_SQL_Error	
-Master_Bind	0.0.0.0
-=======
->>>>>>> 2a28d506
 start slave;
 insert into t1 values (1);
 select * from t1;

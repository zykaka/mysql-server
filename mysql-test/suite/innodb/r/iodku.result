--- conflicted
+++ resolved
@@ -208,20 +208,6 @@
 3	2	4
 # Cleanup
 DROP TABLE t1;
-<<<<<<< HEAD
-CREATE TABLE t1 (a INT UNIQUE KEY, b INT UNIQUE KEY, c INT) ENGINE = InnoDB;
-SHOW CREATE TABLE t1;
-Table	Create Table
-t1	CREATE TABLE `t1` (
-  `a` int(11) DEFAULT NULL,
-  `b` int(11) DEFAULT NULL,
-  `c` int(11) DEFAULT NULL,
-  UNIQUE KEY `a` (`a`),
-  UNIQUE KEY `b` (`b`)
-) ENGINE=InnoDB DEFAULT CHARSET=utf8mb4 COLLATE=utf8mb4_0900_ai_ci
-DROP TABLE t1;
-=======
->>>>>>> 1616b923
 CREATE TABLE t1(f1 INT PRIMARY KEY,
 f2 INT, f3 INT, UNIQUE KEY(f2))ENGINE=INNODB;
 SHOW CREATE TABLE t1;

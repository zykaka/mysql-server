--- conflicted
+++ resolved
@@ -20,20 +20,7 @@
 end|
 set @@max_sp_recursion_depth= 20|
 insert into t3 values (0), (1)|
-<<<<<<< HEAD
-call fib(3)|
-select * from t3 order by f asc|
-f
-0
-1
-1
-2
-truncate table t3|
-insert into t3 values (0), (1)|
-call fib(10)|
-=======
 call fib(4)|
->>>>>>> 8b5986d7
 select * from t3 order by f asc|
 f
 0

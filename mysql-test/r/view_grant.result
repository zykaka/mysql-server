--- conflicted
+++ resolved
@@ -712,7 +712,6 @@
 DROP VIEW v2;
 DROP VIEW v1;
 DROP USER mysqltest_u1@localhost;
-<<<<<<< HEAD
 CREATE DATABASE db17254;
 USE db17254;
 CREATE TABLE t1 (f1 INT);
@@ -732,7 +731,6 @@
 ERROR HY000: There is no 'def_17254'@'localhost' registered
 DROP USER inv_17254@localhost;
 DROP DATABASE db17254;
-=======
 DROP DATABASE IF EXISTS mysqltest_db1;
 DROP DATABASE IF EXISTS mysqltest_db2;
 DROP USER mysqltest_u1;
@@ -775,5 +773,4 @@
 DROP DATABASE mysqltest_db2;
 DROP USER mysqltest_u1@localhost;
 DROP USER mysqltest_u2@localhost;
-End of 5.0 tests.
->>>>>>> 6e771358
+End of 5.0 tests.
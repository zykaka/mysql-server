--- conflicted
+++ resolved
@@ -13,10 +13,6 @@
 # along with this program; if not, write to the Free Software
 # Foundation, Inc., 51 Franklin St, Fifth Floor, Boston, MA  02110-1301 USA
 
-<<<<<<< HEAD
-
-=======
->>>>>>> 0c2d404e
 IF(INSTALL_MYSQLTESTDIR)
 INSTALL(
   DIRECTORY .

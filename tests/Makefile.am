# Copyright (C) 2000 MySQL AB & MySQL Finland AB & TCX DataKonsult AB
#
# This library is free software; you can redistribute it and/or
# modify it under the terms of the GNU Library General Public
# License as published by the Free Software Foundation; either
# version 2 of the License, or (at your option) any later version.
#
# This library is distributed in the hope that it will be useful,
# but WITHOUT ANY WARRANTY; without even the implied warranty of
# MERCHANTABILITY or FITNESS FOR A PARTICULAR PURPOSE.  See the GNU
# Library General Public License for more details.
#
# You should have received a copy of the GNU Library General Public
# License along with this library; if not, write to the Free
# Software Foundation, Inc., 59 Temple Place - Suite 330, Boston,
# MA 02111-1307, USA

## Process this file with automake to create Makefile.in

<<<<<<< HEAD
if HAVE_YASSL
  yassl_dummy_link_fix= $(top_srcdir)/extra/yassl/src/dummy.cpp
else
  yassl_dummy_link_fix=
endif

if THREAD_SAFE_CLIENT
LIBMYSQLCLIENT_LA =		$(top_builddir)/libmysql_r/libmysqlclient_r.la
else
LIBMYSQLCLIENT_LA =		$(top_builddir)/libmysql/libmysqlclient.la
endif

=======
>>>>>>> f105e0ec
EXTRA_DIST =		auto_increment.res auto_increment.tst \
			function.res function.tst lock_test.pl lock_test.res \
			export.pl big_record.pl \
			fork2_test.pl fork_big.pl \
			insert_and_repair.pl \
			grant.pl grant.res test_delayed_insert.pl \
			pmail.pl mail_to_db.pl table_types.pl \
			udf_test udf_test.res myisam-big-rows.tst \
			CMakeLists.txt

bin_PROGRAMS =		mysql_client_test
noinst_PROGRAMS =	insert_test select_test thread_test

INCLUDES =		-I$(top_builddir)/include -I$(top_srcdir)/include \
			$(openssl_includes)
LIBS =			@CLIENT_LIBS@
LDADD =			@CLIENT_EXTRA_LDFLAGS@ \
                        $(LIBMYSQLCLIENT_LA)

mysql_client_test_LDADD= $(LDADD) $(CXXLDFLAGS)
mysql_client_test_SOURCES= mysql_client_test.c\
			$(top_srcdir)/mysys/my_memmem.c

insert_test_SOURCES=       insert_test.c
select_test_SOURCES=       select_test.c
insert_test_DEPENDENCIES=	$(LIBRARIES) $(pkglib_LTLIBRARIES)
select_test_DEPENDENCIES=	$(LIBRARIES) $(pkglib_LTLIBRARIES)

# Fix for mit-threads
DEFS =			-DUNDEF_THREADS_HACK

thread_test.o:		thread_test.c
			$(COMPILE) -c $(INCLUDES) $<

# Don't update the files from bitkeeper
%::SCCS/s.%<|MERGE_RESOLUTION|>--- conflicted
+++ resolved
@@ -17,12 +17,6 @@
 
 ## Process this file with automake to create Makefile.in
 
-<<<<<<< HEAD
-if HAVE_YASSL
-  yassl_dummy_link_fix= $(top_srcdir)/extra/yassl/src/dummy.cpp
-else
-  yassl_dummy_link_fix=
-endif
 
 if THREAD_SAFE_CLIENT
 LIBMYSQLCLIENT_LA =		$(top_builddir)/libmysql_r/libmysqlclient_r.la
@@ -30,8 +24,6 @@
 LIBMYSQLCLIENT_LA =		$(top_builddir)/libmysql/libmysqlclient.la
 endif
 
-=======
->>>>>>> f105e0ec
 EXTRA_DIST =		auto_increment.res auto_increment.tst \
 			function.res function.tst lock_test.pl lock_test.res \
 			export.pl big_record.pl \

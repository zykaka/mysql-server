--- conflicted
+++ resolved
@@ -378,10 +378,7 @@
   {
     init_done=TRUE;
     pthread_mutex_init(&THR_LOCK_dbug, NULL);
-<<<<<<< HEAD
-=======
     my_rwlock_init(&THR_LOCK_init_settings, NULL);
->>>>>>> 23ac7487
     memset(&init_settings, 0, sizeof(init_settings));
     init_settings.out_file=stderr;
     init_settings.flags=OPEN_APPEND;

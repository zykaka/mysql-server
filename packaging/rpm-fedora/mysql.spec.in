# Copyright (c) 2000, 2016, Oracle and/or its affiliates. All rights reserved.
#
# This program is free software; you can redistribute it and/or modify
# it under the terms of the GNU General Public License as published by
# the Free Software Foundation; version 2 of the License.
#
# This program is distributed in the hope that it will be useful,
# but WITHOUT ANY WARRANTY; without even the implied warranty of
# MERCHANTABILITY or FITNESS FOR A PARTICULAR PURPOSE.  See the
# GNU General Public License for more details.
#
# You should have received a copy of the GNU General Public License
# along with this program; see the file COPYING. If not, write to the
# Free Software Foundation, Inc., 51 Franklin St, Fifth Floor, Boston
# MA  02110-1301  USA.


# NOTE: "vendor" is used in upgrade/downgrade check, so you can't
# change these, has to be exactly as is.

%global milestone    dmr

%global mysql_vendor Oracle and/or its affiliates
%global mysqldatadir /var/lib/mysql

# By default, a build will include the bundeled "yaSSL" library for SSL.
%{?with_ssl: %global ssl_option -DWITH_SSL=%{with_ssl}}

# Regression tests may take a long time, override the default to skip them
%{!?runselftest:%global runselftest 1}

%{!?with_debuginfo:              %global nodebuginfo 1}
%{!?product_suffix:              %global product_suffix community}
%{!?feature_set:                 %global feature_set community}
%{!?compilation_comment_release: %global compilation_comment_release MySQL Community Server - (GPL)}
%{!?compilation_comment_debug:   %global compilation_comment_debug MySQL Community Server - Debug (GPL)}
%{!?src_base:                    %global src_base mysql}

%global compatver             5.6.25
%global compatlib             18
%global compatsrc             https://cdn.mysql.com/Downloads/MySQL-5.6/mysql-%{compatver}.tar.gz

%global src_dir               %{src_base}-%{version}%{?milestone:-%{milestone}}

# No debuginfo for now, ships /usr/sbin/mysqld-debug and libmysqlcliet-debug.a
%if 0%{?nodebuginfo}
%global _enable_debug_package 0
%global debug_package         %{nil}
%global __os_install_post     /usr/lib/rpm/brp-compress %{nil}
%endif

# multiarch
%global multiarchs            ppc %{power64} %{ix86} x86_64 %{sparc}

%if 0%{?commercial}
%global license_files_server  %{src_dir}/LICENSE.mysql
%global license_type          Commercial
%else
%global license_files_server  %{src_dir}/COPYING %{src_dir}/README
%global license_type          GPLv2
%endif

Name:           mysql-%{product_suffix}
Summary:        A very fast and reliable SQL database server
Group:          Applications/Databases
Version:        @MYSQL_NO_DASH_VERSION@
Release:        0.1%{?milestone:.%{milestone}}%{?dist}
License:        Copyright (c) 2000, @MYSQL_COPYRIGHT_YEAR@, %{mysql_vendor}. All rights reserved. Under %{?license_type} license as shown in the Description field.
Source0:        https://cdn.mysql.com/Downloads/MySQL-@MYSQL_BASE_VERSION@/%{src_dir}.tar.gz
URL:            http://www.mysql.com/
Packager:       MySQL Release Engineering <mysql-build@oss.oracle.com>
Vendor:         %{mysql_vendor}
Source4:        my_config.h
Source6:        mysql_config.sh
Source7:        %{compatsrc}
Source10:       http://downloads.sourceforge.net/boost/@BOOST_PACKAGE_NAME@.tar.bz2
Patch0:         mysql-5.7-libmysqlclient-symbols.patch
BuildRequires:  cmake
BuildRequires:  perl
BuildRequires:  time
BuildRequires:  libaio-devel
BuildRequires:  mecab-devel
BuildRequires:  ncurses-devel
BuildRequires:  numactl-devel
BuildRequires:  openssl-devel
BuildRequires:  zlib-devel
BuildRequires:  systemd
BuildRequires:  pkgconfig(systemd)
BuildRoot:      %(mktemp -ud %{_tmppath}/%{name}-%{version}-%{release}-XXXXXX)

# For rpm => 4.9 only: https://fedoraproject.org/wiki/Packaging:AutoProvidesAndRequiresFiltering
%global __requires_exclude ^perl\\((hostnames|lib::mtr|lib::v1|mtr_|My::)
%global __provides_exclude_from ^(/usr/share/(mysql|mysql-test)/.*|%{_libdir}/mysql/plugin/.*\\.so)$

%description
The MySQL(TM) software delivers a very fast, multi-threaded, multi-user,
and robust SQL (Structured Query Language) database server. MySQL Server
is intended for mission-critical, heavy-load production systems as well
as for embedding into mass-deployed software. MySQL is a trademark of
%{mysql_vendor}

The MySQL software has Dual Licensing, which means you can use the MySQL
software free of charge under the GNU General Public License
(http://www.gnu.org/licenses/). You can also purchase commercial MySQL
licenses from %{mysql_vendor} if you do not wish to be bound by the terms of
the GPL. See the chapter "Licensing and Support" in the manual for
further info.

The MySQL web site (http://www.mysql.com/) provides the latest
news and information about the MySQL software. Also please see the
documentation and the manual for more information.

%package        server
Summary:        A very fast and reliable SQL database server
Group:          Applications/Databases
Requires:       coreutils
Requires:       grep
Requires:       procps
Requires:       shadow-utils
Requires:       net-tools
Requires:       mecab-ipadic
%if 0%{?commercial}
Obsoletes:      mysql-commercial-bench < 5.7.8
Obsoletes:      mysql-community-server < %{version}-%{release}
Requires:       mysql-commercial-client%{?_isa} = %{version}-%{release}
Requires:       mysql-commercial-common%{?_isa} = %{version}-%{release}
%else
Requires:       mysql-community-client%{?_isa} = %{version}-%{release}
Requires:       mysql-community-common%{?_isa} = %{version}-%{release}
%endif
Obsoletes:      mysql-community-bench < 5.7.8
Obsoletes:      community-mysql-bench
Obsoletes:      mysql-bench
Obsoletes:      mariadb-bench
Obsoletes:      mariadb-server
Obsoletes:      mariadb-galera-server
Obsoletes:      community-mysql-server < %{version}-%{release}
Obsoletes:      mysql-server < %{version}-%{release}
Provides:       mysql-server = %{version}-%{release}
Provides:       mysql-server%{?_isa} = %{version}-%{release}
Provides:       mysql-compat-server = %{version}-%{release}
Provides:       mysql-compat-server%{?_isa} = %{version}-%{release}
Requires(post):   systemd
Requires(preun):  systemd
Requires(postun): systemd

%description    server
The MySQL(TM) software delivers a very fast, multi-threaded, multi-user,
and robust SQL (Structured Query Language) database server. MySQL Server
is intended for mission-critical, heavy-load production systems as well
as for embedding into mass-deployed software. MySQL is a trademark of
%{mysql_vendor}

The MySQL software has Dual Licensing, which means you can use the MySQL
software free of charge under the GNU General Public License
(http://www.gnu.org/licenses/). You can also purchase commercial MySQL
licenses from %{mysql_vendor} if you do not wish to be bound by the terms of
the GPL. See the chapter "Licensing and Support" in the manual for
further info.

The MySQL web site (http://www.mysql.com/) provides the latest news and
information about the MySQL software.  Also please see the documentation
and the manual for more information.

This package includes the MySQL server binary as well as related utilities
to run and administer a MySQL server.

%package        client
Summary:        MySQL database client applications and tools
Group:          Applications/Databases
%if 0%{?commercial}
Obsoletes:      mysql-community-client < %{version}-%{release}
Requires:       mysql-commercial-libs%{?_isa} = %{version}-%{release}
%else
Requires:       mysql-community-libs%{?_isa} = %{version}-%{release}
%endif
Obsoletes:      mariadb
Obsoletes:      community-mysql < %{version}-%{release}
Obsoletes:      mysql < %{version}-%{release}
Provides:       mysql = %{version}-%{release}
Provides:       mysql%{?_isa} = %{version}-%{release}

%description    client
This package contains the standard MySQL clients and administration
tools.

%package        common
Summary:        MySQL database common files for server and client libs
Group:          Applications/Databases
%if 0%{?commercial}
Obsoletes:      mysql-community-common < %{version}-%{release}
%endif
Obsoletes:      mariadb-common
Obsoletes:      mariadb-config
Obsoletes:      mariadb-errmsg
Obsoletes:      community-mysql-common < %{version}-%{release}
Obsoletes:      community-mysql-errmsg < %{version}-%{release}
Obsoletes:      mysql-common < %{version}-%{release}
Provides:       mysql-common = %{version}-%{release}
Provides:       mysql-common%{?_isa} = %{version}-%{release}

%description    common
This packages contains common files needed by MySQL client library,
MySQL database server, and MySQL embedded server.


%package        test
Summary:        Test suite for the MySQL database server
Group:          Applications/Databases
%if 0%{?commercial}
Requires:       mysql-commercial-server%{?_isa} = %{version}-%{release}
Obsoletes:      mysql-community-test < %{version}-%{release}
%else
Requires:       mysql-community-server%{?_isa} = %{version}-%{release}
%endif
Obsoletes:      mariadb-test
Obsoletes:      community-mysql-test < %{version}-%{release}
Obsoletes:      mysql-test < %{version}-%{release}
Provides:       mysql-test = %{version}-%{release}
Provides:       mysql-test%{?_isa} = %{version}-%{release}

%description    test
This package contains the MySQL regression test suite for MySQL
database server.

%package        devel
Summary:        Development header files and libraries for MySQL database client applications
Group:          Applications/Databases
%if 0%{?commercial}
Obsoletes:      mysql-community-devel < %{version}-%{release}
Requires:       mysql-commercial-libs%{?_isa} = %{version}-%{release}
%else
Requires:       mysql-community-libs%{?_isa} = %{version}-%{release}
%endif
Obsoletes:      mariadb-devel
Obsoletes:      community-mysql-devel < %{version}-%{release}
Obsoletes:      mysql-devel < %{version}-%{release}
Provides:       mysql-devel = %{version}-%{release}
Provides:       mysql-devel%{?_isa} = %{version}-%{release}

%description    devel
This package contains the development header files and libraries necessary
to develop MySQL client applications.

%package        libs
Summary:        Shared libraries for MySQL database client applications
Group:          Applications/Databases
%if 0%{?commercial}
Obsoletes:      mysql-community-libs < %{version}-%{release}
Requires:       mysql-commercial-common%{?_isa} = %{version}-%{release}
%else
Requires:       mysql-community-common%{?_isa} = %{version}-%{release}
%endif
Obsoletes:      mariadb-libs
Obsoletes:      community-mysql-libs < %{version}-%{release}
Obsoletes:      mysql-libs < %{version}-%{release}
Provides:       mysql-libs = %{version}-%{release}
Provides:       mysql-libs%{?_isa} = %{version}-%{release}

%description    libs
This package contains the shared libraries for MySQL client
applications.

%package        libs-compat
Summary:        Shared compat libraries for MySQL %{compatver} database client applications
Group:          Applications/Databases
Obsoletes:      mysql-libs-compat < %{version}-%{release}
Obsoletes:      mariadb-libs
Provides:       mysql-libs-compat = %{version}-%{release}
Provides:       mysql-libs-compat%{?_isa} = %{version}-%{release}
%if 0%{?commercial}
Obsoletes:      mysql-community-libs-compat < %{version}-%{release}
Requires:       mysql-commercial-libs%{?_isa} = %{version}-%{release}
%else
Requires:       mysql-community-libs%{?_isa} = %{version}-%{release}
%endif

%description    libs-compat
This package contains the shared compat libraries for MySQL %{compatver} client
applications.

%package        embedded
Summary:        MySQL embedded library
Group:          Applications/Databases
%if 0%{?commercial}
Obsoletes:      mysql-community-embedded < %{version}-%{release}
Requires:       mysql-commercial-common%{?_isa} = %{version}-%{release}
%else
Requires:       mysql-community-common%{?_isa} = %{version}-%{release}
%endif
Obsoletes:      mariadb-embedded
Obsoletes:      community-mysql-embedded < %{version}-%{release}
Obsoletes:      mysql-embedded < %{version}-%{release}
Provides:       mysql-embedded = %{version}-%{release}
Provides:       mysql-embedded%{?_isa} = %{version}-%{release}

%description    embedded
This package contains the MySQL server as an embedded library.

The embedded MySQL server library makes it possible to run a full-featured
MySQL server inside the client application. The main benefits are increased
speed and more simple management for embedded applications.

The API is identical for the embedded MySQL version and the
client/server version.

For a description of MySQL see the base MySQL RPM or http://www.mysql.com/

%package        embedded-compat
Summary:        MySQL embedded compat library
Group:          Applications/Databases
%if 0%{?commercial}
Obsoletes:      mysql-community-embedded-compat < %{version}-%{release}
Requires:       mysql-commercial-common%{?_isa} = %{version}-%{release}
%else
Requires:       mysql-community-common%{?_isa} = %{version}-%{release}
%endif

%description    embedded-compat
This package contains the MySQL server as an embedded library with
compatibility for applications using version %{compatlib} of the library.

%package        embedded-devel
Summary:        Development header files and libraries for MySQL as an embeddable library
Group:          Applications/Databases
%if 0%{?commercial}
Obsoletes:      mysql-community-embedded-devel < %{version}-%{release}
Requires:       mysql-commercial-devel%{?_isa} = %{version}-%{release}
Requires:       mysql-commercial-embedded%{?_isa} = %{version}-%{release}
%else
Requires:       mysql-community-devel%{?_isa} = %{version}-%{release}
Requires:       mysql-community-embedded%{?_isa} = %{version}-%{release}
%endif
Obsoletes:      mariadb-embedded-devel
Obsoletes:      community-mysql-embedded-devel < %{version}-%{release}
Obsoletes:      mysql-embedded-devel < %{version}-%{release}
Provides:       mysql-embedded-devel = %{version}-%{release}
Provides:       mysql-embedded-devel%{?_isa} = %{version}-%{release}

%description    embedded-devel
This package contains files needed for developing applications using
the embedded version of the MySQL server.

%prep
%setup -q -T -a 0 -a 7 -a 10 -c -n %{src_dir}
pushd mysql-%{compatver}
%patch0 -p1

%build
# Fail quickly and obviously if user tries to build as root
%if 0%{?runselftest}
if [ "x$(id -u)" = "x0" ] ; then
   echo "The MySQL regression tests may fail if run as root."
   echo "If you really need to build the RPM as root, use"
   echo "--define='runselftest 0' to skip the regression tests."
   exit 1
fi
%endif

# Build compat libs
(
  pushd mysql-%{compatver}
  mkdir build && pushd build
  cmake .. \
           -DBUILD_CONFIG=mysql_release \
           -DINSTALL_LAYOUT=RPM \
           -DCMAKE_BUILD_TYPE=RelWithDebInfo \
           -DCMAKE_C_FLAGS="%{optflags}" \
           -DCMAKE_CXX_FLAGS="%{optflags}" \
           -DWITH_INNODB_MEMCACHED=1 \
           -DINSTALL_LIBDIR="%{_lib}/mysql" \
           -DINSTALL_PLUGINDIR="%{_lib}/mysql/plugin" \
           -DINSTALL_SQLBENCHDIR=share \
           -DMYSQL_UNIX_ADDR="%{mysqldatadir}/mysql.sock" \
           -DFEATURE_SET="%{feature_set}" \
           -DWITH_EMBEDDED_SERVER=1 \
           -DWITH_EMBEDDED_SHARED_LIBRARY=1 \
           %{?ssl_option} \
           -DCOMPILATION_COMMENT="%{compilation_comment_release}" \
           -DMYSQL_SERVER_SUFFIX="%{?server_suffix}"
  echo BEGIN_NORMAL_CONFIG ; egrep '^#define' include/config.h ; echo END_NORMAL_CONFIG
  make %{?_smp_mflags} VERBOSE=1
)

# Build debug versions of mysqld and libmysqld.a
mkdir debug
(
  cd debug
  # Attempt to remove any optimisation flags from the debug build
  optflags=$(echo "%{optflags}" | sed -e 's/-O2 / /' -e 's/-Wp,-D_FORTIFY_SOURCE=2/ /')
  cmake ../%{src_dir} \
           -DBUILD_CONFIG=mysql_release \
           -DINSTALL_LAYOUT=RPM \
           -DCMAKE_BUILD_TYPE=Debug \
           -DTMPDIR=/var/tmp \
           -DWITH_BOOST=.. \
           -DWITH_MECAB=system \
           -DCMAKE_C_FLAGS="$optflags" \
           -DCMAKE_CXX_FLAGS="$optflags" \
           -DWITH_SYSTEMD=1 \
           -DWITH_INNODB_MEMCACHED=1 \
           -DINSTALL_LIBDIR="%{_lib}/mysql" \
           -DINSTALL_PLUGINDIR="%{_lib}/mysql/plugin" \
           -DMYSQL_UNIX_ADDR="%{mysqldatadir}/mysql.sock" \
           -DFEATURE_SET="%{feature_set}" \
           -DWITH_EMBEDDED_SERVER=1 \
           -DWITH_EMBEDDED_SHARED_LIBRARY=1 \
           %{?ssl_option} \
           -DCOMPILATION_COMMENT="%{compilation_comment_debug}" \
           -DMYSQL_SERVER_SUFFIX="%{?server_suffix}"
  echo BEGIN_DEBUG_CONFIG ; egrep '^#define' include/config.h ; echo END_DEBUG_CONFIG
  make %{?_smp_mflags} VERBOSE=1
)

# Build full release
mkdir release
(
  cd release
  cmake ../%{src_dir} \
           -DBUILD_CONFIG=mysql_release \
           -DINSTALL_LAYOUT=RPM \
           -DCMAKE_BUILD_TYPE=RelWithDebInfo \
           -DTMPDIR=/var/tmp \
           -DWITH_BOOST=.. \
           -DWITH_MECAB=system \
           -DCMAKE_C_FLAGS="%{optflags}" \
           -DCMAKE_CXX_FLAGS="%{optflags}" \
           -DWITH_SYSTEMD=1 \
           -DWITH_INNODB_MEMCACHED=1 \
           -DINSTALL_LIBDIR="%{_lib}/mysql" \
           -DINSTALL_PLUGINDIR="%{_lib}/mysql/plugin" \
           -DMYSQL_UNIX_ADDR="%{mysqldatadir}/mysql.sock" \
           -DFEATURE_SET="%{feature_set}" \
           -DWITH_EMBEDDED_SERVER=1 \
           -DWITH_EMBEDDED_SHARED_LIBRARY=1 \
           %{?ssl_option} \
           -DCOMPILATION_COMMENT="%{compilation_comment_release}" \
           -DMYSQL_SERVER_SUFFIX="%{?server_suffix}"
  echo BEGIN_NORMAL_CONFIG ; egrep '^#define' include/config.h ; echo END_NORMAL_CONFIG
  make %{?_smp_mflags} VERBOSE=1
)

%install
# Install compat libs
for dir in libmysql libmysqld ; do
    pushd mysql-%{compatver}/build/$dir
    make DESTDIR=%{buildroot} install
    popd
done
rm -f %{buildroot}%{_libdir}/mysql/libmysqlclient{,_r}.{a,la,so}
rm -f %{buildroot}%{_libdir}/mysql/libmysqld.{a,la,so}

MBD=$RPM_BUILD_DIR/%{src_dir}

# Ensure that needed directories exists
install -d -m 0751 %{buildroot}/var/lib/mysql
install -d -m 0755 %{buildroot}/var/run/mysqld
install -d -m 0750 %{buildroot}/var/lib/mysql-files
install -d -m 0750 %{buildroot}/var/lib/mysql-keyring

# Install all binaries
pushd $MBD/release
make DESTDIR=%{buildroot} install
popd

# Install logrotate and autostart
install -D -m 0644 $MBD/release/support-files/mysql-log-rotate %{buildroot}%{_sysconfdir}/logrotate.d/mysql
install -D -m 0644 $MBD/release/packaging/rpm-fedora/my.cnf %{buildroot}%{_sysconfdir}/my.cnf
install -d %{buildroot}%{_sysconfdir}/my.cnf.d

# Add libdir to linker
install -d -m 0755 %{buildroot}%{_sysconfdir}/ld.so.conf.d
echo "%{_libdir}/mysql" > %{buildroot}%{_sysconfdir}/ld.so.conf.d/mysql-%{_arch}.conf

# multiarch support
%ifarch %{multiarchs}
mv %{buildroot}/%{_includedir}/mysql/my_config.h \
   %{buildroot}/%{_includedir}/mysql/my_config_%{_arch}.h
install -p -m 0644 %{SOURCE4} %{buildroot}/%{_includedir}/mysql/my_config.h
mv %{buildroot}%{_bindir}/mysql_config %{buildroot}%{_bindir}/mysql_config-%{__isa_bits}
install -p -m 0755 %{SOURCE6} %{buildroot}%{_bindir}/mysql_config
%endif


# Remove files pages we explicitly do not want to package
rm -rf %{buildroot}%{_infodir}/mysql.info*
rm -rf %{buildroot}%{_datadir}/mysql/mysql.server
rm -rf %{buildroot}%{_datadir}/mysql/mysqld_multi.server
rm -rf %{buildroot}%{_bindir}/mysql_embedded

# Remove upcoming man pages, to avoid breakage when they materialize
# Keep this comment as a placeholder for future cases
# rm -f %{buildroot}%{_mandir}/man1/<manpage>.1

# Remove removed manpages here until they are removed from the docs repo
rm -f  %{buildroot}%{_mandir}/man1/mysql_plugin.1
rm -f  %{buildroot}%{_mandir}/man1/mysql_install_db.1

%check
%if 0%{?runselftest}
pushd release
make test VERBOSE=1
export MTR_BUILD_THREAD=auto
pushd mysql-test
./mtr \
    --mem --parallel=auto --force --retry=0 \
    --mysqld=--binlog-format=mixed \
    --suite-timeout=720 --testcase-timeout=30 \
    --clean-vardir
rm -r $(readlink var) var
%endif

%pre server
/usr/sbin/groupadd -g 27 -o -r mysql >/dev/null 2>&1 || :
/usr/sbin/useradd -M -N -g mysql -o -r -d /var/lib/mysql -s /bin/false \
    -c "MySQL Server" -u 27 mysql >/dev/null 2>&1 || :

%post server
datadir=$(/usr/bin/my_print_defaults server mysqld | grep '^--datadir=' | sed -n 's/--datadir=//p' | tail -n 1)
/bin/chmod 0755 "$datadir" >/dev/null 2>&1 || :
/bin/touch /var/log/mysqld.log >/dev/null 2>&1 || :
%systemd_post mysqld.service
/usr/bin/systemctl enable mysqld >/dev/null 2>&1 || :

%preun server
%systemd_preun mysqld.service

%postun server
%systemd_postun_with_restart mysqld.service

%post libs -p /sbin/ldconfig

%postun libs -p /sbin/ldconfig

%post embedded -p /sbin/ldconfig

%postun embedded -p /sbin/ldconfig

%files server
%defattr(-, root, root, -)
%doc %{?license_files_server} %{src_dir}/Docs/ChangeLog
%doc %{src_dir}/Docs/INFO_SRC*
%doc release/Docs/INFO_BIN*
%doc release/support-files/my-default.cnf
%attr(644, root, root) %{_mandir}/man1/innochecksum.1*
%attr(644, root, root) %{_mandir}/man1/my_print_defaults.1*
%attr(644, root, root) %{_mandir}/man1/myisam_ftdump.1*
%attr(644, root, root) %{_mandir}/man1/myisamchk.1*
%attr(644, root, root) %{_mandir}/man1/myisamlog.1*
%attr(644, root, root) %{_mandir}/man1/myisampack.1*
%attr(644, root, root) %{_mandir}/man8/mysqld.8*
%attr(644, root, root) %{_mandir}/man1/mysqld_multi.1*
%attr(644, root, root) %{_mandir}/man1/mysqld_safe.1*
%attr(644, root, root) %{_mandir}/man1/mysqldumpslow.1*
%attr(644, root, root) %{_mandir}/man1/mysql_secure_installation.1*
%attr(644, root, root) %{_mandir}/man1/mysql_upgrade.1*
%attr(644, root, root) %{_mandir}/man1/mysqlman.1*
%attr(644, root, root) %{_mandir}/man1/mysql.server.1*
%attr(644, root, root) %{_mandir}/man1/mysql_tzinfo_to_sql.1*
%attr(644, root, root) %{_mandir}/man1/perror.1*
%attr(644, root, root) %{_mandir}/man1/replace.1*
%attr(644, root, root) %{_mandir}/man1/resolve_stack_dump.1*
%attr(644, root, root) %{_mandir}/man1/resolveip.1*
%attr(644, root, root) %{_mandir}/man1/mysql_ssl_rsa_setup.1*
%attr(644, root, root) %{_mandir}/man1/lz4_decompress.1*
%attr(644, root, root) %{_mandir}/man1/zlib_decompress.1*

%config(noreplace) %{_sysconfdir}/my.cnf
%dir %{_sysconfdir}/my.cnf.d

%attr(755, root, root) %{_bindir}/innochecksum
%attr(755, root, root) %{_bindir}/ibd2sdi
%attr(755, root, root) %{_bindir}/my_print_defaults
%attr(755, root, root) %{_bindir}/myisam_ftdump
%attr(755, root, root) %{_bindir}/myisamchk
%attr(755, root, root) %{_bindir}/myisamlog
%attr(755, root, root) %{_bindir}/myisampack
%attr(755, root, root) %{_bindir}/mysql_secure_installation
%attr(755, root, root) %{_bindir}/mysql_ssl_rsa_setup
%attr(755, root, root) %{_bindir}/mysql_tzinfo_to_sql
%attr(755, root, root) %{_bindir}/mysql_upgrade
%attr(755, root, root) %{_bindir}/mysqldumpslow
%attr(755, root, root) %{_bindir}/perror
%attr(755, root, root) %{_bindir}/replace
%attr(755, root, root) %{_bindir}/resolve_stack_dump
%attr(755, root, root) %{_bindir}/resolveip
%attr(755, root, root) %{_bindir}/mysqld_pre_systemd
%attr(755, root, root) %{_bindir}/lz4_decompress
%attr(755, root, root) %{_bindir}/zlib_decompress
%attr(755, root, root) %{_sbindir}/mysqld
%attr(755, root, root) %{_sbindir}/mysqld-debug

%dir %{_libdir}/mysql/plugin
%attr(755, root, root) %{_libdir}/mysql/plugin/adt_null.so
%attr(755, root, root) %{_libdir}/mysql/plugin/auth_socket.so
%attr(755, root, root) %{_libdir}/mysql/plugin/ha_example.so
%attr(755, root, root) %{_libdir}/mysql/plugin/innodb_engine.so
%attr(755, root, root) %{_libdir}/mysql/plugin/keyring_file.so
%attr(755, root, root) %{_libdir}/mysql/plugin/keyring_udf.so
%attr(755, root, root) %{_libdir}/mysql/plugin/libmemcached.so
%attr(755, root, root) %{_libdir}/mysql/plugin/locking_service.so
%attr(755, root, root) %{_libdir}/mysql/plugin/libpluginmecab.so
%attr(755, root, root) %{_libdir}/mysql/plugin/mypluglib.so
%attr(755, root, root) %{_libdir}/mysql/plugin/mysql_no_login.so
%attr(755, root, root) %{_libdir}/mysql/plugin/mysqlx.so
%attr(755, root, root) %{_libdir}/mysql/plugin/rewrite_example.so
%attr(755, root, root) %{_libdir}/mysql/plugin/rewriter.so
%attr(755, root, root) %{_libdir}/mysql/plugin/semisync_master.so
%attr(755, root, root) %{_libdir}/mysql/plugin/semisync_slave.so
%attr(755, root, root) %{_libdir}/mysql/plugin/validate_password.so
%attr(755, root, root) %{_libdir}/mysql/plugin/version_token.so
%dir %{_libdir}/mysql/plugin/debug
%attr(755, root, root) %{_libdir}/mysql/plugin/debug/adt_null.so
%attr(755, root, root) %{_libdir}/mysql/plugin/debug/auth_socket.so
%attr(755, root, root) %{_libdir}/mysql/plugin/debug/ha_example.so
%attr(755, root, root) %{_libdir}/mysql/plugin/debug/keyring_file.so
%attr(755, root, root) %{_libdir}/mysql/plugin/debug/keyring_udf.so
%attr(755, root, root) %{_libdir}/mysql/plugin/debug/innodb_engine.so
%attr(755, root, root) %{_libdir}/mysql/plugin/debug/libmemcached.so
%attr(755, root, root) %{_libdir}/mysql/plugin/debug/locking_service.so
%attr(755, root, root) %{_libdir}/mysql/plugin/debug/libpluginmecab.so
%attr(755, root, root) %{_libdir}/mysql/plugin/debug/mypluglib.so
%attr(755, root, root) %{_libdir}/mysql/plugin/debug/mysql_no_login.so
%attr(755, root, root) %{_libdir}/mysql/plugin/debug/mysqlx.so
%attr(755, root, root) %{_libdir}/mysql/plugin/debug/rewrite_example.so
%attr(755, root, root) %{_libdir}/mysql/plugin/debug/rewriter.so
%attr(755, root, root) %{_libdir}/mysql/plugin/debug/semisync_master.so
%attr(755, root, root) %{_libdir}/mysql/plugin/debug/semisync_slave.so
%attr(755, root, root) %{_libdir}/mysql/plugin/debug/validate_password.so
%attr(755, root, root) %{_libdir}/mysql/plugin/debug/version_token.so

%attr(644, root, root) %{_datadir}/mysql/fill_help_tables.sql
%attr(644, root, root) %{_datadir}/mysql/mysql_sys_schema.sql
%attr(644, root, root) %{_datadir}/mysql/mysql_system_tables.sql
%attr(644, root, root) %{_datadir}/mysql/mysql_system_tables_data.sql
%attr(644, root, root) %{_datadir}/mysql/mysql_test_data_timezone.sql
%attr(644, root, root) %{_datadir}/mysql/my-*.cnf
%attr(644, root, root) %{_datadir}/mysql/mysql-log-rotate
%attr(644, root, root) %{_datadir}/mysql/mysql_security_commands.sql
%attr(644, root, root) %{_datadir}/mysql/dictionary.txt
%attr(644, root, root) %{_datadir}/mysql/innodb_memcached_config.sql
%attr(644, root, root) %{_datadir}/mysql/install_rewriter.sql
%attr(644, root, root) %{_datadir}/mysql/uninstall_rewriter.sql
%attr(644, root, root) %{_datadir}/mysql/magic
%attr(644, root, root) %{_prefix}/lib/tmpfiles.d/mysql.conf
%attr(644, root, root) %{_unitdir}/mysqld.service
%attr(644, root, root) %config(noreplace,missingok) %{_sysconfdir}/logrotate.d/mysql
%dir %attr(751, mysql, mysql) /var/lib/mysql
%dir %attr(755, mysql, mysql) /var/run/mysqld
%dir %attr(750, mysql, mysql) /var/lib/mysql-files
%dir %attr(750, mysql, mysql) /var/lib/mysql-keyring

%files common
%defattr(-, root, root, -)
%doc %{?license_files_server}
%{_datadir}/mysql/charsets/
%{_datadir}/mysql/errmsg-utf8.txt
%{_datadir}/mysql/bulgarian/
%{_datadir}/mysql/czech/
%{_datadir}/mysql/danish/
%{_datadir}/mysql/dutch/
%{_datadir}/mysql/english/
%{_datadir}/mysql/estonian/
%{_datadir}/mysql/french/
%{_datadir}/mysql/german/
%{_datadir}/mysql/greek/
%{_datadir}/mysql/hungarian/
%{_datadir}/mysql/italian/
%{_datadir}/mysql/japanese/
%{_datadir}/mysql/korean/
%{_datadir}/mysql/norwegian-ny/
%{_datadir}/mysql/norwegian/
%{_datadir}/mysql/polish/
%{_datadir}/mysql/portuguese/
%{_datadir}/mysql/romanian/
%{_datadir}/mysql/russian/
%{_datadir}/mysql/serbian/
%{_datadir}/mysql/slovak/
%{_datadir}/mysql/spanish/
%{_datadir}/mysql/swedish/
%{_datadir}/mysql/ukrainian/

%files client
%defattr(-, root, root, -)
%doc %{?license_files_server}
%attr(755, root, root) %{_bindir}/mysql
%attr(755, root, root) %{_bindir}/mysqladmin
%attr(755, root, root) %{_bindir}/mysqlbinlog
%attr(755, root, root) %{_bindir}/mysqlcheck
%attr(755, root, root) %{_bindir}/mysqldump
%attr(755, root, root) %{_bindir}/mysqlimport
%attr(755, root, root) %{_bindir}/mysqlpump
%attr(755, root, root) %{_bindir}/mysqlshow
%attr(755, root, root) %{_bindir}/mysqlslap
%attr(755, root, root) %{_bindir}/mysql_config
%attr(755, root, root) %{_bindir}/mysql_config-%{__isa_bits}
%attr(755, root, root) %{_bindir}/mysql_config_editor

%attr(644, root, root) %{_mandir}/man1/mysql.1*
%attr(644, root, root) %{_mandir}/man1/mysqladmin.1*
%attr(644, root, root) %{_mandir}/man1/mysqlbinlog.1*
%attr(644, root, root) %{_mandir}/man1/mysqlcheck.1*
%attr(644, root, root) %{_mandir}/man1/mysqldump.1*
%attr(644, root, root) %{_mandir}/man1/mysqlpump.1*
%attr(644, root, root) %{_mandir}/man1/mysqlimport.1*
%attr(644, root, root) %{_mandir}/man1/mysqlshow.1*
%attr(644, root, root) %{_mandir}/man1/mysqlslap.1*
%attr(644, root, root) %{_mandir}/man1/mysql_config_editor.1*

%files devel
%defattr(-, root, root, -)
%doc %{?license_files_server}
%attr(644, root, root) %{_mandir}/man1/comp_err.1*
%attr(644, root, root) %{_mandir}/man1/mysql_config.1*
%attr(755, root, root) %{_bindir}/mysql_config
%attr(755, root, root) %{_bindir}/mysql_config-%{__isa_bits}
%{_includedir}/mysql
%{_datadir}/aclocal/mysql.m4
%{_libdir}/mysql/libmysqlclient.a
%{_libdir}/mysql/libmysqlservices.a
%{_libdir}/mysql/libmysqlclient.so
%{_libdir}/pkgconfig/mysqlclient.pc

%files libs
%defattr(-, root, root, -)
%doc %{?license_files_server}
%dir %attr(755, root, root) %{_libdir}/mysql
%attr(644, root, root) %{_sysconfdir}/ld.so.conf.d/mysql-%{_arch}.conf
%{_libdir}/mysql/libmysqlclient.so.21*

%files libs-compat
%defattr(-, root, root, -)
%doc %{?license_files_server}
%dir %attr(755, root, root) %{_libdir}/mysql
%attr(644, root, root) %{_sysconfdir}/ld.so.conf.d/mysql-%{_arch}.conf
%{_libdir}/mysql/libmysqlclient.so.%{compatlib}
%{_libdir}/mysql/libmysqlclient.so.%{compatlib}.*.0
%{_libdir}/mysql/libmysqlclient_r.so.%{compatlib}
%{_libdir}/mysql/libmysqlclient_r.so.%{compatlib}.*.0

%files test
%defattr(-, root, root, -)
%doc %{?license_files_server}
%attr(-, root, root) %{_datadir}/mysql-test
%attr(755, root, root) %{_bindir}/mysql_client_test
%attr(755, root, root) %{_bindir}/mysql_client_test_embedded
%attr(755, root, root) %{_bindir}/mysqltest
%attr(755, root, root) %{_bindir}/mysqltest_embedded
%attr(755, root, root) %{_bindir}/mysqlxtest

%attr(755, root, root) %{_libdir}/mysql/plugin/auth.so
%attr(755, root, root) %{_libdir}/mysql/plugin/auth_test_plugin.so
%attr(644, root, root) %{_libdir}/mysql/plugin/daemon_example.ini
%attr(755, root, root) %{_libdir}/mysql/plugin/libdaemon_example.so
%attr(755, root, root) %{_libdir}/mysql/plugin/test_udf_services.so
%attr(755, root, root) %{_libdir}/mysql/plugin/replication_observers_example_plugin.so
%attr(755, root, root) %{_libdir}/mysql/plugin/libtest_framework.so
%attr(755, root, root) %{_libdir}/mysql/plugin/libtest_services.so
%attr(755, root, root) %{_libdir}/mysql/plugin/libtest_services_threaded.so
%attr(755, root, root) %{_libdir}/mysql/plugin/libtest_session_detach.so
%attr(755, root, root) %{_libdir}/mysql/plugin/libtest_session_in_thd.so
%attr(755, root, root) %{_libdir}/mysql/plugin/libtest_session_info.so
%attr(755, root, root) %{_libdir}/mysql/plugin/libtest_sql_2_sessions.so
%attr(755, root, root) %{_libdir}/mysql/plugin/libtest_sql_all_col_types.so
%attr(755, root, root) %{_libdir}/mysql/plugin/libtest_sql_cmds_1.so
%attr(755, root, root) %{_libdir}/mysql/plugin/libtest_sql_commit.so
%attr(755, root, root) %{_libdir}/mysql/plugin/libtest_sql_complex.so
%attr(755, root, root) %{_libdir}/mysql/plugin/libtest_sql_errors.so
%attr(755, root, root) %{_libdir}/mysql/plugin/libtest_sql_lock.so
%attr(755, root, root) %{_libdir}/mysql/plugin/libtest_sql_processlist.so
%attr(755, root, root) %{_libdir}/mysql/plugin/libtest_sql_replication.so
%attr(755, root, root) %{_libdir}/mysql/plugin/libtest_sql_shutdown.so
%attr(755, root, root) %{_libdir}/mysql/plugin/libtest_sql_sqlmode.so
%attr(755, root, root) %{_libdir}/mysql/plugin/libtest_sql_stored_procedures_functions.so
%attr(755, root, root) %{_libdir}/mysql/plugin/libtest_sql_views_triggers.so
%attr(755, root, root) %{_libdir}/mysql/plugin/libtest_x_sessions_deinit.so
%attr(755, root, root) %{_libdir}/mysql/plugin/libtest_x_sessions_init.so
%attr(755, root, root) %{_libdir}/mysql/plugin/qa_auth_client.so
%attr(755, root, root) %{_libdir}/mysql/plugin/qa_auth_interface.so
%attr(755, root, root) %{_libdir}/mysql/plugin/qa_auth_server.so
%attr(755, root, root) %{_libdir}/mysql/plugin/test_security_context.so
%attr(755, root, root) %{_libdir}/mysql/plugin/debug/auth.so
%attr(755, root, root) %{_libdir}/mysql/plugin/debug/auth_test_plugin.so
%attr(755, root, root) %{_libdir}/mysql/plugin/debug/libdaemon_example.so
%attr(755, root, root) %{_libdir}/mysql/plugin/debug/test_udf_services.so
%attr(755, root, root) %{_libdir}/mysql/plugin/debug/replication_observers_example_plugin.so
%attr(755, root, root) %{_libdir}/mysql/plugin/debug/libtest_framework.so
%attr(755, root, root) %{_libdir}/mysql/plugin/debug/libtest_services.so
%attr(755, root, root) %{_libdir}/mysql/plugin/debug/libtest_services_threaded.so
%attr(755, root, root) %{_libdir}/mysql/plugin/debug/libtest_session_detach.so
%attr(755, root, root) %{_libdir}/mysql/plugin/debug/libtest_session_in_thd.so
%attr(755, root, root) %{_libdir}/mysql/plugin/debug/libtest_session_info.so
%attr(755, root, root) %{_libdir}/mysql/plugin/debug/libtest_sql_2_sessions.so
%attr(755, root, root) %{_libdir}/mysql/plugin/debug/libtest_sql_all_col_types.so
%attr(755, root, root) %{_libdir}/mysql/plugin/debug/libtest_sql_cmds_1.so
%attr(755, root, root) %{_libdir}/mysql/plugin/debug/libtest_sql_commit.so
%attr(755, root, root) %{_libdir}/mysql/plugin/debug/libtest_sql_complex.so
%attr(755, root, root) %{_libdir}/mysql/plugin/debug/libtest_sql_errors.so
%attr(755, root, root) %{_libdir}/mysql/plugin/debug/libtest_sql_lock.so
%attr(755, root, root) %{_libdir}/mysql/plugin/debug/libtest_sql_processlist.so
%attr(755, root, root) %{_libdir}/mysql/plugin/debug/libtest_sql_replication.so
%attr(755, root, root) %{_libdir}/mysql/plugin/debug/libtest_sql_shutdown.so
%attr(755, root, root) %{_libdir}/mysql/plugin/debug/libtest_sql_sqlmode.so
%attr(755, root, root) %{_libdir}/mysql/plugin/debug/libtest_sql_stored_procedures_functions.so
%attr(755, root, root) %{_libdir}/mysql/plugin/debug/libtest_sql_views_triggers.so
%attr(755, root, root) %{_libdir}/mysql/plugin/debug/libtest_x_sessions_deinit.so
%attr(755, root, root) %{_libdir}/mysql/plugin/debug/libtest_x_sessions_init.so
%attr(755, root, root) %{_libdir}/mysql/plugin/debug/qa_auth_client.so
%attr(755, root, root) %{_libdir}/mysql/plugin/debug/qa_auth_interface.so
%attr(755, root, root) %{_libdir}/mysql/plugin/debug/qa_auth_server.so
%attr(755, root, root) %{_libdir}/mysql/plugin/debug/test_security_context.so

%attr(644, root, root) %{_mandir}/man1/mysql_client_test.1*
%attr(644, root, root) %{_mandir}/man1/mysql-stress-test.pl.1*
%attr(644, root, root) %{_mandir}/man1/mysql-test-run.pl.1*
%attr(644, root, root) %{_mandir}/man1/mysql_client_test_embedded.1*
%attr(644, root, root) %{_mandir}/man1/mysqltest.1*
%attr(644, root, root) %{_mandir}/man1/mysqltest_embedded.1*

%files embedded
%defattr(-, root, root, -)
%doc %{?license_files_server}
%dir %attr(755, root, root) %{_libdir}/mysql
%attr(644, root, root) %{_sysconfdir}/ld.so.conf.d/mysql-%{_arch}.conf
%attr(755, root, root) %{_libdir}/mysql/libmysqld.so.21*

%files embedded-compat
%defattr(-, root, root, -)
%doc %{?license_files_server}
%dir %attr(755, root, root) %{_libdir}/mysql
%attr(644, root, root) %{_sysconfdir}/ld.so.conf.d/mysql-%{_arch}.conf
%attr(755, root, root) %{_libdir}/mysql/libmysqld.so.18*

%files embedded-devel
%defattr(-, root, root, -)
%doc %{?license_files_server}
%attr(644, root, root) %{_libdir}/mysql/libmysqld.a
%attr(644, root, root) %{_libdir}/mysql/libmysqld-debug.a
%attr(755, root, root) %{_libdir}/mysql/libmysqld.so

%changelog
<<<<<<< HEAD
* Mon Mar 14 2016 Georgi Kodinov <georgi.kodinov@oracle.com> - 5.8.0-1
=======
* Mon Apr 04 2016 Georgi Kodinov <georgi.kodinov@oracle.com> - 5.7.13-1
>>>>>>> c11bb082
- Add test_udf_services.so plugin
- Add keyring_udf.so plugin to server subpackage

* Fri Jan 08 2016 Bjorn Munch <bjorn.munch@oracle.com> - 5.8.0-1
- Purge man page for mysql_install_db in preparation for its removal

* Mon Jan 4 2016 Balasubramanian Kandasamy <balasubramanian.kandasamy@oracle.com> - 5.7.11-1
- Include mysql-keyring directory
- Provide keyring_file.so plugin

* Tue Nov 24 2015 Bjorn Munch <bjorn.munch@oracle.com> - 5.7.10-1
- Included man pages for lz4_decompress and zlib_decompress

* Thu Nov 12 2015 Bjorn Munch <bjorn.munch@oracle.com> - 5.7.10-1
- Added lines to remove man pages we are not ready to include yet

* Mon Oct 19 2015 Bharathy Satish <bharathy.x.satish@oracle.com> - 5.7.10-1
- Added new decompression utilities lz4_decompress and zlib_decompress binaries to
  client subpackage.

* Mon Oct 5 2015 Tor Didriksen <tor.didriksen@oracle.com>
- Added mysqlx.so

* Sun Aug 2 2015 Balasubramanian Kandasamy <balasubramanian.kandasamy@oracle.com> - 5.7.9-1
- Updated for 5.7.9
- Added libtest_* plugins to test subpackage
- Add mysqlpump man page

* Mon Jul 06 2015 Murthy Narkedimilli <murthy.narkedimilli@oracle.com> - 5.7.8-0.2.rc
- Bumped the versions of libmysqlclient.so and libmysqld.so from 20 -> 21.

* Thu Jun 25 2015 Balasubramanian Kandasamy <balasubramanian.kandasamy@oracle.com> - 5.7.8-0.2.rc
- Add support for pkg-config

* Wed May 20 2015 Balasubramanian Kandasamy <balasubramanian.kandasamy@oracle.com> - 5.7.8-0.2.rc
- Added libtest_framework.so, libtest_services.so, libtest_services_threaded.so plugins
- Build and ship mecab plugin

* Tue Feb 3 2015 Balasubramanian Kandasamy <balasubramanian.kandasamy@oracle.com> - 5.7.6-0.2.m16
- Include boost sources
- Add license info in each subpackage
- Remove systemd conditional
- Add support for Fedora 21
- Various clean up
- Soname bump, more compat packages
- Updated default shell for mysql user
- Added mysql_ssl_rsa_setup
- Include mysql-files directory
- Use native systemd support

* Thu Sep 18 2014 Balasubramanian Kandasamy <balasubramanian.kandasamy@oracle.com> - 5.7.6-0.2.m16
- Provide replication_observers_example_plugin.so plugin

* Tue Sep 2 2014 Bjorn Munch <bjorn.munch@oracle.com> - 5.7.6-0.1.m16
- Updated for 5.7.6

* Fri Aug 08 2014 Balasubramanian Kandasamy <balasubramanian.kandasamy@oracle.com> - 5.7.5-0.3.m15
- Provide mysql_no_login.so plugin

* Wed Aug 06 2014 Balasubramanian Kandasamy <balasubramanian.kandasamy@oracle.com> - 5.7.5-0.2.m15
- Provide mysql-compat-server dependencies 

* Wed Jun 25 2014 Balasubramanian Kandasamy <balasubramanian.kandasamy@oracle.com> - 5.7.5-0.1.m15 
- Add bench package

* Thu Mar 06 2014 Balasubramanian Kandasamy <balasubramanian.kandasamy@oracle.com> - 5.7.4-0.2.m14
- Add ha_example.so plugin which is now included

* Fri Feb 07 2014 Balasubramanian Kandasamy <balasubramanian.kandasamy@oracle.com> - 5.7.4-0.1.m14
- 5.7.4
- Enable shared libmysqld by cmake option
- Move mysqltest and test plugins to test subpackage

* Fri Oct 25 2013 Balasubramanian Kandasamy <balasubramanian.kandasamy@oracle.com> - 5.7.3-0.1.m13
- Initial 5.7 port

* Fri Oct 25 2013 Balasubramanian Kandasamy <balasubramanian.kandasamy@oracle.com> - 5.6.15-1
- Updated to 5.6.15

* Wed Oct 16 2013 Balasubramanian Kandasamy <balasubramanian.kandasamy@oracle.com> - 5.6.14-3
- Improved handling of plugin directory 

* Fri Sep 27 2013 Balasubramanian Kandasamy <balasubramanian.kandasamy@oracle.com> - 5.6.14-2
- Refresh mysql-install patch and service renaming

* Mon Sep 16 2013 Balasubramanian Kandasamy <balasubramanian.kandasamy@oracle.com> - 5.6.14-1
- Updated to 5.6.14

* Tue Aug 27 2013 Balasubramanian Kandasamy <balasubramanian.kandasamy@oracle.com> - 5.6.13-4
- Enhanced perl filtering
- Added openssl-devel to buildreq 

* Wed Aug 21 2013 Balasubramanian Kandasamy <balasubramanian.kandasamy@oracle.com> - 5.6.13-3
- Updated libmysqld.so to 18.1.0 
- Removed mysql_embedded binary to resolve multilib conflict issue

* Fri Aug 16 2013 Balasubramanian Kandasamy <balasubramanian.kandasamy@oracle.com> - 5.6.13-2 
- Fixed Provides and Obsoletes issues in server, test packages 

* Wed Aug 14 2013 Balasubramanian Kandasamy <balasubramanian.kandasamy@oracle.com> - 5.6.13-1
- Updated to 5.6.13
- Added embedded and embedded-devel sub package

* Mon Aug 5 2013 Balasubramanian Kandasamy <balasubramanian.kandasamy@oracle.com> - 5.6.12-6
- Added libmysqld.so to embedded package

* Mon Jul 29 2013 Balasubramanian Kandasamy <balasubramanian.kandasamy@oracle.com> - 5.6.12-5
- Updated test package dependency from client to server

* Tue Jul 16 2013 Balasubramanian Kandasamy <balasubramanian.kandasamy@oracle.com> - 5.6.12-4
- Enabled libmemcached plugins 

* Wed Jun 26 2013 Balasubramanian Kandasamy <balasubramanian.kandasamy@oracle.com> - 5.6.12-3
- Move libs to mysql/
- Basic multi arch support
- Fix changelog dates

* Thu Jun 20 2013 Balasubramanian Kandasamy <balasubramanian.kandasamy@oracle.com> - 5.6.12-2
- Major cleanup

* Tue Jun 04 2013 Balasubramanian Kandasamy <balasubramanian.kandasamy@oracle.com> - 5.6.12-1
- Updated to 5.6.12

* Mon Nov 05 2012 Joerg Bruehe <joerg.bruehe@oracle.com>

- Allow to override the default to use the bundled yaSSL by an option like
      --define="with_ssl /path/to/ssl"

* Wed Oct 10 2012 Bjorn Munch <bjorn.munch@oracle.com>

- Replace old my-*.cnf config file examples with template my-default.cnf

* Fri Oct 05 2012 Joerg Bruehe <joerg.bruehe@oracle.com>

- Let the installation use the new option "--random-passwords" of "mysql_install_db".
  (Bug# 12794345 Ensure root password)
- Fix an inconsistency: "new install" vs "upgrade" are told from the (non)existence
  of "$mysql_datadir/mysql" (holding table "mysql.user" and other system stuff).

* Tue Jul 24 2012 Joerg Bruehe <joerg.bruehe@oracle.com>

- Add a macro "runselftest":
  if set to 1 (default), the test suite will be run during the RPM build;
  this can be oveeridden via the command line by adding
      --define "runselftest 0"
  Failures of the test suite will NOT make the RPM build fail!

* Mon Jul 16 2012 Joerg Bruehe <joerg.bruehe@oracle.com>

- Add the man page for the "mysql_config_editor".

* Mon Jun 11 2012 Joerg Bruehe <joerg.bruehe@oracle.com>

- Make sure newly added "SPECIFIC-ULN/" directory does not disturb packaging.

* Wed Feb 29 2012 Brajmohan Saxena <brajmohan.saxena@oracle.com>

- Removal all traces of the readline library from mysql (BUG 13738013)

* Wed Sep 28 2011 Joerg Bruehe <joerg.bruehe@oracle.com>

- Fix duplicate mentioning of "mysql_plugin" and its manual page,
  it is better to keep alphabetic order in the files list (merging!).

* Wed Sep 14 2011 Joerg Bruehe <joerg.bruehe@oracle.com>

- Let the RPM capabilities ("obsoletes" etc) ensure that an upgrade may replace
  the RPMs of any configuration (of the current or the preceding release series)
  by the new ones. This is done by not using the implicitly generated capabilities
  (which include the configuration name) and relying on more generic ones which
  just list the function ("server", "client", ...).
  The implicit generation cannot be prevented, so all these capabilities must be
  explicitly listed in "Obsoletes:"

* Tue Sep 13 2011 Jonathan Perkin <jonathan.perkin@oracle.com>

- Add support for Oracle Linux 6 and Red Hat Enterprise Linux 6.  Due to
  changes in RPM behaviour ($RPM_BUILD_ROOT is removed prior to install)
  this necessitated a move of the libmygcc.a installation to the install
  phase, which is probably where it belonged in the first place.

* Tue Sep 13 2011 Joerg Bruehe <joerg.bruehe@oracle.com>

- "make_win_bin_dist" and its manual are dropped, cmake does it different.

* Thu Sep 08 2011 Daniel Fischer <daniel.fischer@oracle.com>

- Add mysql_plugin man page.

* Tue Aug 30 2011 Tor Didriksen <tor.didriksen@oracle.com>

- Set CXX=g++ by default to add a dependency on libgcc/libstdc++.
  Also, remove the use of the -fno-exceptions and -fno-rtti flags.
  TODO: update distro_buildreq/distro_requires

* Tue Aug 30 2011 Joerg Bruehe <joerg.bruehe@oracle.com>

- Add the manual page for "mysql_plugin" to the server package.

* Fri Aug 19 2011 Joerg Bruehe <joerg.bruehe@oracle.com>

- Null-upmerge the fix of bug#37165: This spec file is not affected.
- Replace "/var/lib/mysql" by the spec file variable "%%{mysqldatadir}".

* Fri Aug 12 2011 Daniel Fischer <daniel.fischer@oracle.com>

- Source plugin library files list from cmake-generated file.

* Mon Jul 25 2011 Chuck Bell <chuck.bell@oracle.com>

- Added the mysql_plugin client - enables or disables plugins.

* Thu Jul 21 2011 Sunanda Menon <sunanda.menon@oracle.com>

- Fix bug#12561297: Added the MySQL embedded binary

* Thu Jul 07 2011 Joerg Bruehe <joerg.bruehe@oracle.com>

- Fix bug#45415: "rpm upgrade recreates test database"
  Let the creation of the "test" database happen only during a new installation,
  not in an RPM upgrade.
  This affects both the "mkdir" and the call of "mysql_install_db".

* Wed Feb 09 2011 Joerg Bruehe <joerg.bruehe@oracle.com>

- Fix bug#56581: If an installation deviates from the default file locations
  ("datadir" and "pid-file"), the mechanism to detect a running server (on upgrade)
  should still work, and use these locations.
  The problem was that the fix for bug#27072 did not check for local settings.

* Mon Jan 31 2011 Joerg Bruehe <joerg.bruehe@oracle.com>

- Install the new "manifest" files: "INFO_SRC" and "INFO_BIN".

* Tue Nov 23 2010 Jonathan Perkin <jonathan.perkin@oracle.com>

- EXCEPTIONS-CLIENT has been deleted, remove it from here too
- Support MYSQL_BUILD_MAKE_JFLAG environment variable for passing
  a '-j' argument to make.

* Mon Nov 1 2010 Georgi Kodinov <georgi.godinov@oracle.com>

- Added test authentication (WL#1054) plugin binaries

* Wed Oct 6 2010 Georgi Kodinov <georgi.godinov@oracle.com>

- Added example external authentication (WL#1054) plugin binaries

* Wed Aug 11 2010 Joerg Bruehe <joerg.bruehe@oracle.com>

- With a recent spec file cleanup, names have changed: A "-community" part was dropped.
  Reflect that in the "Obsoletes" specifications.
- Add a "triggerpostun" to handle the uninstall of the "-community" server RPM.
- This fixes bug#55015 "MySQL server is not restarted properly after RPM upgrade".

* Tue Jun 15 2010 Joerg Bruehe <joerg.bruehe@sun.com>

- Change the behaviour on installation and upgrade:
  On installation, do not autostart the server.
  *Iff* the server was stopped before the upgrade is started, this is taken as a
  sign the administrator is handling that manually, and so the new server will
  not be started automatically at the end of the upgrade.
  The start/stop scripts will still be installed, so the server will be started
  on the next machine boot.
  This is the 5.5 version of fixing bug#27072 (RPM autostarting the server).

* Tue Jun 1 2010 Jonathan Perkin <jonathan.perkin@oracle.com>

- Implement SELinux checks from distribution-specific spec file.

* Wed May 12 2010 Jonathan Perkin <jonathan.perkin@oracle.com>

- Large number of changes to build using CMake
- Introduce distribution-specific RPMs
- Drop debuginfo, build all binaries with debug/symbols
- Remove __os_install_post, use native macro
- Remove _unpackaged_files_terminate_build, make it an error to have
  unpackaged files
- Remove cluster RPMs

* Wed Mar 24 2010 Joerg Bruehe <joerg.bruehe@sun.com>

- Add "--with-perfschema" to the configure options.

* Mon Mar 22 2010 Joerg Bruehe <joerg.bruehe@sun.com>

- User "usr/lib*" to allow for both "usr/lib" and "usr/lib64",
  mask "rmdir" return code 1.
- Remove "ha_example.*" files from the list, they aren't built.

* Wed Mar 17 2010 Joerg Bruehe <joerg.bruehe@sun.com>

- Fix a wrong path name in handling the debug plugins.

* Wed Mar 10 2010 Joerg Bruehe <joerg.bruehe@sun.com>

- Take the result of the debug plugin build and put it into the optimized tree,
  so that it becomes part of the final installation;
  include the files in the packlist. Part of the fixes for bug#49022.

* Mon Mar 01 2010 Joerg Bruehe <joerg.bruehe@sun.com>

- Set "Oracle and/or its affiliates" as the vendor and copyright owner,
  accept upgrading from packages showing MySQL or Sun as vendor.

* Fri Feb 12 2010 Joerg Bruehe <joerg.bruehe@sun.com>

- Formatting changes:
  Have a consistent structure of separator lines and of indentation
  (8 leading blanks => tab).
- Introduce the variable "src_dir".
- Give the environment variables "MYSQL_BUILD_CC(CXX)" precedence
  over "CC" ("CXX").
- Drop the old "with_static" argument analysis, this is not supported
  in 5.1 since ages.
- Introduce variables to control the handlers individually, as well
  as other options.
- Use the new "--with-plugin" notation for the table handlers.
- Drop handling "/etc/rc.d/init.d/mysql", the switch to "/etc/init.d/mysql"
  was done back in 2002 already.
- Make "--with-zlib-dir=bundled" the default, add an option to disable it.
- Add missing manual pages to the file list.
- Improve the runtime check for "libgcc.a", protect it against being tried
  with the Intel compiler "icc".

* Mon Jan 11 2010 Joerg Bruehe <joerg.bruehe@sun.com>

- Change RPM file naming:
  - Suffix like "-m2", "-rc" becomes part of version as "_m2", "_rc".
  - Release counts from 1, not 0.

* Wed Dec 23 2009 Joerg Bruehe <joerg.bruehe@sun.com>

- The "semisync" plugin file name has lost its introductory "lib",
  adapt the file lists for the subpackages.
  This is a part missing from the fix for bug#48351.
- Remove the "fix_privilege_tables" manual, it does not exist in 5.5
  (and likely, the whole script will go, too).

* Mon Nov 16 2009 Joerg Bruehe <joerg.bruehe@sun.com>

- Fix some problems with the directives around "tcmalloc" (experimental),
  remove erroneous traces of the InnoDB plugin (that is 5.1 only).

* Tue Oct 06 2009 Magnus Blaudd <mvensson@mysql.com>

- Removed mysql_fix_privilege_tables

* Fri Oct 02 2009 Alexander Nozdrin <alexander.nozdrin@sun.com>

- "mysqlmanager" got removed from version 5.4, all references deleted.

* Fri Aug 28 2009 Joerg Bruehe <joerg.bruehe@sun.com>

- Merge up from 5.1 to 5.4: Remove handling for the InnoDB plugin.

* Thu Aug 27 2009 Joerg Bruehe <joerg.bruehe@sun.com>

- This version does not contain the "Instance manager", "mysqlmanager":
  Remove it from the spec file so that packaging succeeds.

* Mon Aug 24 2009 Jonathan Perkin <jperkin@sun.com>

- Add conditionals for bundled zlib and innodb plugin

* Fri Aug 21 2009 Jonathan Perkin <jperkin@sun.com>

- Install plugin libraries in appropriate packages.
- Disable libdaemon_example and ftexample plugins.

* Thu Aug 20 2009 Jonathan Perkin <jperkin@sun.com>

- Update variable used for mysql-test suite location to match source.

* Fri Nov 07 2008 Joerg Bruehe <joerg@mysql.com>

- Correct yesterday's fix, so that it also works for the last flag,
  and fix a wrong quoting: un-quoted quote marks must not be escaped.

* Thu Nov 06 2008 Kent Boortz <kent.boortz@sun.com>

- Removed "mysql_upgrade_shell"
- Removed some copy/paste between debug and normal build

* Thu Nov 06 2008 Joerg Bruehe <joerg@mysql.com>

- Modify CFLAGS and CXXFLAGS such that a debug build is not optimized.
  This should cover both gcc and icc flags.  Fixes bug#40546.

* Fri Aug 29 2008 Kent Boortz <kent@mysql.com>

- Removed the "Federated" storage engine option, and enabled in all

* Tue Aug 26 2008 Joerg Bruehe <joerg@mysql.com>

- Get rid of the "warning: Installed (but unpackaged) file(s) found:"
  Some generated files aren't needed in RPMs:
  - the "sql-bench/" subdirectory
  Some files were missing:
  - /usr/share/aclocal/mysql.m4  ("devel" subpackage)
  - Manual "mysqlbug" ("server" subpackage)
  - Program "innochecksum" and its manual ("server" subpackage)
  - Manual "mysql_find_rows" ("client" subpackage)
  - Script "mysql_upgrade_shell" ("client" subpackage)
  - Program "ndb_cpcd" and its manual ("ndb-extra" subpackage)
  - Manuals "ndb_mgm" + "ndb_restore" ("ndb-tools" subpackage)

* Mon Mar 31 2008 Kent Boortz <kent@mysql.com>

- Made the "Federated" storage engine an option
- Made the "Cluster" storage engine and sub packages an option

* Wed Mar 19 2008 Joerg Bruehe <joerg@mysql.com>

- Add the man pages for "ndbd" and "ndb_mgmd".

* Mon Feb 18 2008 Timothy Smith <tim@mysql.com>

- Require a manual upgrade if the alread-installed mysql-server is
  from another vendor, or is of a different major version.

* Wed May 02 2007 Joerg Bruehe <joerg@mysql.com>

- "ndb_size.tmpl" is not needed any more,
  "man1/mysql_install_db.1" lacked the trailing '*'.

* Sat Apr 07 2007 Kent Boortz <kent@mysql.com>

- Removed man page for "mysql_create_system_tables"

* Wed Mar 21 2007 Daniel Fischer <df@mysql.com>

- Add debug server.

* Mon Mar 19 2007 Daniel Fischer <df@mysql.com>

- Remove Max RPMs; the server RPMs contain a mysqld compiled with all
  features that previously only were built into Max.

* Fri Mar 02 2007 Joerg Bruehe <joerg@mysql.com>

- Add several man pages for NDB which are now created.

* Fri Jan 05 2007 Kent Boortz <kent@mysql.com>

- Put back "libmygcc.a", found no real reason it was removed.

- Add CFLAGS to gcc call with --print-libgcc-file, to make sure the
  correct "libgcc.a" path is returned for the 32/64 bit architecture.

* Mon Dec 18 2006 Joerg Bruehe <joerg@mysql.com>

- Fix the move of "mysqlmanager" to section 8: Directory name was wrong.

* Thu Dec 14 2006 Joerg Bruehe <joerg@mysql.com>

- Include the new man pages for "my_print_defaults" and "mysql_tzinfo_to_sql"
  in the server RPM.
- The "mysqlmanager" man page got moved from section 1 to 8.

* Thu Nov 30 2006 Joerg Bruehe <joerg@mysql.com>

- Call "make install" using "benchdir_root=%%{_datadir}",
  because that is affecting the regression test suite as well.

* Thu Nov 16 2006 Joerg Bruehe <joerg@mysql.com>

- Explicitly note that the "MySQL-shared" RPMs (as built by MySQL AB)
  replace "mysql-shared" (as distributed by SuSE) to allow easy upgrading
  (bug#22081).

* Mon Nov 13 2006 Joerg Bruehe <joerg@mysql.com>

- Add "--with-partition" to all server builds.

- Use "--report-features" in one test run per server build.

* Tue Aug 15 2006 Joerg Bruehe <joerg@mysql.com>

- The "max" server is removed from packages, effective from 5.1.12-beta.
  Delete all steps to build, package, or install it.

* Mon Jul 10 2006 Joerg Bruehe <joerg@mysql.com>

- Fix a typing error in the "make" target for the Perl script to run the tests.

* Tue Jul 04 2006 Joerg Bruehe <joerg@mysql.com>

- Use the Perl script to run the tests, because it will automatically check
  whether the server is configured with SSL.

* Tue Jun 27 2006 Joerg Bruehe <joerg@mysql.com>

- move "mysqldumpslow" from the client RPM to the server RPM (bug#20216)

- Revert all previous attempts to call "mysql_upgrade" during RPM upgrade,
  there are some more aspects which need to be solved before this is possible.
  For now, just ensure the binary "mysql_upgrade" is delivered and installed.

* Thu Jun 22 2006 Joerg Bruehe <joerg@mysql.com>

- Close a gap of the previous version by explicitly using
  a newly created temporary directory for the socket to be used
  in the "mysql_upgrade" operation, overriding any local setting.

* Tue Jun 20 2006 Joerg Bruehe <joerg@mysql.com>

- To run "mysql_upgrade", we need a running server;
  start it in isolation and skip password checks.

* Sat May 20 2006 Kent Boortz <kent@mysql.com>

- Always compile for PIC, position independent code.

* Wed May 10 2006 Kent Boortz <kent@mysql.com>

- Use character set "all" when compiling with Cluster, to make Cluster
  nodes independent on the character set directory, and the problem
  that two RPM sub packages both wants to install this directory.

* Mon May 01 2006 Kent Boortz <kent@mysql.com>

- Use "./libtool --mode=execute" instead of searching for the
  executable in current directory and ".libs".

* Fri Apr 28 2006 Kent Boortz <kent@mysql.com>

- Install and run "mysql_upgrade"

* Wed Apr 12 2006 Jim Winstead <jimw@mysql.com>

- Remove sql-bench, and MySQL-bench RPM (will be built as an independent
  project from the mysql-bench repository)

* Tue Apr 11 2006 Jim Winstead <jimw@mysql.com>

- Remove old mysqltestmanager and related programs
* Sat Apr 01 2006 Kent Boortz <kent@mysql.com>

- Set $LDFLAGS from $MYSQL_BUILD_LDFLAGS

* Tue Mar 07 2006 Kent Boortz <kent@mysql.com>

- Changed product name from "Community Edition" to "Community Server"

* Mon Mar 06 2006 Kent Boortz <kent@mysql.com>

- Fast mutexes is now disabled by default, but should be
  used in Linux builds.

* Mon Feb 20 2006 Kent Boortz <kent@mysql.com>

- Reintroduced a max build
- Limited testing of 'debug' and 'max' servers
- Berkeley DB only in 'max'

* Mon Feb 13 2006 Joerg Bruehe <joerg@mysql.com>

- Use "-i" on "make test-force";
  this is essential for later evaluation of this log file.

* Thu Feb 09 2006 Kent Boortz <kent@mysql.com>

- Pass '-static' to libtool, link static with our own libraries, dynamic
  with system libraries.  Link with the bundled zlib.

* Wed Feb 08 2006 Kristian Nielsen <knielsen@mysql.com>

- Modified RPM spec to match new 5.1 debug+max combined community packaging.

* Sun Dec 18 2005 Kent Boortz <kent@mysql.com>

- Added "client/mysqlslap"

* Mon Dec 12 2005 Rodrigo Novo <rodrigo@mysql.com>

- Added zlib to the list of (static) libraries installed
- Added check against libtool wierdness (WRT: sql/mysqld || sql/.libs/mysqld)
- Compile MySQL with bundled zlib
- Fixed %%packager name to "MySQL Production Engineering Team"

* Mon Dec 05 2005 Joerg Bruehe <joerg@mysql.com>

- Avoid using the "bundled" zlib on "shared" builds:
  As it is not installed (on the build system), this gives dependency
  problems with "libtool" causing the build to fail.
  (Change was done on Nov 11, but left uncommented.)

* Tue Nov 22 2005 Joerg Bruehe <joerg@mysql.com>

- Extend the file existence check for "init.d/mysql" on un-install
  to also guard the call to "insserv"/"chkconfig".

* Thu Oct 27 2005 Lenz Grimmer <lenz@grimmer.com>

- added more man pages

* Wed Oct 19 2005 Kent Boortz <kent@mysql.com>

- Made yaSSL support an option (off by default)

* Wed Oct 19 2005 Kent Boortz <kent@mysql.com>

- Enabled yaSSL support

* Sat Oct 15 2005 Kent Boortz <kent@mysql.com>

- Give mode arguments the same way in all places
- Moved copy of mysqld.a to "standard" build, but
  disabled it as we don't do embedded yet in 5.0

* Fri Oct 14 2005 Kent Boortz <kent@mysql.com>

- For 5.x, always compile with --with-big-tables
- Copy the config.log file to location outside
  the build tree

* Fri Oct 14 2005 Kent Boortz <kent@mysql.com>

- Removed unneeded/obsolete configure options
- Added archive engine to standard server
- Removed the embedded server from experimental server
- Changed suffix "-Max" => "-max"
- Changed comment string "Max" => "Experimental"

* Thu Oct 13 2005 Lenz Grimmer <lenz@mysql.com>

- added a usermod call to assign a potential existing mysql user to the
  correct user group (BUG#12823)
- Save the perror binary built during Max build so it supports the NDB
  error codes (BUG#13740)
- added a separate macro "mysqld_group" to be able to define the
  user group of the mysql user seperately, if desired.

* Thu Sep 29 2005 Lenz Grimmer <lenz@mysql.com>

- fixed the removing of the RPM_BUILD_ROOT in the %%clean section (the
  $RBR variable did not get expanded, thus leaving old build roots behind)

* Thu Aug 04 2005 Lenz Grimmer <lenz@mysql.com>

- Fixed the creation of the mysql user group account in the postinstall
  section (BUG 12348)
- Fixed enabling the Archive storage engine in the Max binary

* Tue Aug 02 2005 Lenz Grimmer <lenz@mysql.com>

- Fixed the Requires: tag for the server RPM (BUG 12233)

* Fri Jul 15 2005 Lenz Grimmer <lenz@mysql.com>

- create a "mysql" user group and assign the mysql user account to that group
  in the server postinstall section. (BUG 10984)

* Tue Jun 14 2005 Lenz Grimmer <lenz@mysql.com>

- Do not build statically on i386 by default, only when adding either "--with
  static" or "--define '_with_static 1'" to the RPM build options. Static
  linking really only makes sense when linking against the specially patched
  glibc 2.2.5.

* Mon Jun 06 2005 Lenz Grimmer <lenz@mysql.com>

- added mysql_client_test to the "bench" subpackage (BUG 10676)
- added the libndbclient static and shared libraries (BUG 10676)

* Wed Jun 01 2005 Lenz Grimmer <lenz@mysql.com>

- use "mysqldatadir" variable instead of hard-coding the path multiple times
- use the "mysqld_user" variable on all occasions a user name is referenced
- removed (incomplete) Brazilian translations
- removed redundant release tags from the subpackage descriptions

* Wed May 25 2005 Joerg Bruehe <joerg@mysql.com>

- Added a "make clean" between separate calls to "BuildMySQL".

* Thu May 12 2005 Guilhem Bichot <guilhem@mysql.com>

- Removed the mysql_tableinfo script made obsolete by the information schema

* Wed Apr 20 2005 Lenz Grimmer <lenz@mysql.com>

- Enabled the "blackhole" storage engine for the Max RPM

* Wed Apr 13 2005 Lenz Grimmer <lenz@mysql.com>

- removed the MySQL manual files (html/ps/texi) - they have been removed
  from the MySQL sources and are now available seperately.

* Mon Apr 4 2005 Petr Chardin <petr@mysql.com>

- old mysqlmanager, mysqlmanagerc and mysqlmanager-pwger renamed into
  mysqltestmanager, mysqltestmanager and mysqltestmanager-pwgen respectively

* Fri Mar 18 2005 Lenz Grimmer <lenz@mysql.com>

- Disabled RAID in the Max binaries once and for all (it has finally been
  removed from the source tree)

* Sun Feb 20 2005 Petr Chardin <petr@mysql.com>

- Install MySQL Instance Manager together with mysqld, touch mysqlmanager
  password file

* Mon Feb 14 2005 Lenz Grimmer <lenz@mysql.com>

- Fixed the compilation comments and moved them into the separate build sections
  for Max and Standard

* Mon Feb 7 2005 Tomas Ulin <tomas@mysql.com>

- enabled the "Ndbcluster" storage engine for the max binary
- added extra make install in ndb subdir after Max build to get ndb binaries
- added packages for ndbcluster storage engine

* Fri Jan 14 2005 Lenz Grimmer <lenz@mysql.com>

- replaced obsoleted "BuildPrereq" with "BuildRequires" instead

* Thu Jan 13 2005 Lenz Grimmer <lenz@mysql.com>

- enabled the "Federated" storage engine for the max binary

* Tue Jan 04 2005 Petr Chardin <petr@mysql.com>

- ISAM and merge storage engines were purged. As well as appropriate
  tools and manpages (isamchk and isamlog)

* Fri Dec 31 2004 Lenz Grimmer <lenz@mysql.com>

- enabled the "Archive" storage engine for the max binary
- enabled the "CSV" storage engine for the max binary
- enabled the "Example" storage engine for the max binary

* Thu Aug 26 2004 Lenz Grimmer <lenz@mysql.com>

- MySQL-Max now requires MySQL-server instead of MySQL (BUG 3860)

* Fri Aug 20 2004 Lenz Grimmer <lenz@mysql.com>

- do not link statically on IA64/AMD64 as these systems do not have
  a patched glibc installed

* Tue Aug 10 2004 Lenz Grimmer <lenz@mysql.com>

- Added libmygcc.a to the devel subpackage (required to link applications
  against the the embedded server libmysqld.a) (BUG 4921)

* Mon Aug 09 2004 Lenz Grimmer <lenz@mysql.com>

- Added EXCEPTIONS-CLIENT to the "devel" package

* Thu Jul 29 2004 Lenz Grimmer <lenz@mysql.com>

- disabled OpenSSL in the Max binaries again (the RPM packages were the
  only exception to this anyway) (BUG 1043)

* Wed Jun 30 2004 Lenz Grimmer <lenz@mysql.com>

- fixed server postinstall (mysql_install_db was called with the wrong
  parameter)

* Thu Jun 24 2004 Lenz Grimmer <lenz@mysql.com>

- added mysql_tzinfo_to_sql to the server subpackage
- run "make clean" instead of "make distclean"

* Mon Apr 05 2004 Lenz Grimmer <lenz@mysql.com>

- added ncurses-devel to the build prerequisites (BUG 3377)

* Thu Feb 12 2004 Lenz Grimmer <lenz@mysql.com>

- when using gcc, _always_ use CXX=gcc
- replaced Copyright with License field (Copyright is obsolete)

* Tue Feb 03 2004 Lenz Grimmer <lenz@mysql.com>

- added myisam_ftdump to the Server package

* Tue Jan 13 2004 Lenz Grimmer <lenz@mysql.com>

- link the mysql client against libreadline instead of libedit (BUG 2289)

* Mon Dec 22 2003 Lenz Grimmer <lenz@mysql.com>

- marked /etc/logrotate.d/mysql as a config file (BUG 2156)

* Sat Dec 13 2003 Lenz Grimmer <lenz@mysql.com>

- fixed file permissions (BUG 1672)

* Thu Dec 11 2003 Lenz Grimmer <lenz@mysql.com>

- made testing for gcc3 a bit more robust

* Fri Dec 05 2003 Lenz Grimmer <lenz@mysql.com>

- added missing file mysql_create_system_tables to the server subpackage

* Fri Nov 21 2003 Lenz Grimmer <lenz@mysql.com>

- removed dependency on MySQL-client from the MySQL-devel subpackage
  as it is not really required. (BUG 1610)

* Fri Aug 29 2003 Lenz Grimmer <lenz@mysql.com>

- Fixed BUG 1162 (removed macro names from the changelog)
- Really fixed BUG 998 (disable the checking for installed but
  unpackaged files)

* Tue Aug 05 2003 Lenz Grimmer <lenz@mysql.com>

- Fixed BUG 959 (libmysqld not being compiled properly)
- Fixed BUG 998 (RPM build errors): added missing files to the
  distribution (mysql_fix_extensions, mysql_tableinfo, mysqldumpslow,
  mysql_fix_privilege_tables.1), removed "-n" from install section.

* Wed Jul 09 2003 Lenz Grimmer <lenz@mysql.com>

- removed the GIF Icon (file was not included in the sources anyway)
- removed unused variable shared_lib_version
- do not run automake before building the standard binary
  (should not be necessary)
- add server suffix '-standard' to standard binary (to be in line
  with the binary tarball distributions)
- Use more RPM macros (_exec_prefix, _sbindir, _libdir, _sysconfdir,
  _datadir, _includedir) throughout the spec file.
- allow overriding CC and CXX (required when building with other compilers)

* Fri May 16 2003 Lenz Grimmer <lenz@mysql.com>

- re-enabled RAID again

* Wed Apr 30 2003 Lenz Grimmer <lenz@mysql.com>

- disabled MyISAM RAID (--with-raid) - it throws an assertion which
  needs to be investigated first.

* Mon Mar 10 2003 Lenz Grimmer <lenz@mysql.com>

- added missing file mysql_secure_installation to server subpackage
  (BUG 141)

* Tue Feb 11 2003 Lenz Grimmer <lenz@mysql.com>

- re-added missing pre- and post(un)install scripts to server subpackage
- added config file /etc/my.cnf to the file list (just for completeness)
- make sure to create the datadir with 755 permissions

* Mon Jan 27 2003 Lenz Grimmer <lenz@mysql.com>

- removed unused CC and CXX variables
- CFLAGS and CXXFLAGS should honor RPM_OPT_FLAGS

* Fri Jan 24 2003 Lenz Grimmer <lenz@mysql.com>

- renamed package "MySQL" to "MySQL-server"
- fixed Copyright tag
- added mysql_waitpid to client subpackage (required for mysql-test-run)

* Wed Nov 27 2002 Lenz Grimmer <lenz@mysql.com>

- moved init script from /etc/rc.d/init.d to /etc/init.d (the majority of
  Linux distributions now support this scheme as proposed by the LSB either
  directly or via a compatibility symlink)
- Use new "restart" init script action instead of starting and stopping
  separately
- Be more flexible in activating the automatic bootup - use insserv (on
  older SuSE versions) or chkconfig (Red Hat, newer SuSE versions and
  others) to create the respective symlinks

* Wed Sep 25 2002 Lenz Grimmer <lenz@mysql.com>

- MySQL-Max now requires MySQL >= 4.0 to avoid version mismatches
  (mixing 3.23 and 4.0 packages)

* Fri Aug 09 2002 Lenz Grimmer <lenz@mysql.com>

- Turn off OpenSSL in MySQL-Max for now until it works properly again
- enable RAID for the Max binary instead
- added compatibility link: safe_mysqld -> mysqld_safe to ease the
  transition from 3.23

* Thu Jul 18 2002 Lenz Grimmer <lenz@mysql.com>

- Reworked the build steps a little bit: the Max binary is supposed
  to include OpenSSL, which cannot be linked statically, thus trying
  to statically link against a special glibc is futile anyway
- because of this, it is not required to make yet another build run
  just to compile the shared libs (saves a lot of time)
- updated package description of the Max subpackage
- clean up the BuildRoot directory afterwards

* Mon Jul 15 2002 Lenz Grimmer <lenz@mysql.com>

- Updated Packager information
- Fixed the build options: the regular package is supposed to
  include InnoDB and linked statically, while the Max package
  should include BDB and SSL support

* Fri May 03 2002 Lenz Grimmer <lenz@mysql.com>

- Use more RPM macros (e.g. infodir, mandir) to make the spec
  file more portable
- reorganized the installation of documentation files: let RPM
  take care of this
- reorganized the file list: actually install man pages along
  with the binaries of the respective subpackage
- do not include libmysqld.a in the devel subpackage as well, if we
  have a special "embedded" subpackage
- reworked the package descriptions

* Mon Oct  8 2001 Monty

- Added embedded server as a separate RPM

* Fri Apr 13 2001 Monty

- Added mysqld-max to the distribution

* Tue Jan 2  2001  Monty

- Added mysql-test to the bench package

* Fri Aug 18 2000 Tim Smith <tim@mysql.com>

- Added separate libmysql_r directory; now both a threaded
  and non-threaded library is shipped.

* Tue Sep 28 1999 David Axmark <davida@mysql.com>

- Added the support-files/my-example.cnf to the docs directory.

- Removed devel dependency on base since it is about client
  development.

* Wed Sep 8 1999 David Axmark <davida@mysql.com>

- Cleaned up some for 3.23.

* Thu Jul 1 1999 David Axmark <davida@mysql.com>

- Added support for shared libraries in a separate sub
  package. Original fix by David Fox (dsfox@cogsci.ucsd.edu)

- The --enable-assembler switch is now automatically disables on
  platforms there assembler code is unavailable. This should allow
  building this RPM on non i386 systems.

* Mon Feb 22 1999 David Axmark <david@detron.se>

- Removed unportable cc switches from the spec file. The defaults can
  now be overridden with environment variables. This feature is used
  to compile the official RPM with optimal (but compiler version
  specific) switches.

- Removed the repetitive description parts for the sub rpms. Maybe add
  again if RPM gets a multiline macro capability.

- Added support for a pt_BR translation. Translation contributed by
  Jorge Godoy <jorge@bestway.com.br>.

* Wed Nov 4 1998 David Axmark <david@detron.se>

- A lot of changes in all the rpm and install scripts. This may even
  be a working RPM :-)

* Sun Aug 16 1998 David Axmark <david@detron.se>

- A developers changelog for MySQL is available in the source RPM. And
  there is a history of major user visible changed in the Reference
  Manual.  Only RPM specific changes will be documented here.<|MERGE_RESOLUTION|>--- conflicted
+++ resolved
@@ -839,11 +839,7 @@
 %attr(755, root, root) %{_libdir}/mysql/libmysqld.so
 
 %changelog
-<<<<<<< HEAD
 * Mon Mar 14 2016 Georgi Kodinov <georgi.kodinov@oracle.com> - 5.8.0-1
-=======
-* Mon Apr 04 2016 Georgi Kodinov <georgi.kodinov@oracle.com> - 5.7.13-1
->>>>>>> c11bb082
 - Add test_udf_services.so plugin
 - Add keyring_udf.so plugin to server subpackage
 

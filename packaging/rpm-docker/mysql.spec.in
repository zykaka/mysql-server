--- conflicted
+++ resolved
@@ -17,11 +17,7 @@
 %global mysql_vendor Oracle and/or its affiliates
 %global mysqldatadir /var/lib/mysql
 
-<<<<<<< HEAD
 %global milestone    rc
-=======
-%global cluster 1
->>>>>>> ee0adc2a
 
 # Pass path to mecab lib
 %{?with_mecab: %global mecab_option -DWITH_MECAB=%{with_mecab}}
@@ -49,13 +45,8 @@
 Name:           mysql%{?cluster:-cluster}-%{product_suffix}-minimal
 Summary:        A very fast and reliable SQL database server
 Group:          Applications/Databases
-<<<<<<< HEAD
 Version:        @MYSQL_NO_DASH_VERSION@
 Release:        0.1%{?milestone:.%{milestone}}%{?commercial:.1}%{?dist}
-=======
-Version:        @MYSQL_RPM_VERSION@
-Release:        1%{?commercial:.1}%{?dist}
->>>>>>> ee0adc2a
 License:        Copyright (c) 2000, @MYSQL_COPYRIGHT_YEAR@, %{mysql_vendor}. All rights reserved. Under %{?license_type} license as shown in the Description field.
 URL:            http://www.mysql.com/
 Packager:       MySQL Release Engineering <mysql-build@oss.oracle.com>
@@ -212,7 +203,6 @@
 
 #  Remove test plugins
 for p in auth.so auth_test_plugin.so authentication_ldap_sasl.so \
-<<<<<<< HEAD
 	authentication_ldap_simple.so daemon_example.ini libdaemon_example.so \
 	qa_auth_client.so component_example_component1.so component_example_component2.so \
 	component_example_component3.so component_log_sink_test.so \
@@ -240,12 +230,6 @@
     component_test_sys_var_service_str.so \
     qa_auth_interface.so qa_auth_server.so replication_observers_example_plugin.so ha_example.so \
     test_udf_services.so test_security_context.so test_services_plugin_registry.so ; do
-=======
-    authentication_ldap_simple.so daemon_example.ini libdaemon_example.so \
-    qa_auth_client.so qa_auth_interface.so qa_auth_server.so \
-    replication_observers_example_plugin.so ha_example.so \
-    test_udf_services.so test_security_context.so ; do
->>>>>>> ee0adc2a
     rm -f %{buildroot}%{_libdir}/mysql/plugin/$p
 done
 
@@ -409,7 +393,6 @@
 %dir %attr(750, mysql, mysql) /var/lib/mysql-keyring
 
 %changelog
-<<<<<<< HEAD
 * Thu Jun 08 2017 Balasubramanian Kandasamy <balasubramanian.kandasamy@oracle.com> - 8.0.3-0.1
 - Updated for 8.0.3 release
 
@@ -420,12 +403,6 @@
 
 * Tue Sep 13 2016 Balasubramanian Kandasamy <balasubramanian.kandasamy@oracle.com> - 8.0.1-0.1
 - Add test_services_plugin_registry.so plugin
-=======
-* Fri Apr 28 2017 Trond Humborstad <trond.humborstad@oracle.com> - 7.5.7-1
-- Adapt to MySQL Cluster
-
-* Tue Sep 13 2016 Balasubramanian Kandasamy <balasubramanian.kandasamy@oracle.com> - 5.7.16-1
->>>>>>> ee0adc2a
 - Add connection_control.so to server subpackage
 
 * Mon Jun 20 2016 Balasubramanian Kandasamy <balasubramanian.kandasamy@oracle.com> - 8.0.0-0.1

/* Copyright (c) 2009, 2011, Oracle and/or its affiliates. All rights reserved.

   This program is free software; you can redistribute it and/or modify
   it under the terms of the GNU General Public License as published by
   the Free Software Foundation; version 2 of the License.

   This program is distributed in the hope that it will be useful,
   but WITHOUT ANY WARRANTY; without even the implied warranty of
   MERCHANTABILITY or FITNESS FOR A PARTICULAR PURPOSE.  See the
   GNU General Public License for more details.

   You should have received a copy of the GNU General Public License
   along with this program; if not, write to the Free Software
   Foundation, Inc., 51 Franklin St, Fifth Floor, Boston, MA 02110-1301  USA */

/**
  @file
  Definitions of all server's session or global variables.

  How to add new variables:

  1. copy one of the existing variables, and edit the declaration.
  2. if you need special behavior on assignment or additional checks
     use ON_CHECK and ON_UPDATE callbacks.
  3. *Don't* add new Sys_var classes or uncle Occam will come
     with his razor to haunt you at nights

  Note - all storage engine variables (for example myisam_whatever)
  should go into the corresponding storage engine sources
  (for example in storage/myisam/ha_myisam.cc) !
*/

#include "my_global.h"                          /* NO_EMBEDDED_ACCESS_CHECKS */
#include "sql_priv.h"
#include "sql_class.h"                          // set_var.h: THD
#include "sys_vars.h"

#include "events.h"
#include <thr_alarm.h>
#include "rpl_slave.h"
#include "rpl_mi.h"
#include "rpl_rli.h"
#include "rpl_slave.h"
#include "rpl_info_factory.h"
#include "transaction.h"
#include "opt_trace.h"
#include "mysqld.h"
#include "lock.h"
#include "sql_time.h"                       // known_date_time_formats
#include "sql_acl.h" // SUPER_ACL,
                     // mysql_user_table_is_in_short_password_format
#include "derror.h"  // read_texts
#include "sql_base.h"                           // close_cached_tables
<<<<<<< HEAD
#include "hostname.h"                           // host_cache_size
=======
#include "sql_show.h"                           // opt_ignore_db_dirs
>>>>>>> cea70c7e

#ifdef WITH_PERFSCHEMA_STORAGE_ENGINE
#include "../storage/perfschema/pfs_server.h"
#endif /* WITH_PERFSCHEMA_STORAGE_ENGINE */

TYPELIB bool_typelib={ array_elements(bool_values)-1, "", bool_values, 0 };

/*
  This forward declaration is needed because including sql_base.h
  causes further includes.  [TODO] Eliminate this forward declaration
  and include a file with the prototype instead.
*/
extern void close_thread_tables(THD *thd);


static bool update_buffer_size(THD *thd, KEY_CACHE *key_cache,
                               ptrdiff_t offset, ulonglong new_value)
{
  bool error= false;
  DBUG_ASSERT(offset == offsetof(KEY_CACHE, param_buff_size));

  if (new_value == 0)
  {
    if (key_cache == dflt_key_cache)
    {
      my_error(ER_WARN_CANT_DROP_DEFAULT_KEYCACHE, MYF(0));
      return true;
    }

    if (key_cache->key_cache_inited)            // If initied
    {
      /*
        Move tables using this key cache to the default key cache
        and clear the old key cache.
      */
      key_cache->in_init= 1;
      mysql_mutex_unlock(&LOCK_global_system_variables);
      key_cache->param_buff_size= 0;
      ha_resize_key_cache(key_cache);
      ha_change_key_cache(key_cache, dflt_key_cache);
      /*
        We don't delete the key cache as some running threads my still be in
        the key cache code with a pointer to the deleted (empty) key cache
      */
      mysql_mutex_lock(&LOCK_global_system_variables);
      key_cache->in_init= 0;
    }
    return error;
  }

  key_cache->param_buff_size= new_value;

  /* If key cache didn't exist initialize it, else resize it */
  key_cache->in_init= 1;
  mysql_mutex_unlock(&LOCK_global_system_variables);

  if (!key_cache->key_cache_inited)
    error= ha_init_key_cache(0, key_cache);
  else
    error= ha_resize_key_cache(key_cache);

  mysql_mutex_lock(&LOCK_global_system_variables);
  key_cache->in_init= 0;

  return error;
}

static bool update_keycache_param(THD *thd, KEY_CACHE *key_cache,
                                  ptrdiff_t offset, ulonglong new_value)
{
  bool error= false;
  DBUG_ASSERT(offset != offsetof(KEY_CACHE, param_buff_size));

  keycache_var(key_cache, offset)= new_value;

  key_cache->in_init= 1;
  mysql_mutex_unlock(&LOCK_global_system_variables);
  error= ha_resize_key_cache(key_cache);

  mysql_mutex_lock(&LOCK_global_system_variables);
  key_cache->in_init= 0;

  return error;
}

/*
  The rule for this file: everything should be 'static'. When a sys_var
  variable or a function from this file is - in very rare cases - needed
  elsewhere it should be explicitly declared 'export' here to show that it's
  not a mistakenly forgotten 'static' keyword.
*/
#define export /* not static */

#ifdef WITH_PERFSCHEMA_STORAGE_ENGINE

#define PFS_TRAILING_PROPERTIES \
  NO_MUTEX_GUARD, NOT_IN_BINLOG, ON_CHECK(NULL), ON_UPDATE(NULL), \
  NULL, sys_var::PARSE_EARLY

static Sys_var_mybool Sys_pfs_enabled(
       "performance_schema",
       "Enable the performance schema.",
       READ_ONLY GLOBAL_VAR(pfs_param.m_enabled),
       CMD_LINE(OPT_ARG), DEFAULT(FALSE),
       PFS_TRAILING_PROPERTIES);

static Sys_var_charptr Sys_pfs_instrument(
       "performance_schema_instrument",
       "Default startup value for a performance schema instrument.",
       READ_ONLY NOT_VISIBLE GLOBAL_VAR(pfs_param.m_pfs_instrument),
       CMD_LINE(OPT_ARG, OPT_PFS_INSTRUMENT),
       IN_FS_CHARSET,
       DEFAULT(""),
       PFS_TRAILING_PROPERTIES);

static Sys_var_mybool Sys_pfs_consumer_events_stages_current(
       "performance_schema_consumer_events_stages_current",
       "Default startup value for the events_stages_current consumer.",
       READ_ONLY NOT_VISIBLE GLOBAL_VAR(pfs_param.m_consumer_events_stages_current_enabled),
       CMD_LINE(OPT_ARG), DEFAULT(FALSE),
       PFS_TRAILING_PROPERTIES);

static Sys_var_mybool Sys_pfs_consumer_events_stages_history(
       "performance_schema_consumer_events_stages_history",
       "Default startup value for the events_stages_history consumer.",
       READ_ONLY NOT_VISIBLE GLOBAL_VAR(pfs_param.m_consumer_events_stages_history_enabled),
       CMD_LINE(OPT_ARG), DEFAULT(FALSE),
       PFS_TRAILING_PROPERTIES);

static Sys_var_mybool Sys_pfs_consumer_events_stages_history_long(
       "performance_schema_consumer_events_stages_history_long",
       "Default startup value for the events_stages_history_long consumer.",
       READ_ONLY NOT_VISIBLE GLOBAL_VAR(pfs_param.m_consumer_events_stages_history_long_enabled),
       CMD_LINE(OPT_ARG), DEFAULT(FALSE),
       PFS_TRAILING_PROPERTIES);

static Sys_var_mybool Sys_pfs_consumer_events_statements_current(
       "performance_schema_consumer_events_statements_current",
       "Default startup value for the events_statements_current consumer.",
       READ_ONLY NOT_VISIBLE GLOBAL_VAR(pfs_param.m_consumer_events_statements_current_enabled),
       CMD_LINE(OPT_ARG), DEFAULT(TRUE),
       PFS_TRAILING_PROPERTIES);

static Sys_var_mybool Sys_pfs_consumer_events_statements_history(
       "performance_schema_consumer_events_statements_history",
       "Default startup value for the events_statements_history consumer.",
       READ_ONLY NOT_VISIBLE GLOBAL_VAR(pfs_param.m_consumer_events_statements_history_enabled),
       CMD_LINE(OPT_ARG), DEFAULT(FALSE),
       PFS_TRAILING_PROPERTIES);

static Sys_var_mybool Sys_pfs_consumer_events_statements_history_long(
       "performance_schema_consumer_events_statements_history_long",
       "Default startup value for the events_statements_history_long consumer.",
       READ_ONLY NOT_VISIBLE GLOBAL_VAR(pfs_param.m_consumer_events_statements_history_long_enabled),
       CMD_LINE(OPT_ARG), DEFAULT(FALSE),
       PFS_TRAILING_PROPERTIES);

static Sys_var_mybool Sys_pfs_consumer_events_waits_current(
       "performance_schema_consumer_events_waits_current",
       "Default startup value for the events_waits_current consumer.",
       READ_ONLY NOT_VISIBLE GLOBAL_VAR(pfs_param.m_consumer_events_waits_current_enabled),
       CMD_LINE(OPT_ARG), DEFAULT(FALSE),
       PFS_TRAILING_PROPERTIES);

static Sys_var_mybool Sys_pfs_consumer_events_waits_history(
       "performance_schema_consumer_events_waits_history",
       "Default startup value for the events_waits_history consumer.",
       READ_ONLY NOT_VISIBLE GLOBAL_VAR(pfs_param.m_consumer_events_waits_history_enabled),
       CMD_LINE(OPT_ARG), DEFAULT(FALSE),
       PFS_TRAILING_PROPERTIES);

static Sys_var_mybool Sys_pfs_consumer_events_waits_history_long(
       "performance_schema_consumer_events_waits_history_long",
       "Default startup value for the events_waits_history_long consumer.",
       READ_ONLY NOT_VISIBLE GLOBAL_VAR(pfs_param.m_consumer_events_waits_history_long_enabled),
       CMD_LINE(OPT_ARG), DEFAULT(FALSE),
       PFS_TRAILING_PROPERTIES);

static Sys_var_mybool Sys_pfs_consumer_global_instrumentation(
       "performance_schema_consumer_global_instrumentation",
       "Default startup value for the global_instrumentation consumer.",
       READ_ONLY NOT_VISIBLE GLOBAL_VAR(pfs_param.m_consumer_global_instrumentation_enabled),
       CMD_LINE(OPT_ARG), DEFAULT(TRUE),
       PFS_TRAILING_PROPERTIES);

static Sys_var_mybool Sys_pfs_consumer_thread_instrumentation(
       "performance_schema_consumer_thread_instrumentation",
       "Default startup value for the thread_instrumentation consumer.",
       READ_ONLY NOT_VISIBLE GLOBAL_VAR(pfs_param.m_consumer_thread_instrumentation_enabled),
       CMD_LINE(OPT_ARG), DEFAULT(TRUE),
       PFS_TRAILING_PROPERTIES);

static Sys_var_ulong Sys_pfs_events_waits_history_long_size(
       "performance_schema_events_waits_history_long_size",
       "Number of rows in EVENTS_WAITS_HISTORY_LONG.",
       READ_ONLY GLOBAL_VAR(pfs_param.m_events_waits_history_long_sizing),
       CMD_LINE(REQUIRED_ARG), VALID_RANGE(0, 1024*1024),
       DEFAULT(PFS_WAITS_HISTORY_LONG_SIZE),
       BLOCK_SIZE(1), PFS_TRAILING_PROPERTIES);

static Sys_var_ulong Sys_pfs_events_waits_history_size(
       "performance_schema_events_waits_history_size",
       "Number of rows per thread in EVENTS_WAITS_HISTORY.",
       READ_ONLY GLOBAL_VAR(pfs_param.m_events_waits_history_sizing),
       CMD_LINE(REQUIRED_ARG), VALID_RANGE(0, 1024),
       DEFAULT(PFS_WAITS_HISTORY_SIZE),
       BLOCK_SIZE(1), PFS_TRAILING_PROPERTIES);

static Sys_var_ulong Sys_pfs_max_cond_classes(
       "performance_schema_max_cond_classes",
       "Maximum number of condition instruments.",
       READ_ONLY GLOBAL_VAR(pfs_param.m_cond_class_sizing),
       CMD_LINE(REQUIRED_ARG), VALID_RANGE(0, 256),
       DEFAULT(PFS_MAX_COND_CLASS),
       BLOCK_SIZE(1), PFS_TRAILING_PROPERTIES);

static Sys_var_ulong Sys_pfs_max_cond_instances(
       "performance_schema_max_cond_instances",
       "Maximum number of instrumented condition objects.",
       READ_ONLY GLOBAL_VAR(pfs_param.m_cond_sizing),
       CMD_LINE(REQUIRED_ARG), VALID_RANGE(0, 1024*1024),
       DEFAULT(PFS_MAX_COND),
       BLOCK_SIZE(1), PFS_TRAILING_PROPERTIES);

static Sys_var_ulong Sys_pfs_max_file_classes(
       "performance_schema_max_file_classes",
       "Maximum number of file instruments.",
       READ_ONLY GLOBAL_VAR(pfs_param.m_file_class_sizing),
       CMD_LINE(REQUIRED_ARG), VALID_RANGE(0, 256),
       DEFAULT(PFS_MAX_FILE_CLASS),
       BLOCK_SIZE(1), PFS_TRAILING_PROPERTIES);

static Sys_var_ulong Sys_pfs_max_file_handles(
       "performance_schema_max_file_handles",
       "Maximum number of opened instrumented files.",
       READ_ONLY GLOBAL_VAR(pfs_param.m_file_handle_sizing),
       CMD_LINE(REQUIRED_ARG), VALID_RANGE(0, 1024*1024),
       DEFAULT(PFS_MAX_FILE_HANDLE),
       BLOCK_SIZE(1), PFS_TRAILING_PROPERTIES);

static Sys_var_ulong Sys_pfs_max_file_instances(
       "performance_schema_max_file_instances",
       "Maximum number of instrumented files.",
       READ_ONLY GLOBAL_VAR(pfs_param.m_file_sizing),
       CMD_LINE(REQUIRED_ARG), VALID_RANGE(0, 1024*1024),
       DEFAULT(PFS_MAX_FILE),
       BLOCK_SIZE(1), PFS_TRAILING_PROPERTIES);

static Sys_var_ulong Sys_pfs_max_sockets(
       "performance_schema_max_socket_instances",
       "Maximum number of opened instrumented sockets.",
       READ_ONLY GLOBAL_VAR(pfs_param.m_socket_sizing),
       CMD_LINE(REQUIRED_ARG), VALID_RANGE(0, 1024*1024),
       DEFAULT(PFS_MAX_SOCKETS),
       BLOCK_SIZE(1), PFS_TRAILING_PROPERTIES);

static Sys_var_ulong Sys_pfs_max_socket_classes(
       "performance_schema_max_socket_classes",
       "Maximum number of socket instruments.",
       READ_ONLY GLOBAL_VAR(pfs_param.m_socket_class_sizing),
       CMD_LINE(REQUIRED_ARG), VALID_RANGE(0, 256),
       DEFAULT(PFS_MAX_SOCKET_CLASS),
       BLOCK_SIZE(1), PFS_TRAILING_PROPERTIES);

static Sys_var_ulong Sys_pfs_max_mutex_classes(
       "performance_schema_max_mutex_classes",
       "Maximum number of mutex instruments.",
       READ_ONLY GLOBAL_VAR(pfs_param.m_mutex_class_sizing),
       CMD_LINE(REQUIRED_ARG), VALID_RANGE(0, 256),
       DEFAULT(PFS_MAX_MUTEX_CLASS),
       BLOCK_SIZE(1), PFS_TRAILING_PROPERTIES);

static Sys_var_ulong Sys_pfs_max_mutex_instances(
       "performance_schema_max_mutex_instances",
       "Maximum number of instrumented MUTEX objects.",
       READ_ONLY GLOBAL_VAR(pfs_param.m_mutex_sizing),
       CMD_LINE(REQUIRED_ARG), VALID_RANGE(0, 100*1024*1024),
       DEFAULT(PFS_MAX_MUTEX),
       BLOCK_SIZE(1), PFS_TRAILING_PROPERTIES);

static Sys_var_ulong Sys_pfs_max_rwlock_classes(
       "performance_schema_max_rwlock_classes",
       "Maximum number of rwlock instruments.",
       READ_ONLY GLOBAL_VAR(pfs_param.m_rwlock_class_sizing),
       CMD_LINE(REQUIRED_ARG), VALID_RANGE(0, 256),
       DEFAULT(PFS_MAX_RWLOCK_CLASS),
       BLOCK_SIZE(1), PFS_TRAILING_PROPERTIES);

static Sys_var_ulong Sys_pfs_max_rwlock_instances(
       "performance_schema_max_rwlock_instances",
       "Maximum number of instrumented RWLOCK objects.",
       READ_ONLY GLOBAL_VAR(pfs_param.m_rwlock_sizing),
       CMD_LINE(REQUIRED_ARG), VALID_RANGE(0, 100*1024*1024),
       DEFAULT(PFS_MAX_RWLOCK),
       BLOCK_SIZE(1), PFS_TRAILING_PROPERTIES);

static Sys_var_ulong Sys_pfs_max_table_handles(
       "performance_schema_max_table_handles",
       "Maximum number of opened instrumented tables.",
       READ_ONLY GLOBAL_VAR(pfs_param.m_table_sizing),
       CMD_LINE(REQUIRED_ARG), VALID_RANGE(0, 1024*1024),
       DEFAULT(PFS_MAX_TABLE),
       BLOCK_SIZE(1), PFS_TRAILING_PROPERTIES);

static Sys_var_ulong Sys_pfs_max_table_instances(
       "performance_schema_max_table_instances",
       "Maximum number of instrumented tables.",
       READ_ONLY GLOBAL_VAR(pfs_param.m_table_share_sizing),
       CMD_LINE(REQUIRED_ARG), VALID_RANGE(0, 1024*1024),
       DEFAULT(PFS_MAX_TABLE_SHARE),
       BLOCK_SIZE(1), PFS_TRAILING_PROPERTIES);

static Sys_var_ulong Sys_pfs_max_thread_classes(
       "performance_schema_max_thread_classes",
       "Maximum number of thread instruments.",
       READ_ONLY GLOBAL_VAR(pfs_param.m_thread_class_sizing),
       CMD_LINE(REQUIRED_ARG), VALID_RANGE(0, 256),
       DEFAULT(PFS_MAX_THREAD_CLASS),
       BLOCK_SIZE(1), PFS_TRAILING_PROPERTIES);

static Sys_var_ulong Sys_pfs_max_thread_instances(
       "performance_schema_max_thread_instances",
       "Maximum number of instrumented threads.",
       READ_ONLY GLOBAL_VAR(pfs_param.m_thread_sizing),
       CMD_LINE(REQUIRED_ARG), VALID_RANGE(0, 1024*1024),
       DEFAULT(PFS_MAX_THREAD),
       BLOCK_SIZE(1), PFS_TRAILING_PROPERTIES);

static Sys_var_ulong Sys_pfs_setup_actors_size(
       "performance_schema_setup_actors_size",
       "Maximum number of rows in SETUP_ACTORS.",
       READ_ONLY GLOBAL_VAR(pfs_param.m_setup_actor_sizing),
       CMD_LINE(REQUIRED_ARG), VALID_RANGE(0, 1024),
       DEFAULT(PFS_MAX_SETUP_ACTOR),
       BLOCK_SIZE(1), PFS_TRAILING_PROPERTIES);

static Sys_var_ulong Sys_pfs_setup_objects_size(
       "performance_schema_setup_objects_size",
       "Maximum number of rows in SETUP_OBJECTS.",
       READ_ONLY GLOBAL_VAR(pfs_param.m_setup_object_sizing),
       CMD_LINE(REQUIRED_ARG), VALID_RANGE(0, 1024*1024),
       DEFAULT(PFS_MAX_SETUP_OBJECT),
       BLOCK_SIZE(1), PFS_TRAILING_PROPERTIES);

static Sys_var_ulong Sys_pfs_accounts_size(
       "performance_schema_accounts_size",
       "Maximum number of instrumented user@host accounts.",
       READ_ONLY GLOBAL_VAR(pfs_param.m_account_sizing),
       CMD_LINE(REQUIRED_ARG), VALID_RANGE(0, 1024*1024),
       DEFAULT(PFS_MAX_ACCOUNT),
       BLOCK_SIZE(1), PFS_TRAILING_PROPERTIES);

static Sys_var_ulong Sys_pfs_hosts_size(
       "performance_schema_hosts_size",
       "Maximum number of instrumented hosts.",
       READ_ONLY GLOBAL_VAR(pfs_param.m_host_sizing),
       CMD_LINE(REQUIRED_ARG), VALID_RANGE(0, 1024*1024),
       DEFAULT(PFS_MAX_HOST),
       BLOCK_SIZE(1), PFS_TRAILING_PROPERTIES);

static Sys_var_ulong Sys_pfs_users_size(
       "performance_schema_users_size",
       "Maximum number of instrumented users.",
       READ_ONLY GLOBAL_VAR(pfs_param.m_user_sizing),
       CMD_LINE(REQUIRED_ARG), VALID_RANGE(0, 1024*1024),
       DEFAULT(PFS_MAX_USER),
       BLOCK_SIZE(1), PFS_TRAILING_PROPERTIES);

static Sys_var_ulong Sys_pfs_max_stage_classes(
       "performance_schema_max_stage_classes",
       "Maximum number of stage instruments.",
       READ_ONLY GLOBAL_VAR(pfs_param.m_stage_class_sizing),
       CMD_LINE(REQUIRED_ARG), VALID_RANGE(0, 256),
       DEFAULT(PFS_MAX_STAGE_CLASS),
       BLOCK_SIZE(1), PFS_TRAILING_PROPERTIES);

static Sys_var_ulong Sys_pfs_events_stages_history_long_size(
       "performance_schema_events_stages_history_long_size",
       "Number of rows in EVENTS_STAGES_HISTORY_LONG.",
       READ_ONLY GLOBAL_VAR(pfs_param.m_events_stages_history_long_sizing),
       CMD_LINE(REQUIRED_ARG), VALID_RANGE(0, 1024*1024),
       DEFAULT(PFS_STAGES_HISTORY_LONG_SIZE),
       BLOCK_SIZE(1), PFS_TRAILING_PROPERTIES);

static Sys_var_ulong Sys_pfs_events_stages_history_size(
       "performance_schema_events_stages_history_size",
       "Number of rows per thread in EVENTS_STAGES_HISTORY.",
       READ_ONLY GLOBAL_VAR(pfs_param.m_events_stages_history_sizing),
       CMD_LINE(REQUIRED_ARG), VALID_RANGE(0, 1024),
       DEFAULT(PFS_STAGES_HISTORY_SIZE),
       BLOCK_SIZE(1), PFS_TRAILING_PROPERTIES);

/**
  Variable performance_schema_max_statement_classes.
  The default number of statement classes is the sum of:
  - COM_END for all regular "statement/com/...",
  - 1 for "statement/com/new_packet", for unknown enum_server_command
  - 1 for "statement/com/Error", for invalid enum_server_command
  - SQLCOM_END for all regular "statement/sql/...",
  - 1 for "statement/sql/error", for invalid enum_sql_command.
*/
static Sys_var_ulong Sys_pfs_max_statement_classes(
       "performance_schema_max_statement_classes",
       "Maximum number of statement instruments.",
       READ_ONLY GLOBAL_VAR(pfs_param.m_statement_class_sizing),
       CMD_LINE(REQUIRED_ARG), VALID_RANGE(0, 256),
       DEFAULT((ulong) SQLCOM_END + (ulong) COM_END + 3),
       BLOCK_SIZE(1), PFS_TRAILING_PROPERTIES);

static Sys_var_ulong Sys_pfs_events_statements_history_long_size(
       "performance_schema_events_statements_history_long_size",
       "Number of rows in EVENTS_STATEMENTS_HISTORY_LONG.",
       READ_ONLY GLOBAL_VAR(pfs_param.m_events_statements_history_long_sizing),
       CMD_LINE(REQUIRED_ARG), VALID_RANGE(0, 1024*1024),
       DEFAULT(PFS_STATEMENTS_HISTORY_LONG_SIZE),
       BLOCK_SIZE(1), PFS_TRAILING_PROPERTIES);

static Sys_var_ulong Sys_pfs_events_statements_history_size(
       "performance_schema_events_statements_history_size",
       "Number of rows per thread in EVENTS_STATEMENTS_HISTORY.",
       READ_ONLY GLOBAL_VAR(pfs_param.m_events_statements_history_sizing),
       CMD_LINE(REQUIRED_ARG), VALID_RANGE(0, 1024),
       DEFAULT(PFS_STATEMENTS_HISTORY_SIZE),
       BLOCK_SIZE(1), PFS_TRAILING_PROPERTIES);

#endif /* WITH_PERFSCHEMA_STORAGE_ENGINE */

static Sys_var_ulong Sys_auto_increment_increment(
       "auto_increment_increment",
       "Auto-increment columns are incremented by this",
       SESSION_VAR(auto_increment_increment),
       CMD_LINE(OPT_ARG),
       VALID_RANGE(1, 65535), DEFAULT(1), BLOCK_SIZE(1),
       NO_MUTEX_GUARD, IN_BINLOG);

static Sys_var_ulong Sys_auto_increment_offset(
       "auto_increment_offset",
       "Offset added to Auto-increment columns. Used when "
       "auto-increment-increment != 1",
       SESSION_VAR(auto_increment_offset),
       CMD_LINE(OPT_ARG),
       VALID_RANGE(1, 65535), DEFAULT(1), BLOCK_SIZE(1),
       NO_MUTEX_GUARD, IN_BINLOG);

static Sys_var_mybool Sys_automatic_sp_privileges(
       "automatic_sp_privileges",
       "Creating and dropping stored procedures alters ACLs",
       GLOBAL_VAR(sp_automatic_privileges),
       CMD_LINE(OPT_ARG), DEFAULT(TRUE));

static Sys_var_ulong Sys_back_log(
       "back_log", "The number of outstanding connection requests "
       "MySQL can have. This comes into play when the main MySQL thread "
       "gets very many connection requests in a very short time",
       READ_ONLY GLOBAL_VAR(back_log), CMD_LINE(REQUIRED_ARG),
       VALID_RANGE(1, 65535), DEFAULT(50), BLOCK_SIZE(1));

static Sys_var_charptr Sys_basedir(
       "basedir", "Path to installation directory. All paths are "
       "usually resolved relative to this",
       READ_ONLY GLOBAL_VAR(mysql_home_ptr), CMD_LINE(REQUIRED_ARG, 'b'),
       IN_FS_CHARSET, DEFAULT(0));

static Sys_var_charptr Sys_my_bind_addr(
       "bind_address", "IP address to bind to.",
       READ_ONLY GLOBAL_VAR(my_bind_addr_str), CMD_LINE(REQUIRED_ARG),
       IN_FS_CHARSET, DEFAULT(0));

static bool fix_binlog_cache_size(sys_var *self, THD *thd, enum_var_type type)
{
  check_binlog_cache_size(thd);
  return false;
}

static bool fix_binlog_stmt_cache_size(sys_var *self, THD *thd, enum_var_type type)
{
  check_binlog_stmt_cache_size(thd);
  return false;
}

static Sys_var_ulong Sys_binlog_cache_size(
       "binlog_cache_size", "The size of the transactional cache for "
       "updates to transactional engines for the binary log. "
       "If you often use transactions containing many statements, "
       "you can increase this to get more performance",
       GLOBAL_VAR(binlog_cache_size),
       CMD_LINE(REQUIRED_ARG),
       VALID_RANGE(IO_SIZE, ULONG_MAX), DEFAULT(32768), BLOCK_SIZE(IO_SIZE),
       NO_MUTEX_GUARD, NOT_IN_BINLOG, ON_CHECK(0),
       ON_UPDATE(fix_binlog_cache_size));

static Sys_var_ulong Sys_binlog_stmt_cache_size(
       "binlog_stmt_cache_size", "The size of the statement cache for "
       "updates to non-transactional engines for the binary log. "
       "If you often use statements updating a great number of rows, "
       "you can increase this to get more performance",
       GLOBAL_VAR(binlog_stmt_cache_size),
       CMD_LINE(REQUIRED_ARG),
       VALID_RANGE(IO_SIZE, ULONG_MAX), DEFAULT(32768), BLOCK_SIZE(IO_SIZE),
       NO_MUTEX_GUARD, NOT_IN_BINLOG, ON_CHECK(0),
       ON_UPDATE(fix_binlog_stmt_cache_size));

static bool check_has_super(sys_var *self, THD *thd, set_var *var)
{
  DBUG_ASSERT(self->scope() != sys_var::GLOBAL);// don't abuse check_has_super()
#ifndef NO_EMBEDDED_ACCESS_CHECKS
  if (!(thd->security_ctx->master_access & SUPER_ACL))
  {
    my_error(ER_SPECIFIC_ACCESS_DENIED_ERROR, MYF(0), "SUPER");
    return true;
  }
#endif
  return false;
}
static bool binlog_format_check(sys_var *self, THD *thd, set_var *var)
{
  if (check_has_super(self, thd, var))
    return true;

  if (var->type == OPT_GLOBAL)
    return false;

  /*
     If RBR and open temporary tables, their CREATE TABLE may not be in the
     binlog, so we can't toggle to SBR in this connection.

     If binlog_format=MIXED, there are open temporary tables, and an unsafe
     statement is executed, then subsequent statements are logged in row
     format and hence changes to temporary tables may be lost. So we forbid
     switching @@SESSION.binlog_format from MIXED to STATEMENT when there are
     open temp tables and we are logging in row format.
  */
  if (thd->temporary_tables && var->type == OPT_SESSION &&
      var->save_result.ulonglong_value == BINLOG_FORMAT_STMT &&
      ((thd->variables.binlog_format == BINLOG_FORMAT_MIXED &&
        thd->is_current_stmt_binlog_format_row()) ||
       thd->variables.binlog_format == BINLOG_FORMAT_ROW))
  {
    my_error(ER_TEMP_TABLE_PREVENTS_SWITCH_OUT_OF_RBR, MYF(0));
    return true;
  }

  /*
    if in a stored function/trigger, it's too late to change mode
  */
  if (thd->in_sub_stmt)
  {
    my_error(ER_STORED_FUNCTION_PREVENTS_SWITCH_BINLOG_FORMAT, MYF(0));
    return true;
  }
  /*
    Make the session variable 'binlog_format' read-only inside a transaction.
  */
  if (thd->in_active_multi_stmt_transaction())
  {
    my_error(ER_INSIDE_TRANSACTION_PREVENTS_SWITCH_BINLOG_FORMAT, MYF(0));
    return true;
  }

  return false;
}

static bool fix_binlog_format_after_update(sys_var *self, THD *thd,
                                           enum_var_type type)
{
  if (type == OPT_SESSION)
    thd->reset_current_stmt_binlog_format_row();
  return false;
}

static Sys_var_test_flag Sys_core_file(
       "core_file", "write a core-file on crashes", TEST_CORE_ON_SIGNAL);

static Sys_var_enum Sys_binlog_format(
       "binlog_format", "What form of binary logging the master will "
       "use: either ROW for row-based binary logging, STATEMENT "
       "for statement-based binary logging, or MIXED. MIXED is statement-"
       "based binary logging except for those statements where only row-"
       "based is correct: those which involve user-defined functions (i.e. "
       "UDFs) or the UUID() function; for those, row-based binary logging is "
       "automatically used. If NDBCLUSTER is enabled and binlog-format is "
       "MIXED, the format switches to row-based and back implicitly per each "
       "query accessing an NDBCLUSTER table",
       SESSION_VAR(binlog_format), CMD_LINE(REQUIRED_ARG, OPT_BINLOG_FORMAT),
       binlog_format_names, DEFAULT(BINLOG_FORMAT_STMT),
       NO_MUTEX_GUARD, NOT_IN_BINLOG, ON_CHECK(binlog_format_check),
       ON_UPDATE(fix_binlog_format_after_update));

static const char *binlog_row_image_names[]= {"MINIMAL", "NOBLOB", "FULL", NullS};
static Sys_var_enum Sys_binlog_row_image(
       "binlog_row_image", 
       "Controls whether rows should be logged in 'FULL', 'NOBLOB' or "
       "'MINIMAL' formats. 'FULL', means that all columns in the before "
       "and after image are logged. 'NOBLOB', means that mysqld avoids logging "
       "blob columns whenever possible (eg, blob column was not changed or "
       "is not part of primary key). 'MINIMAL', means that a PK equivalent (PK "
       "columns or full row if there is no PK in the table) is logged in the "
       "before image, and only changed columns are logged in the after image. "
       "(Default: FULL).",
       SESSION_VAR(binlog_row_image), CMD_LINE(REQUIRED_ARG),
       binlog_row_image_names, DEFAULT(BINLOG_ROW_IMAGE_FULL),
       NO_MUTEX_GUARD, NOT_IN_BINLOG, ON_CHECK(NULL),
       ON_UPDATE(NULL));

static bool binlog_direct_check(sys_var *self, THD *thd, set_var *var)
{
  if (check_has_super(self, thd, var))
    return true;

  if (var->type == OPT_GLOBAL)
    return false;

   /*
     Makes the session variable 'binlog_direct_non_transactional_updates'
     read-only if within a procedure, trigger or function.
   */
   if (thd->in_sub_stmt)
   {
     my_error(ER_STORED_FUNCTION_PREVENTS_SWITCH_BINLOG_DIRECT, MYF(0));
     return true;
   }
   /*
     Makes the session variable 'binlog_direct_non_transactional_updates'
     read-only inside a transaction.
   */
   if (thd->in_active_multi_stmt_transaction())
   {
     my_error(ER_INSIDE_TRANSACTION_PREVENTS_SWITCH_BINLOG_DIRECT, MYF(0));
     return true;
   }

  return false;
}

static Sys_var_mybool Sys_binlog_direct(
       "binlog_direct_non_transactional_updates",
       "Causes updates to non-transactional engines using statement format to "
       "be written directly to binary log. Before using this option make sure "
       "that there are no dependencies between transactional and "
       "non-transactional tables such as in the statement INSERT INTO t_myisam "
       "SELECT * FROM t_innodb; otherwise, slaves may diverge from the master.",
       SESSION_VAR(binlog_direct_non_trans_update),
       CMD_LINE(OPT_ARG), DEFAULT(FALSE),
       NO_MUTEX_GUARD, NOT_IN_BINLOG, ON_CHECK(binlog_direct_check));

static bool repository_check(sys_var *self, THD *thd, set_var *var, SLAVE_THD_TYPE thread_mask)
{
  bool ret= FALSE;
#ifndef NO_EMBEDDED_ACCESS_CHECKS
  if (!(thd->security_ctx->master_access & SUPER_ACL))
  {
    my_error(ER_SPECIFIC_ACCESS_DENIED_ERROR, MYF(0), "SUPER");
    return TRUE;
  }
#endif
#ifdef HAVE_REPLICATION
  int running= 0;
  const char *msg= NULL;
  mysql_mutex_lock(&LOCK_active_mi);
  if (active_mi)
  {
    lock_slave_threads(active_mi);
    init_thread_mask(&running, active_mi, FALSE);
    if(!running)
    {
      switch (thread_mask)
      {
        case SLAVE_THD_IO:
        if (Rpl_info_factory::change_mi_repository(active_mi,
                                                   var->save_result.ulonglong_value,
                                                   &msg))
        {
          ret= TRUE;
          my_error(ER_CHANGE_RPL_INFO_REPOSITORY_FAILURE, MYF(0), msg);
        }
        break;
        case SLAVE_THD_SQL:
          /*
            The worker repositories will be migrated when the SQL Thread is start up.
            We may decide to change this behavior in the future if people think that
            this is odd. /Alfranio
          */
          if (Rpl_info_factory::change_rli_repository(active_mi->rli,
                                                      var->save_result.ulonglong_value,
                                                      &msg))
          {
            ret= TRUE;
            my_error(ER_CHANGE_RPL_INFO_REPOSITORY_FAILURE, MYF(0), msg);
          }
        break;
        default:
          assert(0);
        break;
      }
    }
    else
    {
      ret= TRUE;
      my_error(ER_SLAVE_MUST_STOP, MYF(0));
    }
    unlock_slave_threads(active_mi);
  }
  mysql_mutex_unlock(&LOCK_active_mi);
#endif
  return ret;
}

static bool relay_log_info_repository_check(sys_var *self, THD *thd, set_var *var)
{
  return repository_check(self, thd, var, SLAVE_THD_SQL);
}

static bool master_info_repository_check(sys_var *self, THD *thd, set_var *var)
{
  return repository_check(self, thd, var, SLAVE_THD_IO);
}

static const char *repository_names[]=
{
  "FILE", "TABLE",
#ifndef DBUG_OFF
  "DUMMY",
#endif
  0
};

ulong opt_mi_repository_id;
static Sys_var_enum Sys_mi_repository(
       "master_info_repository",
       "Defines the type of the repository for the master information."
       ,GLOBAL_VAR(opt_mi_repository_id), CMD_LINE(REQUIRED_ARG),
       repository_names, DEFAULT(0), NO_MUTEX_GUARD, NOT_IN_BINLOG,
       ON_CHECK(master_info_repository_check),
       ON_UPDATE(0));

ulong opt_rli_repository_id;
static Sys_var_enum Sys_rli_repository(
       "relay_log_info_repository",
       "Defines the type of the repository for the relay log information "
       "and associated workers."
       ,GLOBAL_VAR(opt_rli_repository_id), CMD_LINE(REQUIRED_ARG),
       repository_names, DEFAULT(0), NO_MUTEX_GUARD, NOT_IN_BINLOG,
       ON_CHECK(relay_log_info_repository_check),
       ON_UPDATE(0));

static Sys_var_mybool Sys_binlog_rows_query(
       "binlog_rows_query_log_events",
       "Allow writing of Rows_query_log events into binary log.",
       SESSION_VAR(binlog_rows_query_log_events),
       CMD_LINE(OPT_ARG), DEFAULT(FALSE));

static Sys_var_ulong Sys_bulk_insert_buff_size(
       "bulk_insert_buffer_size", "Size of tree cache used in bulk "
       "insert optimisation. Note that this is a limit per thread!",
       SESSION_VAR(bulk_insert_buff_size), CMD_LINE(REQUIRED_ARG),
       VALID_RANGE(0, ULONG_MAX), DEFAULT(8192*1024), BLOCK_SIZE(1));

static Sys_var_charptr Sys_character_sets_dir(
       "character_sets_dir", "Directory where character sets are",
       READ_ONLY GLOBAL_VAR(charsets_dir), CMD_LINE(REQUIRED_ARG),
       IN_FS_CHARSET, DEFAULT(0));

static bool check_not_null(sys_var *self, THD *thd, set_var *var)
{
  return var->value && var->value->is_null();
}
static bool check_charset(sys_var *self, THD *thd, set_var *var)
{
  if (!var->value)
    return false;

  char buff[STRING_BUFFER_USUAL_SIZE];
  if (var->value->result_type() == STRING_RESULT)
  {
    String str(buff, sizeof(buff), system_charset_info), *res;
    if (!(res= var->value->val_str(&str)))
      var->save_result.ptr= NULL;
    else
    {
      ErrConvString err(res); /* Get utf8 '\0' terminated string */
      if (!(var->save_result.ptr= get_charset_by_csname(err.ptr(),
                                                         MY_CS_PRIMARY,
                                                         MYF(0))) &&
          !(var->save_result.ptr= get_old_charset_by_name(err.ptr())))
      {
        my_error(ER_UNKNOWN_CHARACTER_SET, MYF(0), err.ptr());
        return true;
      }
    }
  }
  else // INT_RESULT
  {
    int csno= (int)var->value->val_int();
    if (!(var->save_result.ptr= get_charset(csno, MYF(0))))
    {
      my_error(ER_UNKNOWN_CHARACTER_SET, MYF(0), llstr(csno, buff));
      return true;
    }
  }
  return false;
}
static bool check_charset_not_null(sys_var *self, THD *thd, set_var *var)
{
  return check_charset(self, thd, var) || check_not_null(self, thd, var);
}
static Sys_var_struct Sys_character_set_system(
       "character_set_system", "The character set used by the server "
       "for storing identifiers",
       READ_ONLY GLOBAL_VAR(system_charset_info), NO_CMD_LINE,
       offsetof(CHARSET_INFO, csname), DEFAULT(0));

static Sys_var_struct Sys_character_set_server(
       "character_set_server", "The default character set",
       SESSION_VAR(collation_server), NO_CMD_LINE,
       offsetof(CHARSET_INFO, csname), DEFAULT(&default_charset_info),
       NO_MUTEX_GUARD, IN_BINLOG, ON_CHECK(check_charset_not_null));

static bool check_charset_db(sys_var *self, THD *thd, set_var *var)
{
  if (check_charset_not_null(self, thd, var))
    return true;
  if (!var->value) // = DEFAULT
    var->save_result.ptr= thd->db_charset;
  return false;
}
static Sys_var_struct Sys_character_set_database(
       "character_set_database",
       " The character set used by the default database",
       SESSION_VAR(collation_database), NO_CMD_LINE,
       offsetof(CHARSET_INFO, csname), DEFAULT(&default_charset_info),
       NO_MUTEX_GUARD, IN_BINLOG, ON_CHECK(check_charset_db));

static bool check_cs_client(sys_var *self, THD *thd, set_var *var)
{
  if (check_charset_not_null(self, thd, var))
    return true;

  // Currently, UCS-2 cannot be used as a client character set
  if (((CHARSET_INFO *)(var->save_result.ptr))->mbminlen > 1)
    return true;

  return false;
}
static bool fix_thd_charset(sys_var *self, THD *thd, enum_var_type type)
{
  if (type == OPT_SESSION)
    thd->update_charset();
  return false;
}
static Sys_var_struct Sys_character_set_client(
       "character_set_client", "The character set for statements "
       "that arrive from the client",
       SESSION_VAR(character_set_client), NO_CMD_LINE,
       offsetof(CHARSET_INFO, csname), DEFAULT(&default_charset_info),
       NO_MUTEX_GUARD, IN_BINLOG, ON_CHECK(check_cs_client),
       ON_UPDATE(fix_thd_charset));

static Sys_var_struct Sys_character_set_connection(
       "character_set_connection", "The character set used for "
       "literals that do not have a character set introducer and for "
       "number-to-string conversion",
       SESSION_VAR(collation_connection), NO_CMD_LINE,
       offsetof(CHARSET_INFO, csname), DEFAULT(&default_charset_info),
       NO_MUTEX_GUARD, IN_BINLOG, ON_CHECK(check_charset_not_null),
       ON_UPDATE(fix_thd_charset));

static Sys_var_struct Sys_character_set_results(
       "character_set_results", "The character set used for returning "
       "query results to the client",
       SESSION_VAR(character_set_results), NO_CMD_LINE,
       offsetof(CHARSET_INFO, csname), DEFAULT(&default_charset_info),
       NO_MUTEX_GUARD, NOT_IN_BINLOG, ON_CHECK(check_charset));

static Sys_var_struct Sys_character_set_filesystem(
       "character_set_filesystem", "The filesystem character set",
       SESSION_VAR(character_set_filesystem), NO_CMD_LINE,
       offsetof(CHARSET_INFO, csname), DEFAULT(&character_set_filesystem),
       NO_MUTEX_GUARD, NOT_IN_BINLOG, ON_CHECK(check_charset_not_null),
       ON_UPDATE(fix_thd_charset));

static const char *completion_type_names[]= {"NO_CHAIN", "CHAIN", "RELEASE", 0};
static Sys_var_enum Sys_completion_type(
       "completion_type", "The transaction completion type, one of "
       "NO_CHAIN, CHAIN, RELEASE",
       SESSION_VAR(completion_type), CMD_LINE(REQUIRED_ARG),
       completion_type_names, DEFAULT(0));

static bool check_collation_not_null(sys_var *self, THD *thd, set_var *var)
{
  if (!var->value)
    return false;

  char buff[STRING_BUFFER_USUAL_SIZE];
  if (var->value->result_type() == STRING_RESULT)
  {
    String str(buff, sizeof(buff), system_charset_info), *res;
    if (!(res= var->value->val_str(&str)))
      var->save_result.ptr= NULL;
    else
    {
      ErrConvString err(res); /* Get utf8 '\0'-terminated string */
      if (!(var->save_result.ptr= get_charset_by_name(err.ptr(), MYF(0))))
      {
        my_error(ER_UNKNOWN_COLLATION, MYF(0), err.ptr());
        return true;
      }
    }
  }
  else // INT_RESULT
  {
    int csno= (int)var->value->val_int();
    if (!(var->save_result.ptr= get_charset(csno, MYF(0))))
    {
      my_error(ER_UNKNOWN_COLLATION, MYF(0), llstr(csno, buff));
      return true;
    }
  }
  return check_not_null(self, thd, var);
}
static Sys_var_struct Sys_collation_connection(
       "collation_connection", "The collation of the connection "
       "character set",
       SESSION_VAR(collation_connection), NO_CMD_LINE,
       offsetof(CHARSET_INFO, name), DEFAULT(&default_charset_info),
       NO_MUTEX_GUARD, IN_BINLOG, ON_CHECK(check_collation_not_null),
       ON_UPDATE(fix_thd_charset));

static bool check_collation_db(sys_var *self, THD *thd, set_var *var)
{
  if (check_collation_not_null(self, thd, var))
    return true;
  if (!var->value) // = DEFAULT
    var->save_result.ptr= thd->db_charset;
  return false;
}
static Sys_var_struct Sys_collation_database(
       "collation_database", "The collation of the database "
       "character set",
       SESSION_VAR(collation_database), NO_CMD_LINE,
       offsetof(CHARSET_INFO, name), DEFAULT(&default_charset_info),
       NO_MUTEX_GUARD, IN_BINLOG, ON_CHECK(check_collation_db));

static Sys_var_struct Sys_collation_server(
       "collation_server", "The server default collation",
       SESSION_VAR(collation_server), NO_CMD_LINE,
       offsetof(CHARSET_INFO, name), DEFAULT(&default_charset_info),
       NO_MUTEX_GUARD, IN_BINLOG, ON_CHECK(check_collation_not_null));

static const char *concurrent_insert_names[]= {"NEVER", "AUTO", "ALWAYS", 0};
static Sys_var_enum Sys_concurrent_insert(
       "concurrent_insert", "Use concurrent insert with MyISAM. Possible "
       "values are NEVER, AUTO, ALWAYS",
       GLOBAL_VAR(myisam_concurrent_insert), CMD_LINE(OPT_ARG),
       concurrent_insert_names, DEFAULT(1));

static Sys_var_ulong Sys_connect_timeout(
       "connect_timeout",
       "The number of seconds the mysqld server is waiting for a connect "
       "packet before responding with 'Bad handshake'",
       GLOBAL_VAR(connect_timeout), CMD_LINE(REQUIRED_ARG),
       VALID_RANGE(2, LONG_TIMEOUT), DEFAULT(CONNECT_TIMEOUT), BLOCK_SIZE(1));

static Sys_var_charptr Sys_datadir(
       "datadir", "Path to the database root directory",
       READ_ONLY GLOBAL_VAR(mysql_real_data_home_ptr),
       CMD_LINE(REQUIRED_ARG, 'h'), IN_FS_CHARSET, DEFAULT(0));

#ifndef DBUG_OFF
static Sys_var_dbug Sys_dbug(
       "debug", "Debug log", sys_var::SESSION,
       CMD_LINE(OPT_ARG, '#'), DEFAULT(""), NO_MUTEX_GUARD, NOT_IN_BINLOG,
       ON_CHECK(check_has_super));
#endif

/**
  @todo
    When updating myisam_delay_key_write, we should do a 'flush tables'
    of all MyISAM tables to ensure that they are reopen with the
    new attribute.
*/
export bool fix_delay_key_write(sys_var *self, THD *thd, enum_var_type type)
{
  switch (delay_key_write_options) {
  case DELAY_KEY_WRITE_NONE:
    myisam_delay_key_write=0;
    break;
  case DELAY_KEY_WRITE_ON:
    myisam_delay_key_write=1;
    break;
  case DELAY_KEY_WRITE_ALL:
    myisam_delay_key_write=1;
    ha_open_options|= HA_OPEN_DELAY_KEY_WRITE;
    break;
  }
  return false;
}
static const char *delay_key_write_names[]= { "OFF", "ON", "ALL", NullS };
static Sys_var_enum Sys_delay_key_write(
       "delay_key_write", "Type of DELAY_KEY_WRITE",
       GLOBAL_VAR(delay_key_write_options), CMD_LINE(OPT_ARG),
       delay_key_write_names, DEFAULT(DELAY_KEY_WRITE_ON),
       NO_MUTEX_GUARD, NOT_IN_BINLOG, ON_CHECK(0),
       ON_UPDATE(fix_delay_key_write));

static Sys_var_ulong Sys_delayed_insert_limit(
       "delayed_insert_limit",
       "After inserting delayed_insert_limit rows, the INSERT DELAYED "
       "handler will check if there are any SELECT statements pending. "
       "If so, it allows these to execute before continuing",
       GLOBAL_VAR(delayed_insert_limit), CMD_LINE(REQUIRED_ARG),
       VALID_RANGE(1, ULONG_MAX), DEFAULT(DELAYED_LIMIT), BLOCK_SIZE(1));

static Sys_var_ulong Sys_delayed_insert_timeout(
       "delayed_insert_timeout",
       "How long a INSERT DELAYED thread should wait for INSERT statements "
       "before terminating",
       GLOBAL_VAR(delayed_insert_timeout), CMD_LINE(REQUIRED_ARG),
       VALID_RANGE(1, LONG_TIMEOUT), DEFAULT(DELAYED_WAIT_TIMEOUT),
       BLOCK_SIZE(1));

static Sys_var_ulong Sys_delayed_queue_size(
       "delayed_queue_size",
       "What size queue (in rows) should be allocated for handling INSERT "
       "DELAYED. If the queue becomes full, any client that does INSERT "
       "DELAYED will wait until there is room in the queue again",
       GLOBAL_VAR(delayed_queue_size), CMD_LINE(REQUIRED_ARG),
       VALID_RANGE(1, ULONG_MAX), DEFAULT(DELAYED_QUEUE_SIZE), BLOCK_SIZE(1));

#ifdef HAVE_EVENT_SCHEDULER
static const char *event_scheduler_names[]= { "OFF", "ON", "DISABLED", NullS };
static bool event_scheduler_check(sys_var *self, THD *thd, set_var *var)
{
  /* DISABLED is only accepted on the command line */
  if (var->save_result.ulonglong_value == Events::EVENTS_DISABLED)
    return true;
  /*
    If the scheduler was disabled because there are no/bad
    system tables, produce a more meaningful error message
    than ER_OPTION_PREVENTS_STATEMENT
  */
  if (Events::check_if_system_tables_error())
    return true;
  if (Events::opt_event_scheduler == Events::EVENTS_DISABLED)
  {
    my_error(ER_OPTION_PREVENTS_STATEMENT, MYF(0),
             "--event-scheduler=DISABLED or --skip-grant-tables");
    return true;
  }
  return false;
}
static bool event_scheduler_update(sys_var *self, THD *thd, enum_var_type type)
{
  uint opt_event_scheduler_value= Events::opt_event_scheduler;
  mysql_mutex_unlock(&LOCK_global_system_variables);
  /*
    Events::start() is heavyweight. In particular it creates a new THD,
    which takes LOCK_global_system_variables internally.
    Thus we have to release it here.
    We need to re-take it before returning, though.

    Note that since we release LOCK_global_system_variables before calling
    start/stop, there is a possibility that the server variable
    can become out of sync with the real event scheduler state.

    This can happen with two concurrent statments if the first gets
    interrupted after start/stop but before retaking
    LOCK_global_system_variables. However, this problem should be quite
    rare and it's difficult to avoid it without opening up possibilities
    for deadlocks. See bug#51160.
  */
  bool ret= opt_event_scheduler_value == Events::EVENTS_ON
            ? Events::start()
            : Events::stop();
  mysql_mutex_lock(&LOCK_global_system_variables);
  if (ret)
    my_error(ER_EVENT_SET_VAR_ERROR, MYF(0), 0);
  return ret;
}

static Sys_var_enum Sys_event_scheduler(
       "event_scheduler", "Enable the event scheduler. Possible values are "
       "ON, OFF, and DISABLED (keep the event scheduler completely "
       "deactivated, it cannot be activated run-time)",
       GLOBAL_VAR(Events::opt_event_scheduler), CMD_LINE(OPT_ARG),
       event_scheduler_names, DEFAULT(Events::EVENTS_OFF),
       NO_MUTEX_GUARD, NOT_IN_BINLOG,
       ON_CHECK(event_scheduler_check), ON_UPDATE(event_scheduler_update));
#endif

static Sys_var_ulong Sys_expire_logs_days(
       "expire_logs_days",
       "If non-zero, binary logs will be purged after expire_logs_days "
       "days; possible purges happen at startup and at binary log rotation",
       GLOBAL_VAR(expire_logs_days),
       CMD_LINE(REQUIRED_ARG), VALID_RANGE(0, 99), DEFAULT(0), BLOCK_SIZE(1));

static Sys_var_mybool Sys_flush(
       "flush", "Flush MyISAM tables to disk between SQL commands",
       GLOBAL_VAR(myisam_flush),
       CMD_LINE(OPT_ARG), DEFAULT(FALSE));

static Sys_var_ulong Sys_flush_time(
       "flush_time",
       "A dedicated thread is created to flush all tables at the "
       "given interval",
       GLOBAL_VAR(flush_time),
       CMD_LINE(REQUIRED_ARG), VALID_RANGE(0, LONG_TIMEOUT),
       DEFAULT(FLUSH_TIME), BLOCK_SIZE(1));

static bool check_ftb_syntax(sys_var *self, THD *thd, set_var *var)
{
  return ft_boolean_check_syntax_string((uchar*)
                      (var->save_result.string_value.str));
}
static bool query_cache_flush(sys_var *self, THD *thd, enum_var_type type)
{
#ifdef HAVE_QUERY_CACHE
  query_cache.flush();
#endif /* HAVE_QUERY_CACHE */
  return false;
}
/// @todo make SESSION_VAR (usability enhancement and a fix for a race condition)
static Sys_var_charptr Sys_ft_boolean_syntax(
       "ft_boolean_syntax", "List of operators for "
       "MATCH ... AGAINST ( ... IN BOOLEAN MODE)",
       GLOBAL_VAR(ft_boolean_syntax),
       CMD_LINE(REQUIRED_ARG), IN_SYSTEM_CHARSET,
       DEFAULT(DEFAULT_FTB_SYNTAX), NO_MUTEX_GUARD,
       NOT_IN_BINLOG, ON_CHECK(check_ftb_syntax), ON_UPDATE(query_cache_flush));

static Sys_var_ulong Sys_ft_max_word_len(
       "ft_max_word_len",
       "The maximum length of the word to be included in a FULLTEXT index. "
       "Note: FULLTEXT indexes must be rebuilt after changing this variable",
       READ_ONLY GLOBAL_VAR(ft_max_word_len), CMD_LINE(REQUIRED_ARG),
       VALID_RANGE(10, HA_FT_MAXCHARLEN), DEFAULT(HA_FT_MAXCHARLEN),
       BLOCK_SIZE(1));

static Sys_var_ulong Sys_ft_min_word_len(
       "ft_min_word_len",
       "The minimum length of the word to be included in a FULLTEXT index. "
       "Note: FULLTEXT indexes must be rebuilt after changing this variable",
       READ_ONLY GLOBAL_VAR(ft_min_word_len), CMD_LINE(REQUIRED_ARG),
       VALID_RANGE(1, HA_FT_MAXCHARLEN), DEFAULT(4), BLOCK_SIZE(1));

/// @todo make it an updatable SESSION_VAR
static Sys_var_ulong Sys_ft_query_expansion_limit(
       "ft_query_expansion_limit",
       "Number of best matches to use for query expansion",
       READ_ONLY GLOBAL_VAR(ft_query_expansion_limit),
       CMD_LINE(REQUIRED_ARG),
       VALID_RANGE(0, 1000), DEFAULT(20), BLOCK_SIZE(1));

static Sys_var_charptr Sys_ft_stopword_file(
       "ft_stopword_file",
       "Use stopwords from this file instead of built-in list",
       READ_ONLY GLOBAL_VAR(ft_stopword_file), CMD_LINE(REQUIRED_ARG),
       IN_FS_CHARSET, DEFAULT(0));

static Sys_var_mybool Sys_ignore_builtin_innodb(
       "ignore_builtin_innodb",
       "Disable initialization of builtin InnoDB plugin",
       READ_ONLY GLOBAL_VAR(opt_ignore_builtin_innodb),
       CMD_LINE(OPT_ARG), DEFAULT(FALSE));

static bool check_init_string(sys_var *self, THD *thd, set_var *var)
{
  if (var->save_result.string_value.str == 0)
  {
    var->save_result.string_value.str= const_cast<char*>("");
    var->save_result.string_value.length= 0;
  }
  return false;
}
static PolyLock_rwlock PLock_sys_init_connect(&LOCK_sys_init_connect);
static Sys_var_lexstring Sys_init_connect(
       "init_connect", "Command(s) that are executed for each "
       "new connection", GLOBAL_VAR(opt_init_connect),
       CMD_LINE(REQUIRED_ARG), IN_SYSTEM_CHARSET,
       DEFAULT(""), &PLock_sys_init_connect, NOT_IN_BINLOG,
       ON_CHECK(check_init_string));

static Sys_var_charptr Sys_init_file(
       "init_file", "Read SQL commands from this file at startup",
       READ_ONLY GLOBAL_VAR(opt_init_file),
#ifdef DISABLE_GRANT_OPTIONS
       NO_CMD_LINE,
#else
       CMD_LINE(REQUIRED_ARG),
#endif
       IN_FS_CHARSET, DEFAULT(0));

static PolyLock_rwlock PLock_sys_init_slave(&LOCK_sys_init_slave);
static Sys_var_lexstring Sys_init_slave(
       "init_slave", "Command(s) that are executed by a slave server "
       "each time the SQL thread starts", GLOBAL_VAR(opt_init_slave),
       CMD_LINE(REQUIRED_ARG), IN_SYSTEM_CHARSET,
       DEFAULT(""), &PLock_sys_init_slave,
       NOT_IN_BINLOG, ON_CHECK(check_init_string));

static Sys_var_ulong Sys_interactive_timeout(
       "interactive_timeout",
       "The number of seconds the server waits for activity on an interactive "
       "connection before closing it",
       SESSION_VAR(net_interactive_timeout),
       CMD_LINE(REQUIRED_ARG),
       VALID_RANGE(1, LONG_TIMEOUT), DEFAULT(NET_WAIT_TIMEOUT), BLOCK_SIZE(1));

static Sys_var_ulong Sys_join_buffer_size(
       "join_buffer_size",
       "The size of the buffer that is used for full joins",
       SESSION_VAR(join_buff_size), CMD_LINE(REQUIRED_ARG),
       VALID_RANGE(128, ULONG_MAX), DEFAULT(128*1024), BLOCK_SIZE(128));

static Sys_var_keycache Sys_key_buffer_size(
       "key_buffer_size", "The size of the buffer used for "
       "index blocks for MyISAM tables. Increase this to get better index "
       "handling (for all reads and multiple writes) to as much as you can "
       "afford",
       KEYCACHE_VAR(param_buff_size),
       CMD_LINE(REQUIRED_ARG, OPT_KEY_BUFFER_SIZE),
       VALID_RANGE(0, SIZE_T_MAX), DEFAULT(KEY_CACHE_SIZE),
       BLOCK_SIZE(IO_SIZE), NO_MUTEX_GUARD, NOT_IN_BINLOG, ON_CHECK(0),
       ON_UPDATE(update_buffer_size));

static Sys_var_keycache Sys_key_cache_block_size(
       "key_cache_block_size", "The default size of key cache blocks",
       KEYCACHE_VAR(param_block_size),
       CMD_LINE(REQUIRED_ARG, OPT_KEY_CACHE_BLOCK_SIZE),
       VALID_RANGE(512, 1024*16), DEFAULT(KEY_CACHE_BLOCK_SIZE),
       BLOCK_SIZE(512), NO_MUTEX_GUARD, NOT_IN_BINLOG, ON_CHECK(0),
       ON_UPDATE(update_keycache_param));

static Sys_var_keycache Sys_key_cache_division_limit(
       "key_cache_division_limit",
       "The minimum percentage of warm blocks in key cache",
       KEYCACHE_VAR(param_division_limit),
       CMD_LINE(REQUIRED_ARG, OPT_KEY_CACHE_DIVISION_LIMIT),
       VALID_RANGE(1, 100), DEFAULT(100),
       BLOCK_SIZE(1), NO_MUTEX_GUARD, NOT_IN_BINLOG, ON_CHECK(0),
       ON_UPDATE(update_keycache_param));

static Sys_var_keycache Sys_key_cache_age_threshold(
       "key_cache_age_threshold", "This characterizes the number of "
       "hits a hot block has to be untouched until it is considered aged "
       "enough to be downgraded to a warm block. This specifies the "
       "percentage ratio of that number of hits to the total number of "
       "blocks in key cache",
       KEYCACHE_VAR(param_age_threshold),
       CMD_LINE(REQUIRED_ARG, OPT_KEY_CACHE_AGE_THRESHOLD),
       VALID_RANGE(100, ULONG_MAX), DEFAULT(300),
       BLOCK_SIZE(100), NO_MUTEX_GUARD, NOT_IN_BINLOG, ON_CHECK(0),
       ON_UPDATE(update_keycache_param));

static Sys_var_mybool Sys_large_files_support(
       "large_files_support",
       "Whether mysqld was compiled with options for large file support",
       READ_ONLY GLOBAL_VAR(opt_large_files),
       NO_CMD_LINE, DEFAULT(sizeof(my_off_t) > 4));

static Sys_var_uint Sys_large_page_size(
       "large_page_size",
       "If large page support is enabled, this shows the size of memory pages",
       READ_ONLY GLOBAL_VAR(opt_large_page_size), NO_CMD_LINE,
       VALID_RANGE(0, UINT_MAX), DEFAULT(0), BLOCK_SIZE(1));

static Sys_var_mybool Sys_large_pages(
       "large_pages", "Enable support for large pages",
       READ_ONLY GLOBAL_VAR(opt_large_pages),
       IF_WIN(NO_CMD_LINE, CMD_LINE(OPT_ARG)), DEFAULT(FALSE));

static Sys_var_charptr Sys_language(
       "lc_messages_dir", "Directory where error messages are",
       READ_ONLY GLOBAL_VAR(lc_messages_dir_ptr), 
       CMD_LINE(REQUIRED_ARG, OPT_LC_MESSAGES_DIRECTORY),
       IN_FS_CHARSET, DEFAULT(0));

static Sys_var_mybool Sys_local_infile(
       "local_infile", "Enable LOAD DATA LOCAL INFILE",
       GLOBAL_VAR(opt_local_infile), CMD_LINE(OPT_ARG), DEFAULT(TRUE));

static Sys_var_ulong Sys_lock_wait_timeout(
       "lock_wait_timeout",
       "Timeout in seconds to wait for a lock before returning an error.",
       SESSION_VAR(lock_wait_timeout), CMD_LINE(REQUIRED_ARG),
       VALID_RANGE(1, LONG_TIMEOUT), DEFAULT(LONG_TIMEOUT), BLOCK_SIZE(1));

#ifdef HAVE_MLOCKALL
static Sys_var_mybool Sys_locked_in_memory(
       "locked_in_memory",
       "Whether mysqld was locked in memory with --memlock",
       READ_ONLY GLOBAL_VAR(locked_in_memory), NO_CMD_LINE, DEFAULT(FALSE));
#endif

/* this says NO_CMD_LINE, as command-line option takes a string, not a bool */
static Sys_var_mybool Sys_log_bin(
       "log_bin", "Whether the binary log is enabled",
       READ_ONLY GLOBAL_VAR(opt_bin_log), NO_CMD_LINE, DEFAULT(FALSE));

static Sys_var_mybool Sys_trust_function_creators(
       "log_bin_trust_function_creators",
       "If set to FALSE (the default), then when --log-bin is used, creation "
       "of a stored function (or trigger) is allowed only to users having the "
       "SUPER privilege and only if this stored function (trigger) may not "
       "break binary logging. Note that if ALL connections to this server "
       "ALWAYS use row-based binary logging, the security issues do not "
       "exist and the binary logging cannot break, so you can safely set "
       "this to TRUE",
       GLOBAL_VAR(trust_function_creators),
       CMD_LINE(OPT_ARG), DEFAULT(FALSE));

static Sys_var_charptr Sys_log_error(
       "log_error", "Error log file",
       READ_ONLY GLOBAL_VAR(log_error_file_ptr),
       CMD_LINE(OPT_ARG, OPT_LOG_ERROR),
       IN_FS_CHARSET, DEFAULT(disabled_my_option));

static Sys_var_mybool Sys_log_queries_not_using_indexes(
       "log_queries_not_using_indexes",
       "Log queries that are executed without benefit of any index to the "
       "slow log if it is open",
       GLOBAL_VAR(opt_log_queries_not_using_indexes),
       CMD_LINE(OPT_ARG), DEFAULT(FALSE));

static bool update_log_throttle_queries_not_using_indexes(sys_var *self,
                                                          THD *thd,
                                                          enum_var_type type)
{
  // Check if we should print a summary of any suppressed lines to the slow log
  // now since opt_log_throttle_queries_not_using_indexes was changed.
  log_throttle_qni.flush(thd);
  return false;
}

static Sys_var_ulong Sys_log_throttle_queries_not_using_indexes(
       "log_throttle_queries_not_using_indexes",
       "Log at most this many 'not using index' warnings per minute to the "
       "slow log. Any further warnings will be condensed into a single "
       "summary line. A value of 0 disables throttling. "
       "Option has no effect unless --log_queries_not_using_indexes is set.",
       GLOBAL_VAR(opt_log_throttle_queries_not_using_indexes),
       CMD_LINE(OPT_ARG),
       VALID_RANGE(0, ULONG_MAX), DEFAULT(0), BLOCK_SIZE(1),
       NO_MUTEX_GUARD, NOT_IN_BINLOG,
       ON_CHECK(0),
       ON_UPDATE(update_log_throttle_queries_not_using_indexes));

static Sys_var_ulong Sys_log_warnings(
       "log_warnings",
       "Log some not critical warnings to the log file",
       GLOBAL_VAR(log_warnings),
       CMD_LINE(OPT_ARG, 'W'),
       VALID_RANGE(0, ULONG_MAX), DEFAULT(1), BLOCK_SIZE(1));

static bool update_cached_long_query_time(sys_var *self, THD *thd,
                                          enum_var_type type)
{
  if (type == OPT_SESSION)
    thd->variables.long_query_time=
      double2ulonglong(thd->variables.long_query_time_double * 1e6);
  else
    global_system_variables.long_query_time=
      double2ulonglong(global_system_variables.long_query_time_double * 1e6);
  return false;
}

static Sys_var_double Sys_long_query_time(
       "long_query_time",
       "Log all queries that have taken more than long_query_time seconds "
       "to execute to file. The argument will be treated as a decimal value "
       "with microsecond precision",
       SESSION_VAR(long_query_time_double),
       CMD_LINE(REQUIRED_ARG), VALID_RANGE(0, LONG_TIMEOUT), DEFAULT(10),
       NO_MUTEX_GUARD, NOT_IN_BINLOG, ON_CHECK(0),
       ON_UPDATE(update_cached_long_query_time));

static bool fix_low_prio_updates(sys_var *self, THD *thd, enum_var_type type)
{
  if (type == OPT_SESSION)
    thd->update_lock_default= (thd->variables.low_priority_updates ?
                               TL_WRITE_LOW_PRIORITY : TL_WRITE);
  else
    thr_upgraded_concurrent_insert_lock=
      (global_system_variables.low_priority_updates ?
       TL_WRITE_LOW_PRIORITY : TL_WRITE);
  return false;
}
static Sys_var_mybool Sys_low_priority_updates(
       "low_priority_updates",
       "INSERT/DELETE/UPDATE has lower priority than selects",
       SESSION_VAR(low_priority_updates),
       CMD_LINE(OPT_ARG),
       DEFAULT(FALSE), NO_MUTEX_GUARD, NOT_IN_BINLOG, ON_CHECK(0),
       ON_UPDATE(fix_low_prio_updates));

static Sys_var_mybool Sys_lower_case_file_system(
       "lower_case_file_system",
       "Case sensitivity of file names on the file system where the "
       "data directory is located",
       READ_ONLY GLOBAL_VAR(lower_case_file_system), NO_CMD_LINE,
       DEFAULT(FALSE));

static Sys_var_uint Sys_lower_case_table_names(
       "lower_case_table_names",
       "If set to 1 table names are stored in lowercase on disk and table "
       "names will be case-insensitive.  Should be set to 2 if you are using "
       "a case insensitive file system",
       READ_ONLY GLOBAL_VAR(lower_case_table_names),
       CMD_LINE(OPT_ARG, OPT_LOWER_CASE_TABLE_NAMES),
       VALID_RANGE(0, 2),
#ifdef FN_NO_CASE_SENSE
    DEFAULT(1),
#else
    DEFAULT(0),
#endif
       BLOCK_SIZE(1));

static bool session_readonly(sys_var *self, THD *thd, set_var *var)
{
  if (var->type == OPT_GLOBAL)
    return false;
  my_error(ER_VARIABLE_IS_READONLY, MYF(0), "SESSION",
           self->name.str, "GLOBAL");
  return true;
}

static bool
check_max_allowed_packet(sys_var *self, THD *thd,  set_var *var)
{
  longlong val;
  if (session_readonly(self, thd, var))
    return true;

  val= var->save_result.ulonglong_value;
  if (val < (longlong) global_system_variables.net_buffer_length)
  {
    push_warning_printf(thd, Sql_condition::WARN_LEVEL_WARN,
                        WARN_OPTION_BELOW_LIMIT, ER(WARN_OPTION_BELOW_LIMIT),
                        "max_allowed_packet", "net_buffer_length");
  }
  return false;
}


static Sys_var_ulong Sys_max_allowed_packet(
       "max_allowed_packet",
       "Max packet length to send to or receive from the server",
       SESSION_VAR(max_allowed_packet), CMD_LINE(REQUIRED_ARG),
       VALID_RANGE(1024, 1024*1024*1024), DEFAULT(1024*1024),
       BLOCK_SIZE(1024), NO_MUTEX_GUARD, NOT_IN_BINLOG,
       ON_CHECK(check_max_allowed_packet));

static Sys_var_ulonglong Sys_max_binlog_cache_size(
       "max_binlog_cache_size",
       "Sets the total size of the transactional cache",
       GLOBAL_VAR(max_binlog_cache_size), CMD_LINE(REQUIRED_ARG),
       VALID_RANGE(IO_SIZE, ULONGLONG_MAX),
       DEFAULT((ULONGLONG_MAX/IO_SIZE)*IO_SIZE),
       BLOCK_SIZE(IO_SIZE),
       NO_MUTEX_GUARD, NOT_IN_BINLOG, ON_CHECK(0),
       ON_UPDATE(fix_binlog_cache_size));

static Sys_var_ulonglong Sys_max_binlog_stmt_cache_size(
       "max_binlog_stmt_cache_size",
       "Sets the total size of the statement cache",
       GLOBAL_VAR(max_binlog_stmt_cache_size), CMD_LINE(REQUIRED_ARG),
       VALID_RANGE(IO_SIZE, ULONGLONG_MAX),
       DEFAULT((ULONGLONG_MAX/IO_SIZE)*IO_SIZE),
       BLOCK_SIZE(IO_SIZE),
       NO_MUTEX_GUARD, NOT_IN_BINLOG, ON_CHECK(0),
       ON_UPDATE(fix_binlog_stmt_cache_size));

static bool fix_max_binlog_size(sys_var *self, THD *thd, enum_var_type type)
{
  mysql_bin_log.set_max_size(max_binlog_size);
#ifdef HAVE_REPLICATION
  if (!max_relay_log_size)
    active_mi->rli->relay_log.set_max_size(max_binlog_size);
#endif
  return false;
}
static Sys_var_ulong Sys_max_binlog_size(
       "max_binlog_size",
       "Binary log will be rotated automatically when the size exceeds this "
       "value. Will also apply to relay logs if max_relay_log_size is 0",
       GLOBAL_VAR(max_binlog_size), CMD_LINE(REQUIRED_ARG),
       VALID_RANGE(IO_SIZE, 1024*1024L*1024L), DEFAULT(1024*1024L*1024L),
       BLOCK_SIZE(IO_SIZE), NO_MUTEX_GUARD, NOT_IN_BINLOG, ON_CHECK(0),
       ON_UPDATE(fix_max_binlog_size));

static bool fix_max_connections(sys_var *self, THD *thd, enum_var_type type)
{
#ifndef EMBEDDED_LIBRARY
  resize_thr_alarm(max_connections +
                   global_system_variables.max_insert_delayed_threads + 10);
#endif
  return false;
}

// Default max_connections of 151 is larger than Apache's default max
// children, to avoid "too many connections" error in a common setup
static Sys_var_ulong Sys_max_connections(
       "max_connections", "The number of simultaneous clients allowed",
       GLOBAL_VAR(max_connections), CMD_LINE(REQUIRED_ARG),
       VALID_RANGE(1, 100000), DEFAULT(151), BLOCK_SIZE(1), NO_MUTEX_GUARD,
       NOT_IN_BINLOG, ON_CHECK(0), ON_UPDATE(fix_max_connections));

static Sys_var_ulong Sys_max_connect_errors(
       "max_connect_errors",
       "If there is more than this number of interrupted connections from "
       "a host this host will be blocked from further connections",
       GLOBAL_VAR(max_connect_errors), CMD_LINE(REQUIRED_ARG),
       VALID_RANGE(1, ULONG_MAX), DEFAULT(MAX_CONNECT_ERRORS),
       BLOCK_SIZE(1));

static bool check_max_delayed_threads(sys_var *self, THD *thd, set_var *var)
{
  return var->type != OPT_GLOBAL &&
         var->save_result.ulonglong_value != 0 &&
         var->save_result.ulonglong_value !=
                           global_system_variables.max_insert_delayed_threads;
}

// Alias for max_delayed_threads
static Sys_var_ulong Sys_max_insert_delayed_threads(
       "max_insert_delayed_threads",
       "Don't start more than this number of threads to handle INSERT "
       "DELAYED statements. If set to zero INSERT DELAYED will be not used",
       SESSION_VAR(max_insert_delayed_threads),
       NO_CMD_LINE, VALID_RANGE(0, 16384), DEFAULT(20),
       BLOCK_SIZE(1), NO_MUTEX_GUARD, NOT_IN_BINLOG,
       ON_CHECK(check_max_delayed_threads), ON_UPDATE(fix_max_connections));

static Sys_var_ulong Sys_max_delayed_threads(
       "max_delayed_threads",
       "Don't start more than this number of threads to handle INSERT "
       "DELAYED statements. If set to zero INSERT DELAYED will be not used",
       SESSION_VAR(max_insert_delayed_threads),
       CMD_LINE(REQUIRED_ARG), VALID_RANGE(0, 16384), DEFAULT(20),
       BLOCK_SIZE(1), NO_MUTEX_GUARD, NOT_IN_BINLOG,
       ON_CHECK(check_max_delayed_threads), ON_UPDATE(fix_max_connections));

static Sys_var_ulong Sys_max_error_count(
       "max_error_count",
       "Max number of errors/warnings to store for a statement",
       SESSION_VAR(max_error_count), CMD_LINE(REQUIRED_ARG),
       VALID_RANGE(0, 65535), DEFAULT(DEFAULT_ERROR_COUNT), BLOCK_SIZE(1));

static Sys_var_ulonglong Sys_max_heap_table_size(
       "max_heap_table_size",
       "Don't allow creation of heap tables bigger than this",
       SESSION_VAR(max_heap_table_size), CMD_LINE(REQUIRED_ARG),
       VALID_RANGE(16384, (ulonglong)~(intptr)0), DEFAULT(16*1024*1024),
       BLOCK_SIZE(1024));

static Sys_var_ulong Sys_metadata_locks_cache_size(
       "metadata_locks_cache_size", "Size of unused metadata locks cache",
       READ_ONLY GLOBAL_VAR(mdl_locks_cache_size), CMD_LINE(REQUIRED_ARG),
       VALID_RANGE(1, 1024*1024), DEFAULT(MDL_LOCKS_CACHE_SIZE_DEFAULT),
       BLOCK_SIZE(1));

static Sys_var_ulong Sys_pseudo_thread_id(
       "pseudo_thread_id",
       "This variable is for internal server use",
       SESSION_ONLY(pseudo_thread_id),
       NO_CMD_LINE, VALID_RANGE(0, ULONG_MAX), DEFAULT(0),
       BLOCK_SIZE(1), NO_MUTEX_GUARD, IN_BINLOG,
       ON_CHECK(check_has_super));

static bool fix_max_join_size(sys_var *self, THD *thd, enum_var_type type)
{
  SV *sv= type == OPT_GLOBAL ? &global_system_variables : &thd->variables;
  if (sv->max_join_size == HA_POS_ERROR)
    sv->option_bits|= OPTION_BIG_SELECTS;
  else
    sv->option_bits&= ~OPTION_BIG_SELECTS;
  return false;
}
static Sys_var_harows Sys_max_join_size(
       "max_join_size",
       "Joins that are probably going to read more than max_join_size "
       "records return an error",
       SESSION_VAR(max_join_size), CMD_LINE(REQUIRED_ARG),
       VALID_RANGE(1, HA_POS_ERROR), DEFAULT(HA_POS_ERROR), BLOCK_SIZE(1),
       NO_MUTEX_GUARD, NOT_IN_BINLOG, ON_CHECK(0),
       ON_UPDATE(fix_max_join_size));

static Sys_var_ulong Sys_max_seeks_for_key(
       "max_seeks_for_key",
       "Limit assumed max number of seeks when looking up rows based on a key",
       SESSION_VAR(max_seeks_for_key), CMD_LINE(REQUIRED_ARG),
       VALID_RANGE(1, ULONG_MAX), DEFAULT(ULONG_MAX), BLOCK_SIZE(1));

static Sys_var_ulong Sys_max_length_for_sort_data(
       "max_length_for_sort_data",
       "Max number of bytes in sorted records",
       SESSION_VAR(max_length_for_sort_data), CMD_LINE(REQUIRED_ARG),
       VALID_RANGE(4, 8192*1024L), DEFAULT(1024), BLOCK_SIZE(1));

static PolyLock_mutex PLock_prepared_stmt_count(&LOCK_prepared_stmt_count);
static Sys_var_ulong Sys_max_prepared_stmt_count(
       "max_prepared_stmt_count",
       "Maximum number of prepared statements in the server",
       GLOBAL_VAR(max_prepared_stmt_count), CMD_LINE(REQUIRED_ARG),
       VALID_RANGE(0, 1024*1024), DEFAULT(16382), BLOCK_SIZE(1),
       &PLock_prepared_stmt_count);

static bool fix_max_relay_log_size(sys_var *self, THD *thd, enum_var_type type)
{
#ifdef HAVE_REPLICATION
  active_mi->rli->relay_log.set_max_size(max_relay_log_size ?
                                        max_relay_log_size: max_binlog_size);
#endif
  return false;
}
static Sys_var_ulong Sys_max_relay_log_size(
       "max_relay_log_size",
       "If non-zero: relay log will be rotated automatically when the "
       "size exceeds this value; if zero: when the size "
       "exceeds max_binlog_size",
       GLOBAL_VAR(max_relay_log_size), CMD_LINE(REQUIRED_ARG),
       VALID_RANGE(0, 1024L*1024*1024), DEFAULT(0), BLOCK_SIZE(IO_SIZE),
       NO_MUTEX_GUARD, NOT_IN_BINLOG, ON_CHECK(0),
       ON_UPDATE(fix_max_relay_log_size));

static Sys_var_ulong Sys_max_sort_length(
       "max_sort_length",
       "The number of bytes to use when sorting BLOB or TEXT values (only "
       "the first max_sort_length bytes of each value are used; the rest "
       "are ignored)",
       SESSION_VAR(max_sort_length), CMD_LINE(REQUIRED_ARG),
       VALID_RANGE(4, 8192*1024L), DEFAULT(1024), BLOCK_SIZE(1));

static Sys_var_ulong Sys_max_sp_recursion_depth(
       "max_sp_recursion_depth",
       "Maximum stored procedure recursion depth",
       SESSION_VAR(max_sp_recursion_depth), CMD_LINE(OPT_ARG),
       VALID_RANGE(0, 255), DEFAULT(0), BLOCK_SIZE(1));

// non-standard session_value_ptr() here
static Sys_var_max_user_conn Sys_max_user_connections(
       "max_user_connections",
       "The maximum number of active connections for a single user "
       "(0 = no limit)",
       SESSION_VAR(max_user_connections), CMD_LINE(REQUIRED_ARG),
       VALID_RANGE(0, UINT_MAX), DEFAULT(0), BLOCK_SIZE(1), NO_MUTEX_GUARD,
       NOT_IN_BINLOG, ON_CHECK(session_readonly));

static Sys_var_ulong Sys_max_tmp_tables(
       "max_tmp_tables",
       "Maximum number of temporary tables a client can keep open at a time",
       SESSION_VAR(max_tmp_tables), CMD_LINE(REQUIRED_ARG),
       VALID_RANGE(1, ULONG_MAX), DEFAULT(32), BLOCK_SIZE(1));

static Sys_var_ulong Sys_max_write_lock_count(
       "max_write_lock_count",
       "After this many write locks, allow some read locks to run in between",
       GLOBAL_VAR(max_write_lock_count), CMD_LINE(REQUIRED_ARG),
       VALID_RANGE(1, ULONG_MAX), DEFAULT(ULONG_MAX), BLOCK_SIZE(1));

static Sys_var_ulong Sys_min_examined_row_limit(
       "min_examined_row_limit",
       "Don't write queries to slow log that examine fewer rows "
       "than that",
       SESSION_VAR(min_examined_row_limit), CMD_LINE(REQUIRED_ARG),
       VALID_RANGE(0, ULONG_MAX), DEFAULT(0), BLOCK_SIZE(1));

#ifdef _WIN32
static Sys_var_mybool Sys_named_pipe(
       "named_pipe", "Enable the named pipe (NT)",
       READ_ONLY GLOBAL_VAR(opt_enable_named_pipe), CMD_LINE(OPT_ARG),
       DEFAULT(FALSE));
#endif


static bool 
check_net_buffer_length(sys_var *self, THD *thd,  set_var *var)
{
  longlong val;
  if (session_readonly(self, thd, var))
    return true;

  val= var->save_result.ulonglong_value;
  if (val > (longlong) global_system_variables.max_allowed_packet)
  {
    push_warning_printf(thd, Sql_condition::WARN_LEVEL_WARN,
                        WARN_OPTION_BELOW_LIMIT, ER(WARN_OPTION_BELOW_LIMIT),
                        "max_allowed_packet", "net_buffer_length");
  }
  return false;
}
static Sys_var_ulong Sys_net_buffer_length(
       "net_buffer_length",
       "Buffer length for TCP/IP and socket communication",
       SESSION_VAR(net_buffer_length), CMD_LINE(REQUIRED_ARG),
       VALID_RANGE(1024, 1024*1024), DEFAULT(16384), BLOCK_SIZE(1024),
       NO_MUTEX_GUARD, NOT_IN_BINLOG, ON_CHECK(check_net_buffer_length));

static bool fix_net_read_timeout(sys_var *self, THD *thd, enum_var_type type)
{
  if (type != OPT_GLOBAL)
    my_net_set_read_timeout(&thd->net, thd->variables.net_read_timeout);
  return false;
}
static Sys_var_ulong Sys_net_read_timeout(
       "net_read_timeout",
       "Number of seconds to wait for more data from a connection before "
       "aborting the read",
       SESSION_VAR(net_read_timeout), CMD_LINE(REQUIRED_ARG),
       VALID_RANGE(1, LONG_TIMEOUT), DEFAULT(NET_READ_TIMEOUT), BLOCK_SIZE(1),
       NO_MUTEX_GUARD, NOT_IN_BINLOG, ON_CHECK(0),
       ON_UPDATE(fix_net_read_timeout));

static bool fix_net_write_timeout(sys_var *self, THD *thd, enum_var_type type)
{
  if (type != OPT_GLOBAL)
    my_net_set_write_timeout(&thd->net, thd->variables.net_write_timeout);
  return false;
}
static Sys_var_ulong Sys_net_write_timeout(
       "net_write_timeout",
       "Number of seconds to wait for a block to be written to a connection "
       "before aborting the write",
       SESSION_VAR(net_write_timeout), CMD_LINE(REQUIRED_ARG),
       VALID_RANGE(1, LONG_TIMEOUT), DEFAULT(NET_WRITE_TIMEOUT), BLOCK_SIZE(1),
       NO_MUTEX_GUARD, NOT_IN_BINLOG, ON_CHECK(0),
       ON_UPDATE(fix_net_write_timeout));

static bool fix_net_retry_count(sys_var *self, THD *thd, enum_var_type type)
{
  if (type != OPT_GLOBAL)
    thd->net.retry_count=thd->variables.net_retry_count;
  return false;
}
static Sys_var_ulong Sys_net_retry_count(
       "net_retry_count",
       "If a read on a communication port is interrupted, retry this "
       "many times before giving up",
       SESSION_VAR(net_retry_count), CMD_LINE(REQUIRED_ARG),
       VALID_RANGE(1, ULONG_MAX), DEFAULT(MYSQLD_NET_RETRY_COUNT),
       BLOCK_SIZE(1), NO_MUTEX_GUARD, NOT_IN_BINLOG, ON_CHECK(0),
       ON_UPDATE(fix_net_retry_count));

static Sys_var_mybool Sys_new_mode(
       "new", "Use very new possible \"unsafe\" functions",
       SESSION_VAR(new_mode), CMD_LINE(OPT_ARG, 'n'), DEFAULT(FALSE));

static Sys_var_mybool Sys_old_mode(
       "old", "Use compatible behavior",
       READ_ONLY GLOBAL_VAR(old_mode), CMD_LINE(OPT_ARG), DEFAULT(FALSE));

static Sys_var_mybool Sys_old_alter_table(
       "old_alter_table", "Use old, non-optimized alter table",
       SESSION_VAR(old_alter_table), CMD_LINE(OPT_ARG), DEFAULT(FALSE));

static bool check_old_passwords(sys_var *self, THD *thd, set_var *var)
{
  return mysql_user_table_is_in_short_password_format;
}
static Sys_var_mybool Sys_old_passwords(
       "old_passwords",
       "Use old password encryption method (needed for 4.0 and older clients)",
       SESSION_VAR(old_passwords), CMD_LINE(OPT_ARG), DEFAULT(FALSE),
       NO_MUTEX_GUARD, NOT_IN_BINLOG, ON_CHECK(check_old_passwords));

static Sys_var_ulong Sys_open_files_limit(
       "open_files_limit",
       "If this is not 0, then mysqld will use this value to reserve file "
       "descriptors to use with setrlimit(). If this value is 0 then mysqld "
       "will reserve max_connections*5 or max_connections + table_cache*2 "
       "(whichever is larger) number of file descriptors",
       READ_ONLY GLOBAL_VAR(open_files_limit), CMD_LINE(REQUIRED_ARG),
       VALID_RANGE(0, OS_FILE_LIMIT), DEFAULT(0), BLOCK_SIZE(1));

/// @todo change to enum
static Sys_var_ulong Sys_optimizer_prune_level(
       "optimizer_prune_level",
       "Controls the heuristic(s) applied during query optimization to prune "
       "less-promising partial plans from the optimizer search space. "
       "Meaning: 0 - do not apply any heuristic, thus perform exhaustive "
       "search; 1 - prune plans based on number of retrieved rows",
       SESSION_VAR(optimizer_prune_level), CMD_LINE(REQUIRED_ARG),
       VALID_RANGE(0, 1), DEFAULT(1), BLOCK_SIZE(1));

static Sys_var_ulong Sys_optimizer_search_depth(
       "optimizer_search_depth",
       "Maximum depth of search performed by the query optimizer. Values "
       "larger than the number of relations in a query result in better "
       "query plans, but take longer to compile a query. Values smaller "
       "than the number of tables in a relation result in faster "
       "optimization, but may produce very bad query plans. If set to 0, "
       "the system will automatically pick a reasonable value",
       SESSION_VAR(optimizer_search_depth), CMD_LINE(REQUIRED_ARG),
       VALID_RANGE(0, MAX_TABLES+1), DEFAULT(MAX_TABLES+1), BLOCK_SIZE(1));

static const char *optimizer_switch_names[]=
{
  "index_merge", "index_merge_union", "index_merge_sort_union",
  "index_merge_intersection", "engine_condition_pushdown",
  "index_condition_pushdown" , "mrr", "mrr_cost_based",
  "block_nested_loop", "batched_key_access",
#ifdef OPTIMIZER_SWITCH_ALL
  "materialization", "semijoin", "loosescan", "firstmatch",
#endif
  "default", NullS
};
/** propagates changes to @@engine_condition_pushdown */
static bool fix_optimizer_switch(sys_var *self, THD *thd,
                                 enum_var_type type)
{
  SV *sv= (type == OPT_GLOBAL) ? &global_system_variables : &thd->variables;
  sv->engine_condition_pushdown= 
    test(sv->optimizer_switch & OPTIMIZER_SWITCH_ENGINE_CONDITION_PUSHDOWN);

  return false;
}
static Sys_var_flagset Sys_optimizer_switch(
       "optimizer_switch",
       "optimizer_switch=option=val[,option=val...], where option is one of "
       "{index_merge, index_merge_union, index_merge_sort_union, "
       "index_merge_intersection, engine_condition_pushdown, "
       "index_condition_pushdown, mrr, mrr_cost_based"
#ifdef OPTIMIZER_SWITCH_ALL
       ", materialization, "
       "semijoin, loosescan, firstmatch"
#endif
       ", block_nested_loop, batched_key_access"
       "} and val is one of {on, off, default}",
       SESSION_VAR(optimizer_switch), CMD_LINE(REQUIRED_ARG),
       optimizer_switch_names, DEFAULT(OPTIMIZER_SWITCH_DEFAULT),
       NO_MUTEX_GUARD, NOT_IN_BINLOG, ON_CHECK(NULL),
       ON_UPDATE(fix_optimizer_switch));

#ifdef OPTIMIZER_TRACE

static Sys_var_flagset Sys_optimizer_trace(
       "optimizer_trace",
       "Controls tracing of the Optimizer:"
       " optimizer_trace=option=val[,option=val...], where option is one of"
       " {enabled, end_marker, one_line}"
       " and val is one of {on, off, default}",
       SESSION_VAR(optimizer_trace), CMD_LINE(REQUIRED_ARG),
       Opt_trace_context::flag_names,
       DEFAULT(Opt_trace_context::FLAG_DEFAULT));
// @see set_var::is_var_optimizer_trace()
export sys_var *Sys_optimizer_trace_ptr= &Sys_optimizer_trace;

/**
  Note how "misc" is not here: it is not accessible to the user; disabling
  "misc" would disable the top object, which would make an empty trace.
*/
static Sys_var_flagset Sys_optimizer_trace_features(
       "optimizer_trace_features",
       "Enables/disables tracing of selected features of the Optimizer:"
       " optimizer_trace_features=option=val[,option=val...], where option is one of"
       " {greedy_search, range_optimizer, dynamic_range, repeated_subselect}"
       " and val is one of {on, off, default}",
       SESSION_VAR(optimizer_trace_features), CMD_LINE(REQUIRED_ARG),
       Opt_trace_context::feature_names,
       DEFAULT(Opt_trace_context::default_features));

/** Delete all old optimizer traces */
static bool optimizer_trace_update(sys_var *self, THD *thd,
                                   enum_var_type type)
{
  thd->opt_trace.reset();
  return false;
}

static Sys_var_long Sys_optimizer_trace_offset(
       "optimizer_trace_offset",
       "Offset of first optimizer trace to show; see manual",
       SESSION_VAR(optimizer_trace_offset), CMD_LINE(REQUIRED_ARG),
       VALID_RANGE(LONG_MIN, LONG_MAX), DEFAULT(-1), BLOCK_SIZE(1),
       NO_MUTEX_GUARD, NOT_IN_BINLOG, ON_CHECK(NULL),
       ON_UPDATE(optimizer_trace_update));

static Sys_var_long Sys_optimizer_trace_limit(
       "optimizer_trace_limit",
       "Maximum number of shown optimizer traces",
       SESSION_VAR(optimizer_trace_limit), CMD_LINE(REQUIRED_ARG),
       VALID_RANGE(0, LONG_MAX), DEFAULT(1), BLOCK_SIZE(1),
       NO_MUTEX_GUARD, NOT_IN_BINLOG, ON_CHECK(NULL),
       ON_UPDATE(optimizer_trace_update));

static Sys_var_ulong Sys_optimizer_trace_max_mem_size(
       "optimizer_trace_max_mem_size",
       "Maximum allowed cumulated size of stored optimizer traces",
       SESSION_VAR(optimizer_trace_max_mem_size), CMD_LINE(REQUIRED_ARG),
       VALID_RANGE(0, ULONG_MAX), DEFAULT(1024*16), BLOCK_SIZE(1));

#endif

static Sys_var_charptr Sys_pid_file(
       "pid_file", "Pid file used by safe_mysqld",
       READ_ONLY GLOBAL_VAR(pidfile_name_ptr), CMD_LINE(REQUIRED_ARG),
       IN_FS_CHARSET, DEFAULT(0));

static Sys_var_charptr Sys_plugin_dir(
       "plugin_dir", "Directory for plugins",
       READ_ONLY GLOBAL_VAR(opt_plugin_dir_ptr), CMD_LINE(REQUIRED_ARG),
       IN_FS_CHARSET, DEFAULT(0));

static Sys_var_uint Sys_port(
       "port",
       "Port number to use for connection or 0 to default to, "
       "my.cnf, $MYSQL_TCP_PORT, "
#if MYSQL_PORT_DEFAULT == 0
       "/etc/services, "
#endif
       "built-in default (" STRINGIFY_ARG(MYSQL_PORT) "), whatever comes first",
       READ_ONLY GLOBAL_VAR(mysqld_port), CMD_LINE(REQUIRED_ARG, 'P'),
       VALID_RANGE(0, UINT_MAX32), DEFAULT(0), BLOCK_SIZE(1));

static Sys_var_ulong Sys_preload_buff_size(
       "preload_buffer_size",
       "The size of the buffer that is allocated when preloading indexes",
       SESSION_VAR(preload_buff_size), CMD_LINE(REQUIRED_ARG),
       VALID_RANGE(1024, 1024*1024*1024), DEFAULT(32768), BLOCK_SIZE(1));

static Sys_var_uint Sys_protocol_version(
       "protocol_version",
       "The version of the client/server protocol used by the MySQL server",
       READ_ONLY GLOBAL_VAR(protocol_version), NO_CMD_LINE,
       VALID_RANGE(0, ~0), DEFAULT(PROTOCOL_VERSION), BLOCK_SIZE(1));

static Sys_var_proxy_user Sys_proxy_user(
       "proxy_user", "The proxy user account name used when logging in",
       IN_SYSTEM_CHARSET);

static Sys_var_external_user Sys_external_user(
       "external_user", "The external user account used when logging in",
       IN_SYSTEM_CHARSET);

static Sys_var_ulong Sys_read_buff_size(
       "read_buffer_size",
       "Each thread that does a sequential scan allocates a buffer of "
       "this size for each table it scans. If you do many sequential scans, "
       "you may want to increase this value",
       SESSION_VAR(read_buff_size), CMD_LINE(REQUIRED_ARG),
       VALID_RANGE(IO_SIZE*2, INT_MAX32), DEFAULT(128*1024),
       BLOCK_SIZE(IO_SIZE));

static bool check_read_only(sys_var *self, THD *thd, set_var *var)
{
  /* Prevent self dead-lock */
  if (thd->locked_tables_mode || thd->in_active_multi_stmt_transaction())
  {
    my_error(ER_LOCK_OR_ACTIVE_TRANSACTION, MYF(0));
    return true;
  }
  return false;
}
static bool fix_read_only(sys_var *self, THD *thd, enum_var_type type)
{
  bool result= true;
  my_bool new_read_only= read_only; // make a copy before releasing a mutex
  DBUG_ENTER("sys_var_opt_readonly::update");

  if (read_only == FALSE || read_only == opt_readonly)
  {
    opt_readonly= read_only;
    DBUG_RETURN(false);
  }

  if (check_read_only(self, thd, 0)) // just in case
    goto end;

  if (thd->global_read_lock.is_acquired())
  {
    /*
      This connection already holds the global read lock.
      This can be the case with:
      - FLUSH TABLES WITH READ LOCK
      - SET GLOBAL READ_ONLY = 1
    */
    opt_readonly= read_only;
    DBUG_RETURN(false);
  }

  /*
    Perform a 'FLUSH TABLES WITH READ LOCK'.
    This is a 3 step process:
    - [1] lock_global_read_lock()
    - [2] close_cached_tables()
    - [3] make_global_read_lock_block_commit()
    [1] prevents new connections from obtaining tables locked for write.
    [2] waits until all existing connections close their tables.
    [3] prevents transactions from being committed.
  */

  read_only= opt_readonly;
  mysql_mutex_unlock(&LOCK_global_system_variables);

  if (thd->global_read_lock.lock_global_read_lock(thd))
    goto end_with_mutex_unlock;

  /*
    This call will be blocked by any connection holding a READ or WRITE lock.
    Ideally, we want to wait only for pending WRITE locks, but since:
    con 1> LOCK TABLE T FOR READ;
    con 2> LOCK TABLE T FOR WRITE; (blocked by con 1)
    con 3> SET GLOBAL READ ONLY=1; (blocked by con 2)
    can cause to wait on a read lock, it's required for the client application
    to unlock everything, and acceptable for the server to wait on all locks.
  */
  if ((result= close_cached_tables(thd, NULL, TRUE,
                                   thd->variables.lock_wait_timeout)))
    goto end_with_read_lock;

  if ((result= thd->global_read_lock.make_global_read_lock_block_commit(thd)))
    goto end_with_read_lock;

  /* Change the opt_readonly system variable, safe because the lock is held */
  opt_readonly= new_read_only;
  result= false;

 end_with_read_lock:
  /* Release the lock */
  thd->global_read_lock.unlock_global_read_lock(thd);
 end_with_mutex_unlock:
  mysql_mutex_lock(&LOCK_global_system_variables);
 end:
  read_only= opt_readonly;
  DBUG_RETURN(result);
}


/**
  The read_only boolean is always equal to the opt_readonly boolean except
  during fix_read_only(); when that function is entered, opt_readonly is
  the pre-update value and read_only is the post-update value.
  fix_read_only() compares them and runs needed operations for the
  transition (especially when transitioning from false to true) and
  synchronizes both booleans in the end.
*/
static Sys_var_mybool Sys_readonly(
       "read_only",
       "Make all non-temporary tables read-only, with the exception for "
       "replication (slave) threads and users with the SUPER privilege",
       GLOBAL_VAR(read_only), CMD_LINE(OPT_ARG), DEFAULT(FALSE),
       NO_MUTEX_GUARD, NOT_IN_BINLOG,
       ON_CHECK(check_read_only), ON_UPDATE(fix_read_only));

// Small lower limit to be able to test MRR
static Sys_var_ulong Sys_read_rnd_buff_size(
       "read_rnd_buffer_size",
       "When reading rows in sorted order after a sort, the rows are read "
       "through this buffer to avoid a disk seeks",
       SESSION_VAR(read_rnd_buff_size), CMD_LINE(REQUIRED_ARG),
       VALID_RANGE(1, INT_MAX32), DEFAULT(256*1024), BLOCK_SIZE(1));

static Sys_var_ulong Sys_div_precincrement(
       "div_precision_increment", "Precision of the result of '/' "
       "operator will be increased on that value",
       SESSION_VAR(div_precincrement), CMD_LINE(REQUIRED_ARG),
       VALID_RANGE(0, DECIMAL_MAX_SCALE), DEFAULT(4), BLOCK_SIZE(1));

static Sys_var_ulong Sys_range_alloc_block_size(
       "range_alloc_block_size",
       "Allocation block size for storing ranges during optimization",
       SESSION_VAR(range_alloc_block_size), CMD_LINE(REQUIRED_ARG),
       VALID_RANGE(RANGE_ALLOC_BLOCK_SIZE, ULONG_MAX),
       DEFAULT(RANGE_ALLOC_BLOCK_SIZE), BLOCK_SIZE(1024));

static Sys_var_ulong Sys_multi_range_count(
       "multi_range_count", "Number of key ranges to request at once",
       SESSION_VAR(multi_range_count), CMD_LINE(REQUIRED_ARG),
       VALID_RANGE(1, ULONG_MAX), DEFAULT(256), BLOCK_SIZE(1));

static bool fix_thd_mem_root(sys_var *self, THD *thd, enum_var_type type)
{
  if (type != OPT_GLOBAL)
    reset_root_defaults(thd->mem_root,
                        thd->variables.query_alloc_block_size,
                        thd->variables.query_prealloc_size);
  return false;
}
static Sys_var_ulong Sys_query_alloc_block_size(
       "query_alloc_block_size",
       "Allocation block size for query parsing and execution",
       SESSION_VAR(query_alloc_block_size), CMD_LINE(REQUIRED_ARG),
       VALID_RANGE(1024, ULONG_MAX), DEFAULT(QUERY_ALLOC_BLOCK_SIZE),
       BLOCK_SIZE(1024), NO_MUTEX_GUARD, NOT_IN_BINLOG, ON_CHECK(0),
       ON_UPDATE(fix_thd_mem_root));

static Sys_var_ulong Sys_query_prealloc_size(
       "query_prealloc_size",
       "Persistent buffer for query parsing and execution",
       SESSION_VAR(query_prealloc_size), CMD_LINE(REQUIRED_ARG),
       VALID_RANGE(QUERY_ALLOC_PREALLOC_SIZE, ULONG_MAX),
       DEFAULT(QUERY_ALLOC_PREALLOC_SIZE),
       BLOCK_SIZE(1024), NO_MUTEX_GUARD, NOT_IN_BINLOG, ON_CHECK(0),
       ON_UPDATE(fix_thd_mem_root));

#ifdef HAVE_SMEM
static Sys_var_mybool Sys_shared_memory(
       "shared_memory", "Enable the shared memory",
       READ_ONLY GLOBAL_VAR(opt_enable_shared_memory), CMD_LINE(OPT_ARG),
       DEFAULT(FALSE));

static Sys_var_charptr Sys_shared_memory_base_name(
       "shared_memory_base_name", "Base name of shared memory",
       READ_ONLY GLOBAL_VAR(shared_memory_base_name), CMD_LINE(REQUIRED_ARG),
       IN_FS_CHARSET, DEFAULT(0));
#endif

// this has to be NO_CMD_LINE as the command-line option has a different name
static Sys_var_mybool Sys_skip_external_locking(
       "skip_external_locking", "Don't use system (external) locking",
       READ_ONLY GLOBAL_VAR(my_disable_locking), NO_CMD_LINE, DEFAULT(TRUE));

static Sys_var_mybool Sys_skip_networking(
       "skip_networking", "Don't allow connection with TCP/IP",
       READ_ONLY GLOBAL_VAR(opt_disable_networking), CMD_LINE(OPT_ARG),
       DEFAULT(FALSE));

static Sys_var_mybool Sys_skip_name_resolve(
       "skip_name_resolve",
       "Don't resolve hostnames. All hostnames are IP's or 'localhost'.",
       READ_ONLY GLOBAL_VAR(opt_skip_name_resolve),
       CMD_LINE(OPT_ARG, OPT_SKIP_RESOLVE),
       DEFAULT(FALSE));

static Sys_var_mybool Sys_skip_show_database(
       "skip_show_database", "Don't allow 'SHOW DATABASE' commands",
       READ_ONLY GLOBAL_VAR(opt_skip_show_db), CMD_LINE(OPT_ARG),
       DEFAULT(FALSE));

static Sys_var_charptr Sys_socket(
       "socket", "Socket file to use for connection",
       READ_ONLY GLOBAL_VAR(mysqld_unix_port), CMD_LINE(REQUIRED_ARG),
       IN_FS_CHARSET, DEFAULT(0));

/* 
  thread_concurrency is a no-op on all platforms since
  MySQL 5.1.  It will be removed in the context of
  WL#5265
*/
static Sys_var_ulong Sys_thread_concurrency(
       "thread_concurrency",
       "Permits the application to give the threads system a hint for "
       "the desired number of threads that should be run at the same time. "
       "This variable has no effect, and is deprecated. "
       "It will be removed in a future release. ",
       READ_ONLY GLOBAL_VAR(concurrency), CMD_LINE(REQUIRED_ARG),
       VALID_RANGE(1, 512), DEFAULT(DEFAULT_CONCURRENCY), BLOCK_SIZE(1),
       NO_MUTEX_GUARD, NOT_IN_BINLOG, ON_CHECK(0), ON_UPDATE(0), 
       DEPRECATED(""));

static Sys_var_ulong Sys_thread_stack(
       "thread_stack", "The stack size for each thread",
       READ_ONLY GLOBAL_VAR(my_thread_stack_size), CMD_LINE(REQUIRED_ARG),
       VALID_RANGE(128*1024, ULONG_MAX), DEFAULT(DEFAULT_THREAD_STACK),
       BLOCK_SIZE(1024));

static Sys_var_charptr Sys_tmpdir(
       "tmpdir", "Path for temporary files. Several paths may "
       "be specified, separated by a "
#if defined(__WIN__)
       "semicolon (;)"
#else
       "colon (:)"
#endif
       ", in this case they are used in a round-robin fashion",
       READ_ONLY GLOBAL_VAR(opt_mysql_tmpdir), CMD_LINE(REQUIRED_ARG, 't'),
       IN_FS_CHARSET, DEFAULT(0));

static bool fix_trans_mem_root(sys_var *self, THD *thd, enum_var_type type)
{
  if (type != OPT_GLOBAL)
    reset_root_defaults(&thd->transaction.mem_root,
                        thd->variables.trans_alloc_block_size,
                        thd->variables.trans_prealloc_size);
  return false;
}
static Sys_var_ulong Sys_trans_alloc_block_size(
       "transaction_alloc_block_size",
       "Allocation block size for transactions to be stored in binary log",
       SESSION_VAR(trans_alloc_block_size), CMD_LINE(REQUIRED_ARG),
       VALID_RANGE(1024, ULONG_MAX), DEFAULT(QUERY_ALLOC_BLOCK_SIZE),
       BLOCK_SIZE(1024), NO_MUTEX_GUARD, NOT_IN_BINLOG, ON_CHECK(0),
       ON_UPDATE(fix_trans_mem_root));

static Sys_var_ulong Sys_trans_prealloc_size(
       "transaction_prealloc_size",
       "Persistent buffer for transactions to be stored in binary log",
       SESSION_VAR(trans_prealloc_size), CMD_LINE(REQUIRED_ARG),
       VALID_RANGE(1024, ULONG_MAX), DEFAULT(TRANS_ALLOC_PREALLOC_SIZE),
       BLOCK_SIZE(1024), NO_MUTEX_GUARD, NOT_IN_BINLOG, ON_CHECK(0),
       ON_UPDATE(fix_trans_mem_root));

static const char *thread_handling_names[]=
{
  "one-thread-per-connection", "no-threads", "loaded-dynamically",
  0
};
static Sys_var_enum Sys_thread_handling(
       "thread_handling",
       "Define threads usage for handling queries, one of "
       "one-thread-per-connection, no-threads, loaded-dynamically"
       , READ_ONLY GLOBAL_VAR(thread_handling), CMD_LINE(REQUIRED_ARG),
       thread_handling_names, DEFAULT(0));

#ifdef HAVE_QUERY_CACHE
static bool fix_query_cache_size(sys_var *self, THD *thd, enum_var_type type)
{
  ulong new_cache_size= query_cache.resize(query_cache_size);
  /*
     Note: query_cache_size is a global variable reflecting the
     requested cache size. See also query_cache_size_arg
  */
  if (query_cache_size != new_cache_size)
    push_warning_printf(current_thd, Sql_condition::WARN_LEVEL_WARN,
                        ER_WARN_QC_RESIZE, ER(ER_WARN_QC_RESIZE),
                        query_cache_size, new_cache_size);

  query_cache_size= new_cache_size;
  return false;
}
static Sys_var_ulong Sys_query_cache_size(
       "query_cache_size",
       "The memory allocated to store results from old queries",
       GLOBAL_VAR(query_cache_size), CMD_LINE(REQUIRED_ARG),
       VALID_RANGE(0, ULONG_MAX), DEFAULT(0), BLOCK_SIZE(1024),
       NO_MUTEX_GUARD, NOT_IN_BINLOG, ON_CHECK(0),
       ON_UPDATE(fix_query_cache_size));

static Sys_var_ulong Sys_query_cache_limit(
       "query_cache_limit",
       "Don't cache results that are bigger than this",
       GLOBAL_VAR(query_cache.query_cache_limit), CMD_LINE(REQUIRED_ARG),
       VALID_RANGE(0, ULONG_MAX), DEFAULT(1024*1024), BLOCK_SIZE(1));

static bool fix_qcache_min_res_unit(sys_var *self, THD *thd, enum_var_type type)
{
  query_cache_min_res_unit=
    query_cache.set_min_res_unit(query_cache_min_res_unit);
  return false;
}
static Sys_var_ulong Sys_query_cache_min_res_unit(
       "query_cache_min_res_unit",
       "The minimum size for blocks allocated by the query cache",
       GLOBAL_VAR(query_cache_min_res_unit), CMD_LINE(REQUIRED_ARG),
       VALID_RANGE(0, ULONG_MAX), DEFAULT(QUERY_CACHE_MIN_RESULT_DATA_SIZE),
       BLOCK_SIZE(1), NO_MUTEX_GUARD, NOT_IN_BINLOG, ON_CHECK(0),
       ON_UPDATE(fix_qcache_min_res_unit));

static const char *query_cache_type_names[]= { "OFF", "ON", "DEMAND", 0 };
static bool check_query_cache_type(sys_var *self, THD *thd, set_var *var)
{
  if (query_cache.is_disabled())
  {
    my_error(ER_QUERY_CACHE_DISABLED, MYF(0));
    return true;
  }
  return false;
}
static Sys_var_enum Sys_query_cache_type(
       "query_cache_type",
       "OFF = Don't cache or retrieve results. ON = Cache all results "
       "except SELECT SQL_NO_CACHE ... queries. DEMAND = Cache only "
       "SELECT SQL_CACHE ... queries",
       SESSION_VAR(query_cache_type), CMD_LINE(REQUIRED_ARG),
       query_cache_type_names, DEFAULT(1), NO_MUTEX_GUARD, NOT_IN_BINLOG,
       ON_CHECK(check_query_cache_type));

static Sys_var_mybool Sys_query_cache_wlock_invalidate(
       "query_cache_wlock_invalidate",
       "Invalidate queries in query cache on LOCK for write",
       SESSION_VAR(query_cache_wlock_invalidate), CMD_LINE(OPT_ARG),
       DEFAULT(FALSE));
#endif /* HAVE_QUERY_CACHE */

static Sys_var_mybool Sys_secure_auth(
       "secure_auth",
       "Disallow authentication for accounts that have old (pre-4.1) "
       "passwords",
       GLOBAL_VAR(opt_secure_auth), CMD_LINE(OPT_ARG),
       DEFAULT(FALSE));

static Sys_var_charptr Sys_secure_file_priv(
       "secure_file_priv",
       "Limit LOAD DATA, SELECT ... OUTFILE, and LOAD_FILE() to files "
       "within specified directory",
       PREALLOCATED READ_ONLY GLOBAL_VAR(opt_secure_file_priv),
       CMD_LINE(REQUIRED_ARG), IN_FS_CHARSET, DEFAULT(0));

static bool fix_server_id(sys_var *self, THD *thd, enum_var_type type)
{
  server_id_supplied = 1;
  thd->server_id= server_id;
  return false;
}
static Sys_var_ulong Sys_server_id(
       "server_id",
       "Uniquely identifies the server instance in the community of "
       "replication partners",
       GLOBAL_VAR(server_id), CMD_LINE(REQUIRED_ARG, OPT_SERVER_ID),
       VALID_RANGE(0, UINT_MAX32), DEFAULT(0), BLOCK_SIZE(1), NO_MUTEX_GUARD,
       NOT_IN_BINLOG, ON_CHECK(0), ON_UPDATE(fix_server_id));

static Sys_var_charptr Sys_server_uuid(
       "server_uuid",
       "Uniquely identifies the server instance in the universe",
       READ_ONLY GLOBAL_VAR(server_uuid_ptr),
       NO_CMD_LINE, IN_FS_CHARSET, DEFAULT(server_uuid));

static Sys_var_mybool Sys_slave_compressed_protocol(
       "slave_compressed_protocol",
       "Use compression on master/slave protocol",
       GLOBAL_VAR(opt_slave_compressed_protocol), CMD_LINE(OPT_ARG),
       DEFAULT(FALSE));

#ifdef HAVE_REPLICATION
static const char *slave_exec_mode_names[]=
       {"STRICT", "IDEMPOTENT", 0};
static Sys_var_enum Slave_exec_mode(
       "slave_exec_mode",
       "Modes for how replication events should be executed. Legal values "
       "are STRICT (default) and IDEMPOTENT. In IDEMPOTENT mode, "
       "replication will not stop for operations that are idempotent. "
       "In STRICT mode, replication will stop on any unexpected difference "
       "between the master and the slave",
       GLOBAL_VAR(slave_exec_mode_options), CMD_LINE(REQUIRED_ARG),
       slave_exec_mode_names, DEFAULT(SLAVE_EXEC_MODE_STRICT));
const char *slave_type_conversions_name[]= {"ALL_LOSSY", "ALL_NON_LOSSY", 0};
static Sys_var_set Slave_type_conversions(
       "slave_type_conversions",
       "Set of slave type conversions that are enabled. Legal values are:"
       " ALL_LOSSY to enable lossy conversions and"
       " ALL_NON_LOSSY to enable non-lossy conversions."
       " If the variable is assigned the empty set, no conversions are"
       " allowed and it is expected that the types match exactly.",
       GLOBAL_VAR(slave_type_conversions_options), CMD_LINE(REQUIRED_ARG),
       slave_type_conversions_name,
       DEFAULT(0));

static Sys_var_mybool Sys_slave_sql_verify_checksum(
       "slave_sql_verify_checksum",
       "Force checksum verification of replication events after reading them "
       "from relay log. Note: Events are always checksum-verified by slave on "
       "receiving them from the network before writing them to the relay "
       "log. Enabled by default.",
       GLOBAL_VAR(opt_slave_sql_verify_checksum), CMD_LINE(OPT_ARG), DEFAULT(TRUE));
#endif

bool Sys_var_enum_binlog_checksum::global_update(THD *thd, set_var *var)
{
  bool check_purge= false;

  mysql_mutex_lock(mysql_bin_log.get_log_lock());
  if(mysql_bin_log.is_open())
  {
    bool alg_changed=
      (binlog_checksum_options != (uint) var->save_result.ulonglong_value);
    if (alg_changed)
      mysql_bin_log.checksum_alg_reset= (uint8) var->save_result.ulonglong_value;
    mysql_bin_log.rotate(true, &check_purge);
    if (alg_changed)
      mysql_bin_log.checksum_alg_reset= BINLOG_CHECKSUM_ALG_UNDEF; // done
  }
  else
  {
    binlog_checksum_options= var->save_result.ulonglong_value;
  }
  DBUG_ASSERT((ulong) binlog_checksum_options == var->save_result.ulonglong_value);
  DBUG_ASSERT(mysql_bin_log.checksum_alg_reset == BINLOG_CHECKSUM_ALG_UNDEF);
  mysql_mutex_unlock(mysql_bin_log.get_log_lock());
  
  if (check_purge)
    mysql_bin_log.purge();

  return 0;
}

static Sys_var_enum_binlog_checksum Binlog_checksum_enum(
       "binlog_checksum", "Type of BINLOG_CHECKSUM_ALG. Include checksum for "
       "log events in the binary log. Possible values are NONE and CRC32; "
       "default is NONE.",
       GLOBAL_VAR(binlog_checksum_options), CMD_LINE(REQUIRED_ARG),
       binlog_checksum_type_names, DEFAULT(BINLOG_CHECKSUM_ALG_OFF),
       NO_MUTEX_GUARD, NOT_IN_BINLOG);

static Sys_var_mybool Sys_master_verify_checksum(
       "master_verify_checksum",
       "Force checksum verification of logged events in binary log before "
       "sending them to slaves or printing them in output of SHOW BINLOG EVENTS. "
       "Disabled by default.",
       GLOBAL_VAR(opt_master_verify_checksum), CMD_LINE(OPT_ARG), DEFAULT(FALSE));

static Sys_var_ulong Sys_slow_launch_time(
       "slow_launch_time",
       "If creating the thread takes longer than this value (in seconds), "
       "the Slow_launch_threads counter will be incremented",
       GLOBAL_VAR(slow_launch_time), CMD_LINE(REQUIRED_ARG),
       VALID_RANGE(0, LONG_TIMEOUT), DEFAULT(2), BLOCK_SIZE(1));

static Sys_var_ulong Sys_sort_buffer(
       "sort_buffer_size",
       "Each thread that needs to do a sort allocates a buffer of this size",
       SESSION_VAR(sortbuff_size), CMD_LINE(REQUIRED_ARG),
       VALID_RANGE(MIN_SORT_MEMORY, ULONG_MAX), DEFAULT(DEFAULT_SORT_MEMORY),
       BLOCK_SIZE(1));

export sql_mode_t expand_sql_mode(sql_mode_t sql_mode)
{
  if (sql_mode & MODE_ANSI)
  {
    /*
      Note that we dont set
      MODE_NO_KEY_OPTIONS | MODE_NO_TABLE_OPTIONS | MODE_NO_FIELD_OPTIONS
      to allow one to get full use of MySQL in this mode.

      MODE_ONLY_FULL_GROUP_BY was removed from ANSI mode because it is
      currently overly restrictive (see BUG#8510).
    */
    sql_mode|= (MODE_REAL_AS_FLOAT | MODE_PIPES_AS_CONCAT | MODE_ANSI_QUOTES |
                MODE_IGNORE_SPACE);
  }
  if (sql_mode & MODE_ORACLE)
    sql_mode|= (MODE_PIPES_AS_CONCAT | MODE_ANSI_QUOTES |
                MODE_IGNORE_SPACE |
                MODE_NO_KEY_OPTIONS | MODE_NO_TABLE_OPTIONS |
                MODE_NO_FIELD_OPTIONS | MODE_NO_AUTO_CREATE_USER);
  if (sql_mode & MODE_MSSQL)
    sql_mode|= (MODE_PIPES_AS_CONCAT | MODE_ANSI_QUOTES |
                MODE_IGNORE_SPACE |
                MODE_NO_KEY_OPTIONS | MODE_NO_TABLE_OPTIONS |
                MODE_NO_FIELD_OPTIONS);
  if (sql_mode & MODE_POSTGRESQL)
    sql_mode|= (MODE_PIPES_AS_CONCAT | MODE_ANSI_QUOTES |
                MODE_IGNORE_SPACE |
                MODE_NO_KEY_OPTIONS | MODE_NO_TABLE_OPTIONS |
                MODE_NO_FIELD_OPTIONS);
  if (sql_mode & MODE_DB2)
    sql_mode|= (MODE_PIPES_AS_CONCAT | MODE_ANSI_QUOTES |
                MODE_IGNORE_SPACE |
                MODE_NO_KEY_OPTIONS | MODE_NO_TABLE_OPTIONS |
                MODE_NO_FIELD_OPTIONS);
  if (sql_mode & MODE_MAXDB)
    sql_mode|= (MODE_PIPES_AS_CONCAT | MODE_ANSI_QUOTES |
                MODE_IGNORE_SPACE |
                MODE_NO_KEY_OPTIONS | MODE_NO_TABLE_OPTIONS |
                MODE_NO_FIELD_OPTIONS | MODE_NO_AUTO_CREATE_USER);
  if (sql_mode & MODE_MYSQL40)
    sql_mode|= MODE_HIGH_NOT_PRECEDENCE;
  if (sql_mode & MODE_MYSQL323)
    sql_mode|= MODE_HIGH_NOT_PRECEDENCE;
  if (sql_mode & MODE_TRADITIONAL)
    sql_mode|= (MODE_STRICT_TRANS_TABLES | MODE_STRICT_ALL_TABLES |
                MODE_NO_ZERO_IN_DATE | MODE_NO_ZERO_DATE |
                MODE_ERROR_FOR_DIVISION_BY_ZERO | MODE_NO_AUTO_CREATE_USER |
                MODE_NO_ENGINE_SUBSTITUTION);
  return sql_mode;
}
static bool check_sql_mode(sys_var *self, THD *thd, set_var *var)
{
  var->save_result.ulonglong_value=
    expand_sql_mode(var->save_result.ulonglong_value);
  return false;
}
static bool fix_sql_mode(sys_var *self, THD *thd, enum_var_type type)
{
  if (type != OPT_GLOBAL)
  {
    /* Update thd->server_status */
    if (thd->variables.sql_mode & MODE_NO_BACKSLASH_ESCAPES)
      thd->server_status|= SERVER_STATUS_NO_BACKSLASH_ESCAPES;
    else
      thd->server_status&= ~SERVER_STATUS_NO_BACKSLASH_ESCAPES;
  }
  return false;
}
/*
  WARNING: When adding new SQL modes don't forget to update the
  tables definitions that stores it's value (ie: mysql.event, mysql.proc)
*/
static const char *sql_mode_names[]=
{
  "REAL_AS_FLOAT", "PIPES_AS_CONCAT", "ANSI_QUOTES", "IGNORE_SPACE", ",",
  "ONLY_FULL_GROUP_BY", "NO_UNSIGNED_SUBTRACTION", "NO_DIR_IN_CREATE",
  "POSTGRESQL", "ORACLE", "MSSQL", "DB2", "MAXDB", "NO_KEY_OPTIONS",
  "NO_TABLE_OPTIONS", "NO_FIELD_OPTIONS", "MYSQL323", "MYSQL40", "ANSI",
  "NO_AUTO_VALUE_ON_ZERO", "NO_BACKSLASH_ESCAPES", "STRICT_TRANS_TABLES",
  "STRICT_ALL_TABLES", "NO_ZERO_IN_DATE", "NO_ZERO_DATE",
  "ALLOW_INVALID_DATES", "ERROR_FOR_DIVISION_BY_ZERO", "TRADITIONAL",
  "NO_AUTO_CREATE_USER", "HIGH_NOT_PRECEDENCE", "NO_ENGINE_SUBSTITUTION",
  "PAD_CHAR_TO_FULL_LENGTH",
  0
};
export bool sql_mode_string_representation(THD *thd, sql_mode_t sql_mode,
                                           LEX_STRING *ls)
{
  set_to_string(thd, ls, sql_mode, sql_mode_names);
  return ls->str == 0;
}
/*
  sql_mode should *not* be IN_BINLOG: even though it is written to the binlog,
  the slave ignores the MODE_NO_DIR_IN_CREATE variable, so slave's value
  differs from master's (see log_event.cc: Query_log_event::do_apply_event()).
*/
static Sys_var_set Sys_sql_mode(
       "sql_mode",
       "Syntax: sql-mode=mode[,mode[,mode...]]. See the manual for the "
       "complete list of valid sql modes",
       SESSION_VAR(sql_mode), CMD_LINE(REQUIRED_ARG),
       sql_mode_names, DEFAULT(0), NO_MUTEX_GUARD, NOT_IN_BINLOG,
       ON_CHECK(check_sql_mode), ON_UPDATE(fix_sql_mode));

#if defined(HAVE_OPENSSL) && !defined(EMBEDDED_LIBRARY)
#define SSL_OPT(X) CMD_LINE(REQUIRED_ARG,X)
#else
#define SSL_OPT(X) NO_CMD_LINE
#endif

static Sys_var_charptr Sys_ssl_ca(
       "ssl_ca",
       "CA file in PEM format (check OpenSSL docs, implies --ssl)",
       READ_ONLY GLOBAL_VAR(opt_ssl_ca), SSL_OPT(OPT_SSL_CA),
       IN_FS_CHARSET, DEFAULT(0));

static Sys_var_charptr Sys_ssl_capath(
       "ssl_capath",
       "CA directory (check OpenSSL docs, implies --ssl)",
       READ_ONLY GLOBAL_VAR(opt_ssl_capath), SSL_OPT(OPT_SSL_CAPATH),
       IN_FS_CHARSET, DEFAULT(0));

static Sys_var_charptr Sys_ssl_cert(
       "ssl_cert", "X509 cert in PEM format (implies --ssl)",
       READ_ONLY GLOBAL_VAR(opt_ssl_cert), SSL_OPT(OPT_SSL_CERT),
       IN_FS_CHARSET, DEFAULT(0));

static Sys_var_charptr Sys_ssl_cipher(
       "ssl_cipher", "SSL cipher to use (implies --ssl)",
       READ_ONLY GLOBAL_VAR(opt_ssl_cipher), SSL_OPT(OPT_SSL_CIPHER),
       IN_FS_CHARSET, DEFAULT(0));

static Sys_var_charptr Sys_ssl_key(
       "ssl_key", "X509 key in PEM format (implies --ssl)",
       READ_ONLY GLOBAL_VAR(opt_ssl_key), SSL_OPT(OPT_SSL_KEY),
       IN_FS_CHARSET, DEFAULT(0));

static Sys_var_charptr Sys_ssl_crl(
       "ssl_crl",
       "CRL file in PEM format (check OpenSSL docs, implies --ssl)",
       READ_ONLY GLOBAL_VAR(opt_ssl_crl), SSL_OPT(OPT_SSL_CRL),
       IN_FS_CHARSET, DEFAULT(0));

static Sys_var_charptr Sys_ssl_crlpath(
       "ssl_crlpath",
       "CRL directory (check OpenSSL docs, implies --ssl)",
       READ_ONLY GLOBAL_VAR(opt_ssl_crlpath), SSL_OPT(OPT_SSL_CRLPATH),
       IN_FS_CHARSET, DEFAULT(0));


// why ENUM and not BOOL ?
static const char *updatable_views_with_limit_names[]= {"NO", "YES", 0};
static Sys_var_enum Sys_updatable_views_with_limit(
       "updatable_views_with_limit",
       "YES = Don't issue an error message (warning only) if a VIEW without "
       "presence of a key of the underlying table is used in queries with a "
       "LIMIT clause for updating. NO = Prohibit update of a VIEW, which "
       "does not contain a key of the underlying table and the query uses "
       "a LIMIT clause (usually get from GUI tools)",
       SESSION_VAR(updatable_views_with_limit), CMD_LINE(REQUIRED_ARG),
       updatable_views_with_limit_names, DEFAULT(TRUE));

static Sys_var_mybool Sys_sync_frm(
       "sync_frm", "Sync .frm files to disk on creation",
       GLOBAL_VAR(opt_sync_frm), CMD_LINE(OPT_ARG),
       DEFAULT(TRUE));

static char *system_time_zone_ptr;
static Sys_var_charptr Sys_system_time_zone(
       "system_time_zone", "The server system time zone",
       READ_ONLY GLOBAL_VAR(system_time_zone_ptr), NO_CMD_LINE,
       IN_FS_CHARSET, DEFAULT(system_time_zone));

static Sys_var_ulong Sys_table_def_size(
       "table_definition_cache",
       "The number of cached table definitions",
       GLOBAL_VAR(table_def_size), CMD_LINE(REQUIRED_ARG),
       VALID_RANGE(TABLE_DEF_CACHE_MIN, 512*1024),
       DEFAULT(TABLE_DEF_CACHE_DEFAULT), BLOCK_SIZE(1));

static Sys_var_ulong Sys_table_cache_size(
       "table_open_cache", "The number of cached open tables",
       GLOBAL_VAR(table_cache_size), CMD_LINE(REQUIRED_ARG),
       VALID_RANGE(1, 512*1024), DEFAULT(TABLE_OPEN_CACHE_DEFAULT),
       BLOCK_SIZE(1));

static Sys_var_ulong Sys_thread_cache_size(
       "thread_cache_size",
       "How many threads we should keep in a cache for reuse",
       GLOBAL_VAR(thread_cache_size), CMD_LINE(REQUIRED_ARG),
       VALID_RANGE(0, 16384), DEFAULT(0), BLOCK_SIZE(1));

/**
  Can't change the 'next' tx_isolation if we are already in a
  transaction.
*/

static bool check_tx_isolation(sys_var *self, THD *thd, set_var *var)
{
  if (var->type == OPT_DEFAULT && thd->in_active_multi_stmt_transaction())
  {
    DBUG_ASSERT(thd->in_multi_stmt_transaction_mode());
    my_error(ER_CANT_CHANGE_TX_ISOLATION, MYF(0));
    return TRUE;
  }
  return FALSE;
}


bool Sys_var_tx_isolation::session_update(THD *thd, set_var *var)
{
  if (var->type == OPT_SESSION && Sys_var_enum::session_update(thd, var))
    return TRUE;
  if (var->type == OPT_DEFAULT || !thd->in_active_multi_stmt_transaction())
  {
    /*
      Update the isolation level of the next transaction.
      I.e. if one did:
      COMMIT;
      SET SESSION ISOLATION LEVEL ...
      BEGIN; <-- this transaction has the new isolation
      Note, that in case of:
      COMMIT;
      SET TRANSACTION ISOLATION LEVEL ...
      SET SESSION ISOLATION LEVEL ...
      BEGIN; <-- the session isolation level is used, not the
      result of SET TRANSACTION statement.
     */
    thd->tx_isolation= (enum_tx_isolation) var->save_result.ulonglong_value;
  }
  return FALSE;
}


// NO_CMD_LINE - different name of the option
static Sys_var_tx_isolation Sys_tx_isolation(
       "tx_isolation", "Default transaction isolation level",
       SESSION_VAR(tx_isolation), NO_CMD_LINE,
       tx_isolation_names, DEFAULT(ISO_REPEATABLE_READ),
       NO_MUTEX_GUARD, NOT_IN_BINLOG, ON_CHECK(check_tx_isolation));

static Sys_var_ulonglong Sys_tmp_table_size(
       "tmp_table_size",
       "If an internal in-memory temporary table exceeds this size, MySQL "
       "will automatically convert it to an on-disk MyISAM table",
       SESSION_VAR(tmp_table_size), CMD_LINE(REQUIRED_ARG),
       VALID_RANGE(1024, (ulonglong)~(intptr)0), DEFAULT(16*1024*1024),
       BLOCK_SIZE(1));

static Sys_var_mybool Sys_timed_mutexes(
       "timed_mutexes",
       "Specify whether to time mutexes (only InnoDB mutexes are currently "
       "supported)",
       GLOBAL_VAR(timed_mutexes), CMD_LINE(OPT_ARG), DEFAULT(0));

static char *server_version_ptr;
static Sys_var_charptr Sys_version(
       "version", "Server version",
       READ_ONLY GLOBAL_VAR(server_version_ptr), NO_CMD_LINE,
       IN_SYSTEM_CHARSET, DEFAULT(server_version));

static char *server_version_comment_ptr;
static Sys_var_charptr Sys_version_comment(
       "version_comment", "version_comment",
       READ_ONLY GLOBAL_VAR(server_version_comment_ptr), NO_CMD_LINE,
       IN_SYSTEM_CHARSET, DEFAULT(MYSQL_COMPILATION_COMMENT));

static char *server_version_compile_machine_ptr;
static Sys_var_charptr Sys_version_compile_machine(
       "version_compile_machine", "version_compile_machine",
       READ_ONLY GLOBAL_VAR(server_version_compile_machine_ptr), NO_CMD_LINE,
       IN_SYSTEM_CHARSET, DEFAULT(MACHINE_TYPE));

static char *server_version_compile_os_ptr;
static Sys_var_charptr Sys_version_compile_os(
       "version_compile_os", "version_compile_os",
       READ_ONLY GLOBAL_VAR(server_version_compile_os_ptr), NO_CMD_LINE,
       IN_SYSTEM_CHARSET, DEFAULT(SYSTEM_TYPE));

static Sys_var_ulong Sys_net_wait_timeout(
       "wait_timeout",
       "The number of seconds the server waits for activity on a "
       "connection before closing it",
       SESSION_VAR(net_wait_timeout), CMD_LINE(REQUIRED_ARG),
       VALID_RANGE(1, IF_WIN(INT_MAX32/1000, LONG_TIMEOUT)),
       DEFAULT(NET_WAIT_TIMEOUT), BLOCK_SIZE(1));

static Sys_var_plugin Sys_default_storage_engine(
       "default_storage_engine", "The default storage engine for new tables",
       SESSION_VAR(table_plugin), NO_CMD_LINE,
       MYSQL_STORAGE_ENGINE_PLUGIN, DEFAULT(&default_storage_engine),
       NO_MUTEX_GUARD, NOT_IN_BINLOG, ON_CHECK(check_not_null));

static Sys_var_plugin Sys_default_tmp_storage_engine(
       "default_tmp_storage_engine", "The default storage engine for new explict temporary tables",
       SESSION_VAR(temp_table_plugin), NO_CMD_LINE,
       MYSQL_STORAGE_ENGINE_PLUGIN, DEFAULT(&default_tmp_storage_engine),
       NO_MUTEX_GUARD, NOT_IN_BINLOG, ON_CHECK(check_not_null));

//  Alias for @@default_storage_engine
static Sys_var_plugin Sys_storage_engine(
       "storage_engine", "Alias for @@default_storage_engine. Deprecated",
       SESSION_VAR(table_plugin), NO_CMD_LINE,
       MYSQL_STORAGE_ENGINE_PLUGIN, DEFAULT(&default_storage_engine),
       NO_MUTEX_GUARD, NOT_IN_BINLOG, ON_CHECK(check_not_null),
       ON_UPDATE(NULL), DEPRECATED("'@@default_storage_engine'"));

#if defined(ENABLED_DEBUG_SYNC)
/*
  Variable can be set for the session only.

  This could be changed later. Then we need to have a global array of
  actions in addition to the thread local ones. SET GLOBAL would
  manage the global array, SET [SESSION] the local array. A sync point
  would need to look for a local and a global action. Setting and
  executing of global actions need to be protected by a mutex.

  The purpose of global actions could be to allow synchronizing with
  connectionless threads that cannot execute SET statements.
*/
static Sys_var_debug_sync Sys_debug_sync(
       "debug_sync", "Debug Sync Facility",
       sys_var::ONLY_SESSION, NO_CMD_LINE,
       DEFAULT(0), NO_MUTEX_GUARD, NOT_IN_BINLOG, ON_CHECK(check_has_super));
#endif /* defined(ENABLED_DEBUG_SYNC) */

/**
 "time_format" "date_format" "datetime_format"

  the following three variables are unused, and the source of confusion
  (bug reports like "I've changed date_format, but date format hasn't changed.
  I've made them read-only, to alleviate the situation somewhat.

  @todo make them NO_CMD_LINE ?
*/
static Sys_var_charptr Sys_date_format(
       "date_format", "The DATE format (ignored)",
       READ_ONLY GLOBAL_VAR(global_date_format.format.str),
       CMD_LINE(REQUIRED_ARG), IN_SYSTEM_CHARSET,
       DEFAULT(known_date_time_formats[ISO_FORMAT].date_format));

static Sys_var_charptr Sys_datetime_format(
       "datetime_format", "The DATETIME format (ignored)",
       READ_ONLY GLOBAL_VAR(global_datetime_format.format.str),
       CMD_LINE(REQUIRED_ARG), IN_SYSTEM_CHARSET,
       DEFAULT(known_date_time_formats[ISO_FORMAT].datetime_format));

static Sys_var_charptr Sys_time_format(
       "time_format", "The TIME format (ignored)",
       READ_ONLY GLOBAL_VAR(global_time_format.format.str),
       CMD_LINE(REQUIRED_ARG), IN_SYSTEM_CHARSET,
       DEFAULT(known_date_time_formats[ISO_FORMAT].time_format));

static bool fix_autocommit(sys_var *self, THD *thd, enum_var_type type)
{
  if (type == OPT_GLOBAL)
  {
    if (global_system_variables.option_bits & OPTION_AUTOCOMMIT)
      global_system_variables.option_bits&= ~OPTION_NOT_AUTOCOMMIT;
    else
      global_system_variables.option_bits|= OPTION_NOT_AUTOCOMMIT;
    return false;
  }

  if (thd->variables.option_bits & OPTION_AUTOCOMMIT &&
      thd->variables.option_bits & OPTION_NOT_AUTOCOMMIT)
  { // activating autocommit

    if (trans_commit_stmt(thd) || trans_commit(thd))
    {
      thd->variables.option_bits&= ~OPTION_AUTOCOMMIT;
      return true;
    }
    /*
      Don't close thread tables or release metadata locks: if we do so, we
      risk releasing locks/closing tables of expressions used to assign
      other variables, as in:
      set @var=my_stored_function1(), @@autocommit=1, @var2=(select max(a)
      from my_table), ...
      The locks will be released at statement end anyway, as SET
      statement that assigns autocommit is marked to commit
      transaction implicitly at the end (@sa stmt_causes_implicitcommit()).
    */
    thd->variables.option_bits&=
                 ~(OPTION_BEGIN | OPTION_NOT_AUTOCOMMIT);
    thd->transaction.all.reset_unsafe_rollback_flags();
    thd->server_status|= SERVER_STATUS_AUTOCOMMIT;
    return false;
  }

  if (!(thd->variables.option_bits & OPTION_AUTOCOMMIT) &&
      !(thd->variables.option_bits & OPTION_NOT_AUTOCOMMIT))
  { // disabling autocommit

    thd->transaction.all.reset_unsafe_rollback_flags();
    thd->server_status&= ~SERVER_STATUS_AUTOCOMMIT;
    thd->variables.option_bits|= OPTION_NOT_AUTOCOMMIT;
    return false;
  }

  return false; // autocommit value wasn't changed
}
static Sys_var_bit Sys_autocommit(
       "autocommit", "autocommit",
       SESSION_VAR(option_bits), NO_CMD_LINE, OPTION_AUTOCOMMIT, DEFAULT(TRUE),
       NO_MUTEX_GUARD, NOT_IN_BINLOG, ON_CHECK(0), ON_UPDATE(fix_autocommit));
export sys_var *Sys_autocommit_ptr= &Sys_autocommit; // for sql_yacc.yy

static Sys_var_mybool Sys_big_tables(
       "big_tables", "Allow big result sets by saving all "
       "temporary sets on file (Solves most 'table full' errors)",
       SESSION_VAR(big_tables), CMD_LINE(OPT_ARG), DEFAULT(FALSE));

static Sys_var_bit Sys_big_selects(
       "sql_big_selects", "sql_big_selects",
       SESSION_VAR(option_bits), NO_CMD_LINE, OPTION_BIG_SELECTS,
       DEFAULT(FALSE));

static Sys_var_bit Sys_log_off(
       "sql_log_off", "sql_log_off",
       SESSION_VAR(option_bits), NO_CMD_LINE, OPTION_LOG_OFF,
       DEFAULT(FALSE), NO_MUTEX_GUARD, NOT_IN_BINLOG, ON_CHECK(check_has_super));

/**
  This function sets the session variable thd->variables.sql_log_bin 
  to reflect changes to @@session.sql_log_bin.

  @param[IN] self   A pointer to the sys_var, i.e. Sys_log_binlog.
  @param[IN] type   The type either session or global.

  @return @c FALSE.
*/
static bool fix_sql_log_bin_after_update(sys_var *self, THD *thd,
                                         enum_var_type type)
{
  if (type == OPT_SESSION)
  {
    if (thd->variables.sql_log_bin)
      thd->variables.option_bits |= OPTION_BIN_LOG;
    else
      thd->variables.option_bits &= ~OPTION_BIN_LOG;
  }
  return FALSE;
}

/**
  This function checks if the sql_log_bin can be changed,
  what is possible if:
    - the user is a super user;
    - the set is not called from within a function/trigger;
    - there is no on-going transaction.

  @param[IN] self   A pointer to the sys_var, i.e. Sys_log_binlog.
  @param[IN] var    A pointer to the set_var created by the parser.

  @return @c FALSE if the change is allowed, otherwise @c TRUE.
*/
static bool check_sql_log_bin(sys_var *self, THD *thd, set_var *var)
{
  if (check_has_super(self, thd, var))
    return TRUE;

  if (var->type == OPT_GLOBAL)
    return FALSE;

  /* If in a stored function/trigger, it's too late to change sql_log_bin. */
  if (thd->in_sub_stmt)
  {
    my_error(ER_STORED_FUNCTION_PREVENTS_SWITCH_SQL_LOG_BIN, MYF(0));
    return TRUE;
  }
  /* Make the session variable 'sql_log_bin' read-only inside a transaction. */
  if (thd->in_active_multi_stmt_transaction())
  {
    my_error(ER_INSIDE_TRANSACTION_PREVENTS_SWITCH_SQL_LOG_BIN, MYF(0));
    return TRUE;
  }

  return FALSE;
}

static Sys_var_mybool Sys_log_binlog(
       "sql_log_bin", "sql_log_bin",
       SESSION_VAR(sql_log_bin), NO_CMD_LINE,
       DEFAULT(TRUE), NO_MUTEX_GUARD, NOT_IN_BINLOG, ON_CHECK(check_sql_log_bin),
       ON_UPDATE(fix_sql_log_bin_after_update));

static Sys_var_bit Sys_sql_warnings(
       "sql_warnings", "sql_warnings",
       SESSION_VAR(option_bits), NO_CMD_LINE, OPTION_WARNINGS,
       DEFAULT(FALSE));

static Sys_var_bit Sys_sql_notes(
       "sql_notes", "sql_notes",
       SESSION_VAR(option_bits), NO_CMD_LINE, OPTION_SQL_NOTES,
       DEFAULT(TRUE));

static Sys_var_bit Sys_auto_is_null(
       "sql_auto_is_null", "sql_auto_is_null",
       SESSION_VAR(option_bits), NO_CMD_LINE, OPTION_AUTO_IS_NULL,
       DEFAULT(FALSE), NO_MUTEX_GUARD, IN_BINLOG);

static Sys_var_bit Sys_safe_updates(
       "sql_safe_updates", "sql_safe_updates",
       SESSION_VAR(option_bits), NO_CMD_LINE, OPTION_SAFE_UPDATES,
       DEFAULT(FALSE));

static Sys_var_bit Sys_buffer_results(
       "sql_buffer_result", "sql_buffer_result",
       SESSION_VAR(option_bits), NO_CMD_LINE, OPTION_BUFFER_RESULT,
       DEFAULT(FALSE));

static Sys_var_bit Sys_quote_show_create(
       "sql_quote_show_create", "sql_quote_show_create",
       SESSION_VAR(option_bits), NO_CMD_LINE, OPTION_QUOTE_SHOW_CREATE,
       DEFAULT(TRUE));

static Sys_var_bit Sys_foreign_key_checks(
       "foreign_key_checks", "foreign_key_checks",
       SESSION_VAR(option_bits), NO_CMD_LINE,
       REVERSE(OPTION_NO_FOREIGN_KEY_CHECKS),
       DEFAULT(TRUE), NO_MUTEX_GUARD, IN_BINLOG);

static Sys_var_bit Sys_unique_checks(
       "unique_checks", "unique_checks",
       SESSION_VAR(option_bits), NO_CMD_LINE,
       REVERSE(OPTION_RELAXED_UNIQUE_CHECKS),
       DEFAULT(TRUE), NO_MUTEX_GUARD, IN_BINLOG);

#ifdef ENABLED_PROFILING
static Sys_var_bit Sys_profiling(
       "profiling", "profiling",
       SESSION_VAR(option_bits), NO_CMD_LINE, OPTION_PROFILING,
       DEFAULT(FALSE));

static Sys_var_ulong Sys_profiling_history_size(
       "profiling_history_size", "Limit of query profiling memory",
       SESSION_VAR(profiling_history_size), CMD_LINE(REQUIRED_ARG),
       VALID_RANGE(0, 100), DEFAULT(15), BLOCK_SIZE(1));
#endif

static Sys_var_harows Sys_select_limit(
       "sql_select_limit",
       "The maximum number of rows to return from SELECT statements",
       SESSION_VAR(select_limit), NO_CMD_LINE,
       VALID_RANGE(0, HA_POS_ERROR), DEFAULT(HA_POS_ERROR), BLOCK_SIZE(1));

static bool update_timestamp(THD *thd, set_var *var)
{
  if (var->value)
  {
    double fl= floor(var->save_result.double_value); // Truncate integer part
    struct timeval tmp;
    tmp.tv_sec= (ulonglong) fl;
    /* Round nanoseconds to nearest microsecond */
    tmp.tv_usec= (ulonglong) rint((var->save_result.double_value - fl) * 1000000);
    thd->set_time(&tmp);
  }
  else // SET timestamp=DEFAULT
  {
    thd->user_time.tv_sec= 0;
    thd->user_time.tv_usec= 0;
  }
  return false;
}
static double read_timestamp(THD *thd)
{
  return (double) thd->start_time.tv_sec +
         (double) thd->start_time.tv_usec / 1000000;
}


static bool check_timestamp(sys_var *self, THD *thd, set_var *var)
{
  double val;

  if (!var->value)
    return FALSE;

  val= var->save_result.double_value;
  if (val != 0 &&          // this is how you set the default value
      (val < TIMESTAMP_MIN_VALUE || val > TIMESTAMP_MAX_VALUE))
  {
    ErrConvString prm(val);
    my_error(ER_WRONG_VALUE_FOR_VAR, MYF(0), "timestamp", prm.ptr());
    return TRUE;
  }
  return FALSE;
}


static Sys_var_session_special_double Sys_timestamp(
       "timestamp", "Set the time for this client",
       sys_var::ONLY_SESSION, NO_CMD_LINE,
       VALID_RANGE(0, 0), BLOCK_SIZE(1),
       NO_MUTEX_GUARD, IN_BINLOG, ON_CHECK(check_timestamp), 
       ON_UPDATE(update_timestamp), ON_READ(read_timestamp));

static bool update_last_insert_id(THD *thd, set_var *var)
{
  if (!var->value)
  {
    my_error(ER_NO_DEFAULT, MYF(0), var->var->name.str);
    return true;
  }
  thd->first_successful_insert_id_in_prev_stmt=
    var->save_result.ulonglong_value;
  return false;
}
static ulonglong read_last_insert_id(THD *thd)
{
  return (ulonglong) thd->read_first_successful_insert_id_in_prev_stmt();
}
static Sys_var_session_special Sys_last_insert_id(
       "last_insert_id", "The value to be returned from LAST_INSERT_ID()",
       sys_var::ONLY_SESSION, NO_CMD_LINE,
       VALID_RANGE(0, ULONGLONG_MAX), BLOCK_SIZE(1),
       NO_MUTEX_GUARD, IN_BINLOG, ON_CHECK(0),
       ON_UPDATE(update_last_insert_id), ON_READ(read_last_insert_id));

// alias for last_insert_id(), Sybase-style
static Sys_var_session_special Sys_identity(
       "identity", "Synonym for the last_insert_id variable",
       sys_var::ONLY_SESSION, NO_CMD_LINE,
       VALID_RANGE(0, ULONGLONG_MAX), BLOCK_SIZE(1),
       NO_MUTEX_GUARD, IN_BINLOG, ON_CHECK(0),
       ON_UPDATE(update_last_insert_id), ON_READ(read_last_insert_id));

/*
  insert_id should *not* be marked as written to the binlog (i.e., it
  should *not* be IN_BINLOG), because we want any statement that
  refers to insert_id explicitly to be unsafe.  (By "explicitly", we
  mean using @@session.insert_id, whereas insert_id is used
  "implicitly" when NULL value is inserted into an auto_increment
  column).

  We want statements referring explicitly to @@session.insert_id to be
  unsafe, because insert_id is modified internally by the slave sql
  thread when NULL values are inserted in an AUTO_INCREMENT column.
  This modification interfers with the value of the
  @@session.insert_id variable if @@session.insert_id is referred
  explicitly by an insert statement (as is seen by executing "SET
  @@session.insert_id=0; CREATE TABLE t (a INT, b INT KEY
  AUTO_INCREMENT); INSERT INTO t(a) VALUES (@@session.insert_id);" in
  statement-based logging mode: t will be different on master and
  slave).
*/
static bool update_insert_id(THD *thd, set_var *var)
{
  if (!var->value)
  {
    my_error(ER_NO_DEFAULT, MYF(0), var->var->name.str);
    return true;
  }
  thd->force_one_auto_inc_interval(var->save_result.ulonglong_value);
  return false;
}

static ulonglong read_insert_id(THD *thd)
{
  return thd->auto_inc_intervals_forced.minimum();
}
static Sys_var_session_special Sys_insert_id(
       "insert_id", "The value to be used by the following INSERT "
       "or ALTER TABLE statement when inserting an AUTO_INCREMENT value",
       sys_var::ONLY_SESSION, NO_CMD_LINE,
       VALID_RANGE(0, ULONGLONG_MAX), BLOCK_SIZE(1),
       NO_MUTEX_GUARD, NOT_IN_BINLOG, ON_CHECK(0),
       ON_UPDATE(update_insert_id), ON_READ(read_insert_id));

static bool update_rand_seed1(THD *thd, set_var *var)
{
  if (!var->value)
  {
    my_error(ER_NO_DEFAULT, MYF(0), var->var->name.str);
    return true;
  }
  thd->rand.seed1= (ulong) var->save_result.ulonglong_value;
  return false;
}
static ulonglong read_rand_seed(THD *thd)
{
  return 0;
}
static Sys_var_session_special Sys_rand_seed1(
       "rand_seed1", "Sets the internal state of the RAND() "
       "generator for replication purposes",
       sys_var::ONLY_SESSION, NO_CMD_LINE,
       VALID_RANGE(0, ULONG_MAX), BLOCK_SIZE(1),
       NO_MUTEX_GUARD, IN_BINLOG, ON_CHECK(0),
       ON_UPDATE(update_rand_seed1), ON_READ(read_rand_seed));

static bool update_rand_seed2(THD *thd, set_var *var)
{
  if (!var->value)
  {
    my_error(ER_NO_DEFAULT, MYF(0), var->var->name.str);
    return true;
  }
  thd->rand.seed2= (ulong) var->save_result.ulonglong_value;
  return false;
}
static Sys_var_session_special Sys_rand_seed2(
       "rand_seed2", "Sets the internal state of the RAND() "
       "generator for replication purposes",
       sys_var::ONLY_SESSION, NO_CMD_LINE,
       VALID_RANGE(0, ULONG_MAX), BLOCK_SIZE(1),
       NO_MUTEX_GUARD, IN_BINLOG, ON_CHECK(0),
       ON_UPDATE(update_rand_seed2), ON_READ(read_rand_seed));

static ulonglong read_error_count(THD *thd)
{
  return thd->get_stmt_da()->error_count();
}
// this really belongs to the SHOW STATUS
static Sys_var_session_special Sys_error_count(
       "error_count", "The number of errors that resulted from the "
       "last statement that generated messages",
       READ_ONLY sys_var::ONLY_SESSION, NO_CMD_LINE,
       VALID_RANGE(0, ULONGLONG_MAX), BLOCK_SIZE(1), NO_MUTEX_GUARD,
       NOT_IN_BINLOG, ON_CHECK(0), ON_UPDATE(0), ON_READ(read_error_count));

static ulonglong read_warning_count(THD *thd)
{
  return thd->get_stmt_da()->warn_count();
}
// this really belongs to the SHOW STATUS
static Sys_var_session_special Sys_warning_count(
       "warning_count", "The number of errors, warnings, and notes "
       "that resulted from the last statement that generated messages",
       READ_ONLY sys_var::ONLY_SESSION, NO_CMD_LINE,
       VALID_RANGE(0, ULONGLONG_MAX), BLOCK_SIZE(1), NO_MUTEX_GUARD,
       NOT_IN_BINLOG, ON_CHECK(0), ON_UPDATE(0), ON_READ(read_warning_count));

static Sys_var_ulong Sys_default_week_format(
       "default_week_format",
       "The default week format used by WEEK() functions",
       SESSION_VAR(default_week_format), CMD_LINE(REQUIRED_ARG),
       VALID_RANGE(0, 7), DEFAULT(0), BLOCK_SIZE(1));

static Sys_var_ulong Sys_group_concat_max_len(
       "group_concat_max_len",
       "The maximum length of the result of function  GROUP_CONCAT()",
       SESSION_VAR(group_concat_max_len), CMD_LINE(REQUIRED_ARG),
       VALID_RANGE(4, ULONG_MAX), DEFAULT(1024), BLOCK_SIZE(1));

static char *glob_hostname_ptr;
static Sys_var_charptr Sys_hostname(
       "hostname", "Server host name",
       READ_ONLY GLOBAL_VAR(glob_hostname_ptr), NO_CMD_LINE,
       IN_FS_CHARSET, DEFAULT(glob_hostname));

#ifndef EMBEDDED_LIBRARY
static Sys_var_charptr Sys_repl_report_host(
       "report_host",
       "Hostname or IP of the slave to be reported to the master during "
       "slave registration. Will appear in the output of SHOW SLAVE HOSTS. "
       "Leave unset if you do not want the slave to register itself with the "
       "master. Note that it is not sufficient for the master to simply read "
       "the IP of the slave off the socket once the slave connects. Due to "
       "NAT and other routing issues, that IP may not be valid for connecting "
       "to the slave from the master or other hosts",
       READ_ONLY GLOBAL_VAR(report_host), CMD_LINE(REQUIRED_ARG),
       IN_FS_CHARSET, DEFAULT(0));

static Sys_var_charptr Sys_repl_report_user(
       "report_user",
       "The account user name of the slave to be reported to the master "
       "during slave registration",
       READ_ONLY GLOBAL_VAR(report_user), CMD_LINE(REQUIRED_ARG),
       IN_FS_CHARSET, DEFAULT(0));

static Sys_var_charptr Sys_repl_report_password(
       "report_password",
       "The account password of the slave to be reported to the master "
       "during slave registration",
       READ_ONLY GLOBAL_VAR(report_password), CMD_LINE(REQUIRED_ARG),
       IN_FS_CHARSET, DEFAULT(0));

static Sys_var_uint Sys_repl_report_port(
       "report_port",
       "Port for connecting to slave reported to the master during slave "
       "registration. Set it only if the slave is listening on a non-default "
       "port or if you have a special tunnel from the master or other clients "
       "to the slave. If not sure, leave this option unset",
       READ_ONLY GLOBAL_VAR(report_port), CMD_LINE(REQUIRED_ARG),
       VALID_RANGE(0, UINT_MAX), DEFAULT(MYSQL_PORT), BLOCK_SIZE(1));
#endif

static Sys_var_mybool Sys_keep_files_on_create(
       "keep_files_on_create",
       "Don't overwrite stale .MYD and .MYI even if no directory is specified",
       SESSION_VAR(keep_files_on_create), CMD_LINE(OPT_ARG),
       DEFAULT(FALSE));

static char *license;
static Sys_var_charptr Sys_license(
       "license", "The type of license the server has",
       READ_ONLY GLOBAL_VAR(license), NO_CMD_LINE, IN_SYSTEM_CHARSET,
       DEFAULT(STRINGIFY_ARG(LICENSE)));

static bool check_log_path(sys_var *self, THD *thd, set_var *var)
{
  if (!var->value)
    return false; // DEFAULT is ok

  if (!var->save_result.string_value.str)
    return true;

  if (var->save_result.string_value.length > FN_REFLEN)
  { // path is too long
    my_error(ER_PATH_LENGTH, MYF(0), self->name.str);
    return true;
  }

  char path[FN_REFLEN];
  size_t path_length= unpack_filename(path, var->save_result.string_value.str);

  if (!path_length)
    return true;

  MY_STAT f_stat;

  if (my_stat(path, &f_stat, MYF(0)))
  {
    if (!MY_S_ISREG(f_stat.st_mode) || !(f_stat.st_mode & MY_S_IWRITE))
      return true; // not a regular writable file
    return false;
  }

  (void) dirname_part(path, var->save_result.string_value.str, &path_length);

  if (var->save_result.string_value.length - path_length >= FN_LEN)
  { // filename is too long
      my_error(ER_PATH_LENGTH, MYF(0), self->name.str);
      return true;
  }

  if (!path_length) // no path is good path (remember, relative to datadir)
    return false;

  if (my_access(path, (F_OK|W_OK)))
    return true; // directory is not writable

  return false;
}
static bool fix_log(char** logname, const char* default_logname,
                    const char*ext, bool enabled, void (*reopen)(char*))
{
  if (!*logname) // SET ... = DEFAULT
  {
    char buff[FN_REFLEN];
    *logname= my_strdup(make_log_name(buff, default_logname, ext),
                        MYF(MY_FAE+MY_WME));
    if (!*logname)
      return true;
  }
  logger.lock_exclusive();
  mysql_mutex_unlock(&LOCK_global_system_variables);
  if (enabled)
    reopen(*logname);
  logger.unlock();
  mysql_mutex_lock(&LOCK_global_system_variables);
  return false;
}
static void reopen_general_log(char* name)
{
  logger.get_log_file_handler()->close(0);
  logger.get_log_file_handler()->open_query_log(name);
}
static bool fix_general_log_file(sys_var *self, THD *thd, enum_var_type type)
{
  return fix_log(&opt_logname, default_logfile_name, ".log", opt_log,
                 reopen_general_log);
}
static Sys_var_charptr Sys_general_log_path(
       "general_log_file", "Log connections and queries to given file",
       PREALLOCATED GLOBAL_VAR(opt_logname), CMD_LINE(REQUIRED_ARG),
       IN_FS_CHARSET, DEFAULT(0), NO_MUTEX_GUARD, NOT_IN_BINLOG,
       ON_CHECK(check_log_path), ON_UPDATE(fix_general_log_file));

static void reopen_slow_log(char* name)
{
  logger.get_slow_log_file_handler()->close(0);
  logger.get_slow_log_file_handler()->open_slow_log(name);
}
static bool fix_slow_log_file(sys_var *self, THD *thd, enum_var_type type)
{
  return fix_log(&opt_slow_logname, default_logfile_name, "-slow.log",
                 opt_slow_log, reopen_slow_log);
}
static Sys_var_charptr Sys_slow_log_path(
       "slow_query_log_file", "Log slow queries to given log file. "
       "Defaults logging to hostname-slow.log. Must be enabled to activate "
       "other slow log options",
       PREALLOCATED GLOBAL_VAR(opt_slow_logname), CMD_LINE(REQUIRED_ARG),
       IN_FS_CHARSET, DEFAULT(0), NO_MUTEX_GUARD, NOT_IN_BINLOG,
       ON_CHECK(check_log_path), ON_UPDATE(fix_slow_log_file));

static Sys_var_have Sys_have_compress(
       "have_compress", "have_compress",
       READ_ONLY GLOBAL_VAR(have_compress), NO_CMD_LINE);

static Sys_var_have Sys_have_crypt(
       "have_crypt", "have_crypt",
       READ_ONLY GLOBAL_VAR(have_crypt), NO_CMD_LINE);

static Sys_var_have Sys_have_dlopen(
       "have_dynamic_loading", "have_dynamic_loading",
       READ_ONLY GLOBAL_VAR(have_dlopen), NO_CMD_LINE);

static Sys_var_have Sys_have_geometry(
       "have_geometry", "have_geometry",
       READ_ONLY GLOBAL_VAR(have_geometry), NO_CMD_LINE);

static Sys_var_have Sys_have_openssl(
       "have_openssl", "have_openssl",
       READ_ONLY GLOBAL_VAR(have_ssl), NO_CMD_LINE);

static Sys_var_have Sys_have_profiling(
       "have_profiling", "have_profiling",
       READ_ONLY GLOBAL_VAR(have_profiling), NO_CMD_LINE);

static Sys_var_have Sys_have_query_cache(
       "have_query_cache", "have_query_cache",
       READ_ONLY GLOBAL_VAR(have_query_cache), NO_CMD_LINE);

static Sys_var_have Sys_have_rtree_keys(
       "have_rtree_keys", "have_rtree_keys",
       READ_ONLY GLOBAL_VAR(have_rtree_keys), NO_CMD_LINE);

static Sys_var_have Sys_have_ssl(
       "have_ssl", "have_ssl",
       READ_ONLY GLOBAL_VAR(have_ssl), NO_CMD_LINE);

static Sys_var_have Sys_have_symlink(
       "have_symlink", "have_symlink",
       READ_ONLY GLOBAL_VAR(have_symlink), NO_CMD_LINE);

static bool fix_log_state(sys_var *self, THD *thd, enum_var_type type);
static Sys_var_mybool Sys_general_log(
       "general_log", "Log connections and queries to a table or log file. "
       "Defaults logging to a file hostname.log or a table mysql.general_log"
       "if --log-output=TABLE is used",
       GLOBAL_VAR(opt_log), CMD_LINE(OPT_ARG),
       DEFAULT(FALSE), NO_MUTEX_GUARD, NOT_IN_BINLOG, ON_CHECK(0),
       ON_UPDATE(fix_log_state));

static Sys_var_mybool Sys_slow_query_log(
       "slow_query_log",
       "Log slow queries to a table or log file. Defaults logging to a file "
       "hostname-slow.log or a table mysql.slow_log if --log-output=TABLE is "
       "used. Must be enabled to activate other slow log options",
       GLOBAL_VAR(opt_slow_log), CMD_LINE(OPT_ARG),
       DEFAULT(FALSE), NO_MUTEX_GUARD, NOT_IN_BINLOG, ON_CHECK(0),
       ON_UPDATE(fix_log_state));


static bool fix_log_state(sys_var *self, THD *thd, enum_var_type type)
{
  bool res;
  my_bool *UNINIT_VAR(newvalptr), newval, UNINIT_VAR(oldval);
  uint UNINIT_VAR(log_type);

  if (self == &Sys_general_log)
  {
    newvalptr= &opt_log;
    oldval=    logger.get_log_file_handler()->is_open();
    log_type=  QUERY_LOG_GENERAL;
  }
  else if (self == &Sys_slow_query_log)
  {
    newvalptr= &opt_slow_log;
    oldval=    logger.get_slow_log_file_handler()->is_open();
    log_type=  QUERY_LOG_SLOW;
  }
  else
    DBUG_ASSERT(FALSE);

  newval= *newvalptr;
  if (oldval == newval)
    return false;

  *newvalptr= oldval; // [de]activate_log_handler works that way (sigh)

  mysql_mutex_unlock(&LOCK_global_system_variables);
  if (!newval)
  {
    logger.deactivate_log_handler(thd, log_type);
    res= false;
  }
  else
    res= logger.activate_log_handler(thd, log_type);
  mysql_mutex_lock(&LOCK_global_system_variables);
  return res;
}

static bool check_not_empty_set(sys_var *self, THD *thd, set_var *var)
{
  return var->save_result.ulonglong_value == 0;
}
static bool fix_log_output(sys_var *self, THD *thd, enum_var_type type)
{
  logger.lock_exclusive();
  logger.init_slow_log(log_output_options);
  logger.init_general_log(log_output_options);
  logger.unlock();
  return false;
}

static const char *log_output_names[] = { "NONE", "FILE", "TABLE", NULL};

static Sys_var_set Sys_log_output(
       "log_output", "Syntax: log-output=value[,value...], "
       "where \"value\" could be TABLE, FILE or NONE",
       GLOBAL_VAR(log_output_options), CMD_LINE(REQUIRED_ARG),
       log_output_names, DEFAULT(LOG_FILE), NO_MUTEX_GUARD, NOT_IN_BINLOG,
       ON_CHECK(check_not_empty_set), ON_UPDATE(fix_log_output));

#ifdef HAVE_REPLICATION
static Sys_var_mybool Sys_log_slave_updates(
       "log_slave_updates", "Tells the slave to log the updates from "
       "the slave thread to the binary log. You will need to turn it on if "
       "you plan to daisy-chain the slaves",
       READ_ONLY GLOBAL_VAR(opt_log_slave_updates), CMD_LINE(OPT_ARG),
       DEFAULT(0));

static Sys_var_charptr Sys_relay_log(
       "relay_log", "The location and name to use for relay logs",
       READ_ONLY GLOBAL_VAR(opt_relay_logname), CMD_LINE(REQUIRED_ARG),
       IN_FS_CHARSET, DEFAULT(0));

/*
  Uses NO_CMD_LINE since the --relay-log-index option set
  opt_relaylog_index_name variable and computes a value for the
  relay_log_index variable.
*/
static Sys_var_charptr Sys_relay_log_index(
       "relay_log_index", "The location and name to use for the file "
       "that keeps a list of the last relay logs",
       READ_ONLY GLOBAL_VAR(relay_log_index), NO_CMD_LINE,
       IN_FS_CHARSET, DEFAULT(0));

/*
  Uses NO_CMD_LINE since the --log-bin-index option set
  opt_binlog_index_name variable and computes a value for the
  log_bin_index variable.
*/
static Sys_var_charptr Sys_binlog_index(
       "log_bin_index", "File that holds the names for last binary log files.",
       READ_ONLY GLOBAL_VAR(log_bin_index), NO_CMD_LINE,
       IN_FS_CHARSET, DEFAULT(0));

static Sys_var_charptr Sys_relay_log_basename(
       "relay_log_basename",
       "The full path of the relay log file names, excluding the extension.",
       READ_ONLY GLOBAL_VAR(relay_log_basename), NO_CMD_LINE,
       IN_FS_CHARSET, DEFAULT(0));

static Sys_var_charptr Sys_log_bin_basename(
       "log_bin_basename",
       "The full path of the binary log file names, excluding the extension.",
       READ_ONLY GLOBAL_VAR(log_bin_basename), NO_CMD_LINE,
       IN_FS_CHARSET, DEFAULT(0));

static Sys_var_charptr Sys_relay_log_info_file(
       "relay_log_info_file", "The location and name of the file that "
       "remembers where the SQL replication thread is in the relay logs",
       READ_ONLY GLOBAL_VAR(relay_log_info_file), CMD_LINE(REQUIRED_ARG),
       IN_FS_CHARSET, DEFAULT(0));

static Sys_var_mybool Sys_relay_log_purge(
       "relay_log_purge", "if disabled - do not purge relay logs. "
       "if enabled - purge them as soon as they are no more needed",
       GLOBAL_VAR(relay_log_purge), CMD_LINE(OPT_ARG), DEFAULT(TRUE));

static Sys_var_mybool Sys_relay_log_recovery(
       "relay_log_recovery", "Enables automatic relay log recovery "
       "right after the database startup, which means that the IO Thread "
       "starts re-fetching from the master right after the last transaction "
       "processed",
       GLOBAL_VAR(relay_log_recovery), CMD_LINE(OPT_ARG), DEFAULT(FALSE));

static Sys_var_charptr Sys_slave_load_tmpdir(
       "slave_load_tmpdir", "The location where the slave should put "
       "its temporary files when replicating a LOAD DATA INFILE command",
       READ_ONLY GLOBAL_VAR(slave_load_tmpdir), CMD_LINE(REQUIRED_ARG),
       IN_FS_CHARSET, DEFAULT(0));

static bool fix_slave_net_timeout(sys_var *self, THD *thd, enum_var_type type)
{
  mysql_mutex_lock(&LOCK_active_mi);
  DBUG_PRINT("info", ("slave_net_timeout=%u mi->heartbeat_period=%.3f",
                     slave_net_timeout,
                     (active_mi? active_mi->heartbeat_period : 0.0)));
  if (active_mi && slave_net_timeout < active_mi->heartbeat_period)
    push_warning_printf(thd, Sql_condition::WARN_LEVEL_WARN,
                        ER_SLAVE_HEARTBEAT_VALUE_OUT_OF_RANGE_MAX,
                        ER(ER_SLAVE_HEARTBEAT_VALUE_OUT_OF_RANGE_MAX));
  mysql_mutex_unlock(&LOCK_active_mi);
  return false;
}
static Sys_var_uint Sys_slave_net_timeout(
       "slave_net_timeout", "Number of seconds to wait for more data "
       "from a master/slave connection before aborting the read",
       GLOBAL_VAR(slave_net_timeout), CMD_LINE(REQUIRED_ARG),
       VALID_RANGE(1, LONG_TIMEOUT), DEFAULT(SLAVE_NET_TIMEOUT), BLOCK_SIZE(1),
       NO_MUTEX_GUARD, NOT_IN_BINLOG, ON_CHECK(0),
       ON_UPDATE(fix_slave_net_timeout));

static bool check_slave_skip_counter(sys_var *self, THD *thd, set_var *var)
{
  bool result= false;
  mysql_mutex_lock(&LOCK_active_mi);
  mysql_mutex_lock(&active_mi->rli->run_lock);
  if (active_mi->rli->slave_running)
  {
    my_message(ER_SLAVE_MUST_STOP, ER(ER_SLAVE_MUST_STOP), MYF(0));
    result= true;
  }
  mysql_mutex_unlock(&active_mi->rli->run_lock);
  mysql_mutex_unlock(&LOCK_active_mi);
  return result;
}
static bool fix_slave_skip_counter(sys_var *self, THD *thd, enum_var_type type)
{
  mysql_mutex_lock(&LOCK_active_mi);
  mysql_mutex_lock(&active_mi->rli->run_lock);
  /*
    The following test should normally never be true as we test this
    in the check function;  To be safe against multiple
    SQL_SLAVE_SKIP_COUNTER request, we do the check anyway
  */
  if (!active_mi->rli->slave_running)
  {
    mysql_mutex_lock(&active_mi->rli->data_lock);
    active_mi->rli->slave_skip_counter= sql_slave_skip_counter;
    mysql_mutex_unlock(&active_mi->rli->data_lock);
  }
  mysql_mutex_unlock(&active_mi->rli->run_lock);
  mysql_mutex_unlock(&LOCK_active_mi);
  return 0;
}
static Sys_var_uint Sys_slave_skip_counter(
       "sql_slave_skip_counter", "sql_slave_skip_counter",
       GLOBAL_VAR(sql_slave_skip_counter), NO_CMD_LINE,
       VALID_RANGE(0, UINT_MAX), DEFAULT(0), BLOCK_SIZE(1),
       NO_MUTEX_GUARD, NOT_IN_BINLOG, ON_CHECK(check_slave_skip_counter),
       ON_UPDATE(fix_slave_skip_counter));

static Sys_var_charptr Sys_slave_skip_errors(
       "slave_skip_errors", "Tells the slave thread to continue "
       "replication when a query event returns an error from the "
       "provided list",
       READ_ONLY GLOBAL_VAR(opt_slave_skip_errors), CMD_LINE(REQUIRED_ARG),
       IN_SYSTEM_CHARSET, DEFAULT(0));

static Sys_var_ulonglong Sys_relay_log_space_limit(
       "relay_log_space_limit", "Maximum space to use for all relay logs",
       READ_ONLY GLOBAL_VAR(relay_log_space_limit), CMD_LINE(REQUIRED_ARG),
       VALID_RANGE(0, ULONG_MAX), DEFAULT(0), BLOCK_SIZE(1));

static Sys_var_uint Sys_sync_relaylog_period(
       "sync_relay_log", "Synchronously flush relay log to disk after "
       "every #th event. Use 0 (default) to disable synchronous flushing",
       GLOBAL_VAR(sync_relaylog_period), CMD_LINE(REQUIRED_ARG),
       VALID_RANGE(0, UINT_MAX), DEFAULT(0), BLOCK_SIZE(1));

static Sys_var_uint Sys_sync_relayloginfo_period(
       "sync_relay_log_info", "Synchronously flush relay log info "
       "to disk after every #th transaction. Use 0 (default) to disable "
       "synchronous flushing",
       GLOBAL_VAR(sync_relayloginfo_period), CMD_LINE(REQUIRED_ARG),
       VALID_RANGE(0, UINT_MAX), DEFAULT(0), BLOCK_SIZE(1));

static Sys_var_uint Sys_checkpoint_mts_period(
       "slave_checkpoint_period", "Gather workers' activities to "
       "Update progress status of Multi-threaded slave and flush "
       "the relay log info to disk after every #th milli-seconds.",
       GLOBAL_VAR(opt_mts_checkpoint_period), CMD_LINE(REQUIRED_ARG),
#ifndef DBUG_OFF
       VALID_RANGE(0, UINT_MAX), DEFAULT(300), BLOCK_SIZE(1));
#else
       VALID_RANGE(1, UINT_MAX), DEFAULT(300), BLOCK_SIZE(1));
#endif /* DBUG_OFF */

static Sys_var_uint Sys_checkpoint_mts_group(
       "slave_checkpoint_group",
       "Maximum number of processed transactions by Multi-threaded slave "
       "before a checkpoint operation is called to update progress status.",
       GLOBAL_VAR(opt_mts_checkpoint_group), CMD_LINE(REQUIRED_ARG),
#ifndef DBUG_OFF
       VALID_RANGE(1, MTS_MAX_BITS_IN_GROUP), DEFAULT(512), BLOCK_SIZE(1));
#else
       VALID_RANGE(512, MTS_MAX_BITS_IN_GROUP), DEFAULT(512), BLOCK_SIZE(1));
#endif /* DBUG_OFF */
#endif /* HAVE_REPLICATION */

static Sys_var_uint Sys_sync_binlog_period(
       "sync_binlog", "Synchronously flush binary log to disk after "
       "every #th event. Use 0 (default) to disable synchronous flushing",
       GLOBAL_VAR(sync_binlog_period), CMD_LINE(REQUIRED_ARG),
       VALID_RANGE(0, UINT_MAX), DEFAULT(0), BLOCK_SIZE(1));

static Sys_var_uint Sys_sync_masterinfo_period(
       "sync_master_info", "Synchronously flush master info to disk "
       "after every #th event. Use 0 (default) to disable synchronous flushing",
       GLOBAL_VAR(sync_masterinfo_period), CMD_LINE(REQUIRED_ARG),
       VALID_RANGE(0, UINT_MAX), DEFAULT(0), BLOCK_SIZE(1));

#ifdef HAVE_REPLICATION
static Sys_var_ulong Sys_slave_trans_retries(
       "slave_transaction_retries", "Number of times the slave SQL "
       "thread will retry a transaction in case it failed with a deadlock "
       "or elapsed lock wait timeout, before giving up and stopping",
       GLOBAL_VAR(slave_trans_retries), CMD_LINE(REQUIRED_ARG),
       VALID_RANGE(0, ULONG_MAX), DEFAULT(10), BLOCK_SIZE(1));

static Sys_var_ulong Sys_slave_parallel_workers(
       "slave_parallel_workers",
       "Number of worker threads for executing events in parallel ",
       GLOBAL_VAR(opt_mts_slave_parallel_workers), CMD_LINE(REQUIRED_ARG),
       VALID_RANGE(0, MTS_MAX_WORKERS), DEFAULT(0), BLOCK_SIZE(1));

static Sys_var_ulonglong Sys_mts_pending_jobs_size_max(
       "slave_pending_jobs_size_max",
       "Max size of Slave Worker queues holding yet not applied events."
       "The least possible value must be not less than the master side "
       "max_allowed_packet.",
       GLOBAL_VAR(opt_mts_pending_jobs_size_max), CMD_LINE(REQUIRED_ARG),
       VALID_RANGE(1024, (ulonglong)~(intptr)0), DEFAULT(16 * 1024*1024),
       BLOCK_SIZE(1024), ON_CHECK(0));
#endif

static bool check_locale(sys_var *self, THD *thd, set_var *var)
{
  if (!var->value)
    return false;

  MY_LOCALE *locale;
  char buff[STRING_BUFFER_USUAL_SIZE];
  if (var->value->result_type() == INT_RESULT)
  {
    int lcno= (int)var->value->val_int();
    if (!(locale= my_locale_by_number(lcno)))
    {
      my_error(ER_UNKNOWN_LOCALE, MYF(0), llstr(lcno, buff));
      return true;
    }
    if (check_not_null(self, thd, var))
      return true;
  }
  else // STRING_RESULT
  {
    String str(buff, sizeof(buff), system_charset_info), *res;
    if (!(res=var->value->val_str(&str)))
      return true;
    else if (!(locale= my_locale_by_name(res->c_ptr_safe())))
    {
      ErrConvString err(res);
      my_error(ER_UNKNOWN_LOCALE, MYF(0), err.ptr());
      return true;
    }
  }

  var->save_result.ptr= locale;

  if (!locale->errmsgs->errmsgs)
  {
    mysql_mutex_lock(&LOCK_error_messages);
    if (!locale->errmsgs->errmsgs &&
        read_texts(ERRMSG_FILE, locale->errmsgs->language,
                   &locale->errmsgs->errmsgs,
                   ER_ERROR_LAST - ER_ERROR_FIRST + 1))
    {
      push_warning_printf(thd, Sql_condition::WARN_LEVEL_WARN, ER_UNKNOWN_ERROR,
                          "Can't process error message file for locale '%s'",
                          locale->name);
      mysql_mutex_unlock(&LOCK_error_messages);
      return true;
    }
    mysql_mutex_unlock(&LOCK_error_messages);
  }
  return false;
}
static Sys_var_struct Sys_lc_messages(
       "lc_messages", "Set the language used for the error messages",
       SESSION_VAR(lc_messages), NO_CMD_LINE,
       my_offsetof(MY_LOCALE, name), DEFAULT(&my_default_lc_messages),
       NO_MUTEX_GUARD, NOT_IN_BINLOG, ON_CHECK(check_locale));

static Sys_var_struct Sys_lc_time_names(
       "lc_time_names", "Set the language used for the month "
       "names and the days of the week",
       SESSION_VAR(lc_time_names), NO_CMD_LINE,
       my_offsetof(MY_LOCALE, name), DEFAULT(&my_default_lc_time_names),
       NO_MUTEX_GUARD, IN_BINLOG, ON_CHECK(check_locale));

static Sys_var_tz Sys_time_zone(
       "time_zone", "time_zone",
       SESSION_VAR(time_zone), NO_CMD_LINE,
       DEFAULT(&default_tz), NO_MUTEX_GUARD, IN_BINLOG);

<<<<<<< HEAD
static bool fix_host_cache_size(sys_var *, THD *, enum_var_type)
{
  hostname_cache_resize((uint) host_cache_size);
  return false;
}

static Sys_var_ulong Sys_host_cache_size(
       "host_cache_size",
       "How many host names should be cached to avoid resolving.",
       GLOBAL_VAR(host_cache_size),
       CMD_LINE(REQUIRED_ARG), VALID_RANGE(0, 2048),
       DEFAULT(HOST_CACHE_SIZE),
       BLOCK_SIZE(1),
       NO_MUTEX_GUARD, NOT_IN_BINLOG, ON_CHECK(NULL),
       ON_UPDATE(fix_host_cache_size));
=======
static Sys_var_charptr Sys_ignore_db_dirs(
       "ignore_db_dirs",
       "The list of directories to ignore when collecting database lists",
       READ_ONLY GLOBAL_VAR(opt_ignore_db_dirs), 
       NO_CMD_LINE,
       IN_FS_CHARSET, DEFAULT(0));
>>>>>>> cea70c7e
<|MERGE_RESOLUTION|>--- conflicted
+++ resolved
@@ -51,11 +51,8 @@
                      // mysql_user_table_is_in_short_password_format
 #include "derror.h"  // read_texts
 #include "sql_base.h"                           // close_cached_tables
-<<<<<<< HEAD
 #include "hostname.h"                           // host_cache_size
-=======
 #include "sql_show.h"                           // opt_ignore_db_dirs
->>>>>>> cea70c7e
 
 #ifdef WITH_PERFSCHEMA_STORAGE_ENGINE
 #include "../storage/perfschema/pfs_server.h"
@@ -3765,7 +3762,6 @@
        SESSION_VAR(time_zone), NO_CMD_LINE,
        DEFAULT(&default_tz), NO_MUTEX_GUARD, IN_BINLOG);
 
-<<<<<<< HEAD
 static bool fix_host_cache_size(sys_var *, THD *, enum_var_type)
 {
   hostname_cache_resize((uint) host_cache_size);
@@ -3781,11 +3777,10 @@
        BLOCK_SIZE(1),
        NO_MUTEX_GUARD, NOT_IN_BINLOG, ON_CHECK(NULL),
        ON_UPDATE(fix_host_cache_size));
-=======
+
 static Sys_var_charptr Sys_ignore_db_dirs(
        "ignore_db_dirs",
        "The list of directories to ignore when collecting database lists",
        READ_ONLY GLOBAL_VAR(opt_ignore_db_dirs), 
        NO_CMD_LINE,
-       IN_FS_CHARSET, DEFAULT(0));
->>>>>>> cea70c7e
+       IN_FS_CHARSET, DEFAULT(0));
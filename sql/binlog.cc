--- conflicted
+++ resolved
@@ -1126,7 +1126,10 @@
   /* Generate GTID */
   if (thd->variables.gtid_next.type == AUTOMATIC_GROUP)
   {
-    if (gtid_state->generate_automatic_gtid(thd) != RETURN_STATUS_OK)
+    if (gtid_state->generate_automatic_gtid(thd,
+            thd->get_transaction()->get_rpl_transaction_ctx()->get_sidno(),
+            thd->get_transaction()->get_rpl_transaction_ctx()->get_gno())
+            != RETURN_STATUS_OK)
       DBUG_RETURN(true);
   }
   else
@@ -1158,27 +1161,8 @@
     case. Therefore, we log the value SEQ_UNINIT in this case.
   */
 
-<<<<<<< HEAD
-  if (thd->variables.gtid_next.type == AUTOMATIC_GROUP)
-  {
-    if (group_cache->generate_automatic_gno(thd,
-        thd->get_transaction()->get_rpl_transaction_ctx()->get_sidno(),
-        thd->get_transaction()->get_rpl_transaction_ctx()->get_gno())
-        != RETURN_STATUS_OK)
-    {
-      global_sid_lock->unlock();
-      DBUG_RETURN(1); 
-    }
-  }
-  if (write_empty_groups_to_cache(thd, cache_data) != 0)
-  {
-    global_sid_lock->unlock();
-    DBUG_RETURN(1);
-  }
-=======
   Transaction_ctx *trn_ctx= thd->get_transaction();
   Logical_clock& clock= mysql_bin_log.max_committed_transaction;
->>>>>>> 0beee6bc
 
   DBUG_ASSERT(trn_ctx->sequence_number > clock.get_offset());
 
@@ -3341,7 +3325,10 @@
       /* If we didn't find any PREVIOUS_GTIDS in this file */
       if (!seen_prev_gtids)
       {
-        my_error(ER_BINLOG_LOGICAL_CORRUPTION, MYF(0));
+        my_error(ER_BINLOG_LOGICAL_CORRUPTION, MYF(0), filename,
+                 "The first global transaction identifier was read, but "
+                 "no other information regarding identifiers existing "
+                 "on the previous log files was found.");
         error= true;
         break;
       }
@@ -7536,7 +7523,6 @@
     if (RUN_HOOK(transaction,
                  before_commit,
                  (thd, all,
-                  (thd->variables.gtid_next.type == GTID_GROUP) ? TRUE : FALSE,
                   thd_get_cache_mngr(thd)->get_binlog_cache_log(true),
                   thd_get_cache_mngr(thd)->get_binlog_cache_log(false),
                   max<my_off_t>(max_binlog_cache_size,

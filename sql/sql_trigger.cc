--- conflicted
+++ resolved
@@ -489,12 +489,7 @@
   else
   {
     tables->table= open_n_lock_single_table(thd, tables,
-<<<<<<< HEAD
-                                            TL_WRITE_ALLOW_READ,
-                                            MYSQL_OPEN_TAKE_UPGRADABLE_MDL);
-=======
                                             TL_READ_NO_INSERT, 0);
->>>>>>> 13495fae
     if (! tables->table)
       goto end;
     tables->table->use_all_columns();

--- conflicted
+++ resolved
@@ -61,7 +61,7 @@
 char *caching_sha2_rsa_private_key_path;
 char *caching_sha2_rsa_public_key_path;
 #if !defined(HAVE_YASSL)
-bool caching_sha2_auto_generate_rsa_keys= TRUE;
+bool caching_sha2_auto_generate_rsa_keys= true;
 #endif
 Rsa_authentication_keys *g_caching_sha2_rsa_keys= 0;
 
@@ -249,9 +249,7 @@
 
     /* Don't process the password if it is longer than maximum limit */
     if (plaintext_password.length() > CACHING_SHA2_PASSWORD_MAX_PASSWORD_LENGTH)
-    {
       DBUG_RETURN(true);
-    }
 
     /* Empty authentication string */
     if (!serialized_string.length())
@@ -1358,10 +1356,10 @@
 
   @param [in]  thd MYSQL_THD handle. Unused.
   @param [out] var Status variable structure
-  @param [in]  buff Value buffer. Unused.
+  @param [in]  buff Value buffer
 */
 static int show_caching_sha2_password_rsa_public_key(MYSQL_THD thd MY_ATTRIBUTE((unused)),
-                                                     struct st_mysql_show_var *var,
+                                                     SHOW_VAR *var,
                                                      char * buff MY_ATTRIBUTE((unused)))
 {
   var->type= SHOW_CHAR;
@@ -1395,21 +1393,17 @@
   "A fully qualified path to the public RSA key used for authentication.",
   NULL, NULL, AUTH_DEFAULT_RSA_PUBLIC_KEY);
 
-<<<<<<< HEAD
-static SYS_VAR* caching_sha2_password_sysvars[]= {
-=======
 #if !defined(HAVE_YASSL)
 static MYSQL_SYSVAR_BOOL(auto_generate_rsa_keys, caching_sha2_auto_generate_rsa_keys,
   PLUGIN_VAR_READONLY | PLUGIN_VAR_OPCMDARG | PLUGIN_VAR_NOPERSIST,
   "Auto generate RSA keys at server startup if correpsonding "
   "system variables are not specified and key files are not present "
   "at the default location.",
-  NULL, NULL, TRUE);
+  NULL, NULL, true);
 #endif
 
 /** Array of system variables. Used in plugin declaration. */
-static struct st_mysql_sys_var* caching_sha2_password_sysvars[]= {
->>>>>>> 271a78a1
+static SYS_VAR* caching_sha2_password_sysvars[]= {
   MYSQL_SYSVAR(private_key_path),
   MYSQL_SYSVAR(public_key_path),
 #if !defined(HAVE_YASSL)
@@ -1419,7 +1413,7 @@
 };
 
 /** Array of status variables. Used in plugin declaration. */
-static struct st_mysql_show_var
+static SHOW_VAR
 caching_sha2_password_status_variables[]={
   {
     "Caching_sha2_password_rsa_public_key",

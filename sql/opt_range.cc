--- conflicted
+++ resolved
@@ -11520,16 +11520,15 @@
     }
   }
 
-<<<<<<< HEAD
-  select_items_it= List_iterator<Item>(join->fields_list);
-=======
   /* Check (SA7). */
   if (is_agg_distinct && (have_max || have_min))
   {
+    trace_group.add("chosen", false).
+      add_alnum("cause", "have_both_agg_distinct_and_min_max");
     DBUG_RETURN(NULL);
   }
 
->>>>>>> 4c4def90
+  select_items_it= List_iterator<Item>(join->fields_list);
   /* Check (SA5). */
   if (join->select_distinct)
   {

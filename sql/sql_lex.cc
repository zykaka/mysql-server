/*
   Copyright (c) 2000, 2019, Oracle and/or its affiliates. All rights reserved.

   This program is free software; you can redistribute it and/or modify
   it under the terms of the GNU General Public License, version 2.0,
   as published by the Free Software Foundation.

   This program is also distributed with certain software (including
   but not limited to OpenSSL) that is licensed under separate terms,
   as designated in a particular file or component or in included license
   documentation.  The authors of MySQL hereby grant you an additional
   permission to link the program and your derivative works with the
   separately licensed software that they have included with MySQL.

   This program is distributed in the hope that it will be useful,
   but WITHOUT ANY WARRANTY; without even the implied warranty of
   MERCHANTABILITY or FITNESS FOR A PARTICULAR PURPOSE.  See the
   GNU General Public License, version 2.0, for more details.

   You should have received a copy of the GNU General Public License
   along with this program; if not, write to the Free Software
   Foundation, Inc., 51 Franklin St, Fifth Floor, Boston, MA 02110-1301  USA */

/* A lexical scanner on a temporary buffer with a yacc interface */

#include "sql/sql_lex.h"

#include <limits.h>
#include <stdlib.h>
#include <algorithm>  // find_if, iter_swap, reverse

#include "m_ctype.h"
#include "my_alloc.h"
#include "my_dbug.h"
#include "my_macros.h"
#include "mysql/mysql_lex_string.h"
#include "mysql/service_mysql_alloc.h"
#include "mysql_version.h"  // MYSQL_VERSION_ID
#include "mysqld_error.h"
#include "prealloced_array.h"  // Prealloced_array
#include "sql/current_thd.h"
#include "sql/derror.h"
#include "sql/item_func.h"
#include "sql/mysqld.h"  // table_alias_charset
#include "sql/nested_join.h"
#include "sql/parse_location.h"
#include "sql/parse_tree_nodes.h"  // PT_with_clause
#include "sql/protocol.h"
#include "sql/select_lex_visitor.h"
#include "sql/sp_head.h"  // sp_head
#include "sql/sql_admin.h"
#include "sql/sql_base.h"
#include "sql/sql_class.h"  // THD
#include "sql/sql_error.h"
#include "sql/sql_insert.h"  // Sql_cmd_insert_base
#include "sql/sql_lex_hash.h"
#include "sql/sql_lex_hints.h"
#include "sql/sql_optimizer.h"  // JOIN
#include "sql/sql_parse.h"      // add_to_list
#include "sql/sql_plugin.h"     // plugin_unlock_list
#include "sql/sql_profile.h"
#include "sql/sql_show.h"   // append_identifier
#include "sql/sql_table.h"  // primary_key_name
#include "sql/sql_yacc.h"
#include "sql/system_variables.h"
#include "sql/table_function.h"
#include "sql/window.h"
#include "sql_update.h"  // Sql_cmd_update
#include "template_utils.h"

extern int HINT_PARSER_parse(THD *thd, Hint_scanner *scanner,
                             PT_hint_list **ret);

static int lex_one_token(Lexer_yystype *yylval, THD *thd);

/*
  We are using pointer to this variable for distinguishing between assignment
  to NEW row field (when parsing trigger definition) and structured variable.
*/

sys_var *trg_new_row_fake_var = (sys_var *)0x01;

/**
  LEX_STRING constant for null-string to be used in parser and other places.
*/
const LEX_STRING null_lex_str = {nullptr, 0};
/**
  Mapping from enum values in enum_binlog_stmt_unsafe to error codes.

  @note The order of the elements of this array must correspond to
  the order of elements in enum_binlog_stmt_unsafe.

  Todo/fixme Bug#22860121 ER_BINLOG_UNSAFE_* FAMILY OF ERROR CODES IS UNUSED
    suggests to turn ER_BINLOG_UNSAFE* to private consts/messages.
*/
const int
    Query_tables_list::binlog_stmt_unsafe_errcode[BINLOG_STMT_UNSAFE_COUNT] = {
        ER_BINLOG_UNSAFE_LIMIT,
        ER_BINLOG_UNSAFE_SYSTEM_TABLE,
        ER_BINLOG_UNSAFE_AUTOINC_COLUMNS,
        ER_BINLOG_UNSAFE_UDF,
        ER_BINLOG_UNSAFE_SYSTEM_VARIABLE,
        ER_BINLOG_UNSAFE_SYSTEM_FUNCTION,
        ER_BINLOG_UNSAFE_NONTRANS_AFTER_TRANS,
        ER_BINLOG_UNSAFE_MULTIPLE_ENGINES_AND_SELF_LOGGING_ENGINE,
        ER_BINLOG_UNSAFE_MIXED_STATEMENT,
        ER_BINLOG_UNSAFE_INSERT_IGNORE_SELECT,
        ER_BINLOG_UNSAFE_INSERT_SELECT_UPDATE,
        ER_BINLOG_UNSAFE_WRITE_AUTOINC_SELECT,
        ER_BINLOG_UNSAFE_REPLACE_SELECT,
        ER_BINLOG_UNSAFE_CREATE_IGNORE_SELECT,
        ER_BINLOG_UNSAFE_CREATE_REPLACE_SELECT,
        ER_BINLOG_UNSAFE_CREATE_SELECT_AUTOINC,
        ER_BINLOG_UNSAFE_UPDATE_IGNORE,
        ER_BINLOG_UNSAFE_INSERT_TWO_KEYS,
        ER_BINLOG_UNSAFE_AUTOINC_NOT_FIRST,
        ER_BINLOG_UNSAFE_FULLTEXT_PLUGIN,
        ER_BINLOG_UNSAFE_SKIP_LOCKED,
        ER_BINLOG_UNSAFE_NOWAIT,
        ER_BINLOG_UNSAFE_XA,
        ER_BINLOG_UNSAFE_DEFAULT_EXPRESSION_IN_SUBSTATEMENT};

/*
  Names of the index hints (for error messages). Keep in sync with
  index_hint_type
*/

const char *index_hint_type_name[] = {"IGNORE INDEX", "USE INDEX",
                                      "FORCE INDEX"};

/**
  @note The order of the elements of this array must correspond to
  the order of elements in type_enum
*/
const char *
    SELECT_LEX::type_str[static_cast<int>(enum_explain_type::EXPLAIN_total)] = {
        "NONE",     "PRIMARY", "SIMPLE",       "DERIVED",
        "SUBQUERY", "UNION",   "UNION RESULT", "MATERIALIZED"};

Table_ident::Table_ident(Protocol *protocol, const LEX_CSTRING &db_arg,
                         const LEX_CSTRING &table_arg, bool force)
    : table(table_arg), sel(nullptr), table_function(nullptr) {
  if (!force && protocol->has_client_capability(CLIENT_NO_SCHEMA))
    db = NULL_CSTR;
  else
    db = db_arg;
}

bool lex_init(void) {
  DBUG_TRACE;

  for (CHARSET_INFO **cs = all_charsets;
       cs < all_charsets + array_elements(all_charsets) - 1; cs++) {
    if (*cs && (*cs)->ctype && is_supported_parser_charset(*cs)) {
      if (init_state_maps(*cs)) return true;  // OOM
    }
  }

  return false;
}

void lex_free(void) {  // Call this when daemon ends
  DBUG_TRACE;
}

void st_parsing_options::reset() {
  allows_variable = true;
  allows_select_into = true;
}

/**
 Cleans slave connection info.
*/
void struct_slave_connection::reset() {
  user = nullptr;
  password = nullptr;
  plugin_auth = nullptr;
  plugin_dir = nullptr;
}

/**
  Perform initialization of Lex_input_stream instance.

  Basically, a buffer for a pre-processed query. This buffer should be large
  enough to keep a multi-statement query. The allocation is done once in
  Lex_input_stream::init() in order to prevent memory pollution when
  the server is processing large multi-statement queries.
*/

bool Lex_input_stream::init(THD *thd, const char *buff, size_t length) {
  DBUG_EXECUTE_IF("bug42064_simulate_oom",
                  DBUG_SET("+d,simulate_out_of_memory"););

  query_charset = thd->charset();

  m_cpp_buf = (char *)thd->alloc(length + 1);

  DBUG_EXECUTE_IF("bug42064_simulate_oom",
                  DBUG_SET("-d,bug42064_simulate_oom"););

  if (m_cpp_buf == nullptr) return true;

  m_thd = thd;
  reset(buff, length);

  return false;
}

/**
  Prepare Lex_input_stream instance state for use for handling next SQL
  statement.

  It should be called between two statements in a multi-statement query.
  The operation resets the input stream to the beginning-of-parse state,
  but does not reallocate m_cpp_buf.
*/

void Lex_input_stream::reset(const char *buffer, size_t length) {
  yylineno = 1;
  yytoklen = 0;
  yylval = nullptr;
  lookahead_token = grammar_selector_token;
  static Lexer_yystype dummy_yylval;
  lookahead_yylval = &dummy_yylval;
  skip_digest = false;
  /*
    Lex_input_stream modifies the query string in one special case (sic!).
    yyUnput() modifises the string when patching version comments.
    This is done to prevent newer slaves from executing a different
    statement than older masters.

    For now, cast away const here. This means that e.g. SHOW PROCESSLIST
    can see partially patched query strings. It would be better if we
    could replicate the query string as is and have the slave take the
    master version into account.
  */
  m_ptr = const_cast<char *>(buffer);
  m_tok_start = nullptr;
  m_tok_end = nullptr;
  m_end_of_query = buffer + length;
  m_buf = buffer;
  m_buf_length = length;
  m_echo = true;
  m_cpp_tok_start = nullptr;
  m_cpp_tok_end = nullptr;
  m_body_utf8 = nullptr;
  m_cpp_utf8_processed_ptr = nullptr;
  next_state = MY_LEX_START;
  found_semicolon = nullptr;
  ignore_space = m_thd->variables.sql_mode & MODE_IGNORE_SPACE;
  stmt_prepare_mode = false;
  multi_statements = true;
  in_comment = NO_COMMENT;
  m_underscore_cs = nullptr;
  m_cpp_ptr = m_cpp_buf;
}

/**
  The operation is called from the parser in order to
  1) designate the intention to have utf8 body;
  1) Indicate to the lexer that we will need a utf8 representation of this
     statement;
  2) Determine the beginning of the body.

  @param thd        Thread context.
  @param begin_ptr  Pointer to the start of the body in the pre-processed
                    buffer.
*/

void Lex_input_stream::body_utf8_start(THD *thd, const char *begin_ptr) {
  DBUG_ASSERT(begin_ptr);
  DBUG_ASSERT(m_cpp_buf <= begin_ptr && begin_ptr <= m_cpp_buf + m_buf_length);

  size_t body_utf8_length =
      (m_buf_length / thd->variables.character_set_client->mbminlen) *
      my_charset_utf8_bin.mbmaxlen;

  m_body_utf8 = (char *)thd->alloc(body_utf8_length + 1);
  m_body_utf8_ptr = m_body_utf8;
  *m_body_utf8_ptr = 0;

  m_cpp_utf8_processed_ptr = begin_ptr;
}

/**
  @brief The operation appends unprocessed part of pre-processed buffer till
  the given pointer (ptr) and sets m_cpp_utf8_processed_ptr to end_ptr.

  The idea is that some tokens in the pre-processed buffer (like character
  set introducers) should be skipped.

  Example:
    CPP buffer: SELECT 'str1', _latin1 'str2';
    m_cpp_utf8_processed_ptr -- points at the "SELECT ...";
    In order to skip "_latin1", the following call should be made:
      body_utf8_append(<pointer to "_latin1 ...">, <pointer to " 'str2'...">)

  @param ptr      Pointer in the pre-processed buffer, which specifies the
                  end of the chunk, which should be appended to the utf8
                  body.
  @param end_ptr  Pointer in the pre-processed buffer, to which
                  m_cpp_utf8_processed_ptr will be set in the end of the
                  operation.
*/

void Lex_input_stream::body_utf8_append(const char *ptr, const char *end_ptr) {
  DBUG_ASSERT(m_cpp_buf <= ptr && ptr <= m_cpp_buf + m_buf_length);
  DBUG_ASSERT(m_cpp_buf <= end_ptr && end_ptr <= m_cpp_buf + m_buf_length);

  if (!m_body_utf8) return;

  if (m_cpp_utf8_processed_ptr >= ptr) return;

  size_t bytes_to_copy = ptr - m_cpp_utf8_processed_ptr;

  memcpy(m_body_utf8_ptr, m_cpp_utf8_processed_ptr, bytes_to_copy);
  m_body_utf8_ptr += bytes_to_copy;
  *m_body_utf8_ptr = 0;

  m_cpp_utf8_processed_ptr = end_ptr;
}

/**
  The operation appends unprocessed part of the pre-processed buffer till
  the given pointer (ptr) and sets m_cpp_utf8_processed_ptr to ptr.

  @param ptr  Pointer in the pre-processed buffer, which specifies the end
              of the chunk, which should be appended to the utf8 body.
*/

void Lex_input_stream::body_utf8_append(const char *ptr) {
  body_utf8_append(ptr, ptr);
}

/**
  The operation converts the specified text literal to the utf8 and appends
  the result to the utf8-body.

  @param thd      Thread context.
  @param txt      Text literal.
  @param txt_cs   Character set of the text literal.
  @param end_ptr  Pointer in the pre-processed buffer, to which
                  m_cpp_utf8_processed_ptr will be set in the end of the
                  operation.
*/

void Lex_input_stream::body_utf8_append_literal(THD *thd, const LEX_STRING *txt,
                                                const CHARSET_INFO *txt_cs,
                                                const char *end_ptr) {
  if (!m_cpp_utf8_processed_ptr) return;

  LEX_STRING utf_txt;

  if (!my_charset_same(txt_cs, &my_charset_utf8_general_ci)) {
    thd->convert_string(&utf_txt, &my_charset_utf8_general_ci, txt->str,
                        txt->length, txt_cs);
  } else {
    utf_txt.str = txt->str;
    utf_txt.length = txt->length;
  }

  /* NOTE: utf_txt.length is in bytes, not in symbols. */

  memcpy(m_body_utf8_ptr, utf_txt.str, utf_txt.length);
  m_body_utf8_ptr += utf_txt.length;
  *m_body_utf8_ptr = 0;

  m_cpp_utf8_processed_ptr = end_ptr;
}

void Lex_input_stream::add_digest_token(uint token, Lexer_yystype *yylval) {
  if (m_digest != nullptr) {
    m_digest = digest_add_token(m_digest, token, yylval);
  }
}

void Lex_input_stream::reduce_digest_token(uint token_left, uint token_right) {
  if (m_digest != nullptr) {
    m_digest = digest_reduce_token(m_digest, token_left, token_right);
  }
}

void LEX::assert_ok_set_current_select() {
  // (2) Only owning thread could change m_current_select
  // (1) bypass for bootstrap and "new THD"
  DBUG_ASSERT(!current_thd || !thd ||  //(1)
              thd == current_thd);     //(2)
}

LEX::~LEX() {
  destroy_query_tables_list();
  plugin_unlock_list(nullptr, plugins.begin(), plugins.size());
  unit = nullptr;  // Created in mem_root - no destructor
  select_lex = nullptr;
  m_current_select = nullptr;
}

/**
  Reset a LEX object so that it is ready for a new query preparation
  and execution.
  Pointers to query expression and query block objects are set to NULL.
  This is correct, as they point into a mem_root that has been recycled.
*/

void LEX::reset() {
  // CREATE VIEW
  create_view_mode = enum_view_create_mode::VIEW_CREATE_NEW;
  create_view_algorithm = VIEW_ALGORITHM_UNDEFINED;
  create_view_suid = true;

  context_stack.empty();
  unit = nullptr;
  select_lex = nullptr;
  m_current_select = nullptr;
  all_selects_list = nullptr;

  bulk_insert_row_cnt = 0;

  purge_value_list.empty();

  kill_value_list.empty();

  set_var_list.empty();
  param_list.empty();
  prepared_stmt_params.empty();
  subqueries = false;
  context_analysis_only = 0;
  safe_to_cache_query = true;
  insert_table = nullptr;
  insert_table_leaf = nullptr;
  parsing_options.reset();
  alter_info = nullptr;
  part_info = nullptr;
  duplicates = DUP_ERROR;
  ignore = false;
  spname = nullptr;
  sphead = nullptr;
  set_sp_current_parsing_ctx(nullptr);
  m_sql_cmd = nullptr;
  query_tables = nullptr;
  reset_query_tables_list(false);
  expr_allows_subselect = true;
  use_only_table_context = false;
  contains_plaintext_password = false;
  keep_diagnostics = DA_KEEP_NOTHING;
  m_statement_options = 0;
  next_binlog_file_nr = 0;

  name.str = nullptr;
  name.length = 0;
  event_parse_data = nullptr;
  profile_options = PROFILE_NONE;
  select_number = 0;
  allow_sum_func = 0;
  m_deny_window_func = 0;
  in_sum_func = nullptr;
  create_info = nullptr;
  server_options.reset();
  explain_format = nullptr;
  is_explain_analyze = false;
  is_lex_started = true;
  reset_slave_info.all = false;
  mi.channel = nullptr;

  wild = nullptr;
  mark_broken(false);
  reset_exec_started();
  max_execution_time = 0;
  reparse_common_table_expr_at = 0;
  opt_hints_global = nullptr;
  binlog_need_explicit_defaults_ts = false;
  m_extended_show = false;
  option_type = OPT_DEFAULT;
  force_iterator_executor = false;

  clear_privileges();
  grant_as.cleanup();
}

/**
  Call lex_start() before every query that is to be prepared and executed.
  Because of this, it's critical not to do too many things here.  (We already
  do too much)

  The function creates a select_lex and a select_lex_unit object.
  These objects should rather be created by the parser bottom-up.
*/

bool lex_start(THD *thd) {
  DBUG_TRACE;

  LEX *lex = thd->lex;

  lex->thd = thd;
  lex->reset();
  // Initialize the cost model to be used for this query
  thd->init_cost_model();

  const bool status = lex->new_top_level_query();
  DBUG_ASSERT(lex->current_select() == nullptr);
  lex->m_current_select = lex->select_lex;

  lex->m_IS_table_stats.invalidate_cache();
  lex->m_IS_tablespace_stats.invalidate_cache();

  return status;
}

/**
  Call this function after preparation and execution of a query.
*/

void lex_end(LEX *lex) {
  DBUG_TRACE;
  DBUG_PRINT("enter", ("lex: %p", lex));

  /* release used plugins */
  if (!lex->plugins.empty()) /* No function call and no mutex if no plugins. */
  {
    plugin_unlock_list(nullptr, lex->plugins.begin(), lex->plugins.size());
  }
  lex->plugins.clear();

  sp_head::destroy(lex->sphead);
  lex->sphead = nullptr;
}

SELECT_LEX *LEX::new_empty_query_block() {
  SELECT_LEX *select =
      new (thd->mem_root) SELECT_LEX(thd->mem_root, nullptr, nullptr);
  if (select == nullptr) return nullptr; /* purecov: inspected */

  select->parent_lex = this;

  return select;
}

/**
  Create new select_lex_unit and select_lex objects for a query block,
  which can be either a top-level query or a subquery.
  For the second and subsequent query block of a UNION query, use
  LEX::new_union_query() instead.
  Set the new select_lex as the current select_lex of the LEX object.

  @param curr_select    current query specification

  @return new query specification if successful, NULL if error
*/
SELECT_LEX *LEX::new_query(SELECT_LEX *curr_select) {
  DBUG_TRACE;

  if (curr_select != nullptr &&
      curr_select->nest_level >= (int)MAX_SELECT_NESTING) {
    my_error(ER_TOO_HIGH_LEVEL_OF_NESTING_FOR_SELECT, MYF(0),
             MAX_SELECT_NESTING);
    return nullptr;
  }

  Name_resolution_context *outer_context = current_context();

  SELECT_LEX *const select = new_empty_query_block();
  if (!select) return nullptr; /* purecov: inspected */

  enum_parsing_context parsing_place =
      curr_select ? curr_select->parsing_place : CTX_NONE;

  SELECT_LEX_UNIT *const sel_unit =
      new (thd->mem_root) SELECT_LEX_UNIT(parsing_place);
  if (!sel_unit) return nullptr; /* purecov: inspected */

  // Link the new "unit" below the current select_lex, if any
  if (curr_select != nullptr) sel_unit->include_down(this, curr_select);

  select->include_down(this, sel_unit);

  select->include_in_global(&all_selects_list);

  if (select->set_context(nullptr)) return nullptr; /* purecov: inspected */
  /*
    Assume that a subquery has an outer name resolution context
    (even a non-lateral derived table may have outer references).
    When we come here for a view, it's when we parse the view (in
    open_tables()): we parse it as a standalone query, where parsing_place
    is CTX_NONE, so the outer context is set to nullptr. Then we'll resolve the
    view's query (thus, using no outer context). Later we may merge the
    view's query, but that happens after resolution, so there's no chance that
    a view "looks outside" (uses outer references). An assertion in
    resolve_derived() checks this.
  */
  if (parsing_place == CTX_NONE)  // Outer-most query block
  {
  } else if (parsing_place == CTX_INSERT_VALUES) {
    /*
      Outer references are not allowed for
      - subqueries in INSERT ... VALUES clauses
    */
    DBUG_ASSERT(select->context.outer_context == nullptr);
  } else {
    select->context.outer_context = outer_context;
  }
  /*
    in subquery is SELECT query and we allow resolution of names in SELECT
    list
  */
  select->context.resolve_in_select_list = true;
  DBUG_PRINT("outer_field",
             ("ctx %p <-> SL# %d", &select->context, select->select_number));

  return select;
}

/**
  Create new select_lex object for all branches of a UNION except the left-most
  one.
  Set the new select_lex as the current select_lex of the LEX object.

  @param curr_select current query specification
  @param distinct True if part of UNION DISTINCT query

  @return new query specification if successful, NULL if an error occurred.
*/

SELECT_LEX *LEX::new_union_query(SELECT_LEX *curr_select, bool distinct) {
  DBUG_TRACE;

  DBUG_ASSERT(unit != nullptr && select_lex != nullptr);

  // Is this the outer-most query expression?
  bool const outer_most = curr_select->master_unit() == unit;
  /*
     Only the last SELECT can have INTO. Since the grammar won't allow INTO in
     a nested SELECT, we make this check only when creating a query block on
     the outer-most level:
  */
  if (outer_most && result) {
    my_error(ER_MISPLACED_INTO, MYF(0));
    return nullptr;
  }

  SELECT_LEX *const select = new_empty_query_block();
  if (!select) return nullptr; /* purecov: inspected */

  select->include_neighbour(this, curr_select);

  SELECT_LEX_UNIT *const sel_unit = select->master_unit();

  if (!sel_unit->fake_select_lex && sel_unit->add_fake_select_lex(thd))
    return nullptr; /* purecov: inspected */

  if (select->set_context(sel_unit->first_select()->context.outer_context))
    return nullptr; /* purecov: inspected */

  select->include_in_global(&all_selects_list);

  select->linkage = UNION_TYPE;

  if (distinct) /* UNION DISTINCT - remember position */
    sel_unit->union_distinct = select;

  /*
    By default we assume that this is a regular subquery, in which resolution
    of names in SELECT list is allowed.
  */
  select->context.resolve_in_select_list = true;

  return select;
}

/**
  Given a LEX object, create a query expression object (select_lex_unit) and
  a query block object (select_lex).

  @return false if successful, true if error
*/

bool LEX::new_top_level_query() {
  DBUG_TRACE;

  // Assure that the LEX does not contain any query expression already
  DBUG_ASSERT(unit == nullptr && select_lex == nullptr);

  // Check for the special situation when using INTO OUTFILE and LOAD DATA.
  DBUG_ASSERT(result == nullptr);

  select_lex = new_query(nullptr);
  if (select_lex == nullptr) return true; /* purecov: inspected */

  unit = select_lex->master_unit();

  return false;
}

/**
  Initialize a LEX object, a query expression object (select_lex_unit) and
  a query block object (select_lex).
  All objects are passed as pointers so they can be stack-allocated.
  The purpose of this structure is for short-lived procedures that need a
  LEX and a query block object.

  Do not extend the struct with more query objects after creation.

  The struct can be abandoned after use, no cleanup is needed.

  @param sel_unit  Pointer to the query expression object
  @param select    Pointer to the query block object
*/

void LEX::new_static_query(SELECT_LEX_UNIT *sel_unit, SELECT_LEX *select)

{
  DBUG_TRACE;

  reset();

  DBUG_ASSERT(unit == nullptr && select_lex == nullptr &&
              current_select() == nullptr);

  select->parent_lex = this;

  select->include_down(this, sel_unit);

  select->include_in_global(&all_selects_list);

  (void)select->set_context(nullptr);

  select_lex = select;
  unit = sel_unit;

  set_current_select(select);

  select->context.resolve_in_select_list = true;
}

Yacc_state::~Yacc_state() {
  if (yacc_yyss) {
    my_free(yacc_yyss);
    my_free(yacc_yyvs);
    my_free(yacc_yyls);
  }
}

static bool consume_optimizer_hints(Lex_input_stream *lip) {
  const my_lex_states *state_map = lip->query_charset->state_maps->main_map;
  int whitespace = 0;
  uchar c = lip->yyPeek();
  size_t newlines = 0;

  for (; state_map[c] == MY_LEX_SKIP;
       whitespace++, c = lip->yyPeekn(whitespace)) {
    if (c == '\n') newlines++;
  }

  if (lip->yyPeekn(whitespace) == '/' && lip->yyPeekn(whitespace + 1) == '*' &&
      lip->yyPeekn(whitespace + 2) == '+') {
    lip->yylineno += newlines;
    lip->yySkipn(whitespace);  // skip whitespace

    Hint_scanner hint_scanner(lip->m_thd, lip->yylineno, lip->get_ptr(),
                              lip->get_end_of_query() - lip->get_ptr(),
                              lip->m_digest);
    PT_hint_list *hint_list = nullptr;
    int rc = HINT_PARSER_parse(lip->m_thd, &hint_scanner, &hint_list);
    if (rc == 2)
      return true;  // Bison's internal OOM error
    else if (rc == 1) {
      /*
        This branch is for 2 cases:
        1. YYABORT in the hint parser grammar (we use it to process OOM errors),
        2. open commentary error.
      */
      lip->start_token();  // adjust error message text pointer to "/*+"
      return true;
    } else {
      lip->yylineno = hint_scanner.get_lineno();
      lip->yySkipn(hint_scanner.get_ptr() - lip->get_ptr());
      lip->yylval->optimizer_hints = hint_list;  // NULL in case of syntax error
      lip->m_digest =
          hint_scanner.get_digest();  // NULL is digest buf. is full.
      return false;
    }
  } else
    return false;
}

static int find_keyword(Lex_input_stream *lip, uint len, bool function) {
  const char *tok = lip->get_tok_start();

  const SYMBOL *symbol =
      function ? Lex_hash::sql_keywords_and_funcs.get_hash_symbol(tok, len)
               : Lex_hash::sql_keywords.get_hash_symbol(tok, len);

  if (symbol) {
    lip->yylval->keyword.symbol = symbol;
    lip->yylval->keyword.str = const_cast<char *>(tok);
    lip->yylval->keyword.length = len;

    if ((symbol->tok == NOT_SYM) &&
        (lip->m_thd->variables.sql_mode & MODE_HIGH_NOT_PRECEDENCE))
      return NOT2_SYM;
    if ((symbol->tok == OR_OR_SYM) &&
        !(lip->m_thd->variables.sql_mode & MODE_PIPES_AS_CONCAT)) {
      push_deprecated_warn(lip->m_thd, "|| as a synonym for OR", "OR");
      return OR2_SYM;
    }

    lip->yylval->optimizer_hints = nullptr;
    if (symbol->group & SG_HINTABLE_KEYWORDS) {
      lip->add_digest_token(symbol->tok, lip->yylval);
      if (consume_optimizer_hints(lip)) return ABORT_SYM;
      lip->skip_digest = true;
    }

    return symbol->tok;
  }
  return 0;
}

/*
  Check if name is a keyword

  SYNOPSIS
    is_keyword()
    name      checked name (must not be empty)
    len       length of checked name

  RETURN VALUES
    0         name is a keyword
    1         name isn't a keyword
*/

bool is_keyword(const char *name, size_t len) {
  DBUG_ASSERT(len != 0);
  return Lex_hash::sql_keywords.get_hash_symbol(name, len) != nullptr;
}

/**
  Check if name is a sql function

    @param name      checked name

    @return is this a native function or not
    @retval 0         name is a function
    @retval 1         name isn't a function
*/

bool is_lex_native_function(const LEX_STRING *name) {
  DBUG_ASSERT(name != nullptr);
  return Lex_hash::sql_keywords_and_funcs.get_hash_symbol(
             name->str, (uint)name->length) != nullptr;
}

/* make a copy of token before ptr and set yytoklen */

static LEX_STRING get_token(Lex_input_stream *lip, uint skip, uint length) {
  LEX_STRING tmp;
  lip->yyUnget();  // ptr points now after last token char
  tmp.length = lip->yytoklen = length;
  tmp.str = lip->m_thd->strmake(lip->get_tok_start() + skip, tmp.length);

  lip->m_cpp_text_start = lip->get_cpp_tok_start() + skip;
  lip->m_cpp_text_end = lip->m_cpp_text_start + tmp.length;

  return tmp;
}

/*
 todo:
   There are no dangerous charsets in mysql for function
   get_quoted_token yet. But it should be fixed in the
   future to operate multichar strings (like ucs2)
*/

static LEX_STRING get_quoted_token(Lex_input_stream *lip, uint skip,
                                   uint length, char quote) {
  LEX_STRING tmp;
  const char *from, *end;
  char *to;
  lip->yyUnget();  // ptr points now after last token char
  tmp.length = lip->yytoklen = length;
  tmp.str = (char *)lip->m_thd->alloc(tmp.length + 1);
  from = lip->get_tok_start() + skip;
  to = tmp.str;
  end = to + length;

  lip->m_cpp_text_start = lip->get_cpp_tok_start() + skip;
  lip->m_cpp_text_end = lip->m_cpp_text_start + length;

  for (; to != end;) {
    if ((*to++ = *from++) == quote) {
      from++;  // Skip double quotes
      lip->m_cpp_text_start++;
    }
  }
  *to = 0;  // End null for safety
  return tmp;
}

/*
  Return an unescaped text literal without quotes
  Fix sometimes to do only one scan of the string
*/

static char *get_text(Lex_input_stream *lip, int pre_skip, int post_skip) {
  uchar c, sep;
  uint found_escape = 0;
  const CHARSET_INFO *cs = lip->m_thd->charset();

  lip->tok_bitmap = 0;
  sep = lip->yyGetLast();  // String should end with this
  while (!lip->eof()) {
    c = lip->yyGet();
    lip->tok_bitmap |= c;
    {
      int l;
      if (use_mb(cs) &&
          (l = my_ismbchar(cs, lip->get_ptr() - 1, lip->get_end_of_query()))) {
        lip->skip_binary(l - 1);
        continue;
      }
    }
    if (c == '\\' && !(lip->m_thd->variables.sql_mode &
                       MODE_NO_BACKSLASH_ESCAPES)) {  // Escaped character
      found_escape = 1;
      if (lip->eof()) return nullptr;
      lip->yySkip();
    } else if (c == sep) {
      if (c == lip->yyGet())  // Check if two separators in a row
      {
        found_escape = 1;  // duplicate. Remember for delete
        continue;
      } else
        lip->yyUnget();

      /* Found end. Unescape and return string */
      const char *str, *end;
      char *start;

      str = lip->get_tok_start();
      end = lip->get_ptr();
      /* Extract the text from the token */
      str += pre_skip;
      end -= post_skip;
      DBUG_ASSERT(end >= str);

      if (!(start =
                static_cast<char *>(lip->m_thd->alloc((uint)(end - str) + 1))))
        return const_cast<char *>("");  // MEM_ROOT has set error flag

      lip->m_cpp_text_start = lip->get_cpp_tok_start() + pre_skip;
      lip->m_cpp_text_end = lip->get_cpp_ptr() - post_skip;

      if (!found_escape) {
        lip->yytoklen = (uint)(end - str);
        memcpy(start, str, lip->yytoklen);
        start[lip->yytoklen] = 0;
      } else {
        char *to;

        for (to = start; str != end; str++) {
          int l;
          if (use_mb(cs) && (l = my_ismbchar(cs, str, end))) {
            while (l--) *to++ = *str++;
            str--;
            continue;
          }
          if (!(lip->m_thd->variables.sql_mode & MODE_NO_BACKSLASH_ESCAPES) &&
              *str == '\\' && str + 1 != end) {
            switch (*++str) {
              case 'n':
                *to++ = '\n';
                break;
              case 't':
                *to++ = '\t';
                break;
              case 'r':
                *to++ = '\r';
                break;
              case 'b':
                *to++ = '\b';
                break;
              case '0':
                *to++ = 0;  // Ascii null
                break;
              case 'Z':  // ^Z must be escaped on Win32
                *to++ = '\032';
                break;
              case '_':
              case '%':
                *to++ = '\\';  // remember prefix for wildcard
                /* Fall through */
              default:
                *to++ = *str;
                break;
            }
          } else if (*str == sep)
            *to++ = *str++;  // Two ' or "
          else
            *to++ = *str;
        }
        *to = 0;
        lip->yytoklen = (uint)(to - start);
      }
      return start;
    }
  }
  return nullptr;  // unexpected end of query
}

uint Lex_input_stream::get_lineno(const char *raw_ptr) const {
  DBUG_ASSERT(m_buf <= raw_ptr && raw_ptr <= m_end_of_query);
  if (!(m_buf <= raw_ptr && raw_ptr <= m_end_of_query)) return 1;

  uint ret = 1;
  const CHARSET_INFO *cs = m_thd->charset();
  for (const char *c = m_buf; c < raw_ptr; c++) {
    uint mb_char_len;
    if (use_mb(cs) && (mb_char_len = my_ismbchar(cs, c, m_end_of_query))) {
      c += mb_char_len - 1;  // skip the rest of the multibyte character
      continue;              // we don't expect '\n' there
    }
    if (*c == '\n') ret++;
  }
  return ret;
}

Partition_expr_parser_state::Partition_expr_parser_state()
    : Parser_state(GRAMMAR_SELECTOR_PART), result(nullptr) {}

Gcol_expr_parser_state::Gcol_expr_parser_state()
    : Parser_state(GRAMMAR_SELECTOR_GCOL), result(nullptr) {}

Expression_parser_state::Expression_parser_state()
    : Parser_state(GRAMMAR_SELECTOR_EXPR), result(nullptr) {}

Common_table_expr_parser_state::Common_table_expr_parser_state()
    : Parser_state(GRAMMAR_SELECTOR_CTE), result(nullptr) {}

/*
** Calc type of integer; long integer, longlong integer or real.
** Returns smallest type that match the string.
** When using unsigned long long values the result is converted to a real
** because else they will be unexpected sign changes because all calculation
** is done with longlong or double.
*/

static const char *long_str = "2147483647";
static const uint long_len = 10;
static const char *signed_long_str = "-2147483648";
static const char *longlong_str = "9223372036854775807";
static const uint longlong_len = 19;
static const char *signed_longlong_str = "-9223372036854775808";
static const uint signed_longlong_len = 19;
static const char *unsigned_longlong_str = "18446744073709551615";
static const uint unsigned_longlong_len = 20;

static inline uint int_token(const char *str, uint length) {
  if (length < long_len)  // quick normal case
    return NUM;
  bool neg = false;

  if (*str == '+')  // Remove sign and pre-zeros
  {
    str++;
    length--;
  } else if (*str == '-') {
    str++;
    length--;
    neg = true;
  }
  while (*str == '0' && length) {
    str++;
    length--;
  }
  if (length < long_len) return NUM;

  uint smaller, bigger;
  const char *cmp;
  if (neg) {
    if (length == long_len) {
      cmp = signed_long_str + 1;
      smaller = NUM;      // If <= signed_long_str
      bigger = LONG_NUM;  // If >= signed_long_str
    } else if (length < signed_longlong_len)
      return LONG_NUM;
    else if (length > signed_longlong_len)
      return DECIMAL_NUM;
    else {
      cmp = signed_longlong_str + 1;
      smaller = LONG_NUM;  // If <= signed_longlong_str
      bigger = DECIMAL_NUM;
    }
  } else {
    if (length == long_len) {
      cmp = long_str;
      smaller = NUM;
      bigger = LONG_NUM;
    } else if (length < longlong_len)
      return LONG_NUM;
    else if (length > longlong_len) {
      if (length > unsigned_longlong_len) return DECIMAL_NUM;
      cmp = unsigned_longlong_str;
      smaller = ULONGLONG_NUM;
      bigger = DECIMAL_NUM;
    } else {
      cmp = longlong_str;
      smaller = LONG_NUM;
      bigger = ULONGLONG_NUM;
    }
  }
  while (*cmp && *cmp++ == *str++)
    ;
  return ((uchar)str[-1] <= (uchar)cmp[-1]) ? smaller : bigger;
}

/**
  Given a stream that is advanced to the first contained character in
  an open comment, consume the comment.  Optionally, if we are allowed,
  recurse so that we understand comments within this current comment.

  At this level, we do not support version-condition comments.  We might
  have been called with having just passed one in the stream, though.  In
  that case, we probably want to tolerate mundane comments inside.  Thus,
  the case for recursion.

  @retval  Whether EOF reached before comment is closed.
*/
static bool consume_comment(Lex_input_stream *lip,
                            int remaining_recursions_permitted) {
  uchar c;
  while (!lip->eof()) {
    c = lip->yyGet();

    if (remaining_recursions_permitted > 0) {
      if ((c == '/') && (lip->yyPeek() == '*')) {
        push_warning(
            lip->m_thd, Sql_condition::SL_WARNING,
            ER_WARN_DEPRECATED_SYNTAX_NO_REPLACEMENT,
            ER_THD(lip->m_thd, ER_WARN_DEPRECATED_NESTED_COMMENT_SYNTAX));

        lip->yySkip(); /* Eat asterisk */
        consume_comment(lip, remaining_recursions_permitted - 1);
        continue;
      }
    }

    if (c == '*') {
      if (lip->yyPeek() == '/') {
        lip->yySkip(); /* Eat slash */
        return false;
      }
    }

    if (c == '\n') lip->yylineno++;
  }

  return true;
}

/**
  yylex() function implementation for the main parser

  @param [out] yacc_yylval   semantic value of the token being parsed (yylval)
  @param [out] yylloc        "location" of the token being parsed (yylloc)
  @param thd                 THD

  @return                    token number

  @note
  MYSQLlex remember the following states from the following MYSQLlex():

  - MY_LEX_END			Found end of query
*/

int MYSQLlex(YYSTYPE *yacc_yylval, YYLTYPE *yylloc, THD *thd) {
  auto *yylval = reinterpret_cast<Lexer_yystype *>(yacc_yylval);
  Lex_input_stream *lip = &thd->m_parser_state->m_lip;
  int token;

  if (thd->is_error()) {
    if (thd->get_parser_da()->has_sql_condition(ER_CAPACITY_EXCEEDED))
      return ABORT_SYM;
  }

  if (lip->lookahead_token >= 0) {
    /*
      The next token was already parsed in advance,
      return it.
    */
    token = lip->lookahead_token;
    lip->lookahead_token = -1;
    *yylval = *(lip->lookahead_yylval);
    yylloc->cpp.start = lip->get_cpp_tok_start();
    yylloc->cpp.end = lip->get_cpp_ptr();
    yylloc->raw.start = lip->get_tok_start();
    yylloc->raw.end = lip->get_ptr();
    lip->lookahead_yylval = nullptr;
    lip->add_digest_token(token, yylval);
    return token;
  }

  token = lex_one_token(yylval, thd);
  yylloc->cpp.start = lip->get_cpp_tok_start();
  yylloc->raw.start = lip->get_tok_start();

  switch (token) {
    case WITH:
      /*
        Parsing 'WITH' 'ROLLUP' requires 2 look ups,
        which makes the grammar LALR(2).
        Replace by a single 'WITH_ROLLUP' token,
        to transform the grammar into a LALR(1) grammar,
        which sql_yacc.yy can process.
      */
      token = lex_one_token(yylval, thd);
      switch (token) {
        case ROLLUP_SYM:
          yylloc->cpp.end = lip->get_cpp_ptr();
          yylloc->raw.end = lip->get_ptr();
          lip->add_digest_token(WITH_ROLLUP_SYM, yylval);
          return WITH_ROLLUP_SYM;
        default:
          /*
            Save the token following 'WITH'
          */
          lip->lookahead_yylval = lip->yylval;
          lip->yylval = nullptr;
          lip->lookahead_token = token;
          yylloc->cpp.end = lip->get_cpp_ptr();
          yylloc->raw.end = lip->get_ptr();
          lip->add_digest_token(WITH, yylval);
          return WITH;
      }
      break;
  }

  yylloc->cpp.end = lip->get_cpp_ptr();
  yylloc->raw.end = lip->get_ptr();
  if (!lip->skip_digest) lip->add_digest_token(token, yylval);
  lip->skip_digest = false;
  return token;
}

static int lex_one_token(Lexer_yystype *yylval, THD *thd) {
  uchar c = 0;
  bool comment_closed;
  int tokval, result_state;
  uint length;
  enum my_lex_states state;
  Lex_input_stream *lip = &thd->m_parser_state->m_lip;
  const CHARSET_INFO *cs = thd->charset();
  const my_lex_states *state_map = cs->state_maps->main_map;
  const uchar *ident_map = cs->ident_map;

  lip->yylval = yylval;  // The global state

  lip->start_token();
  state = lip->next_state;
  lip->next_state = MY_LEX_START;
  for (;;) {
    switch (state) {
      case MY_LEX_START:  // Start of token
        // Skip starting whitespace
        while (state_map[c = lip->yyPeek()] == MY_LEX_SKIP) {
          if (c == '\n') lip->yylineno++;

          lip->yySkip();
        }

        /* Start of real token */
        lip->restart_token();
        c = lip->yyGet();
        state = state_map[c];
        break;
      case MY_LEX_CHAR:  // Unknown or single char token
      case MY_LEX_SKIP:  // This should not happen
        if (c == '-' && lip->yyPeek() == '-' &&
            (my_isspace(cs, lip->yyPeekn(1)) ||
             my_iscntrl(cs, lip->yyPeekn(1)))) {
          state = MY_LEX_COMMENT;
          break;
        }

        if (c == '-' && lip->yyPeek() == '>')  // '->'
        {
          lip->yySkip();
          lip->next_state = MY_LEX_START;
          if (lip->yyPeek() == '>') {
            lip->yySkip();
            return JSON_UNQUOTED_SEPARATOR_SYM;
          }
          return JSON_SEPARATOR_SYM;
        }

        if (c != ')') lip->next_state = MY_LEX_START;  // Allow signed numbers

        /*
          Check for a placeholder: it should not precede a possible identifier
          because of binlogging: when a placeholder is replaced with its value
          in a query for the binlog, the query must stay grammatically correct.
        */
        if (c == '?' && lip->stmt_prepare_mode && !ident_map[lip->yyPeek()])
          return (PARAM_MARKER);

        return ((int)c);

      case MY_LEX_IDENT_OR_NCHAR:
        if (lip->yyPeek() != '\'') {
          state = MY_LEX_IDENT;
          break;
        }
        /* Found N'string' */
        lip->yySkip();  // Skip '
        if (!(yylval->lex_str.str = get_text(lip, 2, 1))) {
          state = MY_LEX_CHAR;  // Read char by char
          break;
        }
        yylval->lex_str.length = lip->yytoklen;
        return (NCHAR_STRING);

      case MY_LEX_IDENT_OR_HEX:
        if (lip->yyPeek() == '\'') {  // Found x'hex-number'
          state = MY_LEX_HEX_NUMBER;
          break;
        }
        // Fall through.
      case MY_LEX_IDENT_OR_BIN:
        if (lip->yyPeek() == '\'') {  // Found b'bin-number'
          state = MY_LEX_BIN_NUMBER;
          break;
        }
        // Fall through.
      case MY_LEX_IDENT:
        const char *start;
        if (use_mb(cs)) {
          result_state = IDENT_QUOTED;
          switch (my_mbcharlen(cs, lip->yyGetLast())) {
            case 1:
              break;
            case 0:
              if (my_mbmaxlenlen(cs) < 2) break;
              /* else fall through */
            default:
              int l =
                  my_ismbchar(cs, lip->get_ptr() - 1, lip->get_end_of_query());
              if (l == 0) {
                state = MY_LEX_CHAR;
                continue;
              }
              lip->skip_binary(l - 1);
          }
          while (ident_map[c = lip->yyGet()]) {
            switch (my_mbcharlen(cs, c)) {
              case 1:
                break;
              case 0:
                if (my_mbmaxlenlen(cs) < 2) break;
                /* else fall through */
              default:
                int l;
                if ((l = my_ismbchar(cs, lip->get_ptr() - 1,
                                     lip->get_end_of_query())) == 0)
                  break;
                lip->skip_binary(l - 1);
            }
          }
        } else {
          for (result_state = c; ident_map[c = lip->yyGet()]; result_state |= c)
            ;
          /* If there were non-ASCII characters, mark that we must convert */
          result_state = result_state & 0x80 ? IDENT_QUOTED : IDENT;
        }
        length = lip->yyLength();
        start = lip->get_ptr();
        if (lip->ignore_space) {
          /*
            If we find a space then this can't be an identifier. We notice this
            below by checking start != lex->ptr.
          */
          for (; state_map[c] == MY_LEX_SKIP; c = lip->yyGet()) {
            if (c == '\n') lip->yylineno++;
          }
        }
        if (start == lip->get_ptr() && c == '.' && ident_map[lip->yyPeek()])
          lip->next_state = MY_LEX_IDENT_SEP;
        else {  // '(' must follow directly if function
          lip->yyUnget();
          if ((tokval = find_keyword(lip, length, c == '('))) {
            lip->next_state = MY_LEX_START;  // Allow signed numbers
            return (tokval);                 // Was keyword
          }
          lip->yySkip();  // next state does a unget
        }
        yylval->lex_str = get_token(lip, 0, length);

        /*
           Note: "SELECT _bla AS 'alias'"
           _bla should be considered as a IDENT if charset haven't been found.
           So we don't use MYF(MY_WME) with get_charset_by_csname to avoid
           producing an error.
        */

        if (yylval->lex_str.str[0] == '_') {
          auto charset_name = yylval->lex_str.str + 1;
          const CHARSET_INFO *underscore_cs =
              get_charset_by_csname(charset_name, MY_CS_PRIMARY, MYF(0));
          if (underscore_cs) {
            lip->warn_on_deprecated_charset(underscore_cs, charset_name);
            if (underscore_cs == &my_charset_utf8mb4_0900_ai_ci) {
              /*
                If underscore_cs is utf8mb4, and the collation of underscore_cs
                is the default collation of utf8mb4, then update underscore_cs
                with a value of the default_collation_for_utf8mb4 system
                variable:
              */
              underscore_cs = thd->variables.default_collation_for_utf8mb4;
            }
            yylval->charset = underscore_cs;
            lip->m_underscore_cs = underscore_cs;

            lip->body_utf8_append(lip->m_cpp_text_start,
                                  lip->get_cpp_tok_start() + length);
            return (UNDERSCORE_CHARSET);
          }
        }

        lip->body_utf8_append(lip->m_cpp_text_start);

        lip->body_utf8_append_literal(thd, &yylval->lex_str, cs,
                                      lip->m_cpp_text_end);

        return (result_state);  // IDENT or IDENT_QUOTED

      case MY_LEX_IDENT_SEP:  // Found ident and now '.'
        yylval->lex_str.str = const_cast<char *>(lip->get_ptr());
        yylval->lex_str.length = 1;
        c = lip->yyGet();  // should be '.'
        lip->next_state =
            MY_LEX_IDENT_START;         // Next is an ident (not a keyword)
        if (!ident_map[lip->yyPeek()])  // Probably ` or "
          lip->next_state = MY_LEX_START;
        return ((int)c);

      case MY_LEX_NUMBER_IDENT:  // number or ident which num-start
        if (lip->yyGetLast() == '0') {
          c = lip->yyGet();
          if (c == 'x') {
            while (my_isxdigit(cs, (c = lip->yyGet())))
              ;
            if ((lip->yyLength() >= 3) && !ident_map[c]) {
              /* skip '0x' */
              yylval->lex_str = get_token(lip, 2, lip->yyLength() - 2);
              return (HEX_NUM);
            }
            lip->yyUnget();
            state = MY_LEX_IDENT_START;
            break;
          } else if (c == 'b') {
            while ((c = lip->yyGet()) == '0' || c == '1')
              ;
            if ((lip->yyLength() >= 3) && !ident_map[c]) {
              /* Skip '0b' */
              yylval->lex_str = get_token(lip, 2, lip->yyLength() - 2);
              return (BIN_NUM);
            }
            lip->yyUnget();
            state = MY_LEX_IDENT_START;
            break;
          }
          lip->yyUnget();
        }

        while (my_isdigit(cs, (c = lip->yyGet())))
          ;
        if (!ident_map[c]) {  // Can't be identifier
          state = MY_LEX_INT_OR_REAL;
          break;
        }
        if (c == 'e' || c == 'E') {
          // The following test is written this way to allow numbers of type 1e1
          if (my_isdigit(cs, lip->yyPeek()) || (c = (lip->yyGet())) == '+' ||
              c == '-') {  // Allow 1E+10
            if (my_isdigit(cs,
                           lip->yyPeek()))  // Number must have digit after sign
            {
              lip->yySkip();
              while (my_isdigit(cs, lip->yyGet()))
                ;
              yylval->lex_str = get_token(lip, 0, lip->yyLength());
              return (FLOAT_NUM);
            }
          }
          lip->yyUnget();
        }
        // fall through
      case MY_LEX_IDENT_START:  // We come here after '.'
        result_state = IDENT;
        if (use_mb(cs)) {
          result_state = IDENT_QUOTED;
          while (ident_map[c = lip->yyGet()]) {
            switch (my_mbcharlen(cs, c)) {
              case 1:
                break;
              case 0:
                if (my_mbmaxlenlen(cs) < 2) break;
                /* else fall through */
              default:
                int l;
                if ((l = my_ismbchar(cs, lip->get_ptr() - 1,
                                     lip->get_end_of_query())) == 0)
                  break;
                lip->skip_binary(l - 1);
            }
          }
        } else {
          for (result_state = 0; ident_map[c = lip->yyGet()]; result_state |= c)
            ;
          /* If there were non-ASCII characters, mark that we must convert */
          result_state = result_state & 0x80 ? IDENT_QUOTED : IDENT;
        }
        if (c == '.' && ident_map[lip->yyPeek()])
          lip->next_state = MY_LEX_IDENT_SEP;  // Next is '.'

        yylval->lex_str = get_token(lip, 0, lip->yyLength());

        lip->body_utf8_append(lip->m_cpp_text_start);

        lip->body_utf8_append_literal(thd, &yylval->lex_str, cs,
                                      lip->m_cpp_text_end);

        return (result_state);

      case MY_LEX_USER_VARIABLE_DELIMITER:  // Found quote char
      {
        uint double_quotes = 0;
        char quote_char = c;  // Used char
        for (;;) {
          c = lip->yyGet();
          if (c == 0) {
            lip->yyUnget();
            return ABORT_SYM;  // Unmatched quotes
          }

          int var_length;
          if ((var_length = my_mbcharlen(cs, c)) == 1) {
            if (c == quote_char) {
              if (lip->yyPeek() != quote_char) break;
              c = lip->yyGet();
              double_quotes++;
              continue;
            }
          } else if (use_mb(cs)) {
            if ((var_length = my_ismbchar(cs, lip->get_ptr() - 1,
                                          lip->get_end_of_query())))
              lip->skip_binary(var_length - 1);
          }
        }
        if (double_quotes)
          yylval->lex_str = get_quoted_token(
              lip, 1, lip->yyLength() - double_quotes - 1, quote_char);
        else
          yylval->lex_str = get_token(lip, 1, lip->yyLength() - 1);
        if (c == quote_char) lip->yySkip();  // Skip end `
        lip->next_state = MY_LEX_START;

        lip->body_utf8_append(lip->m_cpp_text_start);

        lip->body_utf8_append_literal(thd, &yylval->lex_str, cs,
                                      lip->m_cpp_text_end);

        return (IDENT_QUOTED);
      }
      case MY_LEX_INT_OR_REAL:  // Complete int or incomplete real
        if (c != '.') {         // Found complete integer number.
          yylval->lex_str = get_token(lip, 0, lip->yyLength());
          return int_token(yylval->lex_str.str, (uint)yylval->lex_str.length);
        }
        // fall through
      case MY_LEX_REAL:  // Incomplete real number
        while (my_isdigit(cs, c = lip->yyGet()))
          ;

        if (c == 'e' || c == 'E') {
          c = lip->yyGet();
          if (c == '-' || c == '+') c = lip->yyGet();  // Skip sign
          if (!my_isdigit(cs, c)) {                    // No digit after sign
            state = MY_LEX_CHAR;
            break;
          }
          while (my_isdigit(cs, lip->yyGet()))
            ;
          yylval->lex_str = get_token(lip, 0, lip->yyLength());
          return (FLOAT_NUM);
        }
        yylval->lex_str = get_token(lip, 0, lip->yyLength());
        return (DECIMAL_NUM);

      case MY_LEX_HEX_NUMBER:  // Found x'hexstring'
        lip->yySkip();         // Accept opening '
        while (my_isxdigit(cs, (c = lip->yyGet())))
          ;
        if (c != '\'') return (ABORT_SYM);          // Illegal hex constant
        lip->yySkip();                              // Accept closing '
        length = lip->yyLength();                   // Length of hexnum+3
        if ((length % 2) == 0) return (ABORT_SYM);  // odd number of hex digits
        yylval->lex_str = get_token(lip,
                                    2,            // skip x'
                                    length - 3);  // don't count x' and last '
        return (HEX_NUM);

      case MY_LEX_BIN_NUMBER:  // Found b'bin-string'
        lip->yySkip();         // Accept opening '
        while ((c = lip->yyGet()) == '0' || c == '1')
          ;
        if (c != '\'') return (ABORT_SYM);  // Illegal hex constant
        lip->yySkip();                      // Accept closing '
        length = lip->yyLength();           // Length of bin-num + 3
        yylval->lex_str = get_token(lip,
                                    2,            // skip b'
                                    length - 3);  // don't count b' and last '
        return (BIN_NUM);

      case MY_LEX_CMP_OP:  // Incomplete comparison operator
        if (state_map[lip->yyPeek()] == MY_LEX_CMP_OP ||
            state_map[lip->yyPeek()] == MY_LEX_LONG_CMP_OP)
          lip->yySkip();
        if ((tokval = find_keyword(lip, lip->yyLength() + 1, false))) {
          lip->next_state = MY_LEX_START;  // Allow signed numbers
          return (tokval);
        }
        state = MY_LEX_CHAR;  // Something fishy found
        break;

      case MY_LEX_LONG_CMP_OP:  // Incomplete comparison operator
        if (state_map[lip->yyPeek()] == MY_LEX_CMP_OP ||
            state_map[lip->yyPeek()] == MY_LEX_LONG_CMP_OP) {
          lip->yySkip();
          if (state_map[lip->yyPeek()] == MY_LEX_CMP_OP) lip->yySkip();
        }
        if ((tokval = find_keyword(lip, lip->yyLength() + 1, false))) {
          lip->next_state = MY_LEX_START;  // Found long op
          return (tokval);
        }
        state = MY_LEX_CHAR;  // Something fishy found
        break;

      case MY_LEX_BOOL:
        if (c != lip->yyPeek()) {
          state = MY_LEX_CHAR;
          break;
        }
        lip->yySkip();
        tokval = find_keyword(lip, 2, false);  // Is a bool operator
        lip->next_state = MY_LEX_START;        // Allow signed numbers
        return (tokval);

      case MY_LEX_STRING_OR_DELIMITER:
        if (thd->variables.sql_mode & MODE_ANSI_QUOTES) {
          state = MY_LEX_USER_VARIABLE_DELIMITER;
          break;
        }
        /* " used for strings */
        // Fall through.
      case MY_LEX_STRING:  // Incomplete text string
        if (!(yylval->lex_str.str = get_text(lip, 1, 1))) {
          state = MY_LEX_CHAR;  // Read char by char
          break;
        }
        yylval->lex_str.length = lip->yytoklen;

        lip->body_utf8_append(lip->m_cpp_text_start);

        lip->body_utf8_append_literal(
            thd, &yylval->lex_str,
            lip->m_underscore_cs ? lip->m_underscore_cs : cs,
            lip->m_cpp_text_end);

        lip->m_underscore_cs = nullptr;

        return (TEXT_STRING);

      case MY_LEX_COMMENT:  //  Comment
        thd->m_parser_state->add_comment();
        while ((c = lip->yyGet()) != '\n' && c)
          ;
        lip->yyUnget();        // Safety against eof
        state = MY_LEX_START;  // Try again
        break;
      case MY_LEX_LONG_COMMENT: /* Long C comment? */
        if (lip->yyPeek() != '*') {
          state = MY_LEX_CHAR;  // Probable division
          break;
        }
        thd->m_parser_state->add_comment();
        /* Reject '/' '*', since we might need to turn off the echo */
        lip->yyUnget();

        lip->save_in_comment_state();

        if (lip->yyPeekn(2) == '!') {
          lip->in_comment = DISCARD_COMMENT;
          /* Accept '/' '*' '!', but do not keep this marker. */
          lip->set_echo(false);
          lip->yySkip();
          lip->yySkip();
          lip->yySkip();

          /*
            The special comment format is very strict:
            '/' '*' '!', followed by exactly
            1 digit (major), 2 digits (minor), then 2 digits (dot).
            32302 -> 3.23.02
            50032 -> 5.0.32
            50114 -> 5.1.14
          */
          char version_str[6];
          if (my_isdigit(cs, (version_str[0] = lip->yyPeekn(0))) &&
              my_isdigit(cs, (version_str[1] = lip->yyPeekn(1))) &&
              my_isdigit(cs, (version_str[2] = lip->yyPeekn(2))) &&
              my_isdigit(cs, (version_str[3] = lip->yyPeekn(3))) &&
              my_isdigit(cs, (version_str[4] = lip->yyPeekn(4)))) {
            version_str[5] = 0;
            ulong version;
            version = strtol(version_str, nullptr, 10);

            if (version <= MYSQL_VERSION_ID) {
              /* Accept 'M' 'm' 'm' 'd' 'd' */
              lip->yySkipn(5);
              /* Expand the content of the special comment as real code */
              lip->set_echo(true);
              state = MY_LEX_START;
              break; /* Do not treat contents as a comment.  */
            } else {
              /*
                Patch and skip the conditional comment to avoid it
                being propagated infinitely (eg. to a slave).
              */
              char *pcom = lip->yyUnput(' ');
              comment_closed = !consume_comment(lip, 1);
              if (!comment_closed) {
                *pcom = '!';
              }
              /* version allowed to have one level of comment inside. */
            }
          } else {
            /* Not a version comment. */
            state = MY_LEX_START;
            lip->set_echo(true);
            break;
          }
        } else {
          if (lip->in_comment != NO_COMMENT) {
            push_warning(
                lip->m_thd, Sql_condition::SL_WARNING,
                ER_WARN_DEPRECATED_SYNTAX_NO_REPLACEMENT,
                ER_THD(lip->m_thd, ER_WARN_DEPRECATED_NESTED_COMMENT_SYNTAX));
          }
          lip->in_comment = PRESERVE_COMMENT;
          lip->yySkip();  // Accept /
          lip->yySkip();  // Accept *
          comment_closed = !consume_comment(lip, 0);
          /* regular comments can have zero comments inside. */
        }
        /*
          Discard:
          - regular '/' '*' comments,
          - special comments '/' '*' '!' for a future version,
          by scanning until we find a closing '*' '/' marker.

          Nesting regular comments isn't allowed.  The first
          '*' '/' returns the parser to the previous state.

          /#!VERSI oned containing /# regular #/ is allowed #/

                  Inside one versioned comment, another versioned comment
                  is treated as a regular discardable comment.  It gets
                  no special parsing.
        */

        /* Unbalanced comments with a missing '*' '/' are a syntax error */
        if (!comment_closed) return (ABORT_SYM);
        state = MY_LEX_START;  // Try again
        lip->restore_in_comment_state();
        break;
      case MY_LEX_END_LONG_COMMENT:
        if ((lip->in_comment != NO_COMMENT) && lip->yyPeek() == '/') {
          /* Reject '*' '/' */
          lip->yyUnget();
          /* Accept '*' '/', with the proper echo */
          lip->set_echo(lip->in_comment == PRESERVE_COMMENT);
          lip->yySkipn(2);
          /* And start recording the tokens again */
          lip->set_echo(true);

          /*
            C-style comments are replaced with a single space (as it
            is in C and C++).  If there is already a whitespace
            character at this point in the stream, the space is
            not inserted.

            See also ISO/IEC 9899:1999 §5.1.1.2
            ("Programming languages — C")
          */
          if (!my_isspace(cs, lip->yyPeek()) &&
              lip->get_cpp_ptr() != lip->get_cpp_buf() &&
              !my_isspace(cs, *(lip->get_cpp_ptr() - 1)))
            lip->cpp_inject(' ');

          lip->in_comment = NO_COMMENT;
          state = MY_LEX_START;
        } else
          state = MY_LEX_CHAR;  // Return '*'
        break;
      case MY_LEX_SET_VAR:  // Check if ':='
        if (lip->yyPeek() != '=') {
          state = MY_LEX_CHAR;  // Return ':'
          break;
        }
        lip->yySkip();
        return (SET_VAR);
      case MY_LEX_SEMICOLON:  // optional line terminator
        state = MY_LEX_CHAR;  // Return ';'
        break;
      case MY_LEX_EOL:
        if (lip->eof()) {
          lip->yyUnget();  // Reject the last '\0'
          lip->set_echo(false);
          lip->yySkip();
          lip->set_echo(true);
          /* Unbalanced comments with a missing '*' '/' are a syntax error */
          if (lip->in_comment != NO_COMMENT) return (ABORT_SYM);
          lip->next_state = MY_LEX_END;  // Mark for next loop
          return (END_OF_INPUT);
        }
        state = MY_LEX_CHAR;
        break;
      case MY_LEX_END:
        lip->next_state = MY_LEX_END;
        return (0);  // We found end of input last time

        /* Actually real shouldn't start with . but allow them anyhow */
      case MY_LEX_REAL_OR_POINT:
        if (my_isdigit(cs, lip->yyPeek()))
          state = MY_LEX_REAL;  // Real
        else {
          state = MY_LEX_IDENT_SEP;  // return '.'
          lip->yyUnget();            // Put back '.'
        }
        break;
      case MY_LEX_USER_END:  // end '@' of user@hostname
        switch (state_map[lip->yyPeek()]) {
          case MY_LEX_STRING:
          case MY_LEX_USER_VARIABLE_DELIMITER:
          case MY_LEX_STRING_OR_DELIMITER:
            break;
          case MY_LEX_USER_END:
            lip->next_state = MY_LEX_SYSTEM_VAR;
            break;
          default:
            lip->next_state = MY_LEX_HOSTNAME;
            break;
        }
        yylval->lex_str.str = const_cast<char *>(lip->get_ptr());
        yylval->lex_str.length = 1;
        return ((int)'@');
      case MY_LEX_HOSTNAME:  // end '@' of user@hostname
        for (c = lip->yyGet();
             my_isalnum(cs, c) || c == '.' || c == '_' || c == '$';
             c = lip->yyGet())
          ;
        yylval->lex_str = get_token(lip, 0, lip->yyLength());
        return (LEX_HOSTNAME);
      case MY_LEX_SYSTEM_VAR:
        yylval->lex_str.str = const_cast<char *>(lip->get_ptr());
        yylval->lex_str.length = 1;
        lip->yySkip();  // Skip '@'
        lip->next_state =
            (state_map[lip->yyPeek()] == MY_LEX_USER_VARIABLE_DELIMITER
                 ? MY_LEX_START
                 : MY_LEX_IDENT_OR_KEYWORD);
        return ((int)'@');
      case MY_LEX_IDENT_OR_KEYWORD:
        /*
          We come here when we have found two '@' in a row.
          We should now be able to handle:
          [(global | local | session) .]variable_name
        */

        for (result_state = 0; ident_map[c = lip->yyGet()]; result_state |= c)
          ;
        /* If there were non-ASCII characters, mark that we must convert */
        result_state = result_state & 0x80 ? IDENT_QUOTED : IDENT;

        if (c == '.') lip->next_state = MY_LEX_IDENT_SEP;
        length = lip->yyLength();
        if (length == 0) return (ABORT_SYM);  // Names must be nonempty.
        if ((tokval = find_keyword(lip, length, false))) {
          lip->yyUnget();   // Put back 'c'
          return (tokval);  // Was keyword
        }
        yylval->lex_str = get_token(lip, 0, length);

        lip->body_utf8_append(lip->m_cpp_text_start);

        lip->body_utf8_append_literal(thd, &yylval->lex_str, cs,
                                      lip->m_cpp_text_end);

        return (result_state);
    }
  }
}

void trim_whitespace(const CHARSET_INFO *cs, LEX_STRING *str) {
  /*
    TODO:
    This code assumes that there are no multi-bytes characters
    that can be considered white-space.
  */

  while ((str->length > 0) && (my_isspace(cs, str->str[0]))) {
    str->length--;
    str->str++;
  }

  /*
    FIXME:
    Also, parsing backward is not safe with multi bytes characters
  */
  while ((str->length > 0) && (my_isspace(cs, str->str[str->length - 1]))) {
    str->length--;
    /* set trailing spaces to 0 as there're places that don't respect length */
    str->str[str->length] = 0;
  }
}

/**
   Prints into 'str' a comma-separated list of column names, enclosed in
   parenthesis.
   @param  thd  Thread handler
   @param  str  Where to print
   @param  column_names List to print, or NULL
*/

void print_derived_column_names(const THD *thd, String *str,
                                const Create_col_name_list *column_names) {
  if (!column_names) return;
  str->append(" (");
  for (auto s : *column_names) {
    append_identifier(thd, str, s.str, s.length);
    str->append(',');
  }
  str->length(str->length() - 1);
  str->append(')');
}

/**
  Construct and initialize SELECT_LEX_UNIT object.
*/

SELECT_LEX_UNIT::SELECT_LEX_UNIT(enum_parsing_context parsing_context)
    : next(nullptr),
      prev(nullptr),
      master(nullptr),
      slave(nullptr),
      explain_marker(CTX_NONE),
      prepared(false),
      optimized(false),
      executed(false),
      result_table_list(),
      union_result(nullptr),
      table(nullptr),
      m_query_result(nullptr),
      uncacheable(0),
      cleaned(UC_DIRTY),
      item_list(),
      types(),
      select_limit_cnt(HA_POS_ERROR),
      offset_limit_cnt(0),
      item(nullptr),
      fake_select_lex(nullptr),
      saved_fake_select_lex(nullptr),
      union_distinct(nullptr),
      m_with_clause(nullptr),
      derived_table(nullptr),
      first_recursive(nullptr),
      m_lateral_deps(0),
      got_all_recursive_rows(false) {
  switch (parsing_context) {
    case CTX_ORDER_BY:
      explain_marker = CTX_ORDER_BY_SQ;  // A subquery in ORDER BY
      break;
    case CTX_GROUP_BY:
      explain_marker = CTX_GROUP_BY_SQ;  // A subquery in GROUP BY
      break;
    case CTX_ON:
      explain_marker = CTX_WHERE;
      break;
    case CTX_HAVING:  // A subquery elsewhere
    case CTX_SELECT_LIST:
    case CTX_UPDATE_VALUE:
    case CTX_INSERT_VALUES:
    case CTX_INSERT_UPDATE:
    case CTX_WHERE:
    case CTX_DERIVED:
    case CTX_NONE:  // A subquery in a non-select
      explain_marker = parsing_context;
      break;
    default:
      /* Subquery can't happen outside of those ^. */
      DBUG_ASSERT(false); /* purecov: inspected */
      break;
  }
}

/**
  Construct and initialize SELECT_LEX object.
*/

SELECT_LEX::SELECT_LEX(MEM_ROOT *mem_root, Item *where, Item *having)
    : next(nullptr),
      prev(nullptr),
      master(nullptr),
      slave(nullptr),
      link_next(nullptr),
      link_prev(nullptr),
      m_query_result(nullptr),
      m_base_options(0),
      m_active_options(0),
      uncacheable(0),
      skip_local_transforms(false),
      linkage(UNSPECIFIED_TYPE),
      no_table_names_allowed(false),
      context(),
      first_context(&context),
      resolve_place(RESOLVE_NONE),
      resolve_nest(nullptr),
      semijoin_disallowed(false),
      db(nullptr),
      m_where_cond(where),
      m_having_cond(having),
      cond_value(Item::COND_UNDEF),
      having_value(Item::COND_UNDEF),
      parent_lex(nullptr),
      olap(UNSPECIFIED_OLAP_TYPE),
      table_list(),
      group_list(),
      group_list_ptrs(nullptr),
      item_list(),
      is_item_list_lookup(false),
      fields_list(item_list),
      all_fields(),
      ftfunc_list(&ftfunc_list_alloc),
      ftfunc_list_alloc(),
      join(nullptr),
      top_join_list(mem_root),
      join_list(&top_join_list),
      embedding(nullptr),
      sj_nests(mem_root),
      leaf_tables(nullptr),
      leaf_table_count(0),
      derived_table_count(0),
      table_func_count(0),
      materialized_derived_table_count(0),
      has_sj_nests(false),
      has_aj_nests(false),
      partitioned_table_count(0),
      order_list(),
      order_list_ptrs(nullptr),
      select_limit(nullptr),
      offset_limit(nullptr),
      select_n_having_items(0),
      cond_count(0),
      between_count(0),
      max_equal_elems(0),
      select_n_where_fields(0),
      parsing_place(CTX_NONE),
      in_sum_expr(0),
      with_sum_func(false),
      n_sum_items(0),
      n_child_sum_items(0),
      select_number(0),
      nest_level(0),
      inner_sum_func_list(nullptr),
      with_wild(0),
      having_fix_field(false),
      group_fix_field(false),
      explicit_limit(false),
      subquery_in_having(false),
      first_execution(true),
      sj_pullout_done(false),
      exclude_from_table_unique_test(false),
      allow_merge_derived(true),
      recursive_reference(nullptr),
      recursive_dummy_unit(nullptr),
      select_list_tables(0),
      outer_join(0),
      opt_hints_qb(nullptr),
      m_agg_func_used(false),
      m_json_agg_func_used(false),
      m_empty_query(false),
      sj_candidates(nullptr),
      hidden_order_field_count(0) {
  end_lateral_table = nullptr;
}

/**
  Set the name resolution context for the specified query block.

  @param outer_context Outer name resolution context.
                       NULL if none or it will be set later.
*/

bool SELECT_LEX::set_context(Name_resolution_context *outer_context) {
  context.init();
  context.select_lex = this;
  context.outer_context = outer_context;
  /*
    Add the name resolution context of this query block to the
    stack of contexts for the whole query.
  */
  return parent_lex->push_context(&context);
}

/**
  Add tables from an array to a list of used tables.

  @param thd            Current session.
  @param tables         Tables to add.
  @param table_options  A set of the following bits:
                         - TL_OPTION_UPDATING : Table will be updated,
                         - TL_OPTION_FORCE_INDEX : Force usage of index,
                         - TL_OPTION_ALIAS : an alias in multi table DELETE.
  @param lock_type      How table should be locked.
  @param mdl_type       Type of metadata lock to acquire on the table.

  @returns true if error (reported), otherwise false.
*/

bool SELECT_LEX::add_tables(THD *thd,
                            const Mem_root_array<Table_ident *> *tables,
                            ulong table_options, thr_lock_type lock_type,
                            enum_mdl_type mdl_type) {
  if (tables == nullptr) return false;

  for (auto *table : *tables) {
    if (!add_table_to_list(thd, table, nullptr, table_options, lock_type,
                           mdl_type))
      return true;
  }
  return false;
}

/**
  Exclude this unit and its immediately contained select_lex objects
  from query expression / query block chain.

  @note
    Units that belong to the select_lex objects of the current unit will be
    brought up one level and will replace the current unit in the list of units.
*/
void SELECT_LEX_UNIT::exclude_level() {
  /*
    This change to the unit tree is done only during statement resolution
    so doesn't need LOCK_query_plan
  */
  SELECT_LEX_UNIT *units = nullptr;
  SELECT_LEX_UNIT **units_last = &units;
  SELECT_LEX *sl = first_select();
  while (sl) {
    // Exclusion can only be done prior to optimization or if the subquery is
    // already executed because it might not be using any tables (const item).
    DBUG_ASSERT(sl->join == nullptr || is_executed());
    if (sl->join != nullptr) sl->join->destroy();

    SELECT_LEX *next_select = sl->next_select();

    // unlink current level from global SELECTs list
    if (sl->link_prev && (*sl->link_prev = sl->link_next))
      sl->link_next->link_prev = sl->link_prev;

    // bring up underlay levels
    SELECT_LEX_UNIT **last = nullptr;
    for (SELECT_LEX_UNIT *u = sl->first_inner_unit(); u; u = u->next_unit()) {
      /*
        We are excluding a SELECT_LEX from the hierarchy of
        SELECT_LEX_UNITs and SELECT_LEXes. Since this level is
        removed, we must also exclude the Name_resolution_context
        belonging to this level. Do this by looping through inner
        subqueries and changing their contexts' outer context pointers
        to point to the outer select's context.
      */
      for (SELECT_LEX *s = u->first_select(); s; s = s->next_select()) {
        if (s->context.outer_context == &sl->context)
          s->context.outer_context = &sl->outer_select()->context;
      }
      if (u->fake_select_lex &&
          u->fake_select_lex->context.outer_context == &sl->context)
        u->fake_select_lex->context.outer_context =
            &sl->outer_select()->context;
      u->master = master;
      last = &(u->next);
    }
    if (last) {
      (*units_last) = sl->first_inner_unit();
      units_last = last;
    }

    sl->invalidate();
    sl = next_select;
  }
  if (units) {
    // include brought up levels in place of current
    (*prev) = units;
    (*units_last) = next;
    if (next) next->prev = units_last;
    units->prev = prev;
  } else {
    // exclude currect unit from list of nodes
    if (prev) (*prev) = next;
    if (next) next->prev = prev;
  }

  invalidate();
}

/**
  Exclude subtree of current unit from tree of SELECTs
*/
void SELECT_LEX_UNIT::exclude_tree(THD *thd) {
  SELECT_LEX *sl = first_select();
  while (sl) {
    SELECT_LEX *next_select = sl->next_select();

    // unlink current level from global SELECTs list
    if (sl->link_prev && (*sl->link_prev = sl->link_next))
      sl->link_next->link_prev = sl->link_prev;

    // unlink underlay levels
    for (SELECT_LEX_UNIT *u = sl->first_inner_unit(); u; u = u->next_unit()) {
      u->exclude_level();
    }

    /*
      Reference to this query block is lost after it's excluded. Cleanup must
      be done at this point to free memory.
    */
    sl->cleanup(thd, true);
    sl->invalidate();
    sl = next_select;
  }
  // exclude currect unit from list of nodes
  if (prev) (*prev) = next;
  if (next) next->prev = prev;

  invalidate();
}

/**
  Invalidate by nulling out pointers to other SELECT_LEX_UNITs and
  SELECT_LEXes.
*/
void SELECT_LEX_UNIT::invalidate() {
  next = nullptr;
  prev = nullptr;
  master = nullptr;
  slave = nullptr;
}

/**
  Make active options from base options, supplied options, any statement
  options and the environment.

  @param added_options   Options that are added to the active options
  @param removed_options Options that are removed from the active options
*/

void SELECT_LEX::make_active_options(ulonglong added_options,
                                     ulonglong removed_options) {
  m_active_options =
      (m_base_options | added_options | parent_lex->statement_options() |
       parent_lex->thd->variables.option_bits) &
      ~removed_options;
}

/**
  Mark all query blocks from this to 'last' as dependent

  @param last Pointer to last SELECT_LEX struct, before which all
              SELECT_LEX are marked as as dependent.
  @param aggregate true if the dependency is due to a set function, such as
                   COUNT(*), which is aggregated within the query block 'last'.
                   Such functions must have a dependency on all tables of
                   the aggregating query block.

  @note
    last should be reachable from this SELECT_LEX

  @todo Update OUTER_REF_TABLE_BIT for intermediate subquery items, by
        replacing the below "if (aggregate)" block with:
        if (last == s->outer_select())
        {
          if (aggregate)
            munit->item->accumulate_used_tables(last->all_tables_map());
        }
        else
        {
          munit->item->accumulate_used_tables(OUTER_REF_TABLE_BIT);
        }
        and remove settings from Item_field::fix_outer_field(),
        Item_ref::fix_fields().
*/

void SELECT_LEX::mark_as_dependent(SELECT_LEX *last, bool aggregate) {
  // The top level query block cannot be dependent, so do not go above this:
  DBUG_ASSERT(last != nullptr);

  /*
    Mark all selects from resolved to 1 before select where was
    found table as depended (of select where was found table)
  */
  for (SELECT_LEX *s = this; s && s != last; s = s->outer_select()) {
    SELECT_LEX_UNIT *munit = s->master_unit();
    if (!(s->uncacheable & UNCACHEABLE_DEPENDENT)) {
      // Select is dependent of outer select
      s->uncacheable =
          (s->uncacheable & ~UNCACHEABLE_UNITED) | UNCACHEABLE_DEPENDENT;
      munit->uncacheable =
          (munit->uncacheable & ~UNCACHEABLE_UNITED) | UNCACHEABLE_DEPENDENT;
      for (SELECT_LEX *sl = munit->first_select(); sl; sl = sl->next_select()) {
        if (sl != s &&
            !(sl->uncacheable & (UNCACHEABLE_DEPENDENT | UNCACHEABLE_UNITED))) {
          // Prevent early freeing in JOIN::join_free()
          sl->uncacheable |= UNCACHEABLE_UNITED;
        }
      }
    }
    if (aggregate) {
      munit->accumulate_used_tables(last == s->outer_select()
                                        ? last->all_tables_map()
                                        : OUTER_REF_TABLE_BIT);
    }
  }
}

/*
  prohibit using LIMIT clause
*/
bool SELECT_LEX::test_limit() {
  if (select_limit != nullptr) {
    my_error(ER_NOT_SUPPORTED_YET, MYF(0), "LIMIT & IN/ALL/ANY/SOME subquery");
    return (true);
  }
  return (false);
}

enum_parsing_context SELECT_LEX_UNIT::get_explain_marker(const THD *thd) const {
  thd->query_plan.assert_plan_is_locked_if_other();
  return explain_marker;
}

void SELECT_LEX_UNIT::set_explain_marker(THD *thd, enum_parsing_context m) {
  thd->lock_query_plan();
  explain_marker = m;
  thd->unlock_query_plan();
}

void SELECT_LEX_UNIT::set_explain_marker_from(THD *thd,
                                              const SELECT_LEX_UNIT *u) {
  thd->lock_query_plan();
  explain_marker = u->explain_marker;
  thd->unlock_query_plan();
}

ha_rows SELECT_LEX::get_offset(THD *thd) {
  ulonglong val = 0;

  if (offset_limit) {
    // see comment for st_select_lex::get_limit()
    bool fix_fields_successful = true;
    if (!offset_limit->fixed) {
      fix_fields_successful = !offset_limit->fix_fields(thd, nullptr);
      DBUG_ASSERT(fix_fields_successful);
    }
    val = fix_fields_successful ? offset_limit->val_uint() : HA_POS_ERROR;
  }

  return ha_rows(val);
}

ha_rows SELECT_LEX::get_limit(THD *thd) {
  ulonglong val = HA_POS_ERROR;

  if (select_limit) {
    /*
      fix_fields() has not been called for select_limit. That's due to the
      historical reasons -- this item could be only of type Item_int, and
      Item_int does not require fix_fields(). Thus, fix_fields() was never
      called for select_limit.

      Some time ago, Item_splocal was also allowed for LIMIT / OFFSET clauses.
      However, the fix_fields() behavior was not updated, which led to a crash
      in some cases.

      There is no single place where to call fix_fields() for LIMIT / OFFSET
      items during the fix-fields-phase. Thus, for the sake of readability,
      it was decided to do it here, on the evaluation phase (which is a
      violation of design, but we chose the lesser of two evils).

      We can call fix_fields() here, because select_limit can be of two
      types only: Item_int and Item_splocal. Item_int::fix_fields() is trivial,
      and Item_splocal::fix_fields() (or rather Item_sp_variable::fix_fields())
      has the following properties:
        1) it does not affect other items;
        2) it does not fail.
      Nevertheless DBUG_ASSERT was added to catch future changes in
      fix_fields() implementation. Also added runtime check against a result
      of fix_fields() in order to handle error condition in non-debug build.
    */
    bool fix_fields_successful = true;
    if (!select_limit->fixed) {
      fix_fields_successful = !select_limit->fix_fields(thd, nullptr);
      DBUG_ASSERT(fix_fields_successful);
    }
    val = fix_fields_successful ? select_limit->val_uint() : HA_POS_ERROR;
  }
  return ha_rows(val);
}

void SELECT_LEX::add_order_to_list(ORDER *order) {
  add_to_list(order_list, order);
}

bool SELECT_LEX::add_item_to_list(Item *item) {
  DBUG_TRACE;
  DBUG_PRINT("info", ("Item: %p", item));
  return item_list.push_back(item);
}

bool SELECT_LEX::add_ftfunc_to_list(Item_func_match *func) {
  return !func || ftfunc_list->push_back(func);  // end of memory?
}

/**
  Invalidate by nulling out pointers to other SELECT_LEX_UNITs and
  SELECT_LEXes.
*/
void SELECT_LEX::invalidate() {
  next = nullptr;
  prev = nullptr;
  master = nullptr;
  slave = nullptr;
  link_next = nullptr;
  link_prev = nullptr;
}

bool SELECT_LEX::setup_base_ref_items(THD *thd) {
  uint order_group_num = order_list.elements + group_list.elements;

  // find_order_in_list() may need some extra space, so multiply by two.
  order_group_num *= 2;

  // create_distinct_group() may need some extra space
  if (is_distinct()) {
    uint bitcount = 0;
    Item *item;
    List_iterator<Item> li(item_list);
    while ((item = li++)) {
      /*
        Same test as in create_distinct_group, when it pushes new items to the
        end of base_ref_items. An extra test for 'fixed' which, at this
        stage, will be true only for columns inserted for a '*' wildcard.
      */
      if (item->fixed && item->type() == Item::FIELD_ITEM &&
          item->data_type() == MYSQL_TYPE_BIT)
        ++bitcount;
    }
    order_group_num += bitcount;
  }

  /*
    We have to create array in prepared statement memory if it is
    prepared statement
  */
  Query_arena *arena = thd->stmt_arena;
  const uint n_elems =
      (n_sum_items + n_child_sum_items + item_list.elements +
       select_n_having_items + select_n_where_fields + order_group_num);
  DBUG_PRINT("info",
             ("setup_ref_array this %p %4u : %4u %4u %4u %4u %4u %4u", this,
              n_elems,  // :
              n_sum_items, n_child_sum_items, item_list.elements,
              select_n_having_items, select_n_where_fields, order_group_num));
  if (!base_ref_items.is_null()) {
    /*
      We need to take 'n_sum_items' into account when allocating the array,
      and this may actually increase during the optimization phase due to
      MIN/MAX rewrite in Item_in_subselect::single_value_transformer.
      In the usual case we can reuse the array from the prepare phase.
      If we need a bigger array, we must allocate a new one.
     */
    if (base_ref_items.size() >= n_elems) return false;
  }
  /*
    base_ref_items could become bigger when a subquery gets transformed
    into a MIN/MAX subquery. Reallocate array in this case.
  */
  Item **array = static_cast<Item **>(arena->alloc(sizeof(Item *) * n_elems));
  if (array == nullptr) return true;

  base_ref_items = Ref_item_array(array, n_elems);

  return false;
}

void SELECT_LEX_UNIT::print(const THD *thd, String *str,
                            enum_query_type query_type) {
  if (m_with_clause) m_with_clause->print(thd, str, query_type);
  bool union_all = !union_distinct;
  for (SELECT_LEX *sl = first_select(); sl; sl = sl->next_select()) {
    if (sl != first_select()) {
      str->append(STRING_WITH_LEN(" union "));
      if (union_all)
        str->append(STRING_WITH_LEN("all "));
      else if (union_distinct == sl)
        union_all = true;
    }
    bool parentheses_are_needed =
        sl->has_explicit_limit_or_order() &&
        (is_union() || (fake_select_lex != nullptr &&
                        fake_select_lex->has_explicit_limit_or_order()));
    if (parentheses_are_needed) str->append('(');
    sl->print(thd, str, query_type);
    if (parentheses_are_needed) str->append(')');
  }
  if (fake_select_lex) {
    if (fake_select_lex->order_list.elements) {
      str->append(STRING_WITH_LEN(" order by "));
      fake_select_lex->print_order(thd, str, fake_select_lex->order_list.first,
                                   query_type);
    }
    fake_select_lex->print_limit(thd, str, query_type);
  } else if (saved_fake_select_lex)
    saved_fake_select_lex->print_limit(thd, str, query_type);
}

void SELECT_LEX::print_order(const THD *thd, String *str, ORDER *order,
                             enum_query_type query_type) {
  for (; order; order = order->next) {
    (*order->item)->print_for_order(thd, str, query_type, order->used_alias);
    if (order->direction == ORDER_DESC) str->append(STRING_WITH_LEN(" desc"));
    if (order->next) str->append(',');
  }
}

void SELECT_LEX::print_limit(const THD *thd, String *str,
                             enum_query_type query_type) {
  SELECT_LEX_UNIT *unit = master_unit();
  Item_subselect *item = unit->item;

  if (item && unit->global_parameters() == this) {
    Item_subselect::subs_type subs_type = item->substype();
    if (subs_type == Item_subselect::EXISTS_SUBS ||
        subs_type == Item_subselect::IN_SUBS ||
        subs_type == Item_subselect::ALL_SUBS)
      return;
  }
  if (explicit_limit) {
    str->append(STRING_WITH_LEN(" limit "));
    if (offset_limit) {
      offset_limit->print(thd, str, query_type);
      str->append(',');
    }
    select_limit->print(thd, str, query_type);
  }
}

/**
  @brief Print an index hint

  @details Prints out the USE|FORCE|IGNORE index hint.

  @param      thd         the current thread
  @param[out] str         appends the index hint here
*/

void Index_hint::print(const THD *thd, String *str) {
  switch (type) {
    case INDEX_HINT_IGNORE:
      str->append(STRING_WITH_LEN("IGNORE INDEX"));
      break;
    case INDEX_HINT_USE:
      str->append(STRING_WITH_LEN("USE INDEX"));
      break;
    case INDEX_HINT_FORCE:
      str->append(STRING_WITH_LEN("FORCE INDEX"));
      break;
  }
  switch (clause) {
    case INDEX_HINT_MASK_ALL:
      break;
    case INDEX_HINT_MASK_JOIN:
      str->append(STRING_WITH_LEN(" FOR JOIN"));
      break;
    case INDEX_HINT_MASK_ORDER:
      str->append(STRING_WITH_LEN(" FOR ORDER BY"));
      break;
    case INDEX_HINT_MASK_GROUP:
      str->append(STRING_WITH_LEN(" FOR GROUP BY"));
      break;
  }

  str->append(STRING_WITH_LEN(" ("));
  if (key_name.length) {
    if (thd && !my_strnncoll(system_charset_info, (const uchar *)key_name.str,
                             key_name.length, (const uchar *)primary_key_name,
                             strlen(primary_key_name)))
      str->append(primary_key_name);
    else
      append_identifier(thd, str, key_name.str, key_name.length);
  }
  str->append(')');
}

typedef Prealloced_array<TABLE_LIST *, 8> Table_array;

static void print_table_array(const THD *thd, String *str,
                              const Table_array &tables,
                              enum_query_type query_type) {
  DBUG_ASSERT(!tables.empty());

  Table_array::const_iterator it = tables.begin();
  bool first = true;
  for (; it != tables.end(); ++it) {
    TABLE_LIST *curr = *it;

    const bool is_optimized =
        curr->select_lex->join && curr->select_lex->join->is_optimized();

    // the JOIN ON condition
    Item *const cond =
        is_optimized ? curr->join_cond_optim() : curr->join_cond();

    // Print the join operator which relates this table to the previous one
    const char *op = nullptr;
    if (curr->is_aj_nest())
      op = " anti join ";
    else if (curr->is_sj_nest())
      op = " semi join ";
    else if (curr->outer_join) {
      /* MySQL converts right to left joins */
      op = " left join ";
    } else if (!first || cond) {
      /*
        If it's the first table, and it has an ON condition (can happen due to
        query transformations, e.g. merging a single-table view moves view's
        WHERE to table's ON): ON also needs JOIN.
      */
      op = curr->straight ? " straight_join " : " join ";
    }

    if (op) {
      if (first) {
        // Add a dummy table before the operator, to have sensible SQL:
        str->append(STRING_WITH_LEN("<constant table>"));
      }
      str->append(op);
    }
    curr->print(thd, str, query_type);  // Print table

    // Print join condition
    if (cond) {
      str->append(STRING_WITH_LEN(" on("));
      cond->print(thd, str, query_type);
      str->append(')');
    }
    first = false;
  }
}

/**
  Print joins from the FROM clause.

  @param thd     thread handler
  @param str     string where table should be printed
  @param tables  list of tables in join
  @param query_type    type of the query is being generated
*/

static void print_join(const THD *thd, String *str,
                       mem_root_deque<TABLE_LIST *> *tables,
                       enum_query_type query_type) {
  /* List is reversed => we should reverse it before using */

  /*
    If the QT_NO_DATA_EXPANSION flag is specified, we print the
    original table list, including constant tables that have been
    optimized away, as the constant tables may be referenced in the
    expression printed by Item_field::print() when this flag is given.
    Otherwise, only non-const tables are printed.

    Example:

    Original SQL:
    select * from (select 1) t

    Printed without QT_NO_DATA_EXPANSION:
    select '1' AS `1` from dual

    Printed with QT_NO_DATA_EXPANSION:
    select `t`.`1` from (select 1 AS `1`) `t`
  */
  const bool print_const_tables = (query_type & QT_NO_DATA_EXPANSION);
  Table_array tables_to_print(PSI_NOT_INSTRUMENTED);

  for (TABLE_LIST *t : *tables) {
    if (print_const_tables || !t->optimized_away)
      if (tables_to_print.push_back(t)) return; /* purecov: inspected */
  }

  if (tables_to_print.empty()) {
    str->append(STRING_WITH_LEN("dual"));
    return;  // all tables were optimized away
  }

  std::reverse(tables_to_print.begin(), tables_to_print.end());
  print_table_array(thd, str, tables_to_print, query_type);
}

/**
  @returns whether a database is equal to the connection's default database
*/
bool db_is_default_db(const char *db, size_t db_len, const THD *thd) {
  return thd != nullptr && thd->db().str != nullptr &&
         thd->db().length == db_len && !memcmp(db, thd->db().str, db_len);
}

/*.*
  Print table as it should be in join list.

  @param str   string where table should be printed
*/

void TABLE_LIST::print(const THD *thd, String *str,
                       enum_query_type query_type) const {
  if (nested_join) {
    str->append('(');
    print_join(thd, str, &nested_join->join_list, query_type);
    str->append(')');
  } else {
    const char *cmp_name;  // Name to compare with alias
    if (view_name.length) {
      // A view or CTE
      if (view_db.length && !(query_type & QT_NO_DB) &&
          !((query_type & QT_NO_DEFAULT_DB) &&
            db_is_default_db(view_db.str, view_db.length, thd))) {
        append_identifier(thd, str, view_db.str, view_db.length);
        str->append('.');
      }
      append_identifier(thd, str, view_name.str, view_name.length);
      cmp_name = view_name.str;
    } else if (is_table_function()) {
      table_function->print(str, query_type);
      cmp_name = table_name;
    } else if (is_derived() && !is_merged()) {
      // A derived table that is materialized or without specified algorithm
      if (!(query_type & QT_DERIVED_TABLE_ONLY_ALIAS)) {
        if (derived_unit()->m_lateral_deps)
          str->append(STRING_WITH_LEN("lateral "));
        str->append('(');
        derived->print(thd, str, query_type);
        str->append(')');
      }
      cmp_name = "";  // Force printing of alias
    } else {
      // A normal table

      if (!(query_type & QT_NO_DB) && !((query_type & QT_NO_DEFAULT_DB) &&
                                        db_is_default_db(db, db_length, thd))) {
        append_identifier(thd, str, db, db_length);
        str->append('.');
      }
      if (schema_table) {
        append_identifier(thd, str, schema_table_name,
                          strlen(schema_table_name));
        cmp_name = schema_table_name;
      } else {
        append_identifier(thd, str, table_name, table_name_length);
        cmp_name = table_name;
      }
      if (partition_names && partition_names->elements) {
        int i, num_parts = partition_names->elements;
        List_iterator<String> name_it(*(partition_names));
        str->append(STRING_WITH_LEN(" PARTITION ("));
        for (i = 1; i <= num_parts; i++) {
          String *name = name_it++;
          append_identifier(thd, str, name->c_ptr(), name->length());
          if (i != num_parts) str->append(',');
        }
        str->append(')');
      }
    }
    if (my_strcasecmp(table_alias_charset, cmp_name, alias)) {
      char t_alias_buff[MAX_ALIAS_NAME];
      const char *t_alias = alias;

      str->append(' ');
      if (lower_case_table_names == 1) {
        if (alias && alias[0])  // Print alias in lowercase
        {
          my_stpcpy(t_alias_buff, alias);
          my_casedn_str(files_charset_info, t_alias_buff);
          t_alias = t_alias_buff;
        }
      }

      append_identifier(thd, str, t_alias, strlen(t_alias));
    }

    /*
      The optional column list is to be specified in the definition. For a
      CTE, the definition is in WITH, and here we only have a
      reference. For a Derived Table, the definition is here.
    */
    if (!view_name.length)
      print_derived_column_names(thd, str, m_derived_column_names);

    if (index_hints) {
      List_iterator<Index_hint> it(*index_hints);
      Index_hint *hint;

      while ((hint = it++)) {
        str->append(STRING_WITH_LEN(" "));
        hint->print(thd, str);
      }
    }
  }
}

void SELECT_LEX::print(const THD *thd, String *str,
                       enum_query_type query_type) {
  /* QQ: thd may not be set for sub queries, but this should be fixed */
  if (!thd) thd = current_thd;

  if (select_number == 1) {
    if (print_error(thd, str)) return;

    switch (parent_lex->sql_command) {
      case SQLCOM_UPDATE:  // Fall through
      case SQLCOM_UPDATE_MULTI:
        print_update(thd, str, query_type);
        return;
      case SQLCOM_DELETE:  // Fall through
      case SQLCOM_DELETE_MULTI:
        print_delete(thd, str, query_type);
        return;
      case SQLCOM_INSERT:  // Fall through
      case SQLCOM_INSERT_SELECT:
      case SQLCOM_REPLACE:
      case SQLCOM_REPLACE_SELECT:
        print_insert(thd, str, query_type);
        return;
      case SQLCOM_SELECT:  // Fall through
      default:
        break;
    }
  }
  if (is_table_value_constructor) {
    print_values(thd, str, query_type, *row_value_list, "row");
  } else {
    print_select(thd, str, query_type);
  }
}

void SELECT_LEX::print_select(const THD *thd, String *str,
                              enum_query_type query_type) {
  if (query_type & QT_SHOW_SELECT_NUMBER) {
    /* it makes EXPLAIN's "id" column understandable */
    str->append("/* select#");
    if (unlikely(select_number >= INT_MAX))
      str->append("fake");
    else
      str->append_ulonglong(select_number);
    str->append(" */ select ");
  } else
    str->append(STRING_WITH_LEN("select "));

  print_hints(thd, str, query_type);
  print_select_options(str);
  print_item_list(thd, str, query_type);
  print_from_clause(thd, str, query_type);
  print_where_cond(thd, str, query_type);
  print_group_by(thd, str, query_type);
  print_having(thd, str, query_type);
  print_windows(thd, str, query_type);
  print_order_by(thd, str, query_type);
  print_limit(thd, str, query_type);
  // PROCEDURE unsupported here
}

void SELECT_LEX::print_update(const THD *thd, String *str,
                              enum_query_type query_type) {
  Sql_cmd_update *sql_cmd_update =
      (static_cast<Sql_cmd_update *>(parent_lex->m_sql_cmd));
  str->append(STRING_WITH_LEN("update "));
  print_hints(thd, str, query_type);
  print_update_options(str);
  if (parent_lex->sql_command == SQLCOM_UPDATE) {
    // Single table update
    auto *t = table_list.first;
    t->print(thd, str, query_type);  // table identifier
    str->append(STRING_WITH_LEN(" set "));
    print_update_list(thd, str, query_type, item_list,
                      *sql_cmd_update->update_value_list);
    /*
      Print join condition (may happen with a merged view's WHERE condition
      and disappears in simplify_joins(); visible in opt trace only).
    */
    Item *const cond = t->join_cond();
    if (cond) {
      str->append(STRING_WITH_LEN(" on("));
      cond->print(thd, str, query_type);
      str->append(')');
    }
    print_where_cond(thd, str, query_type);
    print_order_by(thd, str, query_type);
    print_limit(thd, str, query_type);
  } else {
    // Multi table update
    print_join(thd, str, &top_join_list, query_type);
    str->append(STRING_WITH_LEN(" set "));
    print_update_list(thd, str, query_type, item_list,
                      *sql_cmd_update->update_value_list);
    print_where_cond(thd, str, query_type);
  }
}

void SELECT_LEX::print_delete(const THD *thd, String *str,
                              enum_query_type query_type) {
  str->append(STRING_WITH_LEN("delete "));
  print_hints(thd, str, query_type);
  print_delete_options(str);
  if (parent_lex->sql_command == SQLCOM_DELETE) {
    TABLE_LIST *t = table_list.first;
    // Single table delete
    str->append(STRING_WITH_LEN("from "));
    t->print(thd, str, query_type);  // table identifier
    /*
      Print join condition (may happen with a merged view's WHERE condition
      and disappears in simplify_joins(); visible in opt trace only).
    */
    Item *const cond = t->join_cond();
    if (cond) {
      str->append(STRING_WITH_LEN(" on("));
      cond->print(thd, str, query_type);
      str->append(')');
    }
    print_where_cond(thd, str, query_type);
    print_order_by(thd, str, query_type);
    print_limit(thd, str, query_type);
  } else {
    // Multi table delete
    print_table_references(thd, str, parent_lex->query_tables, query_type);
    str->append(STRING_WITH_LEN(" from "));
    print_join(thd, str, &top_join_list, query_type);
    print_where_cond(thd, str, query_type);
  }
}

void SELECT_LEX::print_insert(const THD *thd, String *str,
                              enum_query_type query_type) {
  /**
    USES: 'INSERT INTO table (fields) VALUES values' syntax over
    'INSERT INTO table SET field = value, ...'
  */
  Sql_cmd_insert_base *sql_cmd_insert =
      down_cast<Sql_cmd_insert_base *>(parent_lex->m_sql_cmd);

  if (parent_lex->sql_command == SQLCOM_REPLACE ||
      parent_lex->sql_command == SQLCOM_REPLACE_SELECT)
    str->append(STRING_WITH_LEN("replace "));
  else
    str->append(STRING_WITH_LEN("insert "));

  // Don't print QB name hints since it will be printed through print_select.
  print_hints(thd, str, enum_query_type(query_type | QT_IGNORE_QB_NAME));
  print_insert_options(str);
  str->append(STRING_WITH_LEN("into "));

  TABLE_LIST *tbl = (parent_lex->insert_table_leaf)
                        ? parent_lex->insert_table_leaf
                        : table_list.first;
  tbl->print(thd, str, query_type);  // table identifier

  print_insert_fields(thd, str, query_type);
  str->append(STRING_WITH_LEN(" "));

  if (parent_lex->sql_command == SQLCOM_INSERT ||
      parent_lex->sql_command == SQLCOM_REPLACE) {
    print_values(thd, str, query_type, sql_cmd_insert->insert_many_values,
                 nullptr);
  } else {
    /*
      Print only QB name hint here since other hints were printed in the
      earlier call to print_hints.
    */
    print_select(thd, str, enum_query_type(query_type | QT_ONLY_QB_NAME));
  }

  if (sql_cmd_insert->update_field_list.elements > 0) {
    str->append(STRING_WITH_LEN(" on duplicate key update "));
    print_update_list(thd, str, query_type, sql_cmd_insert->update_field_list,
                      sql_cmd_insert->update_value_list);
  }
}

void SELECT_LEX::print_hints(const THD *thd, String *str,
                             enum_query_type query_type) {
  if (thd->lex->opt_hints_global) {
    char buff[NAME_LEN];
    String hint_str(buff, sizeof(buff), system_charset_info);
    hint_str.length(0);

    if (select_number == 1) {
      if (opt_hints_qb && !(query_type & QT_IGNORE_QB_NAME))
        opt_hints_qb->append_qb_hint(thd, &hint_str);
      if (!(query_type & QT_ONLY_QB_NAME))
        thd->lex->opt_hints_global->print(thd, &hint_str, query_type);
    } else if (opt_hints_qb)
      opt_hints_qb->append_qb_hint(thd, &hint_str);

    if (hint_str.length() > 0) {
      str->append(STRING_WITH_LEN("/*+ "));
      str->append(hint_str.ptr(), hint_str.length());
      str->append(STRING_WITH_LEN("*/ "));
    }
  }
}

bool SELECT_LEX::print_error(const THD *thd, String *str) {
  if (thd->is_error()) {
    /*
      It is possible that this query block had an optimization error, but the
      caller didn't notice (caller evaluted this as a subquery and Item::val*()
      don't have an error status). In this case the query block may be broken
      and printing it may crash.
    */
    str->append(STRING_WITH_LEN("had some error"));
    return true;
  }
  /*
    In order to provide info for EXPLAIN FOR CONNECTION units shouldn't be
    completely cleaned till the end of the query. This is valid only for
    explainable commands.
  */
  DBUG_ASSERT(!(master_unit()->cleaned == SELECT_LEX_UNIT::UC_CLEAN &&
                is_explainable_query(thd->lex->sql_command)));
  return false;
}

void SELECT_LEX::print_select_options(String *str) {
  /* First add options */
  if (active_options() & SELECT_STRAIGHT_JOIN)
    str->append(STRING_WITH_LEN("straight_join "));
  if (active_options() & SELECT_HIGH_PRIORITY)
    str->append(STRING_WITH_LEN("high_priority "));
  if (active_options() & SELECT_DISTINCT)
    str->append(STRING_WITH_LEN("distinct "));
  if (active_options() & SELECT_SMALL_RESULT)
    str->append(STRING_WITH_LEN("sql_small_result "));
  if (active_options() & SELECT_BIG_RESULT)
    str->append(STRING_WITH_LEN("sql_big_result "));
  if (active_options() & OPTION_BUFFER_RESULT)
    str->append(STRING_WITH_LEN("sql_buffer_result "));
  if (active_options() & OPTION_FOUND_ROWS)
    str->append(STRING_WITH_LEN("sql_calc_found_rows "));
}

void SELECT_LEX::print_update_options(String *str) {
  if (table_list.first &&
      table_list.first->mdl_request.type == MDL_SHARED_WRITE_LOW_PRIO)
    str->append(STRING_WITH_LEN("low_priority "));
  if (parent_lex->is_ignore()) str->append(STRING_WITH_LEN("ignore "));
}

void SELECT_LEX::print_delete_options(String *str) {
  if (table_list.first &&
      table_list.first->mdl_request.type == MDL_SHARED_WRITE_LOW_PRIO)
    str->append(STRING_WITH_LEN("low_priority "));
  if (active_options() & OPTION_QUICK) str->append(STRING_WITH_LEN("quick "));
  if (parent_lex->is_ignore()) str->append(STRING_WITH_LEN("ignore "));
}

void SELECT_LEX::print_insert_options(String *str) {
  if (table_list.first) {
    int type = static_cast<int>(table_list.first->lock_descriptor().type);

    // Lock option
    if (type == static_cast<int>(TL_WRITE_LOW_PRIORITY))
      str->append(STRING_WITH_LEN("low_priority "));
    else if (type == static_cast<int>(TL_WRITE))
      str->append(STRING_WITH_LEN("high_priority "));
  }

  if (parent_lex->is_ignore()) str->append(STRING_WITH_LEN("ignore "));
}

void SELECT_LEX::print_table_references(const THD *thd, String *str,
                                        TABLE_LIST *table_list,
                                        enum_query_type query_type) {
  bool first = true;
  for (TABLE_LIST *tbl = table_list; tbl; tbl = tbl->next_local) {
    if (tbl->updating) {
      if (first)
        first = false;
      else
        str->append(STRING_WITH_LEN(", "));

      TABLE_LIST *t = tbl;

      /*
        Query Rewrite Plugin will not have is_view() set even for a view. This
        is because operations like open_table haven't happend yet. So the
        underlying target tables will not be added, only the original
        table/view list will be reproduced. Ideally, it would be better if
        TABLE_LIST::updatable_base_table() were used here, but that isn't
        possible due to QRP.
      */
      while (t->is_view()) t = t->merge_underlying_list;

      if (!(query_type & QT_NO_DB) &&
          !((query_type & QT_NO_DEFAULT_DB) &&
            db_is_default_db(t->db, t->db_length, thd))) {
        append_identifier(thd, str, t->db, t->db_length);
        str->append('.');
      }
      append_identifier(thd, str, t->table_name, t->table_name_length);
    }
  }
}

void SELECT_LEX::print_item_list(const THD *thd, String *str,
                                 enum_query_type query_type) {
  // Item List
  bool first = true;
  List_iterator_fast<Item> it(item_list);
  Item *item;
  while ((item = it++)) {
    if (first)
      first = false;
    else
      str->append(',');

    if ((master_unit()->item && item->item_name.is_autogenerated()) ||
        (query_type & QT_NORMALIZED_FORMAT)) {
      /*
        Do not print auto-generated aliases in subqueries. It has no purpose
        in a view definition or other contexts where the query is printed.
      */
      item->print(thd, str, query_type);
    } else
      item->print_item_w_name(thd, str, query_type);
    /** @note that 'INTO variable' clauses are not printed */
  }
}

void SELECT_LEX::print_update_list(const THD *thd, String *str,
                                   enum_query_type query_type,
                                   List<Item> fields, List<Item> values) {
  List_iterator<Item> it_column(fields), it_value(values);
  Item *column, *value;
  bool first = true;
  while ((column = it_column++) && (value = it_value++)) {
    if (first)
      first = false;
    else
      str->append(',');

    column->print(thd, str, query_type);
    str->append(STRING_WITH_LEN(" = "));
    value->print(thd, str, enum_query_type(query_type & ~QT_NO_DATA_EXPANSION));
  }
}

void SELECT_LEX::print_insert_fields(const THD *thd, String *str,
                                     enum_query_type query_type) {
  List<Item> fields = static_cast<Sql_cmd_insert_base *>(parent_lex->m_sql_cmd)
                          ->insert_field_list;
  if (fields.elements > 0) {
    str->append(STRING_WITH_LEN(" ("));
    List_iterator<Item> it_field(fields);
    bool first = true;
    while (Item *field = it_field++) {
      if (first)
        first = false;
      else
        str->append(',');

      field->print(thd, str, query_type);
    }
    str->append(')');
  }
}

void SELECT_LEX::print_values(const THD *thd, String *str,
                              enum_query_type query_type,
                              List<List<Item>> values, const char *prefix) {
  str->append(STRING_WITH_LEN("values "));
  bool row_first = true;
  for (List<Item> &row : values) {
    if (row_first)
      row_first = false;
    else
      str->append(',');

    if (prefix != nullptr) str->append(prefix);

    str->append('(');
    List_iterator<Item> it_col(row);
    bool col_first = true;
    while (Item *item = it_col++) {
      if (col_first)
        col_first = false;
      else
        str->append(',');

      item->print(thd, str, query_type);
    }
    str->append(')');
  }
}

void SELECT_LEX::print_from_clause(const THD *thd, String *str,
                                   enum_query_type query_type) {
  /*
    from clause
  */
  if (table_list.elements) {
    str->append(STRING_WITH_LEN(" from "));
    /* go through join tree */
    print_join(thd, str, &top_join_list, query_type);
  } else if (m_where_cond) {
    /*
      "SELECT 1 FROM DUAL WHERE 2" should not be printed as
      "SELECT 1 WHERE 2": the 1st syntax is valid, but the 2nd is not.
    */
    str->append(STRING_WITH_LEN(" from DUAL "));
  }
}

void SELECT_LEX::print_where_cond(const THD *thd, String *str,
                                  enum_query_type query_type) {
  // Where
  Item *const cur_where =
      (join && join->is_optimized()) ? join->where_cond : m_where_cond;

  if (cur_where || cond_value != Item::COND_UNDEF) {
    str->append(STRING_WITH_LEN(" where "));
    if (cur_where)
      cur_where->print(thd, str, query_type);
    else
      str->append(cond_value != Item::COND_FALSE ? "true" : "false");
  }
}

void SELECT_LEX::print_group_by(const THD *thd, String *str,
                                enum_query_type query_type) {
  // group by & olap
  if (group_list.elements) {
    str->append(STRING_WITH_LEN(" group by "));
    print_order(thd, str, group_list.first, query_type);
    switch (olap) {
      case ROLLUP_TYPE:
        str->append(STRING_WITH_LEN(" with rollup"));
        break;
      default:;  // satisfy compiler
    }
  }
}

void SELECT_LEX::print_having(const THD *thd, String *str,
                              enum_query_type query_type) {
  // having
  Item *const cur_having = (join && join->having_for_explain != (Item *)1)
                               ? join->having_for_explain
                               : m_having_cond;

  if (cur_having || having_value != Item::COND_UNDEF) {
    str->append(STRING_WITH_LEN(" having "));
    if (cur_having)
      cur_having->print(thd, str, query_type);
    else
      str->append(having_value != Item::COND_FALSE ? "true" : "false");
  }
}

void SELECT_LEX::print_windows(const THD *thd, String *str,
                               enum_query_type query_type) {
  List_iterator<Window> li(m_windows);
  Window *w;
  bool first = true;
  while ((w = li++)) {
    if (w->name() == nullptr) continue;  // will be printed with function

    if (first) {
      first = false;
      str->append(" window ");
    } else {
      str->append(", ");
    }

    append_identifier(thd, str, w->name()->item_name.ptr(),
                      strlen(w->name()->item_name.ptr()));
    str->append(" AS ");
    w->print(thd, str, query_type, true);
  }
}

void SELECT_LEX::print_order_by(const THD *thd, String *str,
                                enum_query_type query_type) {
  if (order_list.elements) {
    str->append(STRING_WITH_LEN(" order by "));
    print_order(thd, str, order_list.first, query_type);
  }
}

static enum_walk get_walk_flags(const Select_lex_visitor *visitor) {
  if (visitor->visits_in_prefix_order())
    return enum_walk::SUBQUERY_PREFIX;
  else
    return enum_walk::SUBQUERY_POSTFIX;
}

bool walk_item(Item *item, Select_lex_visitor *visitor) {
  if (item == nullptr) return false;
  return item->walk(&Item::visitor_processor, get_walk_flags(visitor),
                    pointer_cast<uchar *>(visitor));
}

bool accept_for_order(SQL_I_List<ORDER> orders, Select_lex_visitor *visitor) {
  if (orders.elements == 0) return false;

  for (ORDER *order = orders.first; order != nullptr; order = order->next)
    if (walk_item(*order->item, visitor)) return true;
  return false;
}

bool SELECT_LEX_UNIT::accept(Select_lex_visitor *visitor) {
  SELECT_LEX *end = nullptr;
  for (SELECT_LEX *sl = first_select(); sl != end; sl = sl->next_select())
    if (sl->accept(visitor)) return true;

  if (fake_select_lex && accept_for_order(fake_select_lex->order_list, visitor))
    return true;

  return visitor->visit(this);
}

bool accept_for_join(mem_root_deque<TABLE_LIST *> *tables,
                     Select_lex_visitor *visitor) {
  for (TABLE_LIST *t : *tables) {
    if (accept_table(t, visitor)) return true;
  }
  return false;
}

bool accept_table(TABLE_LIST *t, Select_lex_visitor *visitor) {
  if (t->nested_join && accept_for_join(&t->nested_join->join_list, visitor))
    return true;
  else if (t->is_derived())
    t->derived_unit()->accept(visitor);
  if (walk_item(t->join_cond(), visitor)) return true;
  return false;
}

bool SELECT_LEX::accept(Select_lex_visitor *visitor) {
  // Select clause
  List_iterator<Item> it(item_list);
  Item *end = nullptr;
  for (Item *item = it++; item != end; item = it++)
    if (walk_item(item, visitor)) return true;

  // From clause
  if (table_list.elements != 0 && accept_for_join(join_list, visitor))
    return true;

  // Where clause
  Item *where_condition = join != nullptr ? join->where_cond : m_where_cond;
  if (where_condition != nullptr && walk_item(where_condition, visitor))
    return true;

  // Group by and olap clauses
  if (accept_for_order(group_list, visitor)) return true;

  // Having clause
  Item *having_condition =
      join != nullptr ? join->having_for_explain : m_having_cond;
  if (walk_item(having_condition, visitor)) return true;

  // Order clause
  if (accept_for_order(order_list, visitor)) return true;

  // Limit clause
  if (explicit_limit)
    if (walk_item(offset_limit, visitor) || walk_item(select_limit, visitor))
      return true;

  return visitor->visit(this);
}

void LEX::clear_privileges() {
  users_list.empty();
  columns.empty();
  grant = grant_tot_col = grant_privilege = false;
  all_privileges = false;
  ssl_type = SSL_TYPE_NOT_SPECIFIED;
  ssl_cipher = x509_subject = x509_issuer = nullptr;
  alter_password.cleanup();
  memset(&mqh, 0, sizeof(mqh));
  dynamic_privileges.empty();
  default_roles = nullptr;
}

/*
  Initialize (or reset) Query_tables_list object.

  SYNOPSIS
    reset_query_tables_list()
      init  true  - we should perform full initialization of object with
                    allocating needed memory
            false - object is already initialized so we should only reset
                    its state so it can be used for parsing/processing
                    of new statement

  DESCRIPTION
    This method initializes Query_tables_list so it can be used as part
    of LEX object for parsing/processing of statement. One can also use
    this method to reset state of already initialized Query_tables_list
    so it can be used for processing of new statement.
*/

void Query_tables_list::reset_query_tables_list(bool init) {
  sql_command = SQLCOM_END;
  if (!init && query_tables) {
    TABLE_LIST *table = query_tables;
    for (;;) {
      delete table->view_query();
      if (query_tables_last == &table->next_global ||
          !(table = table->next_global))
        break;
    }
  }
  query_tables = nullptr;
  query_tables_last = &query_tables;
  query_tables_own_last = nullptr;
  if (init) {
    /*
      We delay real initialization of hash (and therefore related
      memory allocation) until first insertion into this hash.
    */
    sroutines.reset();
  } else if (sroutines != nullptr) {
    sroutines->clear();
  }
  sroutines_list.empty();
  sroutines_list_own_last = sroutines_list.next;
  sroutines_list_own_elements = 0;
  binlog_stmt_flags = 0;
  stmt_accessed_table_flag = 0;
  lock_tables_state = LTS_NOT_LOCKED;
  table_count = 0;
  using_match = false;

  /* Check the max size of the enum to control new enum values definitions. */
  static_assert(BINLOG_STMT_UNSAFE_COUNT <= 32, "");
}

/*
  Destroy Query_tables_list object with freeing all resources used by it.

  SYNOPSIS
    destroy_query_tables_list()
*/

void Query_tables_list::destroy_query_tables_list() { sroutines.reset(); }

/*
  Initialize LEX object.

  SYNOPSIS
    LEX::LEX()

  NOTE
    LEX object initialized with this constructor can be used as part of
    THD object for which one can safely call open_tables(), lock_tables()
    and close_thread_tables() functions. But it is not yet ready for
    statement parsing. On should use lex_start() function to prepare LEX
    for this.
*/

LEX::LEX()
    : result(nullptr),
      thd(nullptr),
      opt_hints_global(nullptr),
      // Quite unlikely to overflow initial allocation, so no instrumentation.
      plugins(PSI_NOT_INSTRUMENTED),
      insert_update_values_map(nullptr),
      option_type(OPT_DEFAULT),
      drop_temporary(false),
      sphead(nullptr),
      // Initialize here to avoid uninitialized variable warnings.
      contains_plaintext_password(false),
      keep_diagnostics(DA_KEEP_UNSPECIFIED),
      is_lex_started(false),
      in_update_value_clause(false),
      will_contextualize(true) {
  reset_query_tables_list(true);
}

/**
  check if command can use VIEW with MERGE algorithm (for top VIEWs)

  @details
    Only listed here commands can use merge algorithm in top level
    SELECT_LEX (for subqueries will be used merge algorithm if
    LEX::can_not_use_merged() is not true).

  @todo - Add SET as a command that can use merged views. Due to how
          all uses would be embedded in subqueries, this test is worthless
          for the SET command anyway.

  @returns true if command can use merged VIEWs, false otherwise
*/

bool LEX::can_use_merged() {
  switch (sql_command) {
    case SQLCOM_SELECT:
    case SQLCOM_CREATE_TABLE:
    case SQLCOM_UPDATE:
    case SQLCOM_UPDATE_MULTI:
    case SQLCOM_DELETE:
    case SQLCOM_DELETE_MULTI:
    case SQLCOM_INSERT:
    case SQLCOM_INSERT_SELECT:
    case SQLCOM_REPLACE:
    case SQLCOM_REPLACE_SELECT:
    case SQLCOM_LOAD:

    /*
      With WL#6599 following SHOW commands are implemented over the
      INFORMATION_SCHEMA system views, and we do not create
      temporary tables anymore now. So these queries should be
      allowed to be mergeable, which makes the INFORMATION_SCHEMA
      query execution faster.

      According to optimizer team (Roy), making this decision based on
      the command type here is a hack. This should probably change when
      we introduce Sql_cmd_show class, which should treat the following
      SHOW commands same as SQLCOM_SELECT.
    */
    case SQLCOM_SHOW_CHARSETS:
    case SQLCOM_SHOW_COLLATIONS:
    case SQLCOM_SHOW_DATABASES:
    case SQLCOM_SHOW_EVENTS:
    case SQLCOM_SHOW_FIELDS:
    case SQLCOM_SHOW_KEYS:
    case SQLCOM_SHOW_STATUS_FUNC:
    case SQLCOM_SHOW_STATUS_PROC:
    case SQLCOM_SHOW_TABLES:
    case SQLCOM_SHOW_TABLE_STATUS:
    case SQLCOM_SHOW_TRIGGERS:
      return true;
    default:
      return false;
  }
}

/**
  Check if command can't use merged views in any part of command

  @details
    Temporary table algorithm will be used on all SELECT levels for queries
    listed here (see also LEX::can_use_merged()).

  @returns true if command cannot use merged view, false otherwise
*/

bool LEX::can_not_use_merged() {
  switch (sql_command) {
    case SQLCOM_CREATE_VIEW:
    case SQLCOM_SHOW_CREATE:
      return true;
    default:
      return false;
  }
}

/*
  case SQLCOM_REVOKE_ROLE:
  case SQLCOM_GRANT_ROLE:
  Should Items_ident be printed correctly

  SYNOPSIS
    need_correct_ident()

  RETURN
    true yes, we need only structure
    false no, we need data
*/

bool LEX::need_correct_ident() {
  switch (sql_command) {
    case SQLCOM_SHOW_CREATE:
    case SQLCOM_SHOW_TABLES:
    case SQLCOM_CREATE_VIEW:
      return true;
    default:
      return false;
  }
}

/**
  This method should be called only during parsing.
  It is aware of compound statements (stored routine bodies)
  and will initialize the destination with the default
  database of the stored routine, rather than the default
  database of the connection it is parsed in.
  E.g. if one has no current database selected, or current database
  set to 'bar' and then issues:

  CREATE PROCEDURE foo.p1() BEGIN SELECT * FROM t1 END//

  t1 is meant to refer to foo.t1, not to bar.t1.

  This method is needed to support this rule.

  @return true in case of error (parsing should be aborted, false in
  case of success
*/

bool LEX::copy_db_to(char const **p_db, size_t *p_db_length) const {
  if (sphead) {
    DBUG_ASSERT(sphead->m_db.str && sphead->m_db.length);
    /*
      It is safe to assign the string by-pointer, both sphead and
      its statements reside in the same memory root.
    */
    *p_db = sphead->m_db.str;
    if (p_db_length) *p_db_length = sphead->m_db.length;
    return false;
  }
  return thd->copy_db_to(p_db, p_db_length);
}

/**
  Prepare sources for offset and limit counters.

  @param thd      thread handler
  @param provider SELECT_LEX to get offset and limit from.

  @returns false if success, true if error
*/
bool SELECT_LEX_UNIT::prepare_limit(THD *thd, SELECT_LEX *provider) {
  if (provider->offset_limit &&
      provider->offset_limit->fix_fields(thd, nullptr))
    return true; /* purecov: inspected */

  if (provider->select_limit &&
      provider->select_limit->fix_fields(thd, nullptr))
    return true; /* purecov: inspected */

  return false;
}

/**
  Set limit and offset for query expression object

  @param thd      thread handler
  @param provider SELECT_LEX to get offset and limit from.

  @returns false if success, true if error
*/
bool SELECT_LEX_UNIT::set_limit(THD *thd, SELECT_LEX *provider) {
  if (provider->offset_limit)
    offset_limit_cnt = provider->get_offset(thd);
  else
    offset_limit_cnt = 0;

  if (provider->select_limit)
    select_limit_cnt = provider->get_limit(thd);
  else
    select_limit_cnt = HA_POS_ERROR;

  if (select_limit_cnt + offset_limit_cnt >= select_limit_cnt)
    select_limit_cnt += offset_limit_cnt;
  else
    select_limit_cnt = HA_POS_ERROR;

  return false;
}

/**
  Decide if a temporary table is needed for the UNION.

  @retval true  A temporary table is needed.
  @retval false A temporary table is not needed.

  @todo figure out if the test for "top-level unit" is necessary - see
  bug#23022426.
*/
bool SELECT_LEX_UNIT::union_needs_tmp_table(LEX *lex) {
  return union_distinct != nullptr ||
         global_parameters()->order_list.elements != 0 ||
         ((lex->sql_command == SQLCOM_INSERT_SELECT ||
           lex->sql_command == SQLCOM_REPLACE_SELECT) &&
          lex->unit == this);
}

/**
  Include a query expression below a query block.

  @param lex:   Containing LEX object
  @param outer: The query block that this query expression is included below.
*/
void SELECT_LEX_UNIT::include_down(LEX *lex, SELECT_LEX *outer) {
  if ((next = outer->slave)) next->prev = &next;
  prev = &outer->slave;
  outer->slave = this;
  master = outer;

  renumber_selects(lex);
}

/**
  Return true if query expression can be merged into an outer query, based on
  technical constraints.
  Being mergeable also means that derived table/view is updatable.

  A view/derived table is not mergeable if it is one of the following:
   - A union (implementation restriction).
   - An aggregated query, or has HAVING, or has DISTINCT
     (A general aggregated query cannot be merged with a non-aggregated one).
   - A table-less query (unimportant special case).
   - A query with a LIMIT (limit applies to subquery, so the implementation
     strategy is to materialize this subquery, including row count constraint).
   - It has windows
*/

bool SELECT_LEX_UNIT::is_mergeable() const {
  if (is_union()) return false;

  SELECT_LEX *const select = first_select();
  return !select->is_grouped() && !select->having_cond() &&
         !select->is_distinct() && select->table_list.elements > 0 &&
         !select->has_limit() && select->m_windows.elements == 0;
}

/**
  True if heuristics suggest to merge this query expression.

  A view/derived table is not suggested for merging if it contains subqueries
  in the SELECT list that depend on columns from itself.
  Merging such objects is possible, but we assume they are made derived
  tables because the user wants them to be materialized, for performance
  reasons.

  One possible case is a derived table with dependent subqueries in the select
  list, used as the inner table of a left outer join. Such tables will always
  be read as many times as there are qualifying rows in the outer table,
  and the select list subqueries are evaluated for each row combination.
  The select list subqueries are evaluated the same number of times also with
  join buffering enabled, even though the table then only will be read once.

  Another case is, a query that modifies variables: then try to preserve the
  original structure of the query. This is less likely to cause changes in
  variable assignment order.
*/
bool SELECT_LEX_UNIT::merge_heuristic(const LEX *lex) const {
  if (lex->set_var_list.elements != 0) return false;

  SELECT_LEX *const select = first_select();
  Item *item;
  List_iterator<Item> it(select->fields_list);
  while ((item = it++)) {
    if (item->has_subquery() && !item->const_for_execution()) return false;
  }
  return true;
}

/**
  Renumber contained select_lex objects.

  @param  lex   Containing LEX object
*/

void SELECT_LEX_UNIT::renumber_selects(LEX *lex) {
  for (SELECT_LEX *select = first_select(); select;
       select = select->next_select())
    select->renumber(lex);
  if (fake_select_lex) fake_select_lex->renumber(lex);
}

/**
  @brief Set the initial purpose of this TABLE_LIST object in the list of used
    tables.

  We need to track this information on table-by-table basis, since when this
  table becomes an element of the pre-locked list, it's impossible to identify
  which SQL sub-statement it has been originally used in.

  E.g.:

  User request:                 SELECT * FROM t1 WHERE f1();
  FUNCTION f1():                DELETE FROM t2; RETURN 1;
  BEFORE DELETE trigger on t2:  INSERT INTO t3 VALUES (old.a);

  For this user request, the pre-locked list will contain t1, t2, t3
  table elements, each needed for different DML.

  The trigger event map is updated to reflect INSERT, UPDATE, DELETE,
  REPLACE, LOAD DATA, CREATE TABLE .. SELECT, CREATE TABLE ..
  REPLACE SELECT statements, and additionally ON DUPLICATE KEY UPDATE
  clause.
*/

void LEX::set_trg_event_type_for_tables() {
  uint8 new_trg_event_map = 0;

  /*
    Some auxiliary operations
    (e.g. GRANT processing) create TABLE_LIST instances outside
    the parser. Additionally, some commands (e.g. OPTIMIZE) change
    the lock type for a table only after parsing is done. Luckily,
    these do not fire triggers and do not need to pre-load them.
    For these TABLE_LISTs set_trg_event_type is never called, and
    trg_event_map is always empty. That means that the pre-locking
    algorithm will ignore triggers defined on these tables, if
    any, and the execution will either fail with an assert in
    sql_trigger.cc or with an error that a used table was not
    pre-locked, in case of a production build.

    TODO: this usage pattern creates unnecessary module dependencies
    and should be rewritten to go through the parser.
    Table list instances created outside the parser in most cases
    refer to mysql.* system tables. It is not allowed to have
    a trigger on a system table, but keeping track of
    initialization provides extra safety in case this limitation
    is circumvented.
  */

  switch (sql_command) {
    case SQLCOM_LOCK_TABLES:
      /*
        On a LOCK TABLE, all triggers must be pre-loaded for this TABLE_LIST
        when opening an associated TABLE.
      */
      new_trg_event_map =
          static_cast<uint8>(1 << static_cast<int>(TRG_EVENT_INSERT)) |
          static_cast<uint8>(1 << static_cast<int>(TRG_EVENT_UPDATE)) |
          static_cast<uint8>(1 << static_cast<int>(TRG_EVENT_DELETE));
      break;
    /*
      Basic INSERT. If there is an additional ON DUPLIATE KEY UPDATE
      clause, it will be handled later in this method.
    */
    case SQLCOM_INSERT: /* fall through */
    case SQLCOM_INSERT_SELECT:
    /*
      LOAD DATA ... INFILE is expected to fire BEFORE/AFTER INSERT
      triggers.
      If the statement also has REPLACE clause, it will be
      handled later in this method.
    */
    case SQLCOM_LOAD: /* fall through */
    /*
      REPLACE is semantically equivalent to INSERT. In case
      of a primary or unique key conflict, it deletes the old
      record and inserts a new one. So we also may need to
      fire ON DELETE triggers. This functionality is handled
      later in this method.
    */
    case SQLCOM_REPLACE: /* fall through */
    case SQLCOM_REPLACE_SELECT:
    /*
      CREATE TABLE ... SELECT defaults to INSERT if the table or
      view already exists. REPLACE option of CREATE TABLE ...
      REPLACE SELECT is handled later in this method.
    */
    case SQLCOM_CREATE_TABLE:
      new_trg_event_map |=
          static_cast<uint8>(1 << static_cast<int>(TRG_EVENT_INSERT));
      break;
    /* Basic update and multi-update */
    case SQLCOM_UPDATE: /* fall through */
    case SQLCOM_UPDATE_MULTI:
      new_trg_event_map |=
          static_cast<uint8>(1 << static_cast<int>(TRG_EVENT_UPDATE));
      break;
    /* Basic delete and multi-delete */
    case SQLCOM_DELETE: /* fall through */
    case SQLCOM_DELETE_MULTI:
      new_trg_event_map |=
          static_cast<uint8>(1 << static_cast<int>(TRG_EVENT_DELETE));
      break;
    default:
      break;
  }

  switch (duplicates) {
    case DUP_UPDATE:
      new_trg_event_map |=
          static_cast<uint8>(1 << static_cast<int>(TRG_EVENT_UPDATE));
      break;
    case DUP_REPLACE:
      new_trg_event_map |=
          static_cast<uint8>(1 << static_cast<int>(TRG_EVENT_DELETE));
      break;
    case DUP_ERROR:
    default:
      break;
  }

  /*
    Do not iterate over sub-selects, only the tables in the outermost
    SELECT_LEX can be modified, if any.
  */
  TABLE_LIST *tables = select_lex ? select_lex->get_table_list() : nullptr;
  while (tables) {
    /*
      This is a fast check to filter out statements that do
      not change data, or tables  on the right side, in case of
      INSERT .. SELECT, CREATE TABLE .. SELECT and so on.
      Here we also filter out OPTIMIZE statement and non-updateable
      views, for which lock_type is TL_UNLOCK or TL_READ after
      parsing.
    */
    if (static_cast<int>(tables->lock_descriptor().type) >=
        static_cast<int>(TL_WRITE_ALLOW_WRITE))
      tables->trg_event_map = new_trg_event_map;
    tables = tables->next_local;
  }
}

/*
  Unlink the first table from the global table list and the first table from
  outer select (lex->select_lex) local list

  SYNOPSIS
    unlink_first_table()
    link_to_local	Set to 1 if caller should link this table to local list

  NOTES
    We assume that first tables in both lists is the same table or the local
    list is empty.

  RETURN
    0	If 'query_tables' == 0
    unlinked table
      In this case link_to_local is set.

*/
TABLE_LIST *LEX::unlink_first_table(bool *link_to_local) {
  TABLE_LIST *first;
  if ((first = query_tables)) {
    /*
      Exclude from global table list
    */
    if ((query_tables = query_tables->next_global))
      query_tables->prev_global = &query_tables;
    else
      query_tables_last = &query_tables;
    first->next_global = nullptr;

    if (query_tables_own_last == &first->next_global)
      query_tables_own_last = &query_tables;

    /*
      and from local list if it is not empty
    */
    if ((*link_to_local = select_lex->get_table_list() != nullptr)) {
      select_lex->context.table_list =
          select_lex->context.first_name_resolution_table = first->next_local;
      select_lex->table_list.first = first->next_local;
      select_lex->table_list.elements--;  // safety
      first->next_local = nullptr;
      /*
        Ensure that the global list has the same first table as the local
        list.
      */
      first_lists_tables_same();
    }
  }
  return first;
}

/*
  Bring first local table of first most outer select to first place in global
  table list

  SYNOPSYS
     LEX::first_lists_tables_same()

  NOTES
    In many cases (for example, usual INSERT/DELETE/...) the first table of
    main SELECT_LEX have special meaning => check that it is the first table
    in global list and re-link to be first in the global list if it is
    necessary.  We need such re-linking only for queries with sub-queries in
    the select list, as only in this case tables of sub-queries will go to
    the global list first.
*/

void LEX::first_lists_tables_same() {
  TABLE_LIST *first_table = select_lex->get_table_list();
  if (query_tables != first_table && first_table != nullptr) {
    TABLE_LIST *next;
    if (query_tables_last == &first_table->next_global)
      query_tables_last = first_table->prev_global;

    if (query_tables_own_last == &first_table->next_global)
      query_tables_own_last = first_table->prev_global;

    if ((next = *first_table->prev_global = first_table->next_global))
      next->prev_global = first_table->prev_global;
    /* include in new place */
    first_table->next_global = query_tables;
    /*
       We are sure that query_tables is not 0, because first_table was not
       first table in the global list => we can use
       query_tables->prev_global without check of query_tables
    */
    query_tables->prev_global = &first_table->next_global;
    first_table->prev_global = &query_tables;
    query_tables = first_table;
  }
}

/*
  Link table back that was unlinked with unlink_first_table()

  SYNOPSIS
    link_first_table_back()
    link_to_local	do we need link this table to local

  RETURN
    global list
*/

void LEX::link_first_table_back(TABLE_LIST *first, bool link_to_local) {
  if (first) {
    if ((first->next_global = query_tables))
      query_tables->prev_global = &first->next_global;
    else
      query_tables_last = &first->next_global;

    if (query_tables_own_last == &query_tables)
      query_tables_own_last = &first->next_global;

    query_tables = first;

    if (link_to_local) {
      first->next_local = select_lex->table_list.first;
      select_lex->context.table_list = first;
      select_lex->table_list.first = first;
      select_lex->table_list.elements++;  // safety
    }
  }
}

/*
  cleanup lex for case when we open table by table for processing

  SYNOPSIS
    LEX::cleanup_after_one_table_open()

  NOTE
    This method is mostly responsible for cleaning up of selects lists and
    derived tables state. To rollback changes in Query_tables_list one has
    to call Query_tables_list::reset_query_tables_list(false).
*/

void LEX::cleanup_after_one_table_open() {
  if (all_selects_list != select_lex) {
    /* cleunup underlying units (units of VIEW) */
    for (SELECT_LEX_UNIT *un = select_lex->first_inner_unit(); un;
         un = un->next_unit())
      un->cleanup(thd, true);
    /* reduce all selects list to default state */
    all_selects_list = select_lex;
    /* remove underlying units (units of VIEW) subtree */
    select_lex->cut_subtree();
  }
}

/*
  Save current state of Query_tables_list for this LEX, and prepare it
  for processing of new statemnt.

  SYNOPSIS
    reset_n_backup_query_tables_list()
      backup  Pointer to Query_tables_list instance to be used for backup
*/

void LEX::reset_n_backup_query_tables_list(Query_tables_list *backup) {
  backup->set_query_tables_list(this);
  /*
    We have to perform full initialization here since otherwise we
    will damage backed up state.
  */
  this->reset_query_tables_list(true);
}

/*
  Restore state of Query_tables_list for this LEX from backup.

  SYNOPSIS
    restore_backup_query_tables_list()
      backup  Pointer to Query_tables_list instance used for backup
*/

void LEX::restore_backup_query_tables_list(Query_tables_list *backup) {
  this->destroy_query_tables_list();
  this->set_query_tables_list(backup);
}

/*
  Checks for usage of routines and/or tables in a parsed statement

  SYNOPSIS
    LEX:table_or_sp_used()

  RETURN
    false  No routines and tables used
    true   Either or both routines and tables are used.
*/

bool LEX::table_or_sp_used() {
  DBUG_TRACE;

  if ((sroutines != nullptr && !sroutines->empty()) || query_tables)
    return true;

  return false;
}

/**
  Locate an assignment to a user variable with a given name, within statement.

  @param name Name of variable to search for

  @returns true if variable is assigned to, false otherwise.
*/

bool LEX::locate_var_assignment(const Name_string &name) {
  List_iterator<Item_func_set_user_var> li(set_var_list);
  Item_func_set_user_var *var;
  while ((var = li++)) {
    if (var->name.eq(name)) return true;
  }
  return false;
}

void SELECT_LEX::fix_prepare_information_for_order(
    THD *thd, SQL_I_List<ORDER> *list, Group_list_ptrs **list_ptrs) {
  Group_list_ptrs *p = *list_ptrs;
  if (!p) {
    void *mem = thd->stmt_arena->alloc(sizeof(Group_list_ptrs));
    *list_ptrs = p = new (mem) Group_list_ptrs(thd->stmt_arena->mem_root);
  }
  p->reserve(list->elements);
  for (ORDER *order = list->first; order; order = order->next)
    p->push_back(order);
}

/*
  Saves the chain of ORDER::next in group_list and order_list, in
  case the list is modified by remove_const().

  @param thd          thread handler
*/

void SELECT_LEX::fix_prepare_information(THD *thd) {
  if (!first_execution) return;
  first_execution = false;
  if (thd->stmt_arena->is_regular()) return;
  if (group_list.first)
    fix_prepare_information_for_order(thd, &group_list, &group_list_ptrs);
  if (order_list.first)
    fix_prepare_information_for_order(thd, &order_list, &order_list_ptrs);
}

/*
  There are SELECT_LEX::add_table_to_list &
  SELECT_LEX::set_lock_for_tables are in sql_parse.cc

  SELECT_LEX::print is in sql_select.cc

  SELECT_LEX_UNIT::prepare, SELECT_LEX_UNIT::exec,
  SELECT_LEX_UNIT::cleanup, SELECT_LEX_UNIT::reinit_exec_mechanism,
  SELECT_LEX_UNIT::change_query_result
  are in sql_union.cc
*/

enum_explain_type SELECT_LEX::type() {
  if (master_unit()->fake_select_lex == this)
    return enum_explain_type::EXPLAIN_UNION_RESULT;
  else if (!master_unit()->outer_select() &&
           master_unit()->first_select() == this) {
    if (first_inner_unit() || next_select())
      return enum_explain_type::EXPLAIN_PRIMARY;
    else
      return enum_explain_type::EXPLAIN_SIMPLE;
  } else if (this == master_unit()->first_select()) {
    if (linkage == DERIVED_TABLE_TYPE)
      return enum_explain_type::EXPLAIN_DERIVED;
    else
      return enum_explain_type::EXPLAIN_SUBQUERY;
  } else
    return enum_explain_type::EXPLAIN_UNION;
}

/**
  Add this query block below the specified query expression.

  @param lex   Containing LEX object
  @param outer Query expression that query block is added to.

  @note that this query block can never have any underlying query expressions,
        hence it is not necessary to e.g. renumber those, like e.g.
        SELECT_LEX_UNIT::include_down() does.
*/
void SELECT_LEX::include_down(LEX *lex, SELECT_LEX_UNIT *outer) {
  DBUG_ASSERT(slave == nullptr);

  if ((next = outer->slave)) next->prev = &next;
  prev = &outer->slave;
  outer->slave = this;
  master = outer;

  select_number = ++lex->select_number;

  nest_level = outer_select() == nullptr ? 0 : outer_select()->nest_level + 1;
}

/**
  Add this query block after the specified query block.

  @param lex    Containing LEX object
  @param before Query block that this object is added after.
*/
void SELECT_LEX::include_neighbour(LEX *lex, SELECT_LEX *before) {
  if ((next = before->next)) next->prev = &next;
  prev = &before->next;
  before->next = this;
  master = before->master;

  select_number = ++lex->select_number;
  nest_level = before->nest_level;
}

/**
  Include query block within the supplied unit.

  Do not link the query block into the global chain of query blocks.

  This function is exclusive for SELECT_LEX_UNIT::add_fake_select_lex() -
  use it with caution.

  @param  outer Query expression this node is included below.
  @param  ref Handle to the caller's pointer to this node.
*/
void SELECT_LEX::include_standalone(SELECT_LEX_UNIT *outer, SELECT_LEX **ref) {
  next = nullptr;
  prev = ref;
  master = outer;
  nest_level = master->first_select()->nest_level;
}

/**
  Renumber select_lex object, and apply renumbering recursively to
  contained objects.

  @param  lex   Containing LEX object
*/
void SELECT_LEX::renumber(LEX *lex) {
  select_number = ++lex->select_number;

  nest_level = outer_select() == nullptr ? 0 : outer_select()->nest_level + 1;

  for (SELECT_LEX_UNIT *u = first_inner_unit(); u; u = u->next_unit())
    u->renumber_selects(lex);
}

/**
  Include query block into global list.

  @param plink - Pointer to start of list
*/
void SELECT_LEX::include_in_global(SELECT_LEX **plink) {
  if ((link_next = *plink)) link_next->link_prev = &link_next;
  link_prev = plink;
  *plink = this;
}

/**
  Include chain of query blocks into global list.

  @param start - Pointer to start of list
*/
void SELECT_LEX::include_chain_in_global(SELECT_LEX **start) {
  SELECT_LEX *last_select;
  for (last_select = this; last_select->link_next != nullptr;
       last_select = last_select->link_next) {
  }
  last_select->link_next = *start;
  last_select->link_next->link_prev = &last_select->link_next;
  link_prev = start;
  *start = this;
}

/**
   Helper function which handles the "ON conditions" part of
   SELECT_LEX::get_optimizable_conditions().
   @returns true if OOM
*/
static bool get_optimizable_join_conditions(
    THD *thd, mem_root_deque<TABLE_LIST *> &join_list) {
  for (TABLE_LIST *table : join_list) {
    NESTED_JOIN *const nested_join = table->nested_join;
    if (nested_join &&
        get_optimizable_join_conditions(thd, nested_join->join_list))
      return true;
    Item *const jc = table->join_cond();
    if (jc && !thd->stmt_arena->is_regular()) {
      table->set_join_cond_optim(jc->copy_andor_structure(thd));
      if (!table->join_cond_optim()) return true;
    } else
      table->set_join_cond_optim(jc);
  }
  return false;
}

/**
   Returns disposable copies of WHERE/HAVING/ON conditions.

   This function returns a copy which can be thrashed during
   this execution of the statement. Only AND/OR items are trashable!
   If in conventional execution, no copy is created, the permanent clauses are
   returned instead, as trashing them is no problem.

   @param      thd        thread handle
   @param[out] new_where  copy of WHERE
   @param[out] new_having copy of HAVING (if passed pointer is not NULL)

   Copies of join (ON) conditions are placed in TABLE_LIST::m_join_cond_optim.

   @returns true if OOM
*/
bool SELECT_LEX::get_optimizable_conditions(THD *thd, Item **new_where,
                                            Item **new_having) {
  /*
    We want to guarantee that
    join->optimized is true => conditions are ready for reading.
    So if we are here, this should hold:
  */
  DBUG_ASSERT(!(join && join->is_optimized()));
  if (m_where_cond && !thd->stmt_arena->is_regular()) {
    *new_where = m_where_cond->copy_andor_structure(thd);
    if (!*new_where) return true;
  } else
    *new_where = m_where_cond;
  if (new_having) {
    if (m_having_cond && !thd->stmt_arena->is_regular()) {
      *new_having = m_having_cond->copy_andor_structure(thd);
      if (!*new_having) return true;
    } else
      *new_having = m_having_cond;
  }
  return get_optimizable_join_conditions(thd, top_join_list);
}

Item_exists_subselect::enum_exec_method SELECT_LEX::subquery_strategy(
    THD *thd) const {
  if (m_windows.elements > 0)
    /*
      A window function is in the SELECT list.
      In-to-exists could not work: it would attach an equality like
      outer_expr = WF to either WHERE or HAVING; but a WF is not allowed in
      those clauses, and even if we allowed it, it would modify the result
      rows over which the WF is supposed to be calculated.
      So, subquery materialization is imposed. Grep for (and read) WL#10431.
    */
    return Item_exists_subselect::EXEC_MATERIALIZATION;

  if (opt_hints_qb) {
    Item_exists_subselect::enum_exec_method strategy =
        opt_hints_qb->subquery_strategy();
    if (strategy != Item_exists_subselect::EXEC_UNSPECIFIED) return strategy;
  }

  // No SUBQUERY hint given, base possible strategies on optimizer_switch
  if (thd->optimizer_switch_flag(OPTIMIZER_SWITCH_MATERIALIZATION))
    return thd->optimizer_switch_flag(OPTIMIZER_SWITCH_SUBQ_MAT_COST_BASED)
               ? Item_exists_subselect::EXEC_EXISTS_OR_MAT
               : Item_exists_subselect::EXEC_MATERIALIZATION;

  return Item_exists_subselect::EXEC_EXISTS;
}

bool SELECT_LEX::semijoin_enabled(THD *thd) const {
  return opt_hints_qb ? opt_hints_qb->semijoin_enabled(thd)
                      : thd->optimizer_switch_flag(OPTIMIZER_SWITCH_SEMIJOIN);
}

void SELECT_LEX::update_semijoin_strategies(THD *thd) {
  uint sj_strategy_mask =
      OPTIMIZER_SWITCH_FIRSTMATCH | OPTIMIZER_SWITCH_LOOSE_SCAN |
      OPTIMIZER_SWITCH_MATERIALIZATION | OPTIMIZER_SWITCH_DUPSWEEDOUT;

  uint opt_switches = thd->variables.optimizer_switch & sj_strategy_mask;

<<<<<<< HEAD
  for (TABLE_LIST *sj_nest : sj_nests) {
=======
  bool is_secondary_engine_optimization =
      parent_lex->m_sql_cmd != nullptr &&
      parent_lex->m_sql_cmd->using_secondary_storage_engine();

  List_iterator<TABLE_LIST> sj_list_it(sj_nests);
  TABLE_LIST *sj_nest;
  while ((sj_nest = sj_list_it++)) {
>>>>>>> 4ac01ce6
    /*
      After semi-join transformation, original SELECT_LEX with hints is lost.
      Fetch hints from last table in semijoin nest, as join_list has the
      convention to list join operators' arguments in reverse order.
    */
<<<<<<< HEAD
    TABLE_LIST *table = sj_nest->nested_join->join_list.back();
=======
    List_iterator<TABLE_LIST> table_list(sj_nest->nested_join->join_list);
    TABLE_LIST *table, *last = nullptr;
    while ((table = table_list++)) last = table;
    table = last;
    /*
      Do not respect opt_hints_qb for secondary engine optimization.
      Secondary storage engines may not support all strategies that are
      supported by the MySQL executor. Secondary engines should set their
      supported semi-join strategies in thd->variables.optimizer_switch and not
      respect optimizer hints or optimizer switches specified by the user.
    */
>>>>>>> 4ac01ce6
    sj_nest->nested_join->sj_enabled_strategies =
        (table->opt_hints_qb && !is_secondary_engine_optimization)
            ? table->opt_hints_qb->sj_enabled_strategies(opt_switches)
            : opt_switches;
    if (sj_nest->is_aj_nest()) {
      // only these are possible with NOT EXISTS/IN:
      sj_nest->nested_join->sj_enabled_strategies &=
          OPTIMIZER_SWITCH_FIRSTMATCH | OPTIMIZER_SWITCH_MATERIALIZATION |
          OPTIMIZER_SWITCH_DUPSWEEDOUT;
    }
  }
}

/**
  Removes pointer to a sub query from sj_candidates array. Called from
  Item_subselect::clean_up_after_removal to clean the pointer
  to the subquery which is getting destroyed.

  @param sub_query  the sub_query whose pointer needs to be removed
*/
void SELECT_LEX::remove_semijoin_candidate(Item_exists_subselect *sub_query) {
  if (sj_candidates && !sj_candidates->empty())
    sj_candidates->erase_value(sub_query);
}

/**
  Check if an option that can be used only for an outer-most query block is
  applicable to this query block.

  @param lex    LEX of current statement
  @param option option name to output within the error message

  @returns      false if valid, true if invalid, error is sent to client
*/

bool SELECT_LEX::validate_outermost_option(LEX *lex, const char *option) const {
  if (this != lex->select_lex) {
    my_error(ER_CANT_USE_OPTION_HERE, MYF(0), option);
    return true;
  }
  return false;
}

/**
  Validate base options for a query block.

  @param lex                LEX of current statement
  @param options_arg        base options for a SELECT statement.

  @returns false if success, true if validation failed

  These options are supported, per DML statement:

  SELECT: SELECT_STRAIGHT_JOIN
          SELECT_HIGH_PRIORITY
          SELECT_DISTINCT
          SELECT_ALL
          SELECT_SMALL_RESULT
          SELECT_BIG_RESULT
          OPTION_BUFFER_RESULT
          OPTION_FOUND_ROWS
          OPTION_SELECT_FOR_SHOW
  DELETE: OPTION_QUICK
          LOW_PRIORITY
  INSERT: LOW_PRIORITY
          HIGH_PRIORITY
  UPDATE: LOW_PRIORITY

  Note that validation is only performed for SELECT statements.
*/

bool SELECT_LEX::validate_base_options(LEX *lex, ulonglong options_arg) const {
  DBUG_ASSERT(
      !(options_arg &
        ~(SELECT_STRAIGHT_JOIN | SELECT_HIGH_PRIORITY | SELECT_DISTINCT |
          SELECT_ALL | SELECT_SMALL_RESULT | SELECT_BIG_RESULT |
          OPTION_BUFFER_RESULT | OPTION_FOUND_ROWS | OPTION_SELECT_FOR_SHOW)));

  if (options_arg & SELECT_DISTINCT && options_arg & SELECT_ALL) {
    my_error(ER_WRONG_USAGE, MYF(0), "ALL", "DISTINCT");
    return true;
  }
  if (options_arg & SELECT_HIGH_PRIORITY &&
      validate_outermost_option(lex, "HIGH_PRIORITY"))
    return true;
  if (options_arg & OPTION_BUFFER_RESULT &&
      validate_outermost_option(lex, "SQL_BUFFER_RESULT"))
    return true;
  if (options_arg & OPTION_FOUND_ROWS &&
      validate_outermost_option(lex, "SQL_CALC_FOUND_ROWS"))
    return true;

  return false;
}

/**
  Apply walk() processor to join conditions.

  JOINs may be nested. Walk nested joins recursively to apply the
  processor.
*/
static bool walk_join_condition(mem_root_deque<TABLE_LIST *> *tables,
                                Item_processor processor, enum_walk walk,
                                uchar *arg) {
  for (const TABLE_LIST *table : *tables) {
    if (table->join_cond() && table->join_cond()->walk(processor, walk, arg))
      return true;

    if (table->nested_join != nullptr &&
        walk_join_condition(&table->nested_join->join_list, processor, walk,
                            arg))
      return true;
  }
  return false;
}

bool SELECT_LEX::walk(Item_processor processor, enum_walk walk, uchar *arg) {
  List_iterator<Item> li(item_list);
  Item *item;

  while ((item = li++)) {
    if (item->walk(processor, walk, arg)) return true;
  }

  if (join_list != nullptr &&
      walk_join_condition(join_list, processor, walk, arg))
    return true;

  if ((walk & enum_walk::SUBQUERY)) {
    /*
      for each leaf: if a materialized table, walk the unit
    */
    for (TABLE_LIST *tbl = leaf_tables; tbl; tbl = tbl->next_leaf) {
      if (!tbl->uses_materialization()) continue;
      if (tbl->is_derived()) {
        if (tbl->derived_unit()->walk(processor, walk, arg)) return true;
      } else if (tbl->is_table_function()) {
        if (tbl->table_function->walk(processor, walk, arg)) return true;
      }
    }
  }

  // @todo: Roy thinks that we should always use where_cond.
  Item *const where_cond =
      (join && join->is_optimized()) ? join->where_cond : this->where_cond();

  if (where_cond && where_cond->walk(processor, walk, arg)) return true;

  for (auto order = group_list.first; order; order = order->next) {
    if ((*order->item)->walk(processor, walk, arg)) return true;
  }

  if (having_cond() && having_cond()->walk(processor, walk, arg)) return true;

  for (auto order = order_list.first; order; order = order->next) {
    if ((*order->item)->walk(processor, walk, arg)) return true;
  }

  // walk windows' ORDER BY and PARTITION BY clauses.
  List_iterator<Window> liw(m_windows);
  for (Window *w = liw++; w != nullptr; w = liw++) {
    /*
      We use first_order_by() instead of order() because if a window
      references another window and they thus share the same ORDER BY,
      we want to walk that clause only once here
      (Same for partition as well)".
    */
    for (auto it : {w->first_partition_by(), w->first_order_by()}) {
      if (it != nullptr) {
        for (ORDER *o = it; o != nullptr; o = o->next) {
          if ((*o->item)->walk(processor, walk, arg)) return true;
        }
      }
    }
  }
  return false;
}

/**
  Finds a (possibly unresolved) table reference in the from clause by name.

  There is a hack in the parser which adorns table references with the current
  database. This function piggy-backs on that hack to find fully qualified
  table references without having to resolve the name.

  @param ident The table name, may be qualified or unqualified.

  @retval NULL If not found.
*/
TABLE_LIST *SELECT_LEX::find_table_by_name(const Table_ident *ident) {
  LEX_CSTRING db_name = ident->db;
  LEX_CSTRING table_name = ident->table;

  for (TABLE_LIST *table = table_list.first; table; table = table->next_local) {
    if ((db_name.length == 0 || strcmp(db_name.str, table->db) == 0) &&
        strcmp(table_name.str, table->alias) == 0)
      return table;
  }
  return nullptr;
}

bool Query_options::merge(const Query_options &a, const Query_options &b) {
  query_spec_options = a.query_spec_options | b.query_spec_options;
  return false;
}

bool Query_options::save_to(Parse_context *pc) {
  LEX *lex = pc->thd->lex;
  ulonglong options = query_spec_options;
  if (pc->select->validate_base_options(lex, options)) return true;
  pc->select->set_base_options(options);

  return false;
}

bool LEX::accept(Select_lex_visitor *visitor) {
  return m_sql_cmd->accept(thd, visitor);
}

bool LEX::set_wild(LEX_STRING w) {
  if (w.str == nullptr) {
    wild = nullptr;
    return false;
  }
  wild = new (thd->mem_root) String(w.str, w.length, system_charset_info);
  return wild == nullptr;
}

void LEX_MASTER_INFO::initialize() {
  host = user = password = log_file_name = bind_addr = nullptr;
  network_namespace = nullptr;
  port = connect_retry = 0;
  heartbeat_period = 0;
  sql_delay = 0;
  pos = 0;
  server_id = retry_count = 0;
  gtid = nullptr;
  gtid_until_condition = UNTIL_SQL_BEFORE_GTIDS;
  view_id = nullptr;
  until_after_gaps = false;
  ssl = ssl_verify_server_cert = heartbeat_opt = repl_ignore_server_ids_opt =
      retry_count_opt = auto_position = port_opt = get_public_key =
          LEX_MI_UNCHANGED;
  ssl_key = ssl_cert = ssl_ca = ssl_capath = ssl_cipher = nullptr;
  ssl_crl = ssl_crlpath = nullptr;
  public_key_path = nullptr;
  tls_version = nullptr;
  tls_ciphersuites = UNSPECIFIED;
  tls_ciphersuites_string = nullptr;
  relay_log_name = nullptr;
  relay_log_pos = 0;
  repl_ignore_server_ids.clear();
  channel = nullptr;
  for_channel = false;
  compression_algorithm = nullptr;
  zstd_compression_level = 0;
  privilege_checks_none = false;
  privilege_checks_username = privilege_checks_hostname = nullptr;
  require_row_format = -1;
}

void LEX_MASTER_INFO::set_unspecified() {
  initialize();
  sql_delay = -1;
}

uint binlog_unsafe_map[256];

#define UNSAFE(a, b, c)                                  \
  {                                                      \
    DBUG_PRINT("unsafe_mixed_statement",                 \
               ("SETTING BASE VALUES: %s, %s, %02X\n",   \
                LEX::stmt_accessed_table_string(a),      \
                LEX::stmt_accessed_table_string(b), c)); \
    unsafe_mixed_statement(a, b, c);                     \
  }

/*
  Sets the combination given by "a" and "b" and automatically combinations
  given by other types of access, i.e. 2^(8 - 2), as unsafe.

  It may happen a colision when automatically defining a combination as unsafe.
  For that reason, a combination has its unsafe condition redefined only when
  the new_condition is greater then the old. For instance,

     . (BINLOG_DIRECT_ON & TRX_CACHE_NOT_EMPTY) is never overwritten by
     . (BINLOG_DIRECT_ON | BINLOG_DIRECT_OFF).
*/
static void unsafe_mixed_statement(LEX::enum_stmt_accessed_table a,
                                   LEX::enum_stmt_accessed_table b,
                                   uint condition) {
  int type = 0;
  int index = (1U << a) | (1U << b);

  for (type = 0; type < 256; type++) {
    if ((type & index) == index) {
      binlog_unsafe_map[type] |= condition;
    }
  }
}

/**
  Uses parse_tree to instantiate an Sql_cmd object and assigns it to the Lex.

  @param parse_tree The parse tree.

  @returns false on success, true on error.
*/
bool LEX::make_sql_cmd(Parse_tree_root *parse_tree) {
  if (!will_contextualize) return false;

  m_sql_cmd = parse_tree->make_cmd(thd);
  if (m_sql_cmd == nullptr) return true;

  DBUG_ASSERT(m_sql_cmd->sql_command_code() == sql_command);

  return false;
}

/*
  The BINLOG_* AND TRX_CACHE_* values can be combined by using '&' or '|',
  which means that both conditions need to be satisfied or any of them is
  enough. For example,

    . BINLOG_DIRECT_ON & TRX_CACHE_NOT_EMPTY means that the statment is
    unsafe when the option is on and trx-cache is not empty;

    . BINLOG_DIRECT_ON | BINLOG_DIRECT_OFF means the statement is unsafe
    in all cases.

    . TRX_CACHE_EMPTY | TRX_CACHE_NOT_EMPTY means the statement is unsafe
    in all cases. Similar as above.
*/
void binlog_unsafe_map_init() {
  memset((void *)binlog_unsafe_map, 0, sizeof(uint) * 256);

  /*
    Classify a statement as unsafe when there is a mixed statement and an
    on-going transaction at any point of the execution if:

      1. The mixed statement is about to update a transactional table and
      a non-transactional table.

      2. The mixed statement is about to update a transactional table and
      read from a non-transactional table.

      3. The mixed statement is about to update a non-transactional table
      and temporary transactional table.

      4. The mixed statement is about to update a temporary transactional
      table and read from a non-transactional table.

      5. The mixed statement is about to update a transactional table and
      a temporary non-transactional table.

      6. The mixed statement is about to update a transactional table and
      read from a temporary non-transactional table.

      7. The mixed statement is about to update a temporary transactional
      table and temporary non-transactional table.

      8. The mixed statement is about to update a temporary transactional
      table and read from a temporary non-transactional table.
    After updating a transactional table if:

      9. The mixed statement is about to update a non-transactional table
      and read from a transactional table.

      10. The mixed statement is about to update a non-transactional table
      and read from a temporary transactional table.

      11. The mixed statement is about to update a temporary non-transactional
      table and read from a transactional table.

      12. The mixed statement is about to update a temporary non-transactional
      table and read from a temporary transactional table.

      13. The mixed statement is about to update a temporary non-transactional
      table and read from a non-transactional table.

    The reason for this is that locks acquired may not protected a concurrent
    transaction of interfering in the current execution and by consequence in
    the result.
  */
  /* Case 1. */
  UNSAFE(LEX::STMT_WRITES_TRANS_TABLE, LEX::STMT_WRITES_NON_TRANS_TABLE,
         BINLOG_DIRECT_ON | BINLOG_DIRECT_OFF);
  /* Case 2. */
  UNSAFE(LEX::STMT_WRITES_TRANS_TABLE, LEX::STMT_READS_NON_TRANS_TABLE,
         BINLOG_DIRECT_ON | BINLOG_DIRECT_OFF);
  /* Case 3. */
  UNSAFE(LEX::STMT_WRITES_NON_TRANS_TABLE, LEX::STMT_WRITES_TEMP_TRANS_TABLE,
         BINLOG_DIRECT_ON | BINLOG_DIRECT_OFF);
  /* Case 4. */
  UNSAFE(LEX::STMT_WRITES_TEMP_TRANS_TABLE, LEX::STMT_READS_NON_TRANS_TABLE,
         BINLOG_DIRECT_ON | BINLOG_DIRECT_OFF);
  /* Case 5. */
  UNSAFE(LEX::STMT_WRITES_TRANS_TABLE, LEX::STMT_WRITES_TEMP_NON_TRANS_TABLE,
         BINLOG_DIRECT_ON);
  /* Case 6. */
  UNSAFE(LEX::STMT_WRITES_TRANS_TABLE, LEX::STMT_READS_TEMP_NON_TRANS_TABLE,
         BINLOG_DIRECT_ON);
  /* Case 7. */
  UNSAFE(LEX::STMT_WRITES_TEMP_TRANS_TABLE,
         LEX::STMT_WRITES_TEMP_NON_TRANS_TABLE, BINLOG_DIRECT_ON);
  /* Case 8. */
  UNSAFE(LEX::STMT_WRITES_TEMP_TRANS_TABLE,
         LEX::STMT_READS_TEMP_NON_TRANS_TABLE, BINLOG_DIRECT_ON);
  /* Case 9. */
  UNSAFE(LEX::STMT_WRITES_NON_TRANS_TABLE, LEX::STMT_READS_TRANS_TABLE,
         (BINLOG_DIRECT_ON | BINLOG_DIRECT_OFF) & TRX_CACHE_NOT_EMPTY);
  /* Case 10 */
  UNSAFE(LEX::STMT_WRITES_NON_TRANS_TABLE, LEX::STMT_READS_TEMP_TRANS_TABLE,
         (BINLOG_DIRECT_ON | BINLOG_DIRECT_OFF) & TRX_CACHE_NOT_EMPTY);
  /* Case 11. */
  UNSAFE(LEX::STMT_WRITES_TEMP_NON_TRANS_TABLE, LEX::STMT_READS_TRANS_TABLE,
         BINLOG_DIRECT_ON & TRX_CACHE_NOT_EMPTY);
  /* Case 12. */
  UNSAFE(LEX::STMT_WRITES_TEMP_NON_TRANS_TABLE,
         LEX::STMT_READS_TEMP_TRANS_TABLE,
         BINLOG_DIRECT_ON & TRX_CACHE_NOT_EMPTY);
  /* Case 13. */
  UNSAFE(LEX::STMT_WRITES_TEMP_NON_TRANS_TABLE, LEX::STMT_READS_NON_TRANS_TABLE,
         BINLOG_DIRECT_OFF & TRX_CACHE_NOT_EMPTY);
}

void LEX::set_secondary_engine_execution_context(
    Secondary_engine_execution_context *context) {
  DBUG_ASSERT(m_secondary_engine_context == nullptr || context == nullptr);
  destroy(m_secondary_engine_context);
  m_secondary_engine_context = context;
}

void LEX_GRANT_AS::cleanup() {
  grant_as_used = false;
  role_type = role_enum::ROLE_NONE;
  user = nullptr;
  role_list = nullptr;
}

LEX_GRANT_AS::LEX_GRANT_AS() { cleanup(); }<|MERGE_RESOLUTION|>--- conflicted
+++ resolved
@@ -4416,29 +4416,17 @@
 
   uint opt_switches = thd->variables.optimizer_switch & sj_strategy_mask;
 
-<<<<<<< HEAD
-  for (TABLE_LIST *sj_nest : sj_nests) {
-=======
   bool is_secondary_engine_optimization =
       parent_lex->m_sql_cmd != nullptr &&
       parent_lex->m_sql_cmd->using_secondary_storage_engine();
 
-  List_iterator<TABLE_LIST> sj_list_it(sj_nests);
-  TABLE_LIST *sj_nest;
-  while ((sj_nest = sj_list_it++)) {
->>>>>>> 4ac01ce6
+  for (TABLE_LIST *sj_nest : sj_nests) {
     /*
       After semi-join transformation, original SELECT_LEX with hints is lost.
       Fetch hints from last table in semijoin nest, as join_list has the
       convention to list join operators' arguments in reverse order.
     */
-<<<<<<< HEAD
     TABLE_LIST *table = sj_nest->nested_join->join_list.back();
-=======
-    List_iterator<TABLE_LIST> table_list(sj_nest->nested_join->join_list);
-    TABLE_LIST *table, *last = nullptr;
-    while ((table = table_list++)) last = table;
-    table = last;
     /*
       Do not respect opt_hints_qb for secondary engine optimization.
       Secondary storage engines may not support all strategies that are
@@ -4446,7 +4434,6 @@
       supported semi-join strategies in thd->variables.optimizer_switch and not
       respect optimizer hints or optimizer switches specified by the user.
     */
->>>>>>> 4ac01ce6
     sj_nest->nested_join->sj_enabled_strategies =
         (table->opt_hints_qb && !is_secondary_engine_optimization)
             ? table->opt_hints_qb->sj_enabled_strategies(opt_switches)

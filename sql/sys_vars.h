/* Copyright (c) 2009, 2011, Oracle and/or its affiliates. All rights reserved.

   This program is free software; you can redistribute it and/or modify
   it under the terms of the GNU General Public License as published by
   the Free Software Foundation; version 2 of the License.

   This program is distributed in the hope that it will be useful,
   but WITHOUT ANY WARRANTY; without even the implied warranty of
   MERCHANTABILITY or FITNESS FOR A PARTICULAR PURPOSE.  See the
   GNU General Public License for more details.

   You should have received a copy of the GNU General Public License
   along with this program; if not, write to the Free Software
   Foundation, Inc., 51 Franklin St, Fifth Floor, Boston, MA 02110-1301  USA */

/**
  @file
  "private" interface to sys_var - server configuration variables.

  This header is included only by the file that contains declarations
  of sys_var variables (sys_vars.cc).
*/

#include "sys_vars_shared.h"
#include <my_getopt.h>
#include <my_bit.h>
#include <my_dir.h>
#include "keycaches.h"
#include "strfunc.h"
#include "tztime.h"     // my_tz_find, my_tz_SYSTEM, struct Time_zone
#include "rpl_gtid.h"
#include <ctype.h>

/*
  a set of mostly trivial (as in f(X)=X) defines below to make system variable
  declarations more readable
*/
#define VALID_RANGE(X,Y) X,Y
#define DEFAULT(X) X
#define BLOCK_SIZE(X) X
#define GLOBAL_VAR(X) sys_var::GLOBAL, (((char*)&(X))-(char*)&global_system_variables), sizeof(X)
#define SESSION_VAR(X) sys_var::SESSION, offsetof(SV, X), sizeof(((SV *)0)->X)
#define SESSION_ONLY(X) sys_var::ONLY_SESSION, offsetof(SV, X), sizeof(((SV *)0)->X)
#define NO_CMD_LINE CMD_LINE(NO_ARG, -1)
/*
  the define below means that there's no *second* mutex guard,
  LOCK_global_system_variables always guards all system variables
*/
#define NO_MUTEX_GUARD ((PolyLock*)0)
#define IN_BINLOG sys_var::SESSION_VARIABLE_IN_BINLOG
#define NOT_IN_BINLOG sys_var::VARIABLE_NOT_IN_BINLOG
#define ON_READ(X) X
#define ON_CHECK(X) X
#define ON_UPDATE(X) X
#define READ_ONLY sys_var::READONLY+
#define NOT_VISIBLE sys_var::INVISIBLE+
// this means that Sys_var_charptr initial value was malloc()ed
#define PREALLOCATED sys_var::ALLOCATED+
/*
  Sys_var_bit meaning is reversed, like in
  @@foreign_key_checks <-> OPTION_NO_FOREIGN_KEY_CHECKS
*/
#define REVERSE(X) ~(X)
#define DEPRECATED(X) X

#define session_var(THD, TYPE) (*(TYPE*)session_var_ptr(THD))
#define global_var(TYPE) (*(TYPE*)global_var_ptr())

#if SIZEOF_OFF_T > 4 && defined(BIG_TABLES)
#define GET_HA_ROWS GET_ULL
#else
#define GET_HA_ROWS GET_ULONG
#endif

enum charset_enum {IN_SYSTEM_CHARSET, IN_FS_CHARSET};

static const char *bool_values[3]= {"OFF", "ON", 0};

/**
  A small wrapper class to pass getopt arguments as a pair
  to the Sys_var_* constructors. It improves type safety and helps
  to catch errors in the argument order.
*/
struct CMD_LINE
{
  int id;
  enum get_opt_arg_type arg_type;
  CMD_LINE(enum get_opt_arg_type getopt_arg_type, int getopt_id=0)
    : id(getopt_id), arg_type(getopt_arg_type) {}
};

/**
  Sys_var_integer template is used to generate Sys_var_* classes
  for variables that represent the value as a signed or unsigned integer.
  They are Sys_var_uint, Sys_var_ulong, Sys_var_harows, Sys_var_ulonglong,
  and Sys_var_long.

  An integer variable has a minimal and maximal values, and a "block_size"
  (any valid value of the variable must be divisible by the block_size).

  Class specific constructor arguments: min, max, block_size
  Backing store: uint, ulong, ha_rows, ulonglong, long, depending on the
  Sys_var_*
*/
template
  <typename T, ulong ARGT, enum enum_mysql_show_type SHOWT, bool SIGNED>
class Sys_var_integer: public sys_var
{
public:
  Sys_var_integer(const char *name_arg,
          const char *comment, int flag_args, ptrdiff_t off, size_t size,
          CMD_LINE getopt,
          T min_val, T max_val, T def_val, uint block_size, PolyLock *lock=0,
          enum binlog_status_enum binlog_status_arg=VARIABLE_NOT_IN_BINLOG,
          on_check_function on_check_func=0,
          on_update_function on_update_func=0,
          const char *substitute=0,
          int parse_flag= PARSE_NORMAL)
    : sys_var(&all_sys_vars, name_arg, comment, flag_args, off, getopt.id,
              getopt.arg_type, SHOWT, def_val, lock, binlog_status_arg,
              on_check_func, on_update_func,
              substitute, parse_flag)
  {
    option.var_type= ARGT;
    option.min_value= min_val;
    option.max_value= max_val;
    option.block_size= block_size;
    option.u_max_value= (uchar**)max_var_ptr();
    if (max_var_ptr())
      *max_var_ptr()= max_val;
    global_var(T)= def_val;
    DBUG_ASSERT(size == sizeof(T));
    DBUG_ASSERT(min_val < max_val);
    DBUG_ASSERT(min_val <= def_val);
    DBUG_ASSERT(max_val >= def_val);
    DBUG_ASSERT(block_size > 0);
    DBUG_ASSERT(def_val % block_size == 0);
  }
  bool do_check(THD *thd, set_var *var)
  {
    my_bool fixed= FALSE;
    longlong v;
    ulonglong uv;

    v= var->value->val_int();
    if (SIGNED) /* target variable has signed type */
    {
      if (var->value->unsigned_flag)
      {
        /*
          Input value is such a large positive number that MySQL used an
          unsigned item to hold it. When cast to a signed longlong, if the
          result is negative there is "cycling" and this is incorrect (large
          positive input value should not end up as a large negative value in
          the session signed variable to be set); instead, we need to pick the
          allowed number closest to the positive input value, i.e. pick the
          biggest allowed positive integer.
        */
        if (v < 0)
          uv= max_of_int_range(ARGT);
        else /* no cycling, longlong can hold true value */
          uv= (ulonglong) v;
      }
      else
        uv= v;
      /* This will further restrict with VALID_RANGE, BLOCK_SIZE */
      var->save_result.ulonglong_value=
        getopt_ll_limit_value(uv, &option, &fixed);
    }
    else
    {
      if (var->value->unsigned_flag)
      {
        /* Guaranteed positive input value, ulonglong can hold it */
        uv= (ulonglong) v;
      }
      else
      {
        /*
          Maybe negative input value; in this case, cast to ulonglong makes it
          positive, which is wrong. Pick the closest allowed value i.e. 0.
        */
        uv= (ulonglong) (v < 0 ? 0 : v);
      }
      var->save_result.ulonglong_value=
        getopt_ull_limit_value(uv, &option, &fixed);
    }

    if (max_var_ptr())
    {
      /* check constraint set with --maximum-...=X */
      if (SIGNED)
      {
        longlong max_val= *max_var_ptr();
        if (((longlong)(var->save_result.ulonglong_value)) > max_val)
          var->save_result.ulonglong_value= max_val;
        /*
          Signed variable probably has some kind of symmetry. Then it's good
          to limit negative values just as we limit positive values.
        */
        max_val= -max_val;
        if (((longlong)(var->save_result.ulonglong_value)) < max_val)
          var->save_result.ulonglong_value= max_val;
      }
      else
      {
        ulonglong max_val= *max_var_ptr();
        if (var->save_result.ulonglong_value > max_val)
          var->save_result.ulonglong_value= max_val;
      }
    }

    return throw_bounds_warning(thd, name.str,
                                var->save_result.ulonglong_value !=
                                (ulonglong)v,
                                var->value->unsigned_flag, v);
  }
  bool session_update(THD *thd, set_var *var)
  {
    session_var(thd, T)= var->save_result.ulonglong_value;
    return false;
  }
  bool global_update(THD *thd, set_var *var)
  {
    global_var(T)= var->save_result.ulonglong_value;
    return false;
  }
  bool check_update_type(Item_result type)
  { return type != INT_RESULT; }
  void session_save_default(THD *thd, set_var *var)
  { var->save_result.ulonglong_value= (ulonglong)*(T*)global_value_ptr(thd, 0); }
  void global_save_default(THD *thd, set_var *var)
  { var->save_result.ulonglong_value= option.def_value; }
  private:
  T *max_var_ptr()
  {
    return scope() == SESSION ? (T*)(((uchar*)&max_system_variables) + offset)
                              : 0;
  }
};

<<<<<<< HEAD
=======
typedef Sys_var_integer<int32, GET_UINT, SHOW_INT, FALSE> Sys_var_int32;
>>>>>>> b7fc4388
typedef Sys_var_integer<uint, GET_UINT, SHOW_INT, FALSE> Sys_var_uint;
typedef Sys_var_integer<ulong, GET_ULONG, SHOW_LONG, FALSE> Sys_var_ulong;
typedef Sys_var_integer<ha_rows, GET_HA_ROWS, SHOW_HA_ROWS, FALSE>
  Sys_var_harows;
typedef Sys_var_integer<ulonglong, GET_ULL, SHOW_LONGLONG, FALSE>
  Sys_var_ulonglong;
typedef Sys_var_integer<long, GET_LONG, SHOW_SIGNED_LONG, TRUE> Sys_var_long;

/**
  Helper class for variables that take values from a TYPELIB
*/
class Sys_var_typelib: public sys_var
{
protected:
  TYPELIB typelib;
public:
  Sys_var_typelib(const char *name_arg,
          const char *comment, int flag_args, ptrdiff_t off,
          CMD_LINE getopt,
          SHOW_TYPE show_val_type_arg, const char *values[],
          ulonglong def_val, PolyLock *lock,
          enum binlog_status_enum binlog_status_arg,
          on_check_function on_check_func, on_update_function on_update_func,
          const char *substitute, int parse_flag= PARSE_NORMAL)
    : sys_var(&all_sys_vars, name_arg, comment, flag_args, off, getopt.id,
              getopt.arg_type, show_val_type_arg, def_val, lock,
              binlog_status_arg, on_check_func,
              on_update_func, substitute, parse_flag)
  {
    for (typelib.count= 0; values[typelib.count]; typelib.count++) /*no-op */;
    typelib.name="";
    typelib.type_names= values;
    typelib.type_lengths= 0;    // only used by Fields_enum and Field_set
    option.typelib= &typelib;
  }
  bool do_check(THD *thd, set_var *var) // works for enums and my_bool
  {
    char buff[STRING_BUFFER_USUAL_SIZE];
    String str(buff, sizeof(buff), system_charset_info), *res;

    if (var->value->result_type() == STRING_RESULT)
    {
      if (!(res=var->value->val_str(&str)))
        return true;
      else
      if (!(var->save_result.ulonglong_value=
            find_type(&typelib, res->ptr(), res->length(), false)))
        return true;
      else
        var->save_result.ulonglong_value--;
    }
    else
    {
      longlong tmp=var->value->val_int();
      if (tmp < 0 || tmp >= typelib.count)
        return true;
      else
        var->save_result.ulonglong_value= tmp;
    }

    return false;
  }
  bool check_update_type(Item_result type)
  { return type != INT_RESULT && type != STRING_RESULT; }
};

/**
  The class for ENUM variables - variables that take one value from a fixed
  list of values.

  Class specific constructor arguments:
    char* values[]    - 0-terminated list of strings of valid values

  Backing store: uint

  @note
  Do *not* use "enum FOO" variables as a backing store, there is no
  guarantee that sizeof(enum FOO) == sizeof(uint), there is no guarantee
  even that sizeof(enum FOO) == sizeof(enum BAR)
*/
class Sys_var_enum: public Sys_var_typelib
{
public:
  Sys_var_enum(const char *name_arg,
          const char *comment, int flag_args, ptrdiff_t off, size_t size,
          CMD_LINE getopt,
          const char *values[], uint def_val, PolyLock *lock=0,
          enum binlog_status_enum binlog_status_arg=VARIABLE_NOT_IN_BINLOG,
          on_check_function on_check_func=0,
          on_update_function on_update_func=0,
          const char *substitute=0)
    : Sys_var_typelib(name_arg, comment, flag_args, off, getopt,
                      SHOW_CHAR, values, def_val, lock,
                      binlog_status_arg, on_check_func, on_update_func,
                      substitute)
  {
    option.var_type= GET_ENUM;
    global_var(ulong)= def_val;
    DBUG_ASSERT(def_val < typelib.count);
    DBUG_ASSERT(size == sizeof(ulong));
  }
  bool session_update(THD *thd, set_var *var)
  {
    session_var(thd, ulong)= var->save_result.ulonglong_value;
    return false;
  }
  bool global_update(THD *thd, set_var *var)
  {
    global_var(ulong)= var->save_result.ulonglong_value;
    return false;
  }
  void session_save_default(THD *thd, set_var *var)
  { var->save_result.ulonglong_value= global_var(ulong); }
  void global_save_default(THD *thd, set_var *var)
  { var->save_result.ulonglong_value= option.def_value; }
  uchar *session_value_ptr(THD *thd, LEX_STRING *base)
  { return (uchar*)typelib.type_names[session_var(thd, ulong)]; }
  uchar *global_value_ptr(THD *thd, LEX_STRING *base)
  { return (uchar*)typelib.type_names[global_var(ulong)]; }
};

/**
  The class for boolean variables - a variant of ENUM variables
  with the fixed list of values of { OFF , ON }

  Backing store: my_bool
*/
class Sys_var_mybool: public Sys_var_typelib
{
public:
  Sys_var_mybool(const char *name_arg,
          const char *comment, int flag_args, ptrdiff_t off, size_t size,
          CMD_LINE getopt,
          my_bool def_val, PolyLock *lock=0,
          enum binlog_status_enum binlog_status_arg=VARIABLE_NOT_IN_BINLOG,
          on_check_function on_check_func=0,
          on_update_function on_update_func=0,
          const char *substitute=0,
          int parse_flag= PARSE_NORMAL)
    : Sys_var_typelib(name_arg, comment, flag_args, off, getopt,
                      SHOW_MY_BOOL, bool_values, def_val, lock,
                      binlog_status_arg, on_check_func, on_update_func,
                      substitute, parse_flag)
  {
    option.var_type= GET_BOOL;
    global_var(my_bool)= def_val;
    DBUG_ASSERT(def_val < 2);
    DBUG_ASSERT(getopt.arg_type == OPT_ARG || getopt.id == -1);
    DBUG_ASSERT(size == sizeof(my_bool));
  }
  bool session_update(THD *thd, set_var *var)
  {
    session_var(thd, my_bool)= var->save_result.ulonglong_value;
    return false;
  }
  bool global_update(THD *thd, set_var *var)
  {
    global_var(my_bool)= var->save_result.ulonglong_value;
    return false;
  }
  void session_save_default(THD *thd, set_var *var)
  { var->save_result.ulonglong_value= (ulonglong)*(my_bool *)global_value_ptr(thd, 0); }
  void global_save_default(THD *thd, set_var *var)
  { var->save_result.ulonglong_value= option.def_value; }
};

/**
  The class for string variables. The string can be in character_set_filesystem
  or in character_set_system. The string can be allocated with my_malloc()
  or not. The state of the initial value is specified in the constructor,
  after that it's managed automatically. The value of NULL is supported.

  Class specific constructor arguments:
    enum charset_enum is_os_charset_arg

  Backing store: char*

  @note
  This class supports only GLOBAL variables, because THD on destruction
  does not destroy individual members of SV, there's no way to free
  allocated string variables for every thread.
*/
class Sys_var_charptr: public sys_var
{
public:
  Sys_var_charptr(const char *name_arg,
          const char *comment, int flag_args, ptrdiff_t off, size_t size,
          CMD_LINE getopt,
          enum charset_enum is_os_charset_arg,
          const char *def_val, PolyLock *lock=0,
          enum binlog_status_enum binlog_status_arg=VARIABLE_NOT_IN_BINLOG,
          on_check_function on_check_func=0,
          on_update_function on_update_func=0,
          const char *substitute=0,
          int parse_flag= PARSE_NORMAL)
    : sys_var(&all_sys_vars, name_arg, comment, flag_args, off, getopt.id,
              getopt.arg_type, SHOW_CHAR_PTR, (intptr)def_val,
              lock, binlog_status_arg, on_check_func, on_update_func,
              substitute, parse_flag)
  {
    is_os_charset= is_os_charset_arg == IN_FS_CHARSET;
    /*
     use GET_STR_ALLOC - if ALLOCATED it must be *always* allocated,
     otherwise (GET_STR) you'll never know whether to free it or not.
     (think of an exit because of an error right after my_getopt)
    */
    option.var_type= (flags & ALLOCATED) ? GET_STR_ALLOC : GET_STR;
    global_var(const char*)= def_val;
    DBUG_ASSERT(scope() == GLOBAL);
    DBUG_ASSERT(size == sizeof(char *));
  }
  void cleanup()
  {
    if (flags & ALLOCATED)
      my_free(global_var(char*));
    flags&= ~ALLOCATED;
  }
  bool do_check(THD *thd, set_var *var)
  {
    char buff[STRING_BUFFER_USUAL_SIZE], buff2[STRING_BUFFER_USUAL_SIZE];
    String str(buff, sizeof(buff), charset(thd));
    String str2(buff2, sizeof(buff2), charset(thd)), *res;

    if (!(res=var->value->val_str(&str)))
      var->save_result.string_value.str= 0;
    else
    {
      uint32 unused;
      if (String::needs_conversion(res->length(), res->charset(),
                                   charset(thd), &unused))
      {
        uint errors;
        str2.copy(res->ptr(), res->length(), res->charset(), charset(thd),
                  &errors);
        res=&str2;

      }
      var->save_result.string_value.str= thd->strmake(res->ptr(), res->length());
      var->save_result.string_value.length= res->length();
    }

    return false;
  }
  bool session_update(THD *thd, set_var *var)
  {
    DBUG_ASSERT(FALSE);
    return true;
  }
  bool global_update(THD *thd, set_var *var)
  {
    char *new_val, *ptr= var->save_result.string_value.str;
    size_t len=var->save_result.string_value.length;
    if (ptr)
    {
      new_val= (char*)my_memdup(ptr, len+1, MYF(MY_WME));
      if (!new_val) return true;
      new_val[len]=0;
    }
    else
      new_val= 0;
    if (flags & ALLOCATED)
      my_free(global_var(char*));
    flags|= ALLOCATED;
    global_var(char*)= new_val;
    return false;
  }
  void session_save_default(THD *thd, set_var *var)
  { DBUG_ASSERT(FALSE); }
  void global_save_default(THD *thd, set_var *var)
  {
    char *ptr= (char*)(intptr)option.def_value;
    var->save_result.string_value.str= ptr;
    var->save_result.string_value.length= ptr ? strlen(ptr) : 0;
  }
  bool check_update_type(Item_result type)
  { return type != STRING_RESULT; }
};


class Sys_var_proxy_user: public sys_var
{
public:
  Sys_var_proxy_user(const char *name_arg,
          const char *comment, enum charset_enum is_os_charset_arg)
    : sys_var(&all_sys_vars, name_arg, comment,
              sys_var::READONLY+sys_var::ONLY_SESSION, 0, -1,
              NO_ARG, SHOW_CHAR, 0, NULL, VARIABLE_NOT_IN_BINLOG,
<<<<<<< HEAD
              NULL, NULL, 0, PARSE_NORMAL)
=======
              NULL, NULL, NULL, PARSE_NORMAL)
>>>>>>> b7fc4388
  {
    is_os_charset= is_os_charset_arg == IN_FS_CHARSET;
    option.var_type= GET_STR;
  }
  bool do_check(THD *thd, set_var *var)
  {
    DBUG_ASSERT(FALSE);
    return true;
  }
  bool session_update(THD *thd, set_var *var)
  {
    DBUG_ASSERT(FALSE);
    return true;
  }
  bool global_update(THD *thd, set_var *var)
  {
    DBUG_ASSERT(FALSE);
    return false;
  }
  void session_save_default(THD *thd, set_var *var)
  { DBUG_ASSERT(FALSE); }
  void global_save_default(THD *thd, set_var *var)
  { DBUG_ASSERT(FALSE); }
  bool check_update_type(Item_result type)
  { return true; }
protected:
  virtual uchar *session_value_ptr(THD *thd, LEX_STRING *base)
  {
    return thd->security_ctx->proxy_user[0] ?
      (uchar *) &(thd->security_ctx->proxy_user[0]) : NULL;
  }
};

class Sys_var_external_user : public Sys_var_proxy_user
{
public:
  Sys_var_external_user(const char *name_arg, const char *comment_arg,
          enum charset_enum is_os_charset_arg)
    : Sys_var_proxy_user (name_arg, comment_arg, is_os_charset_arg)
  {}

protected:
  virtual uchar *session_value_ptr(THD *thd, LEX_STRING *base)
  {
    return thd->security_ctx->proxy_user[0] ?
      (uchar *) &(thd->security_ctx->proxy_user[0]) : NULL;
  }
};

/**
  The class for string variables. Useful for strings that aren't necessarily
  \0-terminated. Otherwise the same as Sys_var_charptr.

  Class specific constructor arguments:
    enum charset_enum is_os_charset_arg

  Backing store: LEX_STRING

  @note
  Behaves exactly as Sys_var_charptr, only the backing store is different.
*/
class Sys_var_lexstring: public Sys_var_charptr
{
public:
  Sys_var_lexstring(const char *name_arg,
          const char *comment, int flag_args, ptrdiff_t off, size_t size,
          CMD_LINE getopt,
          enum charset_enum is_os_charset_arg,
          const char *def_val, PolyLock *lock=0,
          enum binlog_status_enum binlog_status_arg=VARIABLE_NOT_IN_BINLOG,
          on_check_function on_check_func=0,
          on_update_function on_update_func=0,
          const char *substitute=0)
    : Sys_var_charptr(name_arg, comment, flag_args, off, sizeof(char*),
              getopt, is_os_charset_arg, def_val, lock, binlog_status_arg,
              on_check_func, on_update_func, substitute)
  {
    global_var(LEX_STRING).length= strlen(def_val);
    DBUG_ASSERT(size == sizeof(LEX_STRING));
    *const_cast<SHOW_TYPE*>(&show_val_type)= SHOW_LEX_STRING;
  }
  bool global_update(THD *thd, set_var *var)
  {
    if (Sys_var_charptr::global_update(thd, var))
      return true;
    global_var(LEX_STRING).length= var->save_result.string_value.length;
    return false;
  }
};

#ifndef DBUG_OFF
/**
  @@session.dbug and @@global.dbug variables.

  @@dbug variable differs from other variables in one aspect:
  if its value is not assigned in the session, it "points" to the global
  value, and so when the global value is changed, the change
  immediately takes effect in the session.

  This semantics is intentional, to be able to debug one session from
  another.
*/
class Sys_var_dbug: public sys_var
{
public:
  Sys_var_dbug(const char *name_arg,
               const char *comment, int flag_args,
               CMD_LINE getopt,
               const char *def_val, PolyLock *lock=0,
               enum binlog_status_enum binlog_status_arg=VARIABLE_NOT_IN_BINLOG,
               on_check_function on_check_func=0,
               on_update_function on_update_func=0,
               const char *substitute=0,
               int parse_flag= PARSE_NORMAL)
    : sys_var(&all_sys_vars, name_arg, comment, flag_args, 0, getopt.id,
              getopt.arg_type, SHOW_CHAR, (intptr)def_val,
              lock, binlog_status_arg, on_check_func, on_update_func,
              substitute, parse_flag)
  { option.var_type= GET_NO_ARG; }
  bool do_check(THD *thd, set_var *var)
  {
    char buff[STRING_BUFFER_USUAL_SIZE];
    String str(buff, sizeof(buff), system_charset_info), *res;

    if (!(res=var->value->val_str(&str)))
      var->save_result.string_value.str= const_cast<char*>("");
    else
      var->save_result.string_value.str= thd->strmake(res->ptr(), res->length());
    return false;
  }
  bool session_update(THD *thd, set_var *var)
  {
    const char *val= var->save_result.string_value.str;
    if (!var->value)
      DBUG_POP();
    else
      DBUG_SET(val);
    return false;
  }
  bool global_update(THD *thd, set_var *var)
  {
    const char *val= var->save_result.string_value.str;
    DBUG_SET_INITIAL(val);
    return false;
  }
  void session_save_default(THD *thd, set_var *var)
  { }
  void global_save_default(THD *thd, set_var *var)
  {
    char *ptr= (char*)(intptr)option.def_value;
    var->save_result.string_value.str= ptr;
  }
  uchar *session_value_ptr(THD *thd, LEX_STRING *base)
  {
    char buf[256];
    DBUG_EXPLAIN(buf, sizeof(buf));
    return (uchar*) thd->strdup(buf);
  }
  uchar *global_value_ptr(THD *thd, LEX_STRING *base)
  {
    char buf[256];
    DBUG_EXPLAIN_INITIAL(buf, sizeof(buf));
    return (uchar*) thd->strdup(buf);
  }
  bool check_update_type(Item_result type)
  { return type != STRING_RESULT; }
};
#endif

#define KEYCACHE_VAR(X) sys_var::GLOBAL,offsetof(KEY_CACHE, X), sizeof(((KEY_CACHE *)0)->X)
#define keycache_var_ptr(KC, OFF) (((uchar*)(KC))+(OFF))
#define keycache_var(KC, OFF) (*(ulonglong*)keycache_var_ptr(KC, OFF))
typedef bool (*keycache_update_function)(THD *, KEY_CACHE *, ptrdiff_t, ulonglong);

/**
  The class for keycache_* variables. Supports structured names,
  keycache_name.variable_name.

  Class specific constructor arguments:
    everything derived from Sys_var_ulonglong

  Backing store: ulonglong

  @note these variables can be only GLOBAL
*/
class Sys_var_keycache: public Sys_var_ulonglong
{
  keycache_update_function keycache_update;
public:
  Sys_var_keycache(const char *name_arg,
          const char *comment, int flag_args, ptrdiff_t off, size_t size,
          CMD_LINE getopt,
          ulonglong min_val, ulonglong max_val, ulonglong def_val,
          ulonglong block_size, PolyLock *lock,
          enum binlog_status_enum binlog_status_arg,
          on_check_function on_check_func,
          keycache_update_function on_update_func,
          const char *substitute=0)
    : Sys_var_ulonglong(name_arg, comment, flag_args, off, size,
              getopt, min_val, max_val, def_val,
              block_size, lock, binlog_status_arg, on_check_func, 0,
              substitute),
    keycache_update(on_update_func)
  {
    option.var_type|= GET_ASK_ADDR;
    option.value= (uchar**)1; // crash me, please
    keycache_var(dflt_key_cache, off)= def_val;
    DBUG_ASSERT(scope() == GLOBAL);
  }
  bool global_update(THD *thd, set_var *var)
  {
    ulonglong new_value= var->save_result.ulonglong_value;
    LEX_STRING *base_name= &var->base;
    KEY_CACHE *key_cache;

    /* If no basename, assume it's for the key cache named 'default' */
    if (!base_name->length)
      base_name= &default_key_cache_base;

    key_cache= get_key_cache(base_name);

    if (!key_cache)
    {                                           // Key cache didn't exists */
      if (!new_value)                           // Tried to delete cache
        return false;                           // Ok, nothing to do
      if (!(key_cache= create_key_cache(base_name->str, base_name->length)))
        return true;
    }

    /**
      Abort if some other thread is changing the key cache
      @todo This should be changed so that we wait until the previous
      assignment is done and then do the new assign
    */
    if (key_cache->in_init)
      return true;

    return keycache_update(thd, key_cache, offset, new_value);
  }
  uchar *global_value_ptr(THD *thd, LEX_STRING *base)
  {
    KEY_CACHE *key_cache= get_key_cache(base);
    if (!key_cache)
      key_cache= &zero_key_cache;
    return keycache_var_ptr(key_cache, offset);
  }
};

/**
  The class for floating point variables

  Class specific constructor arguments: min, max

  Backing store: double
*/
class Sys_var_double: public sys_var
{
public:
  Sys_var_double(const char *name_arg,
          const char *comment, int flag_args, ptrdiff_t off, size_t size,
          CMD_LINE getopt,
          double min_val, double max_val, double def_val, PolyLock *lock=0,
          enum binlog_status_enum binlog_status_arg=VARIABLE_NOT_IN_BINLOG,
          on_check_function on_check_func=0,
          on_update_function on_update_func=0,
          const char *substitute=0,
          int parse_flag= PARSE_NORMAL)
    : sys_var(&all_sys_vars, name_arg, comment, flag_args, off, getopt.id,
              getopt.arg_type, SHOW_DOUBLE, (longlong) double2ulonglong(def_val),
              lock, binlog_status_arg, on_check_func, on_update_func,
              substitute, parse_flag)
  {
    option.var_type= GET_DOUBLE;
    option.min_value= (longlong) double2ulonglong(min_val);
    option.max_value= (longlong) double2ulonglong(max_val);
    global_var(double)= (double)option.def_value;
    DBUG_ASSERT(min_val <= max_val);
    DBUG_ASSERT(min_val <= def_val);
    DBUG_ASSERT(max_val >= def_val);
    DBUG_ASSERT(size == sizeof(double));
  }
  bool do_check(THD *thd, set_var *var)
  {
    my_bool fixed;
    double v= var->value->val_real();
    var->save_result.double_value= getopt_double_limit_value(v, &option, &fixed);

    return throw_bounds_warning(thd, name.str, fixed, v);
  }
  bool session_update(THD *thd, set_var *var)
  {
    session_var(thd, double)= var->save_result.double_value;
    return false;
  }
  bool global_update(THD *thd, set_var *var)
  {
    global_var(double)= var->save_result.double_value;
    return false;
  }
  bool check_update_type(Item_result type)
  {
    return type != INT_RESULT && type != REAL_RESULT && type != DECIMAL_RESULT;
  }
  void session_save_default(THD *thd, set_var *var)
  { var->save_result.double_value= global_var(double); }
  void global_save_default(THD *thd, set_var *var)
  { var->save_result.double_value= (double)option.def_value; }
};

/**
  The class for @test_flags (core_file for now).
  It's derived from Sys_var_mybool.

  Class specific constructor arguments:
    Caller need not pass in a variable as we make up the value on the
    fly, that is, we derive it from the global test_flags bit vector.

  Backing store: my_bool
*/
class Sys_var_test_flag: public Sys_var_mybool
{
private:
  my_bool test_flag_value;
  uint    test_flag_mask;
public:
  Sys_var_test_flag(const char *name_arg, const char *comment, uint mask)
  : Sys_var_mybool(name_arg, comment, READ_ONLY GLOBAL_VAR(test_flag_value),
          NO_CMD_LINE, DEFAULT(FALSE))
  {
    test_flag_mask= mask;
  }
  uchar *global_value_ptr(THD *thd, LEX_STRING *base)
  {
    test_flag_value= ((test_flags & test_flag_mask) > 0);
    return (uchar*) &test_flag_value;
  }
};

/**
  The class for the @max_user_connections.
  It's derived from Sys_var_uint, but non-standard session value
  requires a new class.

  Class specific constructor arguments:
    everything derived from Sys_var_uint

  Backing store: uint
*/
class Sys_var_max_user_conn: public Sys_var_uint
{
public:
  Sys_var_max_user_conn(const char *name_arg,
          const char *comment, int flag_args, ptrdiff_t off, size_t size,
          CMD_LINE getopt,
          uint min_val, uint max_val, uint def_val,
          uint block_size, PolyLock *lock=0,
          enum binlog_status_enum binlog_status_arg=VARIABLE_NOT_IN_BINLOG,
          on_check_function on_check_func=0,
          on_update_function on_update_func=0,
          const char *substitute=0)
    : Sys_var_uint(name_arg, comment, SESSION, off, size, getopt,
              min_val, max_val, def_val, block_size,
              lock, binlog_status_arg, on_check_func, on_update_func,
              substitute)
  { }
  uchar *session_value_ptr(THD *thd, LEX_STRING *base)
  {
    const USER_CONN *uc= thd->get_user_connect();
    if (uc && uc->user_resources.user_conn)
      return (uchar*) &(uc->user_resources.user_conn);
    return global_value_ptr(thd, base);
  }
};

// overflow-safe (1 << X)-1
#define MAX_SET(X) ((((1UL << ((X)-1))-1) << 1) | 1)

/**
  The class for flagset variables - a variant of SET that allows in-place
  editing (turning on/off individual bits). String representations looks like
  a "flag=val,flag=val,...". Example: @@optimizer_switch

  Class specific constructor arguments:
    char* values[]    - 0-terminated list of strings of valid values

  Backing store: ulonglong

  @note
  the last value in the values[] array should
  *always* be the string "default".
*/
class Sys_var_flagset: public Sys_var_typelib
{
public:
  Sys_var_flagset(const char *name_arg,
          const char *comment, int flag_args, ptrdiff_t off, size_t size,
          CMD_LINE getopt,
          const char *values[], ulonglong def_val, PolyLock *lock=0,
          enum binlog_status_enum binlog_status_arg=VARIABLE_NOT_IN_BINLOG,
          on_check_function on_check_func=0,
          on_update_function on_update_func=0,
          const char *substitute=0)
    : Sys_var_typelib(name_arg, comment, flag_args, off, getopt,
                      SHOW_CHAR, values, def_val, lock,
                      binlog_status_arg, on_check_func, on_update_func,
                      substitute)
  {
    option.var_type= GET_FLAGSET;
    global_var(ulonglong)= def_val;
    DBUG_ASSERT(typelib.count > 1);
    DBUG_ASSERT(typelib.count <= 65);
    DBUG_ASSERT(def_val < MAX_SET(typelib.count));
    DBUG_ASSERT(strcmp(values[typelib.count-1], "default") == 0);
    DBUG_ASSERT(size == sizeof(ulonglong));
  }
  bool do_check(THD *thd, set_var *var)
  {
    char buff[STRING_BUFFER_USUAL_SIZE];
    String str(buff, sizeof(buff), system_charset_info), *res;
    ulonglong default_value, current_value;
    if (var->type == OPT_GLOBAL)
    {
      default_value= option.def_value;
      current_value= global_var(ulonglong);
    }
    else
    {
      default_value= global_var(ulonglong);
      current_value= session_var(thd, ulonglong);
    }

    if (var->value->result_type() == STRING_RESULT)
    {
      if (!(res=var->value->val_str(&str)))
        return true;
      else
      {
        char *error;
        uint error_len;

        var->save_result.ulonglong_value=
              find_set_from_flags(&typelib,
                                  typelib.count,
                                  current_value,
                                  default_value,
                                  res->ptr(), res->length(),
                                  &error, &error_len);
        if (error)
        {
          ErrConvString err(error, error_len, res->charset());
          my_error(ER_WRONG_VALUE_FOR_VAR, MYF(0), name.str, err.ptr());
          return true;
        }
      }
    }
    else
    {
      longlong tmp=var->value->val_int();
      if ((tmp < 0 && ! var->value->unsigned_flag)
          || (ulonglong)tmp > MAX_SET(typelib.count))
        return true;
      else
        var->save_result.ulonglong_value= tmp;
    }

    return false;
  }
  bool session_update(THD *thd, set_var *var)
  {
    session_var(thd, ulonglong)= var->save_result.ulonglong_value;
    return false;
  }
  bool global_update(THD *thd, set_var *var)
  {
    global_var(ulonglong)= var->save_result.ulonglong_value;
    return false;
  }
  void session_save_default(THD *thd, set_var *var)
  { var->save_result.ulonglong_value= global_var(ulonglong); }
  void global_save_default(THD *thd, set_var *var)
  { var->save_result.ulonglong_value= option.def_value; }
  uchar *session_value_ptr(THD *thd, LEX_STRING *base)
  {
    return (uchar*)flagset_to_string(thd, 0, session_var(thd, ulonglong),
                                     typelib.type_names);
  }
  uchar *global_value_ptr(THD *thd, LEX_STRING *base)
  {
    return (uchar*)flagset_to_string(thd, 0, global_var(ulonglong),
                                     typelib.type_names);
  }
};

/**
  The class for SET variables - variables taking zero or more values
  from the given list. Example: @@sql_mode

  Class specific constructor arguments:
    char* values[]    - 0-terminated list of strings of valid values

  Backing store: ulonglong
*/
class Sys_var_set: public Sys_var_typelib
{
public:
  Sys_var_set(const char *name_arg,
          const char *comment, int flag_args, ptrdiff_t off, size_t size,
          CMD_LINE getopt,
          const char *values[], ulonglong def_val, PolyLock *lock=0,
          enum binlog_status_enum binlog_status_arg=VARIABLE_NOT_IN_BINLOG,
          on_check_function on_check_func=0,
          on_update_function on_update_func=0,
          const char *substitute=0)
    : Sys_var_typelib(name_arg, comment, flag_args, off, getopt,
                      SHOW_CHAR, values, def_val, lock,
                      binlog_status_arg, on_check_func, on_update_func,
                      substitute)
  {
    option.var_type= GET_SET;
    global_var(ulonglong)= def_val;
    DBUG_ASSERT(typelib.count > 0);
    DBUG_ASSERT(typelib.count <= 64);
    DBUG_ASSERT(def_val < MAX_SET(typelib.count));
    DBUG_ASSERT(size == sizeof(ulonglong));
  }
  bool do_check(THD *thd, set_var *var)
  {
    char buff[STRING_BUFFER_USUAL_SIZE];
    String str(buff, sizeof(buff), system_charset_info), *res;

    if (var->value->result_type() == STRING_RESULT)
    {
      if (!(res=var->value->val_str(&str)))
        return true;
      else
      {
        char *error;
        uint error_len;
        bool not_used;

        var->save_result.ulonglong_value=
              find_set(&typelib, res->ptr(), res->length(), NULL,
                      &error, &error_len, &not_used);
        /*
          note, we only issue an error if error_len > 0.
          That is even while empty (zero-length) values are considered
          errors by find_set(), these errors are ignored here
        */
        if (error_len)
        {
          ErrConvString err(error, error_len, res->charset());
          my_error(ER_WRONG_VALUE_FOR_VAR, MYF(0), name.str, err.ptr());
          return true;
        }
      }
    }
    else
    {
      longlong tmp=var->value->val_int();
      if ((tmp < 0 && ! var->value->unsigned_flag)
          || (ulonglong)tmp > MAX_SET(typelib.count))
        return true;
      else
        var->save_result.ulonglong_value= tmp;
    }

    return false;
  }
  bool session_update(THD *thd, set_var *var)
  {
    session_var(thd, ulonglong)= var->save_result.ulonglong_value;
    return false;
  }
  bool global_update(THD *thd, set_var *var)
  {
    global_var(ulonglong)= var->save_result.ulonglong_value;
    return false;
  }
  void session_save_default(THD *thd, set_var *var)
  { var->save_result.ulonglong_value= global_var(ulonglong); }
  void global_save_default(THD *thd, set_var *var)
  { var->save_result.ulonglong_value= option.def_value; }
  uchar *session_value_ptr(THD *thd, LEX_STRING *base)
  {
    return (uchar*)set_to_string(thd, 0, session_var(thd, ulonglong),
                                 typelib.type_names);
  }
  uchar *global_value_ptr(THD *thd, LEX_STRING *base)
  {
    return (uchar*)set_to_string(thd, 0, global_var(ulonglong),
                                 typelib.type_names);
  }
};

/**
  The class for variables which value is a plugin.
  Example: @@default_storage_engine

  Class specific constructor arguments:
    int plugin_type_arg (for example MYSQL_STORAGE_ENGINE_PLUGIN)

  Backing store: plugin_ref

  @note
  these variables don't support command-line equivalents, any such
  command-line options should be added manually to my_long_options in mysqld.cc
*/
class Sys_var_plugin: public sys_var
{
  int plugin_type;
public:
  Sys_var_plugin(const char *name_arg,
          const char *comment, int flag_args, ptrdiff_t off, size_t size,
          CMD_LINE getopt,
          int plugin_type_arg, char **def_val, PolyLock *lock=0,
          enum binlog_status_enum binlog_status_arg=VARIABLE_NOT_IN_BINLOG,
          on_check_function on_check_func=0,
          on_update_function on_update_func=0,
          const char *substitute=0,
          int parse_flag= PARSE_NORMAL)
    : sys_var(&all_sys_vars, name_arg, comment, flag_args, off, getopt.id,
              getopt.arg_type, SHOW_CHAR, (intptr)def_val,
              lock, binlog_status_arg, on_check_func, on_update_func,
              substitute, parse_flag),
    plugin_type(plugin_type_arg)
  {
    option.var_type= GET_STR;
    DBUG_ASSERT(size == sizeof(plugin_ref));
    DBUG_ASSERT(getopt.id == -1); // force NO_CMD_LINE
  }
  bool do_check(THD *thd, set_var *var)
  {
    char buff[STRING_BUFFER_USUAL_SIZE];
    String str(buff,sizeof(buff), system_charset_info), *res;
    if (!(res=var->value->val_str(&str)))
      var->save_result.plugin= NULL;
    else
    {
      const LEX_STRING pname= { const_cast<char*>(res->ptr()), res->length() };
      plugin_ref plugin;

      // special code for storage engines (e.g. to handle historical aliases)
      if (plugin_type == MYSQL_STORAGE_ENGINE_PLUGIN)
        plugin= ha_resolve_by_name(thd, &pname, FALSE);
      else
        plugin= my_plugin_lock_by_name(thd, &pname, plugin_type);
      if (!plugin)
      {
        // historically different error code
        if (plugin_type == MYSQL_STORAGE_ENGINE_PLUGIN)
        {
          ErrConvString err(res);
          my_error(ER_UNKNOWN_STORAGE_ENGINE, MYF(0), err.ptr());
        }
        return true;
      }
      var->save_result.plugin= plugin;
    }
    return false;
  }
  void do_update(plugin_ref *valptr, plugin_ref newval)
  {
    plugin_ref oldval= *valptr;
    if (oldval != newval)
    {
      *valptr= my_plugin_lock(NULL, &newval);
      plugin_unlock(NULL, oldval);
    }
  }
  bool session_update(THD *thd, set_var *var)
  {
    do_update((plugin_ref*)session_var_ptr(thd),
              var->save_result.plugin);
    return false;
  }
  bool global_update(THD *thd, set_var *var)
  {
    do_update((plugin_ref*)global_var_ptr(),
              var->save_result.plugin);
    return false;
  }
  void session_save_default(THD *thd, set_var *var)
  {
    plugin_ref plugin= global_var(plugin_ref);
    var->save_result.plugin= my_plugin_lock(thd, &plugin);
  }
  void global_save_default(THD *thd, set_var *var)
  {
    LEX_STRING pname;
    char **default_value= reinterpret_cast<char**>(option.def_value);
    pname.str= *default_value;
    pname.length= strlen(pname.str);

    plugin_ref plugin;
    if (plugin_type == MYSQL_STORAGE_ENGINE_PLUGIN)
      plugin= ha_resolve_by_name(thd, &pname, FALSE);
    else
      plugin= my_plugin_lock_by_name(thd, &pname, plugin_type);
    DBUG_ASSERT(plugin);

    var->save_result.plugin= my_plugin_lock(thd, &plugin);
  }
  bool check_update_type(Item_result type)
  { return type != STRING_RESULT; }
  uchar *session_value_ptr(THD *thd, LEX_STRING *base)
  {
    plugin_ref plugin= session_var(thd, plugin_ref);
    return (uchar*)(plugin ? thd->strmake(plugin_name(plugin)->str,
                                          plugin_name(plugin)->length) : 0);
  }
  uchar *global_value_ptr(THD *thd, LEX_STRING *base)
  {
    plugin_ref plugin= global_var(plugin_ref);
    return (uchar*)(plugin ? thd->strmake(plugin_name(plugin)->str,
                                          plugin_name(plugin)->length) : 0);
  }
};

#if defined(ENABLED_DEBUG_SYNC)
/**
  The class for @@debug_sync session-only variable
*/
class Sys_var_debug_sync :public sys_var
{
public:
  Sys_var_debug_sync(const char *name_arg,
               const char *comment, int flag_args,
               CMD_LINE getopt,
               const char *def_val, PolyLock *lock=0,
               enum binlog_status_enum binlog_status_arg=VARIABLE_NOT_IN_BINLOG,
               on_check_function on_check_func=0,
               on_update_function on_update_func=0,
               const char *substitute=0,
               int parse_flag= PARSE_NORMAL)
    : sys_var(&all_sys_vars, name_arg, comment, flag_args, 0, getopt.id,
              getopt.arg_type, SHOW_CHAR, (intptr)def_val,
              lock, binlog_status_arg, on_check_func, on_update_func,
              substitute, parse_flag)
  {
    DBUG_ASSERT(scope() == ONLY_SESSION);
    option.var_type= GET_NO_ARG;
  }
  bool do_check(THD *thd, set_var *var)
  {
    char buff[STRING_BUFFER_USUAL_SIZE];
    String str(buff, sizeof(buff), system_charset_info), *res;

    if (!(res=var->value->val_str(&str)))
      var->save_result.string_value.str= const_cast<char*>("");
    else
      var->save_result.string_value.str= thd->strmake(res->ptr(), res->length());
    return false;
  }
  bool session_update(THD *thd, set_var *var)
  {
    extern bool debug_sync_update(THD *thd, char *val_str);
    return debug_sync_update(thd, var->save_result.string_value.str);
  }
  bool global_update(THD *thd, set_var *var)
  {
    DBUG_ASSERT(FALSE);
    return true;
  }
  void session_save_default(THD *thd, set_var *var)
  {
    var->save_result.string_value.str= const_cast<char*>("");
    var->save_result.string_value.length= 0;
  }
  void global_save_default(THD *thd, set_var *var)
  {
    DBUG_ASSERT(FALSE);
  }
  uchar *session_value_ptr(THD *thd, LEX_STRING *base)
  {
    extern uchar *debug_sync_value_ptr(THD *thd);
    return debug_sync_value_ptr(thd);
  }
  uchar *global_value_ptr(THD *thd, LEX_STRING *base)
  {
    DBUG_ASSERT(FALSE);
    return 0;
  }
  bool check_update_type(Item_result type)
  { return type != STRING_RESULT; }
};
#endif /* defined(ENABLED_DEBUG_SYNC) */

/**
  The class for bit variables - a variant of boolean that stores the value
  in a bit.

  Class specific constructor arguments:
    ulonglong bitmask_arg - the mask for the bit to set in the ulonglong
                            backing store

  Backing store: ulonglong

  @note
  This class supports the "reverse" semantics, when the value of the bit
  being 0 corresponds to the value of variable being set. To activate it
  use REVERSE(bitmask) instead of simply bitmask in the constructor.

  @note
  variables of this class cannot be set from the command line as
  my_getopt does not support bits.
*/
class Sys_var_bit: public Sys_var_typelib
{
  ulonglong bitmask;
  bool reverse_semantics;
  void set(uchar *ptr, ulonglong value)
  {
    if ((value != 0) ^ reverse_semantics)
      (*(ulonglong *)ptr)|= bitmask;
    else
      (*(ulonglong *)ptr)&= ~bitmask;
  }
public:
  Sys_var_bit(const char *name_arg,
          const char *comment, int flag_args, ptrdiff_t off, size_t size,
          CMD_LINE getopt,
          ulonglong bitmask_arg, my_bool def_val, PolyLock *lock=0,
          enum binlog_status_enum binlog_status_arg=VARIABLE_NOT_IN_BINLOG,
          on_check_function on_check_func=0,
          on_update_function on_update_func=0,
          const char *substitute=0)
    : Sys_var_typelib(name_arg, comment, flag_args, off, getopt,
                      SHOW_MY_BOOL, bool_values, def_val, lock,
                      binlog_status_arg, on_check_func, on_update_func,
                      substitute)
  {
    option.var_type= GET_BOOL;
    reverse_semantics= my_count_bits(bitmask_arg) > 1;
    bitmask= reverse_semantics ? ~bitmask_arg : bitmask_arg;
    set(global_var_ptr(), def_val);
    DBUG_ASSERT(def_val < 2);
    DBUG_ASSERT(getopt.id == -1); // force NO_CMD_LINE
    DBUG_ASSERT(size == sizeof(ulonglong));
  }
  bool session_update(THD *thd, set_var *var)
  {
    set(session_var_ptr(thd), var->save_result.ulonglong_value);
    return false;
  }
  bool global_update(THD *thd, set_var *var)
  {
    set(global_var_ptr(), var->save_result.ulonglong_value);
    return false;
  }
  void session_save_default(THD *thd, set_var *var)
  { var->save_result.ulonglong_value= global_var(ulonglong) & bitmask; }
  void global_save_default(THD *thd, set_var *var)
  { var->save_result.ulonglong_value= option.def_value; }
  uchar *session_value_ptr(THD *thd, LEX_STRING *base)
  {
    thd->sys_var_tmp.my_bool_value= reverse_semantics ^
      ((session_var(thd, ulonglong) & bitmask) != 0);
    return (uchar*) &thd->sys_var_tmp.my_bool_value;
  }
  uchar *global_value_ptr(THD *thd, LEX_STRING *base)
  {
    thd->sys_var_tmp.my_bool_value= reverse_semantics ^
      ((global_var(ulonglong) & bitmask) != 0);
    return (uchar*) &thd->sys_var_tmp.my_bool_value;
  }
};

/**
  The class for variables that have a special meaning for a session,
  such as @@timestamp or @@rnd_seed1, their values typically cannot be read
  from SV structure, and a special "read" callback is provided.

  Class specific constructor arguments:
    everything derived from Sys_var_ulonglong
    session_special_read_function read_func_arg

  Backing store: ulonglong

  @note
  These variables are session-only, global or command-line equivalents
  are not supported as they're generally meaningless.
*/
class Sys_var_session_special: public Sys_var_ulonglong
{
  typedef bool (*session_special_update_function)(THD *thd, set_var *var);
  typedef ulonglong (*session_special_read_function)(THD *thd);

  session_special_read_function read_func;
  session_special_update_function update_func;
public:
  Sys_var_session_special(const char *name_arg,
               const char *comment, int flag_args,
               CMD_LINE getopt,
               ulonglong min_val, ulonglong max_val, ulonglong block_size,
               PolyLock *lock, enum binlog_status_enum binlog_status_arg,
               on_check_function on_check_func,
               session_special_update_function update_func_arg,
               session_special_read_function read_func_arg,
               const char *substitute=0)
    : Sys_var_ulonglong(name_arg, comment, flag_args, 0,
              sizeof(ulonglong), getopt, min_val,
              max_val, 0, block_size, lock, binlog_status_arg, on_check_func, 0,
              substitute),
      read_func(read_func_arg), update_func(update_func_arg)
  {
    DBUG_ASSERT(scope() == ONLY_SESSION);
    DBUG_ASSERT(getopt.id == -1); // NO_CMD_LINE, because the offset is fake
  }
  bool session_update(THD *thd, set_var *var)
  { return update_func(thd, var); }
  bool global_update(THD *thd, set_var *var)
  {
    DBUG_ASSERT(FALSE);
    return true;
  }
  void session_save_default(THD *thd, set_var *var)
  { var->value= 0; }
  void global_save_default(THD *thd, set_var *var)
  { DBUG_ASSERT(FALSE); }
  uchar *session_value_ptr(THD *thd, LEX_STRING *base)
  {
    thd->sys_var_tmp.ulonglong_value= read_func(thd);
    return (uchar*) &thd->sys_var_tmp.ulonglong_value;
  }
  uchar *global_value_ptr(THD *thd, LEX_STRING *base)
  {
    DBUG_ASSERT(FALSE);
    return 0;
  }
};


/**
  Similar to Sys_var_session_special, but with double storage.
*/
class Sys_var_session_special_double: public Sys_var_double
{
  typedef bool (*session_special_update_function)(THD *thd, set_var *var);
  typedef double (*session_special_read_double_function)(THD *thd);

  session_special_read_double_function read_func;
  session_special_update_function update_func;
public:
  Sys_var_session_special_double(const char *name_arg,
               const char *comment, int flag_args,
               CMD_LINE getopt,
               ulonglong min_val, ulonglong max_val, ulonglong block_size,
               PolyLock *lock, enum binlog_status_enum binlog_status_arg,
               on_check_function on_check_func,
               session_special_update_function update_func_arg,
               session_special_read_double_function read_func_arg,
               const char *substitute=0)
    : Sys_var_double(name_arg, comment, flag_args, 0,
              sizeof(double), getopt,
              min_val, max_val, 0,
              lock, binlog_status_arg, on_check_func, 0,
              substitute),
      read_func(read_func_arg), update_func(update_func_arg)
  {
    DBUG_ASSERT(scope() == ONLY_SESSION);
    DBUG_ASSERT(getopt.id == -1); // NO_CMD_LINE, because the offset is fake
  }
  bool session_update(THD *thd, set_var *var)
  { return update_func(thd, var); }
  bool global_update(THD *thd, set_var *var)
  {
    DBUG_ASSERT(FALSE);
    return true;
  }
  void session_save_default(THD *thd, set_var *var)
  { var->value= 0; }
  void global_save_default(THD *thd, set_var *var)
  { DBUG_ASSERT(FALSE); }
  uchar *session_value_ptr(THD *thd, LEX_STRING *base)
  {
    thd->sys_var_tmp.double_value= read_func(thd);
    return (uchar *) &thd->sys_var_tmp.double_value;
  }
  uchar *global_value_ptr(THD *thd, LEX_STRING *base)
  {
    DBUG_ASSERT(FALSE);
    return 0;
  }
};


/**
  The class for read-only variables that show whether a particular
  feature is supported by the server. Example: have_compression

  Backing store: enum SHOW_COMP_OPTION

  @note
  These variables are necessarily read-only, only global, and have no
  command-line equivalent.
*/
class Sys_var_have: public sys_var
{
public:
  Sys_var_have(const char *name_arg,
               const char *comment, int flag_args, ptrdiff_t off, size_t size,
               CMD_LINE getopt,
               PolyLock *lock=0,
               enum binlog_status_enum binlog_status_arg=VARIABLE_NOT_IN_BINLOG,
               on_check_function on_check_func=0,
               on_update_function on_update_func=0,
               const char *substitute=0,
               int parse_flag= PARSE_NORMAL)
    : sys_var(&all_sys_vars, name_arg, comment, flag_args, off, getopt.id,
              getopt.arg_type, SHOW_CHAR, 0,
              lock, binlog_status_arg, on_check_func, on_update_func,
              substitute, parse_flag)
  {
    DBUG_ASSERT(scope() == GLOBAL);
    DBUG_ASSERT(getopt.id == -1);
    DBUG_ASSERT(lock == 0);
    DBUG_ASSERT(binlog_status_arg == VARIABLE_NOT_IN_BINLOG);
    DBUG_ASSERT(is_readonly());
    DBUG_ASSERT(on_update == 0);
    DBUG_ASSERT(size == sizeof(enum SHOW_COMP_OPTION));
  }
  bool do_check(THD *thd, set_var *var) {
    DBUG_ASSERT(FALSE);
    return true;
  }
  bool session_update(THD *thd, set_var *var)
  {
    DBUG_ASSERT(FALSE);
    return true;
  }
  bool global_update(THD *thd, set_var *var)
  {
    DBUG_ASSERT(FALSE);
    return true;
  }
  void session_save_default(THD *thd, set_var *var) { }
  void global_save_default(THD *thd, set_var *var) { }
  uchar *session_value_ptr(THD *thd, LEX_STRING *base)
  {
    DBUG_ASSERT(FALSE);
    return 0;
  }
  uchar *global_value_ptr(THD *thd, LEX_STRING *base)
  {
    return (uchar*)show_comp_option_name[global_var(enum SHOW_COMP_OPTION)];
  }
  bool check_update_type(Item_result type) { return false; }
};

/**
  Generic class for variables for storing entities that are internally
  represented as structures, have names, and possibly can be referred to by
  numbers.  Examples: character sets, collations, locales,

  Class specific constructor arguments:
    ptrdiff_t name_offset  - offset of the 'name' field in the structure

  Backing store: void*

  @note
  As every such a structure requires special treatment from my_getopt,
  these variables don't support command-line equivalents, any such
  command-line options should be added manually to my_long_options in mysqld.cc
*/
class Sys_var_struct: public sys_var
{
  ptrdiff_t name_offset; // offset to the 'name' property in the structure
public:
  Sys_var_struct(const char *name_arg,
          const char *comment, int flag_args, ptrdiff_t off, size_t size,
          CMD_LINE getopt,
          ptrdiff_t name_off, void *def_val, PolyLock *lock=0,
          enum binlog_status_enum binlog_status_arg=VARIABLE_NOT_IN_BINLOG,
          on_check_function on_check_func=0,
          on_update_function on_update_func=0,
          const char *substitute=0,
          int parse_flag= PARSE_NORMAL)
    : sys_var(&all_sys_vars, name_arg, comment, flag_args, off, getopt.id,
              getopt.arg_type, SHOW_CHAR, (intptr)def_val,
              lock, binlog_status_arg, on_check_func, on_update_func,
              substitute, parse_flag),
      name_offset(name_off)
  {
    option.var_type= GET_STR;
    /*
      struct variables are special on the command line - often (e.g. for
      charsets) the name cannot be immediately resolved, but only after all
      options (in particular, basedir) are parsed.

      thus all struct command-line options should be added manually
      to my_long_options in mysqld.cc
    */
    DBUG_ASSERT(getopt.id == -1);
    DBUG_ASSERT(size == sizeof(void *));
  }
  bool do_check(THD *thd, set_var *var)
  { return false; }
  bool session_update(THD *thd, set_var *var)
  {
    session_var(thd, const void*)= var->save_result.ptr;
    return false;
  }
  bool global_update(THD *thd, set_var *var)
  {
    global_var(const void*)= var->save_result.ptr;
    return false;
  }
  void session_save_default(THD *thd, set_var *var)
  { var->save_result.ptr= global_var(void*); }
  void global_save_default(THD *thd, set_var *var)
  {
    void **default_value= reinterpret_cast<void**>(option.def_value);
    var->save_result.ptr= *default_value;
  }
  bool check_update_type(Item_result type)
  { return type != INT_RESULT && type != STRING_RESULT; }
  uchar *session_value_ptr(THD *thd, LEX_STRING *base)
  {
    uchar *ptr= session_var(thd, uchar*);
    return ptr ? *(uchar**)(ptr+name_offset) : 0;
  }
  uchar *global_value_ptr(THD *thd, LEX_STRING *base)
  {
    uchar *ptr= global_var(uchar*);
    return ptr ? *(uchar**)(ptr+name_offset) : 0;
  }
};

/**
  The class for variables that store time zones

  Backing store: Time_zone*

  @note
  Time zones cannot be supported directly by my_getopt, thus
  these variables don't support command-line equivalents, any such
  command-line options should be added manually to my_long_options in mysqld.cc
*/
class Sys_var_tz: public sys_var
{
public:
  Sys_var_tz(const char *name_arg,
             const char *comment, int flag_args, ptrdiff_t off, size_t size,
             CMD_LINE getopt,
             Time_zone **def_val, PolyLock *lock=0,
             enum binlog_status_enum binlog_status_arg=VARIABLE_NOT_IN_BINLOG,
             on_check_function on_check_func=0,
             on_update_function on_update_func=0,
             const char *substitute=0,
             int parse_flag= PARSE_NORMAL)
    : sys_var(&all_sys_vars, name_arg, comment, flag_args, off, getopt.id,
              getopt.arg_type, SHOW_CHAR, (intptr)def_val,
              lock, binlog_status_arg, on_check_func, on_update_func,
              substitute, parse_flag)
  {
    DBUG_ASSERT(getopt.id == -1);
    DBUG_ASSERT(size == sizeof(Time_zone *));
  }
  bool do_check(THD *thd, set_var *var)
  {
    char buff[MAX_TIME_ZONE_NAME_LENGTH];
    String str(buff, sizeof(buff), &my_charset_latin1);
    String *res= var->value->val_str(&str);

    if (!res)
      return true;

    if (!(var->save_result.time_zone= my_tz_find(thd, res)))
    {
      ErrConvString err(res);
      my_error(ER_UNKNOWN_TIME_ZONE, MYF(0), err.ptr());
      return true;
    }
    return false;
  }
  bool session_update(THD *thd, set_var *var)
  {
    session_var(thd, Time_zone*)= var->save_result.time_zone;
    return false;
  }
  bool global_update(THD *thd, set_var *var)
  {
    global_var(Time_zone*)= var->save_result.time_zone;
    return false;
  }
  void session_save_default(THD *thd, set_var *var)
  {
    var->save_result.time_zone= global_var(Time_zone*);
  }
  void global_save_default(THD *thd, set_var *var)
  {
    var->save_result.time_zone=
      *(Time_zone**)(intptr)option.def_value;
  }
  uchar *session_value_ptr(THD *thd, LEX_STRING *base)
  {
    /*
      This is an ugly fix for replication: we don't replicate properly queries
      invoking system variables' values to update tables; but
      CONVERT_TZ(,,@@session.time_zone) is so popular that we make it
      replicable (i.e. we tell the binlog code to store the session
      timezone). If it's the global value which was used we can't replicate
      (binlog code stores session value only).
    */
    thd->time_zone_used= 1;
    return (uchar *)(session_var(thd, Time_zone*)->get_name()->ptr());
  }
  uchar *global_value_ptr(THD *thd, LEX_STRING *base)
  {
    return (uchar *)(global_var(Time_zone*)->get_name()->ptr());
  }
  bool check_update_type(Item_result type)
  { return type != STRING_RESULT; }
};


class Sys_var_tx_isolation: public Sys_var_enum
{
public:
  Sys_var_tx_isolation(const char *name_arg,
          const char *comment, int flag_args, ptrdiff_t off, size_t size,
          CMD_LINE getopt,
          const char *values[], uint def_val, PolyLock *lock,
          enum binlog_status_enum binlog_status_arg,
          on_check_function on_check_func)
    :Sys_var_enum(name_arg, comment, flag_args, off, size, getopt,
                  values, def_val, lock, binlog_status_arg, on_check_func)
  {}
  virtual bool session_update(THD *thd, set_var *var);
};


/**
  Class representing the tx_read_only system variable for setting
  default transaction access mode.

  Note that there is a special syntax - SET TRANSACTION READ ONLY
  (or READ WRITE) that sets the access mode for the next transaction
  only.
*/

class Sys_var_tx_read_only: public Sys_var_mybool
{
public:
  Sys_var_tx_read_only(const char *name_arg, const char *comment, int flag_args,
                       ptrdiff_t off, size_t size, CMD_LINE getopt,
                       my_bool def_val, PolyLock *lock,
                       enum binlog_status_enum binlog_status_arg,
                       on_check_function on_check_func)
    :Sys_var_mybool(name_arg, comment, flag_args, off, size, getopt,
                    def_val, lock, binlog_status_arg, on_check_func)
  {}
  virtual bool session_update(THD *thd, set_var *var);
};


/**
   A class for @@global.binlog_checksum that has
   a specialized update method.
*/
class Sys_var_enum_binlog_checksum: public Sys_var_enum
{
public:
  Sys_var_enum_binlog_checksum(const char *name_arg,
          const char *comment, int flag_args, ptrdiff_t off, size_t size,
          CMD_LINE getopt,
          const char *values[], uint def_val, PolyLock *lock,
          enum binlog_status_enum binlog_status_arg)
    :Sys_var_enum(name_arg, comment, flag_args, off, size, getopt,
                  values, def_val, lock, binlog_status_arg, NULL)
  {}
  virtual bool global_update(THD *thd, set_var *var);
};


/**
  Class for variables that store values of type Gtid_specification.
*/
class Sys_var_gtid_specification: public sys_var
{
public:
  Sys_var_gtid_specification(const char *name_arg,
          const char *comment, int flag_args, ptrdiff_t off, size_t size,
          CMD_LINE getopt,
          const char *def_val,
          PolyLock *lock= 0,
          enum binlog_status_enum binlog_status_arg=VARIABLE_NOT_IN_BINLOG,
          on_check_function on_check_func=0,
          on_update_function on_update_func=0,
          const char *substitute=0,
          int parse_flag= PARSE_NORMAL)
    : sys_var(&all_sys_vars, name_arg, comment, flag_args, off, getopt.id,
              getopt.arg_type, SHOW_CHAR, (intptr)def_val,
              lock, binlog_status_arg, on_check_func, on_update_func,
              substitute, parse_flag)
  {
    DBUG_ASSERT(size == sizeof(Gtid_specification));
  }
  bool session_update(THD *thd, set_var *var)
  {
    DBUG_ENTER("Sys_var_gtid::session_update");
<<<<<<< HEAD
    global_sid_lock.rdlock();
    bool ret= (((Gtid_specification *)session_var_ptr(thd))->
               parse(&global_sid_map,
                     var->save_result.string_value.str) != 0);
    global_sid_lock.unlock();
=======
    global_sid_lock->rdlock();
    bool ret= (((Gtid_specification *)session_var_ptr(thd))->
               parse(global_sid_map,
                     var->save_result.string_value.str) != 0);
    global_sid_lock->unlock();
>>>>>>> b7fc4388
    DBUG_RETURN(ret);
  }
  bool global_update(THD *thd, set_var *var)
  { DBUG_ASSERT(FALSE); return true; }
  void session_save_default(THD *thd, set_var *var)
  {
    DBUG_ENTER("Sys_var_gtid::session_save_default");
    char *ptr= (char*)(intptr)option.def_value;
    var->save_result.string_value.str= ptr;
    var->save_result.string_value.length= ptr ? strlen(ptr) : 0;
    DBUG_VOID_RETURN;
  }
  void global_save_default(THD *thd, set_var *var)
  { DBUG_ASSERT(FALSE); }
  bool do_check(THD *thd, set_var *var)
  {
    DBUG_ENTER("Sys_var_gtid::do_check");
    char buf[Gtid_specification::MAX_TEXT_LENGTH + 1];
    String str(buf, sizeof(buf), &my_charset_latin1);
    String *res= var->value->val_str(&str);
    if (!res)
      DBUG_RETURN(true);
<<<<<<< HEAD
    var->save_result.string_value.str= thd->strmake(res->ptr(), res->length());
=======
    var->save_result.string_value.str= thd->strmake(res->c_ptr_safe(), res->length());
>>>>>>> b7fc4388
    if (!var->save_result.string_value.str)
    {
      my_error(ER_OUT_OF_RESOURCES, MYF(0)); // thd->strmake failed
      DBUG_RETURN(true);
    }
    var->save_result.string_value.length= res->length();
<<<<<<< HEAD
    bool ret= Gtid_specification::is_valid(res->ptr()) ? false : true;
=======
    bool ret= Gtid_specification::is_valid(res->c_ptr_safe()) ? false : true;
>>>>>>> b7fc4388
    DBUG_PRINT("info", ("ret=%d", ret));
    DBUG_RETURN(ret);
  }
  bool check_update_type(Item_result type)
  { return type != STRING_RESULT; }
  uchar *session_value_ptr(THD *thd, LEX_STRING *base)
  {
    DBUG_ENTER("Sys_var_gtid::session_value_ptr");
    char buf[Gtid_specification::MAX_TEXT_LENGTH + 1];
<<<<<<< HEAD
    global_sid_lock.rdlock();
    ((Gtid_specification *)session_var_ptr(thd))->
      to_string(&global_sid_map, buf);
    global_sid_lock.unlock();
=======
    global_sid_lock->rdlock();
    ((Gtid_specification *)session_var_ptr(thd))->
      to_string(global_sid_map, buf);
    global_sid_lock->unlock();
>>>>>>> b7fc4388
    char *ret= thd->strdup(buf);
    DBUG_RETURN((uchar *)ret);
  }
  uchar *global_value_ptr(THD *thd, LEX_STRING *base)
  { DBUG_ASSERT(FALSE); return NULL; }
};

#ifdef HAVE_NDB_BINLOG
/**
  Class for variables that store values of type Gtid_set.

  The back-end storage should be a Gtid_set_or_null, and it should be
  set to null by default.  When the variable is set for the first
  time, the Gtid_set* will be allocated.
*/
class Sys_var_gtid_set: public sys_var
{
public:
  Sys_var_gtid_set(const char *name_arg,
          const char *comment, int flag_args, ptrdiff_t off, size_t size,
          CMD_LINE getopt,
          const char *def_val,
          PolyLock *lock= 0,
          enum binlog_status_enum binlog_status_arg=VARIABLE_NOT_IN_BINLOG,
          on_check_function on_check_func=0,
          on_update_function on_update_func=0,
          const char *substitute=0,
          int parse_flag= PARSE_NORMAL)
    : sys_var(&all_sys_vars, name_arg, comment, flag_args, off, getopt.id,
              getopt.arg_type, SHOW_CHAR, (intptr)def_val,
              lock, binlog_status_arg, on_check_func, on_update_func,
              substitute, parse_flag)
  {
    DBUG_ASSERT(size == sizeof(Gtid_set_or_null));
  }
  bool session_update(THD *thd, set_var *var)
  {
    DBUG_ENTER("Sys_var_gtid_set::session_update");
    Gtid_set_or_null *gsn=
      (Gtid_set_or_null *)session_var_ptr(thd);
    char *value= var->save_result.string_value.str;
    if (value == NULL)
      gsn->set_null();
    else
    {
<<<<<<< HEAD
      Gtid_set *gs= gsn->set_non_null(&global_sid_map);
=======
      Gtid_set *gs= gsn->set_non_null(global_sid_map);
>>>>>>> b7fc4388
      if (gs == NULL)
      {
        my_error(ER_OUT_OF_RESOURCES, MYF(0)); // allocation failed
        DBUG_RETURN(true);
      }
      /*
        If string begins with '+', add to the existing set, otherwise
        replace existing set.
      */
      while (isspace(*value))
        value++;
      if (*value == '+')
        value++;
      else
        gs->clear();
      // Add specified set of groups to Gtid_set.
<<<<<<< HEAD
      global_sid_lock.rdlock();
      enum_return_status ret= gs->add_gtid_text(value);
      global_sid_lock.unlock();
=======
      global_sid_lock->rdlock();
      enum_return_status ret= gs->add_gtid_text(value);
      global_sid_lock->unlock();
>>>>>>> b7fc4388
      if (ret != RETURN_STATUS_OK)
      {
        gsn->set_null();
        DBUG_RETURN(true);
      }
    }
    DBUG_RETURN(false);
  }
  bool global_update(THD *thd, set_var *var)
  { DBUG_ASSERT(FALSE); return true; }
  void session_save_default(THD *thd, set_var *var)
  {
    DBUG_ENTER("Sys_var_gtid_set::session_save_default");
    char *ptr= (char*)(intptr)option.def_value;
    var->save_result.string_value.str= ptr;
    var->save_result.string_value.length= ptr ? strlen(ptr) : 0;
    DBUG_VOID_RETURN;
  }
  void global_save_default(THD *thd, set_var *var)
  { DBUG_ASSERT(FALSE); }
  bool do_check(THD *thd, set_var *var)
  {
    DBUG_ENTER("Sys_var_gtid_set::do_check");
    String str;
    String *res= var->value->val_str(&str);
    if (res == NULL)
    {
      var->save_result.string_value.str= NULL;
      DBUG_RETURN(FALSE);
    }
    DBUG_ASSERT(res->ptr() != NULL);
    var->save_result.string_value.str= thd->strmake(res->ptr(), res->length());
    if (var->save_result.string_value.str == NULL)
    {
      my_error(ER_OUT_OF_RESOURCES, MYF(0)); // thd->strmake failed
      DBUG_RETURN(1);
    }
    var->save_result.string_value.length= res->length();
    bool ret= !Gtid_set::is_valid(res->ptr());
    DBUG_RETURN(ret);
  }
  bool check_update_type(Item_result type)
  { return type != STRING_RESULT; }
  uchar *session_value_ptr(THD *thd, LEX_STRING *base)
  {
    DBUG_ENTER("Sys_var_gtid_set::session_value_ptr");
    Gtid_set_or_null *gsn= (Gtid_set_or_null *)session_var_ptr(thd);
    Gtid_set *gs= gsn->get_gtid_set();
    if (gs == NULL)
      DBUG_RETURN(NULL);
    char *buf;
<<<<<<< HEAD
    global_sid_lock.rdlock();
=======
    global_sid_lock->rdlock();
>>>>>>> b7fc4388
    buf= (char *)thd->alloc(gs->get_string_length() + 1);
    if (buf)
      gs->to_string(buf);
    else
      my_error(ER_OUT_OF_RESOURCES, MYF(0)); // thd->alloc faile
<<<<<<< HEAD
    global_sid_lock.unlock();
=======
    global_sid_lock->unlock();
>>>>>>> b7fc4388
    DBUG_RETURN((uchar *)buf);
  }
  uchar *global_value_ptr(THD *thd, LEX_STRING *base)
  { DBUG_ASSERT(FALSE); return NULL; }
};
#endif


/**
  Abstract base class for read-only variables (global or session) of
  string type where the value is generated by some function.  This
  needs to be subclassed; the session_value_ptr or global_value_ptr
  function should be overridden.
*/
class Sys_var_charptr_func: public sys_var
{
public:
  Sys_var_charptr_func(const char *name_arg, const char *comment,
                       flag_enum flag_arg)
    : sys_var(&all_sys_vars, name_arg, comment, READ_ONLY flag_arg,
              0/*off*/, NO_CMD_LINE.id, NO_CMD_LINE.arg_type,
              SHOW_CHAR, (intptr)0/*def_val*/,
              NULL/*polylock*/, VARIABLE_NOT_IN_BINLOG,
              NULL/*on_check_func*/, NULL/*on_update_func*/,
              NULL/*substitute*/, PARSE_NORMAL/*parse_flag*/)
  {
    DBUG_ASSERT(flag_arg == sys_var::GLOBAL || flag_arg == sys_var::SESSION ||
                flag_arg == sys_var::ONLY_SESSION);
  }
  bool session_update(THD *thd, set_var *var)
  { DBUG_ASSERT(FALSE); return true; }
  bool global_update(THD *thd, set_var *var)
  { DBUG_ASSERT(FALSE); return true; }
  void session_save_default(THD *thd, set_var *var) { DBUG_ASSERT(FALSE); }
  void global_save_default(THD *thd, set_var *var) { DBUG_ASSERT(FALSE); }
  bool do_check(THD *thd, set_var *var) { DBUG_ASSERT(FALSE); return true; }
  bool check_update_type(Item_result type) { DBUG_ASSERT(FALSE); return true; }
  virtual uchar *session_value_ptr(THD *thd, LEX_STRING *base)
  { DBUG_ASSERT(FALSE); return NULL; }
  virtual uchar *global_value_ptr(THD *thd, LEX_STRING *base)
  { DBUG_ASSERT(FALSE); return NULL; }
};


/**
  Abstract base class for read-only variables (global or session) of
  string type where the value is the string representation of a
  Gtid_set generated by some function.  This needs to be subclassed;
  the session_value_ptr or global_value_ptr should be overwritten.
*/
class Sys_var_gtid_set_func: public Sys_var_charptr_func
{
public:
  Sys_var_gtid_set_func(const char *name_arg, const char *comment,
                        flag_enum flag_arg)
    : Sys_var_charptr_func(name_arg, comment, flag_arg) {}

  typedef enum_return_status (*Gtid_set_getter)(THD *, Gtid_set *);

  static uchar *get_string_from_gtid_set(THD *thd,
                                         Gtid_set_getter get_gtid_set)
  {
    DBUG_ENTER("Sys_var_gtid_ended_groups::session_value_ptr");
<<<<<<< HEAD
    Gtid_set gs(&global_sid_map);
=======
    Gtid_set gs(global_sid_map);
>>>>>>> b7fc4388
    char *buf;
    // As an optimization, add 10 Intervals that do not need to be
    // allocated.
    Gtid_set::Interval ivs[10];
    gs.add_interval_memory(10, ivs);
<<<<<<< HEAD
    global_sid_lock.wrlock();
=======
    global_sid_lock->wrlock();
>>>>>>> b7fc4388
    if (get_gtid_set(thd, &gs) != RETURN_STATUS_OK)
      goto error;
    // allocate string and print to it
    buf= (char *)thd->alloc(gs.get_string_length() + 1);
    if (buf == NULL)
    {
      my_error(ER_OUT_OF_RESOURCES, MYF(0));
      goto error;
    }
    gs.to_string(buf);
<<<<<<< HEAD
    global_sid_lock.unlock();
    DBUG_RETURN((uchar *)buf);
  error:
    global_sid_lock.unlock();
=======
    global_sid_lock->unlock();
    DBUG_RETURN((uchar *)buf);
  error:
    global_sid_lock->unlock();
>>>>>>> b7fc4388
    DBUG_RETURN(NULL);
  }
};


/**
  Class for @@session.gtid_done and @@global.gtid_done.
*/
class Sys_var_gtid_done : Sys_var_gtid_set_func
{
public:
  Sys_var_gtid_done(const char *name_arg, const char *comment_arg)
    : Sys_var_gtid_set_func(name_arg, comment_arg, SESSION) {}

  uchar *global_value_ptr(THD *thd, LEX_STRING *base)
  {
    DBUG_ENTER("Sys_var_gtid_done::global_value_ptr");
<<<<<<< HEAD
    global_sid_lock.wrlock();
    const Gtid_set *gs= gtid_state.get_logged_gtids();
=======
    global_sid_lock->wrlock();
    const Gtid_set *gs= gtid_state->get_logged_gtids();
>>>>>>> b7fc4388
    char *buf= (char *)thd->alloc(gs->get_string_length() + 1);
    if (buf == NULL)
      my_error(ER_OUT_OF_RESOURCES, MYF(0));
    else
      gs->to_string(buf);
<<<<<<< HEAD
    global_sid_lock.unlock();
=======
    global_sid_lock->unlock();
>>>>>>> b7fc4388
    DBUG_RETURN((uchar *)buf);
  }

private:
  static enum_return_status get_groups_from_trx_cache(THD *thd, Gtid_set *gs)
  {
    DBUG_ENTER("Sys_var_gtid_done::get_groups_from_trx_cache");
    if (opt_bin_log)
    {
      thd->binlog_setup_trx_data();
      PROPAGATE_REPORTED_ERROR(thd->get_group_cache(true)->get_gtids(gs));
    }
    RETURN_OK;
  }

public:
  uchar *session_value_ptr(THD *thd, LEX_STRING *base)
  {
    return get_string_from_gtid_set(thd, get_groups_from_trx_cache);
  }
};


/**
  Class for @@session.gtid_lost and @@global.gtid_lost.
*/
class Sys_var_gtid_lost : Sys_var_gtid_set_func
{
public:
  Sys_var_gtid_lost(const char *name_arg, const char *comment_arg)
    : Sys_var_gtid_set_func(name_arg, comment_arg, GLOBAL) {}

  uchar *global_value_ptr(THD *thd, LEX_STRING *base)
  {
    DBUG_ENTER("Sys_var_gtid_lost::global_value_ptr");
<<<<<<< HEAD
    global_sid_lock.wrlock();
    const Gtid_set *gs= gtid_state.get_lost_gtids();
=======
    global_sid_lock->wrlock();
    const Gtid_set *gs= gtid_state->get_lost_gtids();
>>>>>>> b7fc4388
    char *buf= (char *)thd->alloc(gs->get_string_length() + 1);
    if (buf == NULL)
      my_error(ER_OUT_OF_RESOURCES, MYF(0));
    else
      gs->to_string(buf);
<<<<<<< HEAD
    global_sid_lock.unlock();
=======
    global_sid_lock->unlock();
>>>>>>> b7fc4388
    DBUG_RETURN((uchar *)buf);
  }

  uchar *session_value_ptr(THD *thd, LEX_STRING *base)
  { DBUG_ASSERT(0); return NULL; }
};


class Sys_var_gtid_owned : Sys_var_gtid_set_func
{
public:
  Sys_var_gtid_owned(const char *name_arg, const char *comment_arg)
    : Sys_var_gtid_set_func(name_arg, comment_arg, SESSION) {}

public:
  uchar *session_value_ptr(THD *thd, LEX_STRING *base)
  {
    DBUG_ENTER("Sys_var_gtid_owned::session_value_ptr");
    char *buf= NULL;
    if (thd->owned_gtid.sidno == 0)
      DBUG_RETURN((uchar *)thd->strdup(""));
    if (thd->owned_gtid.sidno == -1)
    {
#ifdef HAVE_NDB_BINLOG
      buf= (char *)thd->alloc(thd->owned_gtid_set.get_string_length() + 1);
      if (buf)
      {
<<<<<<< HEAD
        global_sid_lock.rdlock();
        thd->owned_gtid_set.to_string(buf);
        global_sid_lock.unlock();
=======
        global_sid_lock->rdlock();
        thd->owned_gtid_set.to_string(buf);
        global_sid_lock->unlock();
>>>>>>> b7fc4388
      }
      else
        my_error(ER_OUT_OF_RESOURCES, MYF(0));
#else
     DBUG_ASSERT(0); 
#endif
    }
    else
    {
      buf= (char *)thd->alloc(Gtid::MAX_TEXT_LENGTH + 1);
      if (buf)
      {
<<<<<<< HEAD
        global_sid_lock.rdlock();
        thd->owned_gtid.to_string(&global_sid_map, buf);
        global_sid_lock.unlock();
=======
        global_sid_lock->rdlock();
        thd->owned_gtid.to_string(global_sid_map, buf);
        global_sid_lock->unlock();
>>>>>>> b7fc4388
      }
      else
        my_error(ER_OUT_OF_RESOURCES, MYF(0));
    }
    DBUG_RETURN((uchar *)buf);
  }

  uchar *global_value_ptr(THD *thd, LEX_STRING *base)
  {
    DBUG_ENTER("Sys_var_gtid_owned::global_value_ptr");
<<<<<<< HEAD
    const Owned_gtids *owned_gtids= gtid_state.get_owned_gtids();
    global_sid_lock.wrlock();
=======
    const Owned_gtids *owned_gtids= gtid_state->get_owned_gtids();
    global_sid_lock->wrlock();
>>>>>>> b7fc4388
    char *buf= (char *)thd->alloc(owned_gtids->get_max_string_length());
    if (buf)
      owned_gtids->to_string(buf);
    else
      my_error(ER_OUT_OF_RESOURCES, MYF(0)); // thd->alloc faile
<<<<<<< HEAD
    global_sid_lock.unlock();
=======
    global_sid_lock->unlock();
>>>>>>> b7fc4388
    DBUG_RETURN((uchar *)buf);
  }
};<|MERGE_RESOLUTION|>--- conflicted
+++ resolved
@@ -239,10 +239,7 @@
   }
 };
 
-<<<<<<< HEAD
-=======
 typedef Sys_var_integer<int32, GET_UINT, SHOW_INT, FALSE> Sys_var_int32;
->>>>>>> b7fc4388
 typedef Sys_var_integer<uint, GET_UINT, SHOW_INT, FALSE> Sys_var_uint;
 typedef Sys_var_integer<ulong, GET_ULONG, SHOW_LONG, FALSE> Sys_var_ulong;
 typedef Sys_var_integer<ha_rows, GET_HA_ROWS, SHOW_HA_ROWS, FALSE>
@@ -530,11 +527,7 @@
     : sys_var(&all_sys_vars, name_arg, comment,
               sys_var::READONLY+sys_var::ONLY_SESSION, 0, -1,
               NO_ARG, SHOW_CHAR, 0, NULL, VARIABLE_NOT_IN_BINLOG,
-<<<<<<< HEAD
-              NULL, NULL, 0, PARSE_NORMAL)
-=======
               NULL, NULL, NULL, PARSE_NORMAL)
->>>>>>> b7fc4388
   {
     is_os_charset= is_os_charset_arg == IN_FS_CHARSET;
     option.var_type= GET_STR;
@@ -1836,19 +1829,11 @@
   bool session_update(THD *thd, set_var *var)
   {
     DBUG_ENTER("Sys_var_gtid::session_update");
-<<<<<<< HEAD
-    global_sid_lock.rdlock();
-    bool ret= (((Gtid_specification *)session_var_ptr(thd))->
-               parse(&global_sid_map,
-                     var->save_result.string_value.str) != 0);
-    global_sid_lock.unlock();
-=======
     global_sid_lock->rdlock();
     bool ret= (((Gtid_specification *)session_var_ptr(thd))->
                parse(global_sid_map,
                      var->save_result.string_value.str) != 0);
     global_sid_lock->unlock();
->>>>>>> b7fc4388
     DBUG_RETURN(ret);
   }
   bool global_update(THD *thd, set_var *var)
@@ -1871,22 +1856,14 @@
     String *res= var->value->val_str(&str);
     if (!res)
       DBUG_RETURN(true);
-<<<<<<< HEAD
-    var->save_result.string_value.str= thd->strmake(res->ptr(), res->length());
-=======
     var->save_result.string_value.str= thd->strmake(res->c_ptr_safe(), res->length());
->>>>>>> b7fc4388
     if (!var->save_result.string_value.str)
     {
       my_error(ER_OUT_OF_RESOURCES, MYF(0)); // thd->strmake failed
       DBUG_RETURN(true);
     }
     var->save_result.string_value.length= res->length();
-<<<<<<< HEAD
-    bool ret= Gtid_specification::is_valid(res->ptr()) ? false : true;
-=======
     bool ret= Gtid_specification::is_valid(res->c_ptr_safe()) ? false : true;
->>>>>>> b7fc4388
     DBUG_PRINT("info", ("ret=%d", ret));
     DBUG_RETURN(ret);
   }
@@ -1896,17 +1873,10 @@
   {
     DBUG_ENTER("Sys_var_gtid::session_value_ptr");
     char buf[Gtid_specification::MAX_TEXT_LENGTH + 1];
-<<<<<<< HEAD
-    global_sid_lock.rdlock();
-    ((Gtid_specification *)session_var_ptr(thd))->
-      to_string(&global_sid_map, buf);
-    global_sid_lock.unlock();
-=======
     global_sid_lock->rdlock();
     ((Gtid_specification *)session_var_ptr(thd))->
       to_string(global_sid_map, buf);
     global_sid_lock->unlock();
->>>>>>> b7fc4388
     char *ret= thd->strdup(buf);
     DBUG_RETURN((uchar *)ret);
   }
@@ -1952,11 +1922,7 @@
       gsn->set_null();
     else
     {
-<<<<<<< HEAD
-      Gtid_set *gs= gsn->set_non_null(&global_sid_map);
-=======
       Gtid_set *gs= gsn->set_non_null(global_sid_map);
->>>>>>> b7fc4388
       if (gs == NULL)
       {
         my_error(ER_OUT_OF_RESOURCES, MYF(0)); // allocation failed
@@ -1973,15 +1939,9 @@
       else
         gs->clear();
       // Add specified set of groups to Gtid_set.
-<<<<<<< HEAD
-      global_sid_lock.rdlock();
-      enum_return_status ret= gs->add_gtid_text(value);
-      global_sid_lock.unlock();
-=======
       global_sid_lock->rdlock();
       enum_return_status ret= gs->add_gtid_text(value);
       global_sid_lock->unlock();
->>>>>>> b7fc4388
       if (ret != RETURN_STATUS_OK)
       {
         gsn->set_null();
@@ -2033,21 +1993,13 @@
     if (gs == NULL)
       DBUG_RETURN(NULL);
     char *buf;
-<<<<<<< HEAD
-    global_sid_lock.rdlock();
-=======
     global_sid_lock->rdlock();
->>>>>>> b7fc4388
     buf= (char *)thd->alloc(gs->get_string_length() + 1);
     if (buf)
       gs->to_string(buf);
     else
       my_error(ER_OUT_OF_RESOURCES, MYF(0)); // thd->alloc faile
-<<<<<<< HEAD
-    global_sid_lock.unlock();
-=======
     global_sid_lock->unlock();
->>>>>>> b7fc4388
     DBUG_RETURN((uchar *)buf);
   }
   uchar *global_value_ptr(THD *thd, LEX_STRING *base)
@@ -2111,21 +2063,13 @@
                                          Gtid_set_getter get_gtid_set)
   {
     DBUG_ENTER("Sys_var_gtid_ended_groups::session_value_ptr");
-<<<<<<< HEAD
-    Gtid_set gs(&global_sid_map);
-=======
     Gtid_set gs(global_sid_map);
->>>>>>> b7fc4388
     char *buf;
     // As an optimization, add 10 Intervals that do not need to be
     // allocated.
     Gtid_set::Interval ivs[10];
     gs.add_interval_memory(10, ivs);
-<<<<<<< HEAD
-    global_sid_lock.wrlock();
-=======
     global_sid_lock->wrlock();
->>>>>>> b7fc4388
     if (get_gtid_set(thd, &gs) != RETURN_STATUS_OK)
       goto error;
     // allocate string and print to it
@@ -2136,17 +2080,10 @@
       goto error;
     }
     gs.to_string(buf);
-<<<<<<< HEAD
-    global_sid_lock.unlock();
-    DBUG_RETURN((uchar *)buf);
-  error:
-    global_sid_lock.unlock();
-=======
     global_sid_lock->unlock();
     DBUG_RETURN((uchar *)buf);
   error:
     global_sid_lock->unlock();
->>>>>>> b7fc4388
     DBUG_RETURN(NULL);
   }
 };
@@ -2164,23 +2101,14 @@
   uchar *global_value_ptr(THD *thd, LEX_STRING *base)
   {
     DBUG_ENTER("Sys_var_gtid_done::global_value_ptr");
-<<<<<<< HEAD
-    global_sid_lock.wrlock();
-    const Gtid_set *gs= gtid_state.get_logged_gtids();
-=======
     global_sid_lock->wrlock();
     const Gtid_set *gs= gtid_state->get_logged_gtids();
->>>>>>> b7fc4388
     char *buf= (char *)thd->alloc(gs->get_string_length() + 1);
     if (buf == NULL)
       my_error(ER_OUT_OF_RESOURCES, MYF(0));
     else
       gs->to_string(buf);
-<<<<<<< HEAD
-    global_sid_lock.unlock();
-=======
     global_sid_lock->unlock();
->>>>>>> b7fc4388
     DBUG_RETURN((uchar *)buf);
   }
 
@@ -2216,23 +2144,14 @@
   uchar *global_value_ptr(THD *thd, LEX_STRING *base)
   {
     DBUG_ENTER("Sys_var_gtid_lost::global_value_ptr");
-<<<<<<< HEAD
-    global_sid_lock.wrlock();
-    const Gtid_set *gs= gtid_state.get_lost_gtids();
-=======
     global_sid_lock->wrlock();
     const Gtid_set *gs= gtid_state->get_lost_gtids();
->>>>>>> b7fc4388
     char *buf= (char *)thd->alloc(gs->get_string_length() + 1);
     if (buf == NULL)
       my_error(ER_OUT_OF_RESOURCES, MYF(0));
     else
       gs->to_string(buf);
-<<<<<<< HEAD
-    global_sid_lock.unlock();
-=======
     global_sid_lock->unlock();
->>>>>>> b7fc4388
     DBUG_RETURN((uchar *)buf);
   }
 
@@ -2260,15 +2179,9 @@
       buf= (char *)thd->alloc(thd->owned_gtid_set.get_string_length() + 1);
       if (buf)
       {
-<<<<<<< HEAD
-        global_sid_lock.rdlock();
-        thd->owned_gtid_set.to_string(buf);
-        global_sid_lock.unlock();
-=======
         global_sid_lock->rdlock();
         thd->owned_gtid_set.to_string(buf);
         global_sid_lock->unlock();
->>>>>>> b7fc4388
       }
       else
         my_error(ER_OUT_OF_RESOURCES, MYF(0));
@@ -2281,15 +2194,9 @@
       buf= (char *)thd->alloc(Gtid::MAX_TEXT_LENGTH + 1);
       if (buf)
       {
-<<<<<<< HEAD
-        global_sid_lock.rdlock();
-        thd->owned_gtid.to_string(&global_sid_map, buf);
-        global_sid_lock.unlock();
-=======
         global_sid_lock->rdlock();
         thd->owned_gtid.to_string(global_sid_map, buf);
         global_sid_lock->unlock();
->>>>>>> b7fc4388
       }
       else
         my_error(ER_OUT_OF_RESOURCES, MYF(0));
@@ -2300,23 +2207,14 @@
   uchar *global_value_ptr(THD *thd, LEX_STRING *base)
   {
     DBUG_ENTER("Sys_var_gtid_owned::global_value_ptr");
-<<<<<<< HEAD
-    const Owned_gtids *owned_gtids= gtid_state.get_owned_gtids();
-    global_sid_lock.wrlock();
-=======
     const Owned_gtids *owned_gtids= gtid_state->get_owned_gtids();
     global_sid_lock->wrlock();
->>>>>>> b7fc4388
     char *buf= (char *)thd->alloc(owned_gtids->get_max_string_length());
     if (buf)
       owned_gtids->to_string(buf);
     else
       my_error(ER_OUT_OF_RESOURCES, MYF(0)); // thd->alloc faile
-<<<<<<< HEAD
-    global_sid_lock.unlock();
-=======
     global_sid_lock->unlock();
->>>>>>> b7fc4388
     DBUG_RETURN((uchar *)buf);
   }
 };
/* Copyright (c) 2000, 2015, Oracle and/or its affiliates. All rights reserved.

   This program is free software; you can redistribute it and/or modify
   it under the terms of the GNU General Public License as published by
   the Free Software Foundation; version 2 of the License.

   This program is distributed in the hope that it will be useful,
   but WITHOUT ANY WARRANTY; without even the implied warranty of
   MERCHANTABILITY or FITNESS FOR A PARTICULAR PURPOSE.  See the
   GNU General Public License for more details.

   You should have received a copy of the GNU General Public License
   along with this program; if not, write to the Free Software
   Foundation, Inc., 51 Franklin St, Fifth Floor, Boston, MA 02110-1301  USA */

/* Basic functions needed by many modules */

#include "sql_base.h"

#include "my_atomic.h"                // my_atomic_add32
#include "auth_common.h"              // check_table_access
#include "binlog.h"                   // mysql_bin_log
#include "dd_table_share.h"           // open_table_def
#include "debug_sync.h"               // DEBUG_SYNC
#include "derror.h"                   // ER_THD
#include "error_handler.h"            // Internal_error_handler
#include "item_cmpfunc.h"             // Item_func_eq
#include "log.h"                      // sql_print_error
#include "lock.h"                     // mysql_lock_remove
#include "log_event.h"                // Query_log_event
#include "mysqld.h"                   // slave_open_temp_tables
#include "partition_info.h"           // partition_info
#include "psi_memory_key.h"           // key_memory_TABLE
#include "rpl_handler.h"              // RUN_HOOK
#include "sp.h"                       // Sroutine_hash_entry
#include "sp_cache.h"                 // sp_cache_version
#include "sp_head.h"                  // sp_head
#include "sql_class.h"                // THD
#include "sql_error.h"                // Sql_condition
#include "sql_handler.h"              // mysql_ha_flush_tables
#include "sql_hset.h"                 // Hash_set
#include "sql_parse.h"                // is_update_query
#include "sql_prepare.h"              // Reprepare_observer
#include "sql_show.h"                 // append_identifier
#include "sql_table.h"                // build_table_filename
#include "sql_tmp_table.h"            // free_tmp_table
#include "sql_view.h"                 // mysql_make_view
#include "table.h"                    // TABLE_LIST
#include "table_cache.h"              // table_cache_manager
#include "table_trigger_dispatcher.h" // Table_trigger_dispatcher
#include "transaction.h"              // trans_rollback_stmt
#include "trigger_loader.h"           // Trigger_loader

#ifdef HAVE_REPLICATION
#include "rpl_rli.h"                  //Relay_log_information
#endif

#include "dd/dd_table.h"              // dd::table_exists
#include "dd/dd_tablespace.h"         // dd::fill_table_and_parts_tablespace_name
#include "dd/types/table.h"           // dd::Table

#include "pfs_table_provider.h"
#include "mysql/psi/mysql_table.h"

#include "pfs_file_provider.h"
#include "mysql/psi/mysql_file.h"

#include <algorithm>

/**
  This internal handler is used to trap ER_NO_SUCH_TABLE and
  ER_WRONG_MRG_TABLE errors during CHECK/REPAIR TABLE for MERGE
  tables.
*/

class Repair_mrg_table_error_handler : public Internal_error_handler
{
public:
  Repair_mrg_table_error_handler()
    : m_handled_errors(false), m_unhandled_errors(false)
  {}

  virtual bool handle_condition(THD *thd,
                                uint sql_errno,
                                const char* sqlstate,
                                Sql_condition::enum_severity_level *level,
                                const char* msg)
  {
    if (sql_errno == ER_NO_SUCH_TABLE || sql_errno == ER_WRONG_MRG_TABLE)
    {
      m_handled_errors= true;
      return true;
    }

    m_unhandled_errors= true;
    return false;
  }

  /**
    Returns true if there were ER_NO_SUCH_/WRONG_MRG_TABLE and there
    were no unhandled errors. false otherwise.
  */
  bool safely_trapped_errors()
  {
    /*
      Check for m_handled_errors is here for extra safety.
      It can be useful in situation when call to open_table()
      fails because some error which was suppressed by another
      error handler (e.g. in case of MDL deadlock which we
      decided to solve by back-off and retry).
    */
    return (m_handled_errors && (! m_unhandled_errors));
  }

private:
  bool m_handled_errors;
  bool m_unhandled_errors;
};


/**
  @defgroup Data_Dictionary Data Dictionary
  @{
*/

/**
  LOCK_open protects the following variables/objects:

  1) The table_def_cache
     This is the hash table mapping table name to a table
     share object. The hash table can only be manipulated
     while holding LOCK_open.
  2) last_table_id
     Generation of a new unique table_map_id for a table
     share is done through incrementing last_table_id, a
     global variable used for this purpose.
  3) LOCK_open protects the initialisation of the table share
     object and all its members, however, it does not protect
     reading the .frm file from where the table share is
     initialised. In get_table_share, the lock is temporarily
     released while opening the table definition in order to
     allow a higher degree of concurrency. Concurrent access
     to the same share is controlled by introducing a condition
     variable for signaling when opening the share is completed.
  4) In particular the share->ref_count is updated each time
     a new table object is created that refers to a table share.
     This update is protected by LOCK_open.
  5) oldest_unused_share, end_of_unused_share and share->next
     and share->prev are variables to handle the lists of table
     share objects, these can only be read and manipulated while
     holding the LOCK_open mutex.
  6) table_def_shutdown_in_progress can be updated only while
     holding LOCK_open and ALL table cache mutexes.
  7) refresh_version
     This variable can only be updated while holding LOCK_open AND
     all table cache mutexes.
  8) share->version
     This variable is initialised while holding LOCK_open. It can only
     be updated while holding LOCK_open AND all table cache mutexes.
     So if a table share is found through a reference its version won't
     change if any of those mutexes are held.
  9) share->m_flush_tickets
*/

mysql_mutex_t LOCK_open;

/**
  COND_open synchronizes concurrent opening of the same share:

  If a thread calls get_table_share, it releases the LOCK_open
  mutex while reading the definition from file. If a different
  thread calls get_table_share for the same share at this point
  in time, it will find the share in the TDC, but with the
  m_open_in_progress flag set to true. This will make the
  (second) thread wait for the COND_open condition, while the
  first thread completes opening the table definition.

  When the first thread is done reading the table definition,
  it will set m_open_in_progress to false and broadcast the
  COND_open condition. Then, all threads waiting for COND_open
  will wake up and, re-search the TDC for the share, and:

  1) If the share is gone, the thread will continue to allocate
     and open the table definition. This happens, e.g., if the
     first thread failed when opening the table defintion and
     had to destroy the share.
  2) If the share is still in the cache, and m_open_in_progress
     is still true, the thread will wait for the condition again.
     This happens if a different thread finished opening a
     different share.
  3) If the share is still in the cache, and m_open_in_progress
     has become false, the thread will check if the share is ok
     (no error), increment the ref counter, and return the share.
*/

mysql_cond_t COND_open;

#ifdef HAVE_PSI_INTERFACE
static PSI_mutex_key key_LOCK_open;
static PSI_cond_key key_COND_open;
static PSI_mutex_info all_tdc_mutexes[]= {
  { &key_LOCK_open, "LOCK_open", PSI_FLAG_GLOBAL }
};
static PSI_cond_info all_tdc_conds[]= {
  { &key_COND_open, "COND_open", 0 }
};

/**
  Initialize performance schema instrumentation points
  used by the table cache.
*/

static void init_tdc_psi_keys(void)
{
  const char *category= "sql";
  int count;

  count= array_elements(all_tdc_mutexes);
  mysql_mutex_register(category, all_tdc_mutexes, count);

  count= array_elements(all_tdc_conds);
  mysql_cond_register(category, all_tdc_conds, count);
}
#endif /* HAVE_PSI_INTERFACE */

HASH table_def_cache;
static TABLE_SHARE *oldest_unused_share, end_of_unused_share;
static bool table_def_inited= false;
static bool table_def_shutdown_in_progress= false;

static bool check_and_update_table_version(THD *thd, TABLE_LIST *tables,
                                           TABLE_SHARE *table_share);
static bool open_table_entry_fini(THD *thd, TABLE_SHARE *share, TABLE *entry);
static bool auto_repair_table(THD *thd, TABLE_LIST *table_list);
<<<<<<< HEAD
static bool
has_write_table_with_auto_increment(TABLE_LIST *tables);
static bool
has_write_table_with_auto_increment_and_select(TABLE_LIST *tables);
static bool has_write_table_auto_increment_not_first_in_pk(TABLE_LIST *tables);
static TABLE *find_temporary_table(THD *thd,
                                   const char *table_key,
                                   size_t table_key_length);
=======
>>>>>>> a8e7237c

/**
  Create a table cache/table definition cache key

  @param thd        Thread context
  @param key        Buffer for the key to be created (must be of
                    size MAX_DBKEY_LENGTH).
  @param db_name    Database name.
  @param table_name Table name.
  @param tmp_table  Set if table is a tmp table.

  @note
    The table cache_key is created from:
    db_name + \0
    table_name + \0

    if the table is a tmp table, we add the following to make each tmp table
    unique on the slave:

    4 bytes for master thread id
    4 bytes pseudo thread id

  @return Length of key.
*/

static size_t create_table_def_key(THD *thd, char *key,
                                   const char *db_name, const char *table_name,
                                   bool tmp_table)
{
  /*
    In theory caller should ensure that both db and table_name are
    not longer than NAME_LEN bytes. In practice we play safe to avoid
    buffer overruns.
  */
  DBUG_ASSERT(strlen(db_name) <= NAME_LEN && strlen(table_name) <= NAME_LEN);
  size_t key_length= strmake(strmake(key, db_name, NAME_LEN) +
                                             1, table_name, NAME_LEN) - key + 1;

  if (tmp_table)
  {
    int4store(key + key_length, thd->server_id);
    int4store(key + key_length + 4, thd->variables.pseudo_thread_id);
    key_length+= TMP_TABLE_KEY_EXTRA;
  }
  return key_length;
}


/**
  Get table cache key for a table list element.

  @param [in] table_list Table list element.
  @param [out] key       On return points to table cache key for the table.

  @note Unlike create_table_def_key() call this function doesn't construct
        key in a buffer provider by caller. Instead it relies on the fact
        that table list element for which key is requested has properly
        initialized MDL_request object and the fact that table definition
        cache key is suffix of key used in MDL subsystem. So to get table
        definition key it simply needs to return pointer to appropriate
        part of MDL_key object nested in this table list element.
        Indeed, this means that lifetime of key produced by this call is
        limited by the lifetime of table list element which it got as
        parameter.

  @return Length of key.
*/

size_t get_table_def_key(const TABLE_LIST *table_list, const char **key)
{
  /*
    This call relies on the fact that TABLE_LIST::mdl_request::key object
    is properly initialized, so table definition cache can be produced
    from key used by MDL subsystem.
  */
  DBUG_ASSERT(!strcmp(table_list->get_db_name(),
                      table_list->mdl_request.key.db_name()) &&
              !strcmp(table_list->get_table_name(),
                      table_list->mdl_request.key.name()));

  *key= (const char*)table_list->mdl_request.key.ptr() + 1;
  return table_list->mdl_request.key.length() - 1;
}



/*****************************************************************************
  Functions to handle table definition cach (TABLE_SHARE)
*****************************************************************************/

extern "C" {
static uchar *table_def_key(const uchar *record, size_t *length,
                            my_bool not_used __attribute__((unused)))
{
  TABLE_SHARE *entry=(TABLE_SHARE*) record;
  *length= entry->table_cache_key.length;
  return (uchar*) entry->table_cache_key.str;
}
} // extern "C"


static void table_def_free_entry(TABLE_SHARE *share)
{
  DBUG_ENTER("table_def_free_entry");
  mysql_mutex_assert_owner(&LOCK_open);
  if (share->prev)
  {
    /* remove from old_unused_share list */
    *share->prev= share->next;
    share->next->prev= share->prev;
  }
  free_table_share(share);
  DBUG_VOID_RETURN;
}


bool table_def_init(void)
{
#ifdef HAVE_PSI_INTERFACE
  init_tdc_psi_keys();
#endif
  mysql_mutex_init(key_LOCK_open, &LOCK_open, MY_MUTEX_INIT_FAST);
  mysql_cond_init(key_COND_open, &COND_open);
  oldest_unused_share= &end_of_unused_share;
  end_of_unused_share.prev= &oldest_unused_share;

  if (table_cache_manager.init())
  {
    mysql_cond_destroy(&COND_open);
    mysql_mutex_destroy(&LOCK_open);
    return true;
  }

  /*
    It is safe to destroy zero-initialized HASH even if its
    initialization has failed.
  */
  table_def_inited= true;

  return my_hash_init(&table_def_cache, &my_charset_bin, table_def_size,
                      0, 0, table_def_key,
                      (my_hash_free_key) table_def_free_entry, 0,
                      key_memory_table_share) != 0;
}


/**
  Notify table definition cache that process of shutting down server
  has started so it has to keep number of TABLE and TABLE_SHARE objects
  minimal in order to reduce number of references to pluggable engines.
*/

void table_def_start_shutdown(void)
{
  if (table_def_inited)
  {
    table_cache_manager.lock_all_and_tdc();
    /*
      Ensure that TABLE and TABLE_SHARE objects which are created for
      tables that are open during process of plugins' shutdown are
      immediately released. This keeps number of references to engine
      plugins minimal and allows shutdown to proceed smoothly.
    */
    table_def_shutdown_in_progress= true;
    table_cache_manager.unlock_all_and_tdc();
    /* Free all cached but unused TABLEs and TABLE_SHAREs. */
    close_cached_tables(NULL, NULL, FALSE, LONG_TIMEOUT);
  }
}


void table_def_free(void)
{
  DBUG_ENTER("table_def_free");
  if (table_def_inited)
  {
    table_def_inited= false;
    /* Free table definitions. */
    my_hash_free(&table_def_cache);
    table_cache_manager.destroy();
    mysql_cond_destroy(&COND_open);
    mysql_mutex_destroy(&LOCK_open);
  }
  DBUG_VOID_RETURN;
}


uint cached_table_definitions(void)
{
  return table_def_cache.records;
}


/**
  Get the TABLE_SHARE for a table.

  Get a table definition from the table definition cache. If the share
  does not exist, create a new one from the persistently stored table
  definition, and temporarily release LOCK_open while retrieving it.
  Re-lock LOCK_open when the table definition has been retrieved, and
  broadcast this to other threads waiting for the share to become opened.

  If the share exists, and is in the process of being opened, wait for
  opening to complete before continuing.

  @pre  It is a precondition that the caller must own LOCK_open before
        calling this function.

  @note Callers of this function cannot rely on LOCK_open being
        held for the duration of the call. It may be temporarily
        released while the table definition is opened, and it may be
        temporarily released while the thread is waiting for a different
        thread to finish opening it.

  @note After share->m_open_in_progress is set, there should be no wait
        for resources like row- or metadata locks, table flushes, etc.
        Otherwise, we may end up in deadlocks that will not be detected.

  @param thd         thread handle
  @param table_list  table that should be opened
  @param key         table cache key
  @param key_length  length of key
  @param open_view   allow open of view

  @return Pointer to the new TABLE_SHARE, or NULL if there was an error
*/

TABLE_SHARE *get_table_share(THD *thd, TABLE_LIST *table_list,
                             const char *key, size_t key_length,
                             bool open_view, my_hash_value_type hash_value)
{
  TABLE_SHARE *share;
  bool open_table_err= false;
  DBUG_ENTER("get_table_share");

  /* Make sure we own LOCK_open */
  mysql_mutex_assert_owner(&LOCK_open);

  /*
    To be able perform any operation on table we should own
    some kind of metadata lock on it.
  */
  DBUG_ASSERT(thd->mdl_context.owns_equal_or_stronger_lock(MDL_key::TABLE,
                                 table_list->db, table_list->table_name,
                                 MDL_SHARED));

  /*
    Read table definition from the cache. If the share is being opened,
    wait for the appropriate condition. The share may be destroyed if
    open fails, so after cond_wait, we must repeat searching the
    hash table.
  */
  while ((share= reinterpret_cast<TABLE_SHARE*>(
                     my_hash_search_using_hash_value(
                       &table_def_cache, hash_value,
                       reinterpret_cast<uchar*>(const_cast<char*>(key)),
                       key_length))))
  {
    if (!share->m_open_in_progress)
      goto found;

    mysql_cond_wait(&COND_open, &LOCK_open);
  }

  /*
    If alloc fails, the share object will not be present in the TDC, so no
    thread will be waiting for m_open_in_progress. Hence, a broadcast is
    not necessary.
  */
  if (!(share= alloc_table_share(table_list, key, key_length)))
  {
    DBUG_RETURN(NULL);
  }

  /*
    We assign a new table id under the protection of LOCK_open.
    We do this instead of creating a new mutex
    and using it for the sole purpose of serializing accesses to a
    static variable, we assign the table id here. We assign it to the
    share before inserting it into the table_def_cache to be really
    sure that it cannot be read from the cache without having a table
    id assigned.

    CAVEAT. This means that the table cannot be used for
    binlogging/replication purposes, unless get_table_share() has been
    called directly or indirectly.
  */
  assign_new_table_id(share);

  /*
    If hash insert fails, there is no need to broadcast COND_open,
    since the share is not present in the cache yet.
  */
  if (my_hash_insert(&table_def_cache, (uchar*) share))
  {
    free_table_share(share);
    DBUG_RETURN(NULL);				// return error
  }

  /*
    We must increase ref_count prior to releasing LOCK_open
    to keep the share from being deleted in tdc_remove_table()
    and TABLE_SHARE::wait_for_old_version. We must also set
    m_open_in_progress to indicate allocated but incomplete share.
  */
  share->ref_count++;                           // Mark in use
  share->m_open_in_progress= true;              // Mark being opened

  /*
    Temporarily release LOCK_open before opening the table definition,
    which can be done without mutex protection.
  */
  mysql_mutex_unlock(&LOCK_open);
  DEBUG_SYNC(thd, "get_share_before_open");
  open_table_err= open_table_def(thd, share, open_view, NULL);

  /*
    Get back LOCK_open before continuing. Notify all waiters that the
    opening is finished, even if there was a failure while opening.
  */
  mysql_mutex_lock(&LOCK_open);
  share->m_open_in_progress= false;
  mysql_cond_broadcast(&COND_open);

  /*
    Fake an open_table_def error in debug build, resulting in
    ER_NO_SUCH_TABLE.
  */
  DBUG_EXECUTE_IF("set_open_table_err",
                  {
                    open_table_err= true;
                    my_error(ER_NO_SUCH_TABLE, MYF(0), share->db.str,
                             share->table_name.str);
                  });

  /*
    If there was an error while opening the definition, delete the
    share from the TDC, and (implicitly) destroy the share. Waiters
    will detect that the share is gone, and repeat the attempt at
    opening the table definition. The ref counter must be stepped
    down to allow the share to be destroyed.
  */
  if (open_table_err)
  {
    share->error= true; // Allow waiters to detect the error
    share->ref_count--;
    (void) my_hash_delete(&table_def_cache, (uchar*) share);
    DEBUG_SYNC(thd, "get_share_after_destroy");
    DBUG_RETURN(NULL);
  }

#ifdef HAVE_PSI_TABLE_INTERFACE
  share->m_psi= PSI_TABLE_CALL(get_table_share)(false, share);
#else
  share->m_psi= NULL;
#endif

  DBUG_PRINT("exit", ("share: 0x%lx  ref_count: %u",
                      (ulong) share, share->ref_count));

  /* If debug, assert that the share is actually present in the cache */
#ifndef DBUG_OFF
  DBUG_ASSERT(my_hash_search(&table_def_cache,
                             reinterpret_cast<uchar*>(const_cast<char*>(key)),
                             key_length));
#endif
  DBUG_RETURN(share);

found:
  DEBUG_SYNC(thd, "get_share_found_share");
  /*
     We found an existing table definition. Return it if we didn't get
     an error when reading the table definition from file.
  */
  if (share->error)
  {
    /*
      Table definition contained an error.
      Note that we report ER_NO_SUCH_TABLE regardless of which error occured
      when the other thread tried to open the table definition (e.g. OOM).
    */
    my_error(ER_NO_SUCH_TABLE, MYF(0), share->db.str, share->table_name.str);
    DBUG_RETURN(NULL);
  }
  if (share->is_view && !open_view)
  {
    my_error(ER_NO_SUCH_TABLE, MYF(0), share->db.str, share->table_name.str);
    DBUG_RETURN(NULL);
  }

  ++share->ref_count;

  if (share->ref_count == 1 && share->prev)
  {
    /*
      Share was not used before and it was in the old_unused_share list
      Unlink share from this list
    */
    DBUG_PRINT("info", ("Unlinking from not used list"));
    *share->prev= share->next;
    share->next->prev= share->prev;
    share->next= 0;
    share->prev= 0;
  }

   /* Free cache if too big */
  while (table_def_cache.records > table_def_size &&
         oldest_unused_share->next)
    my_hash_delete(&table_def_cache, (uchar*) oldest_unused_share);

  DBUG_PRINT("exit", ("share: 0x%lx  ref_count: %u",
                      (ulong) share, share->ref_count));
  DBUG_RETURN(share);
}


/**
  Get a table share. If it didn't exist, try creating it from engine

  For arguments and return values, see get_table_share()
*/

static TABLE_SHARE *
get_table_share_with_discover(THD *thd, TABLE_LIST *table_list,
                              const char *key, size_t key_length,
                              int *error, my_hash_value_type hash_value)

{
  TABLE_SHARE *share;
  bool exists;
  DBUG_ENTER("get_table_share_with_create");

  share= get_table_share(thd, table_list, key, key_length, true,
                         hash_value);
  /*
    If share is not NULL, we found an existing share.

    If share is NULL, and there is no error, we're inside
    pre-locking, which silences 'ER_NO_SUCH_TABLE' errors
    with the intention to silently drop non-existing tables 
    from the pre-locking list. In this case we still need to try
    auto-discover before returning a NULL share.

    Or, we're inside SHOW CREATE VIEW, which
    also installs a silencer for ER_NO_SUCH_TABLE error.

    If share is NULL and the error is ER_NO_SUCH_TABLE, this is
    the same as above, only that the error was not silenced by
    pre-locking or SHOW CREATE VIEW.

    In both these cases it won't harm to try to discover the
    table.

    Finally, if share is still NULL, it's a real error and we need
    to abort.

    @todo Rework alternative ways to deal with ER_NO_SUCH TABLE.
  */
  if (share || (thd->is_error() &&
      thd->get_stmt_da()->mysql_errno() != ER_NO_SUCH_TABLE))
  {
    DBUG_RETURN(share);
  }

  *error= 0;

  /* Table didn't exist. Check if some engine can provide it */
  if (ha_check_if_table_exists(thd, table_list->db, table_list->table_name,
                               &exists))
  {
    thd->clear_error();
    /* Conventionally, the storage engine API does not report errors. */
    my_error(ER_OUT_OF_RESOURCES, MYF(0));
  }
  else if (! exists)
  {
    /*
      No such table in any engine.
      Hide "Table doesn't exist" errors if the table belongs to a view.
      The check for thd->is_error() is necessary to not push an
      unwanted error in case the error was already silenced.
      @todo Rework the alternative ways to deal with ER_NO_SUCH TABLE.
    */
    if (thd->is_error())
    {
      if (table_list->parent_l)
      {
        thd->clear_error();
        my_error(ER_WRONG_MRG_TABLE, MYF(0));
      }
      else if (table_list->belong_to_view)
      {
        TABLE_LIST *view= table_list->belong_to_view;
        thd->clear_error();
        my_error(ER_VIEW_INVALID, MYF(0),
                 view->view_db.str, view->view_name.str);
      }
    }
  }
  else
  {
    thd->clear_error();
    *error= 7; /* Run auto-discover. */
  }
  DBUG_RETURN(NULL);
}


/**
  Mark that we are not using table share anymore.

  @param  share   Table share

  If the share has no open tables and (we have done a refresh or
  if we have already too many open table shares) then delete the
  definition.
*/

void release_table_share(TABLE_SHARE *share)
{
  DBUG_ENTER("release_table_share");
  DBUG_PRINT("enter",
             ("share: 0x%lx  table: %s.%s  ref_count: %u  version: %lu",
              (ulong) share, share->db.str, share->table_name.str,
              share->ref_count, share->version));

  mysql_mutex_assert_owner(&LOCK_open);

  DBUG_ASSERT(share->ref_count);
  if (!--share->ref_count)
  {
    if (share->has_old_version() || table_def_shutdown_in_progress)
      my_hash_delete(&table_def_cache, (uchar*) share);
    else
    {
      /* Link share last in used_table_share list */
      DBUG_PRINT("info",("moving share to unused list"));

      DBUG_ASSERT(share->next == 0);
      share->prev= end_of_unused_share.prev;
      *end_of_unused_share.prev= share;
      end_of_unused_share.prev= &share->next;
      share->next= &end_of_unused_share;

      if (table_def_cache.records > table_def_size)
      {
        /* Delete the least used share to preserve LRU order. */
        my_hash_delete(&table_def_cache, (uchar*) oldest_unused_share);
      }
    }
  }

  DBUG_VOID_RETURN;
}


/**
  Get an existing table definition from the table definition cache.

  Search the table definition cache for a share with the given key.
  If the share exists or if it is in the process of being opened
  by another thread (m_open_in_progress flag is true) return share.
  Do not wait for share opening to finish.

  @param thd        thread descriptor.
  @param db         database name.
  @param table_name table name.

  @retval NULL      a share for the table does not exist in the cache
  @retval != NULL   pointer to existing share in the cache
*/

static
TABLE_SHARE *get_cached_table_share(THD *thd, const char *db,
                                    const char *table_name)
{
  char key[MAX_DBKEY_LENGTH];
  size_t key_length;
  mysql_mutex_assert_owner(&LOCK_open);

  key_length= create_table_def_key((THD*) 0, key, db, table_name, 0);
  return reinterpret_cast<TABLE_SHARE*>(
           my_hash_search(&table_def_cache,
                          reinterpret_cast<uchar*>(const_cast<char*>(key)),
                          key_length));
}


/*
  Create a list for all open tables matching SQL expression

  SYNOPSIS
    list_open_tables()
    thd			Thread THD
    wild		SQL like expression

  NOTES
    One gets only a list of tables for which one has any kind of privilege.
    db and table names are allocated in result struct, so one doesn't need
    a lock on LOCK_open when traversing the return list.

  RETURN VALUES
    NULL	Error (Probably OOM)
    #		Pointer to list of names of open tables.
*/

OPEN_TABLE_LIST *list_open_tables(THD *thd, const char *db, const char *wild)
{
  int result = 0;
  OPEN_TABLE_LIST **start_list, *open_list;
  TABLE_LIST table_list;
  DBUG_ENTER("list_open_tables");

  memset(&table_list, 0, sizeof(table_list));
  start_list= &open_list;
  open_list=0;

  table_cache_manager.lock_all_and_tdc();

  for (uint idx=0 ; result == 0 && idx < table_def_cache.records; idx++)
  {
    TABLE_SHARE *share= (TABLE_SHARE *)my_hash_element(&table_def_cache, idx);

    /* Skip shares that are being opened */
    if (share->m_open_in_progress)
      continue;
    if (db && my_strcasecmp(system_charset_info, db, share->db.str))
      continue;
    if (wild && wild_compare(share->table_name.str, wild, 0))
      continue;

    /* Check if user has SELECT privilege for any column in the table */
    table_list.db=         share->db.str;
    table_list.table_name= share->table_name.str;
    table_list.grant.privilege=0;

    if (check_table_access(thd,SELECT_ACL,&table_list, TRUE, 1, TRUE))
      continue;

    if (!(*start_list = (OPEN_TABLE_LIST *)
	  sql_alloc(sizeof(**start_list)+share->table_cache_key.length)))
    {
      open_list=0;				// Out of memory
      break;
    }
    my_stpcpy((*start_list)->table=
	   my_stpcpy(((*start_list)->db= (char*) ((*start_list)+1)),
		  share->db.str)+1,
	   share->table_name.str);
    (*start_list)->in_use= 0;
    Table_cache_iterator it(share);
    while (it++)
      ++(*start_list)->in_use;
    (*start_list)->locked= 0;                   /* Obsolete. */
    start_list= &(*start_list)->next;
    *start_list=0;
  }
  table_cache_manager.unlock_all_and_tdc();
  DBUG_RETURN(open_list);
}

/*****************************************************************************
 *	 Functions to free open table cache
 ****************************************************************************/


void intern_close_table(TABLE *table)
{						// Free all structures
  DBUG_ENTER("intern_close_table");
  DBUG_PRINT("tcache", ("table: '%s'.'%s' 0x%lx",
                        table->s ? table->s->db.str : "?",
                        table->s ? table->s->table_name.str : "?",
                        (long) table));

  free_io_cache(table);
  delete table->triggers;
  if (table->file)                              // Not true if placeholder
    (void) closefrm(table, 1);			// close file
  my_free(table);
  DBUG_VOID_RETURN;
}


/* Free resources allocated by filesort() and read_record() */

void free_io_cache(TABLE *table)
{
  DBUG_ENTER("free_io_cache");
  if (table->sort.io_cache)
  {
    close_cached_file(table->sort.io_cache);
    my_free(table->sort.io_cache);
    table->sort.io_cache=0;
  }
  DBUG_VOID_RETURN;
}


/*
  Close all tables which aren't in use by any thread

  @param thd Thread context
  @param tables List of tables to remove from the cache
  @param wait_for_refresh Wait for a impending flush
  @param timeout Timeout for waiting for flush to be completed.

  @note THD can be NULL, but then wait_for_refresh must be FALSE
        and tables must be NULL.

  @note When called as part of FLUSH TABLES WITH READ LOCK this function
        ignores metadata locks held by other threads. In order to avoid
        situation when FLUSH TABLES WITH READ LOCK sneaks in at the moment
        when some write-locked table is being reopened (by FLUSH TABLES or
        ALTER TABLE) we have to rely on additional global shared metadata
        lock taken by thread trying to obtain global read lock.
*/

bool close_cached_tables(THD *thd, TABLE_LIST *tables,
                         bool wait_for_refresh, ulong timeout)
{
  bool result= FALSE;
  bool found= TRUE;
  struct timespec abstime;
  DBUG_ENTER("close_cached_tables");
  DBUG_ASSERT(thd || (!wait_for_refresh && !tables));

  table_cache_manager.lock_all_and_tdc();
  if (!tables)
  {
    /*
      Force close of all open tables.

      Note that code in TABLE_SHARE::wait_for_old_version() assumes that
      incrementing of refresh_version and removal of unused tables and
      shares from TDC happens atomically under protection of LOCK_open,
      or putting it another way that TDC does not contain old shares
      which don't have any tables used.
    */
    refresh_version++;
    DBUG_PRINT("tcache", ("incremented global refresh_version to: %lu",
                          refresh_version));

    /*
      Get rid of all unused TABLE and TABLE_SHARE instances. By doing
      this we automatically close all tables which were marked as "old".
    */
    table_cache_manager.free_all_unused_tables();
    /* Free table shares which were not freed implicitly by loop above. */
    while (oldest_unused_share->next)
      (void) my_hash_delete(&table_def_cache, (uchar*) oldest_unused_share);
  }
  else
  {
    bool found=0;
    for (TABLE_LIST *table= tables; table; table= table->next_local)
    {
      TABLE_SHARE *share= get_cached_table_share(thd, table->db,
                                                 table->table_name);

      if (share)
      {
        /*
          tdc_remove_table() also sets TABLE_SHARE::version to 0. Note that
          it will work correctly even if m_open_in_progress flag is true.
        */
        tdc_remove_table(thd, TDC_RT_REMOVE_UNUSED, table->db,
                         table->table_name, TRUE);
        found=1;
      }
    }
    if (!found)
      wait_for_refresh=0;			// Nothing to wait for
  }

  table_cache_manager.unlock_all_and_tdc();

  if (!wait_for_refresh)
    DBUG_RETURN(result);

  set_timespec(&abstime, timeout);

  if (thd->locked_tables_mode)
  {
    /*
      If we are under LOCK TABLES, we need to reopen the tables without
      opening a door for any concurrent threads to sneak in and get
      lock on our tables. To achieve this we use exclusive metadata
      locks.
    */
    TABLE_LIST *tables_to_reopen= (tables ? tables :
                                  thd->locked_tables_list.locked_tables());

    /* Close open HANLER instances to avoid self-deadlock. */
    mysql_ha_flush_tables(thd, tables_to_reopen);

    for (TABLE_LIST *table_list= tables_to_reopen; table_list;
         table_list= table_list->next_global)
    {
      /* A check that the table was locked for write is done by the caller. */
      TABLE *table= find_table_for_mdl_upgrade(thd, table_list->db,
                                               table_list->table_name, TRUE);

      /* May return NULL if this table has already been closed via an alias. */
      if (! table)
        continue;

      if (wait_while_table_is_used(thd, table, HA_EXTRA_FORCE_REOPEN))
      {
        result= TRUE;
        goto err_with_reopen;
      }
      close_all_tables_for_name(thd, table->s, false, NULL);
    }
  }

  /* Wait until all threads have closed all the tables we are flushing. */
  DBUG_PRINT("info", ("Waiting for other threads to close their open tables"));

  while (found && ! thd->killed)
  {
    TABLE_SHARE *share= NULL;
    found= FALSE;
    /*
      To a self-deadlock or deadlocks with other FLUSH threads
      waiting on our open HANDLERs, we have to flush them.
    */
    mysql_ha_flush(thd);
    DEBUG_SYNC(thd, "after_flush_unlock");

    mysql_mutex_lock(&LOCK_open);

    if (!tables)
    {
      for (uint idx=0 ; idx < table_def_cache.records ; idx++)
      {
        share= (TABLE_SHARE*) my_hash_element(&table_def_cache, idx);
        if (share->has_old_version())
        {
          found= TRUE;
          break;
        }
      }
    }
    else
    {
      for (TABLE_LIST *table= tables; table; table= table->next_local)
      {
        share= get_cached_table_share(thd, table->db, table->table_name);
        if (share && share->has_old_version())
        {
	  found= TRUE;
          break;
        }
      }
    }

    if (found)
    {
      /*
        The method below temporarily unlocks LOCK_open and frees
        share's memory. Note that it works correctly even for
        shares with m_open_in_progress flag set.
      */
      if (share->wait_for_old_version(thd, &abstime,
                                    MDL_wait_for_subgraph::DEADLOCK_WEIGHT_DDL))
      {
        mysql_mutex_unlock(&LOCK_open);
        result= TRUE;
        goto err_with_reopen;
      }
    }

    mysql_mutex_unlock(&LOCK_open);
  }

err_with_reopen:
  if (thd->locked_tables_mode)
  {
    /*
      No other thread has the locked tables open; reopen them and get the
      old locks. This should succeed unless any dictionary operations fail
      (e.g. when opening a dictionary table on cache miss).
    */
    result |= thd->locked_tables_list.reopen_tables(thd);
    /*
      Since downgrade_lock() won't do anything with shared
      metadata lock it is much simpler to go through all open tables rather
      than picking only those tables that were flushed.
    */
    for (TABLE *tab= thd->open_tables; tab; tab= tab->next)
      tab->mdl_ticket->downgrade_lock(MDL_SHARED_NO_READ_WRITE);
  }
  DBUG_RETURN(result || thd->killed);
}


/**
  Mark all temporary tables which were used by the current statement or
  substatement as free for reuse, but only if the query_id can be cleared.

  @param thd thread context

  @remark For temp tables associated with a open SQL HANDLER the query_id
          is not reset until the HANDLER is closed.
*/

static void mark_temp_tables_as_free_for_reuse(THD *thd)
{
  for (TABLE *table= thd->temporary_tables ; table ; table= table->next)
  {
    if ((table->query_id == thd->query_id) && ! table->open_by_handler)
    {
      mark_tmp_table_for_reuse(table);
      table->cleanup_gc_items();
    }
  }
}


/**
  Reset a single temporary table.
  Effectively this "closes" one temporary table,
  in a session.

  @param table     Temporary table.
*/

void mark_tmp_table_for_reuse(TABLE *table)
{
  DBUG_ASSERT(table->s->tmp_table);

  table->query_id= 0;
  table->file->ha_reset();

  /* Detach temporary MERGE children from temporary parent. */
  DBUG_ASSERT(table->file);
  table->file->extra(HA_EXTRA_DETACH_CHILDREN);

  /*
    Reset temporary table lock type to it's default value (TL_WRITE).

    Statements such as INSERT INTO .. SELECT FROM tmp, CREATE TABLE
    .. SELECT FROM tmp and UPDATE may under some circumstances modify
    the lock type of the tables participating in the statement. This
    isn't a problem for non-temporary tables since their lock type is
    reset at every open, but the same does not occur for temporary
    tables for historical reasons.

    Furthermore, the lock type of temporary tables is not really that
    important because they can only be used by one query at a time and
    not even twice in a query -- a temporary table is represented by
    only one TABLE object. Nonetheless, it's safer from a maintenance
    point of view to reset the lock type of this singleton TABLE object
    as to not cause problems when the table is reused.

    Even under LOCK TABLES mode its okay to reset the lock type as
    LOCK TABLES is allowed (but ignored) for a temporary table.
  */
  table->reginfo.lock_type= TL_WRITE;
}


/*
  Mark all tables in the list which were used by current substatement
  as free for reuse.

  SYNOPSIS
    mark_used_tables_as_free_for_reuse()
      thd   - thread context
      table - head of the list of tables

  DESCRIPTION
    Marks all tables in the list which were used by current substatement
    (they are marked by its query_id) as free for reuse.

  NOTE
    The reason we reset query_id is that it's not enough to just test
    if table->query_id != thd->query_id to know if a table is in use.

    For example
    SELECT f1_that_uses_t1() FROM t1;
    In f1_that_uses_t1() we will see one instance of t1 where query_id is
    set to query_id of original query.
*/

static void mark_used_tables_as_free_for_reuse(THD *thd, TABLE *table)
{
  for (; table ; table= table->next)
  {
    DBUG_ASSERT(table->pos_in_locked_tables == NULL ||
                table->pos_in_locked_tables->table == table);
    if (table->query_id == thd->query_id)
    {
      table->query_id= 0;
      table->file->ha_reset();
    }
  }
}


/**
  Auxiliary function to close all tables in the open_tables list.

  @param thd Thread context.

  @remark It should not ordinarily be called directly.
*/

static void close_open_tables(THD *thd)
{
  mysql_mutex_assert_not_owner(&LOCK_open);

  DBUG_PRINT("info", ("thd->open_tables: 0x%lx", (long) thd->open_tables));

  while (thd->open_tables)
    close_thread_table(thd, &thd->open_tables);
}


/**
  Close all open instances of the table but keep the MDL lock.

  Works both under LOCK TABLES and in the normal mode.
  Removes all closed instances of the table from the table cache.

  @param     thd     thread handle
  @param[in] share   table share, but is just a handy way to
                     access the table cache key

  @param[in] remove_from_locked_tables
                     TRUE if the table is being dropped or renamed.
                     In that case the documented behaviour is to
                     implicitly remove the table from LOCK TABLES
                     list.
  @param[in] skip_table
                     TABLE instance that should be kept open.

  @pre Must be called with an X MDL lock on the table.
*/

void
close_all_tables_for_name(THD *thd, TABLE_SHARE *share,
                          bool remove_from_locked_tables,
                          TABLE *skip_table)
{
  char key[MAX_DBKEY_LENGTH];
  size_t key_length= share->table_cache_key.length;
  const char *db= key;
  const char *table_name= db + share->db.length + 1;

  memcpy(key, share->table_cache_key.str, key_length);

  mysql_mutex_assert_not_owner(&LOCK_open);
  for (TABLE **prev= &thd->open_tables; *prev; )
  {
    TABLE *table= *prev;

    if (table->s->table_cache_key.length == key_length &&
        !memcmp(table->s->table_cache_key.str, key, key_length) &&
        table != skip_table)
    {
      thd->locked_tables_list.unlink_from_list(thd,
                                               table->pos_in_locked_tables,
                                               remove_from_locked_tables);
      /*
        Does nothing if the table is not locked.
        This allows one to use this function after a table
        has been unlocked, e.g. in partition management.
      */
      mysql_lock_remove(thd, thd->lock, table);

      /* Inform handler that table will be dropped after close */
      if (table->db_stat && /* Not true for partitioned tables. */
          skip_table == NULL)
        table->file->extra(HA_EXTRA_PREPARE_FOR_DROP);
      close_thread_table(thd, prev);
    }
    else
    {
      /* Step to next entry in open_tables list. */
      prev= &table->next;
    }
  }
  if (skip_table == NULL)
  {
    /* Remove the table share from the cache. */
    tdc_remove_table(thd, TDC_RT_REMOVE_ALL, db, table_name,
                     FALSE);
  }
}


/*
  Close all tables used by the current substatement, or all tables
  used by this thread if we are on the upper level.

  SYNOPSIS
    close_thread_tables()
    thd			Thread handler

  IMPLEMENTATION
    Unlocks tables and frees derived tables.
    Put all normal tables used by thread in free list.

    It will only close/mark as free for reuse tables opened by this
    substatement, it will also check if we are closing tables after
    execution of complete query (i.e. we are on upper level) and will
    leave prelocked mode if needed.
*/

void close_thread_tables(THD *thd)
{
  TABLE *table;
  DBUG_ENTER("close_thread_tables");

#ifdef EXTRA_DEBUG
  DBUG_PRINT("tcache", ("open tables:"));
  for (table= thd->open_tables; table; table= table->next)
    DBUG_PRINT("tcache", ("table: '%s'.'%s' 0x%lx", table->s->db.str,
                          table->s->table_name.str, (long) table));
#endif

#if defined(ENABLED_DEBUG_SYNC)
  /* debug_sync may not be initialized for some slave threads */
  if (thd->debug_sync_control)
    DEBUG_SYNC(thd, "before_close_thread_tables");
#endif

  // TODO: dd::Transaction_impl::end() does merge DD transaction into
  // thd->transaction.stmt. Later the can be second DD transaction
  // which would call close_thread_tables(). In this case, the
  // condition thd->transaction.stmt.is_empty() does not hold good.
  // So we comment this assert for now.
  //
  // We should consider retaining this assert if we plan to commit
  // DD RW transaction just before next close_thread_tables().
  // We are not sure if this is doable and needs to be explored.
  // Alik and myself plan to comment this assert for now temporarily
  // and address this TODO asap.
  //
  //DBUG_ASSERT(thd->get_transaction()->is_empty(Transaction_ctx::STMT) ||
  //            thd->in_sub_stmt ||
  //            (thd->state_flags & Open_tables_state::BACKUPS_AVAIL));

  /* Detach MERGE children after every statement. Even under LOCK TABLES. */
  for (table= thd->open_tables; table; table= table->next)
  {
    /* Table might be in use by some outer statement. */
    DBUG_PRINT("tcache", ("table: '%s'  query_id: %lu",
                          table->s->table_name.str, (ulong) table->query_id));
    if (thd->locked_tables_mode <= LTM_LOCK_TABLES ||
        table->query_id == thd->query_id)
    {
      DBUG_ASSERT(table->file);
      table->file->extra(HA_EXTRA_DETACH_CHILDREN);
      table->cleanup_gc_items();
    }
  }

  /*
    We are assuming here that thd->derived_tables contains ONLY derived
    tables for this substatement. i.e. instead of approach which uses
    query_id matching for determining which of the derived tables belong
    to this substatement we rely on the ability of substatements to
    save/restore thd->derived_tables during their execution.

    TODO: Probably even better approach is to simply associate list of
          derived tables with (sub-)statement instead of thread and destroy
          them at the end of its execution.
  */
  if (thd->derived_tables)
  {
    TABLE *next;
    /*
      Close all derived tables generated in queries like
      SELECT * FROM (SELECT * FROM t1)
    */
    for (table= thd->derived_tables ; table ; table= next)
    {
      next= table->next;

      // Restore original name of materialized table
      if (!table->pos_in_table_list->schema_table)
        table->pos_in_table_list->reset_name_temporary();

      free_tmp_table(thd, table);
    }
    thd->derived_tables= 0;
  }

  /*
    Mark all temporary tables used by this statement as free for reuse.
  */
  mark_temp_tables_as_free_for_reuse(thd);

  if (thd->locked_tables_mode)
  {

    /* Ensure we are calling ha_reset() for all used tables */
    mark_used_tables_as_free_for_reuse(thd, thd->open_tables);

    /*
      Mark this statement as one that has "unlocked" its tables.
      For purposes of Query_tables_list::lock_tables_state we treat
      any statement which passed through close_thread_tables() as
      such.
    */
    thd->lex->lock_tables_state= Query_tables_list::LTS_NOT_LOCKED;

    /*
      We are under simple LOCK TABLES or we're inside a sub-statement
      of a prelocked statement, so should not do anything else.

      Note that even if we are in LTM_LOCK_TABLES mode and statement
      requires prelocking (e.g. when we are closing tables after
      failing ot "open" all tables required for statement execution)
      we will exit this function a few lines below.
    */
    if (! thd->lex->requires_prelocking())
      DBUG_VOID_RETURN;

    /*
      We are in the top-level statement of a prelocked statement,
      so we have to leave the prelocked mode now with doing implicit
      UNLOCK TABLES if needed.
    */
    if (thd->locked_tables_mode == LTM_PRELOCKED_UNDER_LOCK_TABLES)
      thd->locked_tables_mode= LTM_LOCK_TABLES;

    if (thd->locked_tables_mode == LTM_LOCK_TABLES)
      DBUG_VOID_RETURN;

    thd->leave_locked_tables_mode();

    /* Fallthrough */
  }

  if (thd->lock)
  {
    /*
      For RBR we flush the pending event just before we unlock all the
      tables.  This means that we are at the end of a topmost
      statement, so we ensure that the STMT_END_F flag is set on the
      pending event.  For statements that are *inside* stored
      functions, the pending event will not be flushed: that will be
      handled either before writing a query log event (inside
      binlog_query()) or when preparing a pending event.
     */
    (void)thd->binlog_flush_pending_rows_event(TRUE);
    mysql_unlock_tables(thd, thd->lock);
    thd->lock=0;
  }

  thd->lex->lock_tables_state= Query_tables_list::LTS_NOT_LOCKED;

  /*
    Closing a MERGE child before the parent would be fatal if the
    other thread tries to abort the MERGE lock in between.
  */
  if (thd->open_tables)
    close_open_tables(thd);

  DBUG_VOID_RETURN;
}


/* move one table to free list */

void close_thread_table(THD *thd, TABLE **table_ptr)
{
  TABLE *table= *table_ptr;
  DBUG_ENTER("close_thread_table");
  DBUG_ASSERT(table->key_read == 0);
  DBUG_ASSERT(!table->file || table->file->inited == handler::NONE);
  mysql_mutex_assert_not_owner(&LOCK_open);
  /*
    The metadata lock must be released after giving back
    the table to the table cache.
  */
  DBUG_ASSERT(thd->mdl_context.owns_equal_or_stronger_lock(MDL_key::TABLE,
                                 table->s->db.str, table->s->table_name.str,
                                 MDL_SHARED));
  table->mdl_ticket= NULL;
  table->pos_in_table_list= NULL;

  mysql_mutex_lock(&thd->LOCK_thd_data);
  *table_ptr=table->next;
  mysql_mutex_unlock(&thd->LOCK_thd_data);

  if (! table->needs_reopen())
  {
    /* Avoid having MERGE tables with attached children in unused_tables. */
    table->file->extra(HA_EXTRA_DETACH_CHILDREN);
    /* Free memory and reset for next loop. */
    free_blob_buffers_and_reset(table, MAX_TDC_BLOB_SIZE);
    table->file->ha_reset();
  }

  /* Do this *before* entering the LOCK_open critical section. */
  if (table->file != NULL)
    table->file->unbind_psi();

  Table_cache *tc= table_cache_manager.get_cache(thd);

  tc->lock();

  if (table->s->has_old_version() || table->needs_reopen() ||
      table_def_shutdown_in_progress)
  {
    tc->remove_table(table);
    mysql_mutex_lock(&LOCK_open);
    intern_close_table(table);
    mysql_mutex_unlock(&LOCK_open);
  }
  else
    tc->release_table(thd, table);

  tc->unlock();
  DBUG_VOID_RETURN;
}


/* close_temporary_tables' internal, 4 is due to uint4korr definition */
static inline uint  tmpkeyval(THD *thd, TABLE *table)
{
  return uint4korr(table->s->table_cache_key.str + table->s->table_cache_key.length - 4);
}


/*
  Close all temporary tables created by 'CREATE TEMPORARY TABLE' for thread
  creates one DROP TEMPORARY TABLE binlog event for each pseudo-thread.

  TODO: In future, we should have temporary_table= 0 and
        slave_open_temp_tables.atomic_add() at one place instead of repeating
        it all across the function. An alternative would be to use
        close_temporary_table() instead of close_temporary() that maintains
        the correct invariant regarding empty list of temporary tables
        and zero slave_open_temp_tables already.
*/

bool close_temporary_tables(THD *thd)
{
  DBUG_ENTER("close_temporary_tables");
  TABLE *table;
  TABLE *next= NULL;
  TABLE *prev_table;
  /* Assume thd->variables.option_bits has OPTION_QUOTE_SHOW_CREATE */
  bool was_quote_show= TRUE;
  bool error= 0;
  int slave_closed_temp_tables= 0;

  if (!thd->temporary_tables)
    DBUG_RETURN(FALSE);

  DBUG_ASSERT(!thd->slave_thread ||
              thd->system_thread != SYSTEM_THREAD_SLAVE_WORKER);

  /*
    Ensure we don't have open HANDLERs for tables we are about to close.
    This is necessary when close_temporary_tables() is called as part
    of execution of BINLOG statement (e.g. for format description event).
  */
  mysql_ha_rm_temporary_tables(thd);
  if (!mysql_bin_log.is_open())
  {
    TABLE *tmp_next;
    for (TABLE *t= thd->temporary_tables; t; t= tmp_next)
    {
      tmp_next= t->next;
      mysql_lock_remove(thd, thd->lock, t);
      /*
        We should not meet temporary tables created by ALTER TABLE here.
        It is responsibility of ALTER statement to close them. Otherwise
        it might be necessary to remove them from DD as well.
      */
      DBUG_ASSERT(t->s->tmp_table_def);
      close_temporary(thd, t, 1, 1);
      slave_closed_temp_tables++;
    }

    thd->temporary_tables= 0;
#ifdef HAVE_REPLICATION
    if (thd->slave_thread)
    {
      slave_open_temp_tables.atomic_add(-slave_closed_temp_tables);
      thd->rli_slave->get_c_rli()->channel_open_temp_tables.atomic_add(-slave_closed_temp_tables);
    }
#endif

    DBUG_RETURN(FALSE);
  }

  /*
    We are about to generate DROP TEMPORARY TABLE statements for all
    the left out temporary tables. If GTID_NEXT is set (e.g. if user
    did SET GTID_NEXT just before disconnecting the client), we must
    ensure that it will be able to generate GTIDs for the statements
    with this server's UUID. Therefore we set gtid_next to
    AUTOMATIC_GROUP.
  */
  gtid_state->update_on_rollback(thd);
  thd->variables.gtid_next.set_automatic();

  /*
    We must separate transactional temp tables and
    non-transactional temp tables in two distinct DROP statements
    to avoid the splitting if a slave server reads from this binlog.
  */

  /* Better add "if exists", in case a RESET MASTER has been done */
  const char stub[]= "DROP /*!40005 TEMPORARY */ TABLE IF EXISTS ";
  uint stub_len= sizeof(stub) - 1;
  char buf_trans[256], buf_non_trans[256];
  String s_query_trans= String(buf_trans, sizeof(buf_trans), system_charset_info);
  String s_query_non_trans= String(buf_non_trans, sizeof(buf_non_trans), system_charset_info);
  bool found_user_tables= FALSE;
  bool found_trans_table= FALSE;
  bool found_non_trans_table= FALSE;

  memcpy(buf_trans, stub, stub_len);
  memcpy(buf_non_trans, stub, stub_len);

  /*
    Insertion sort of temp tables by pseudo_thread_id to build ordered list
    of sublists of equal pseudo_thread_id
  */

  for (prev_table= thd->temporary_tables, table= prev_table->next;
       table;
       prev_table= table, table= table->next)
  {
    TABLE *prev_sorted /* same as for prev_table */, *sorted;
    /*
      We should not meet temporary tables created by ALTER TABLE here.
      It is responsibility of ALTER statement to close them. Otherwise
      it might be necessary to remove them from DD as well.
    */
    DBUG_ASSERT(table->s->tmp_table_def);
    if (is_user_table(table))
    {
      if (!found_user_tables)
        found_user_tables= true;
      for (prev_sorted= NULL, sorted= thd->temporary_tables; sorted != table;
           prev_sorted= sorted, sorted= sorted->next)
      {
        if (!is_user_table(sorted) ||
            tmpkeyval(thd, sorted) > tmpkeyval(thd, table))
        {
          /* move into the sorted part of the list from the unsorted */
          prev_table->next= table->next;
          table->next= sorted;
          if (prev_sorted)
          {
            prev_sorted->next= table;
          }
          else
          {
            thd->temporary_tables= table;
          }
          table= prev_table;
          break;
        }
      }
    }
  }

  /* We always quote db,table names though it is slight overkill */
  if (found_user_tables &&
      !(was_quote_show= MY_TEST(thd->variables.option_bits & OPTION_QUOTE_SHOW_CREATE)))
  {
    thd->variables.option_bits |= OPTION_QUOTE_SHOW_CREATE;
  }

  /* scan sorted tmps to generate sequence of DROP */
  for (table= thd->temporary_tables; table; table= next)
  {
    if (is_user_table(table))
    {
      bool save_thread_specific_used= thd->thread_specific_used;
      my_thread_id save_pseudo_thread_id= thd->variables.pseudo_thread_id;
      /* Set pseudo_thread_id to be that of the processed table */
      thd->variables.pseudo_thread_id= tmpkeyval(thd, table);
      String db;
      db.append(table->s->db.str);
      /* Loop forward through all tables that belong to a common database
         within the sublist of common pseudo_thread_id to create single
         DROP query 
      */
      for (s_query_trans.length(stub_len), s_query_non_trans.length(stub_len),
           found_trans_table= false, found_non_trans_table= false;
           table && is_user_table(table) &&
             tmpkeyval(thd, table) == thd->variables.pseudo_thread_id &&
             table->s->db.length == db.length() &&
             strcmp(table->s->db.str, db.ptr()) == 0;
           table= next)
      {
        /* Separate transactional from non-transactional temp tables */
        if (table->s->tmp_table == TRANSACTIONAL_TMP_TABLE)
        {
          found_trans_table= true;
          /*
            We are going to add ` around the table names and possible more
            due to special characters
          */
          append_identifier(thd, &s_query_trans, table->s->table_name.str,
                            strlen(table->s->table_name.str));
          s_query_trans.append(',');
        }
        else if (table->s->tmp_table == NON_TRANSACTIONAL_TMP_TABLE)
        {
          found_non_trans_table= true;
          /*
            We are going to add ` around the table names and possible more
            due to special characters
          */
          append_identifier(thd, &s_query_non_trans, table->s->table_name.str,
                            strlen(table->s->table_name.str));
          s_query_non_trans.append(',');
        }

        next= table->next;
        mysql_lock_remove(thd, thd->lock, table);
        close_temporary(thd, table, 1, 1);
        slave_closed_temp_tables++;
      }
      thd->clear_error();
      const CHARSET_INFO *cs_save= thd->variables.character_set_client;
      thd->variables.character_set_client= system_charset_info;
      thd->thread_specific_used= TRUE;

      if (found_trans_table)
      {
        Query_log_event qinfo(thd, s_query_trans.ptr(),
                              s_query_trans.length() - 1,
                              FALSE, TRUE, FALSE, 0);
        qinfo.db= db.ptr();
        qinfo.db_len= db.length();
        thd->variables.character_set_client= cs_save;

        thd->get_stmt_da()->set_overwrite_status(true);
        if ((error= (mysql_bin_log.write_event(&qinfo) ||
                     mysql_bin_log.commit(thd, true) ||
                     error)))
        {
          /*
            If we're here following THD::cleanup, thence the connection
            has been closed already. So lets print a message to the
            error log instead of pushing yet another error into the
            Diagnostics_area.

            Also, we keep the error flag so that we propagate the error
            up in the stack. This way, if we're the SQL thread we notice
            that close_temporary_tables failed. (Actually, the SQL
            thread only calls close_temporary_tables while applying old
            Start_log_event_v3 events.)
          */
          sql_print_error("Failed to write the DROP statement for "
                        "temporary tables to binary log");
        }
        thd->get_stmt_da()->set_overwrite_status(false);
      }

      if (found_non_trans_table)
      {
        Query_log_event qinfo(thd, s_query_non_trans.ptr(),
                              s_query_non_trans.length() - 1,
                              FALSE, TRUE, FALSE, 0);
        qinfo.db= db.ptr();
        qinfo.db_len= db.length();
        thd->variables.character_set_client= cs_save;

        thd->get_stmt_da()->set_overwrite_status(true);
        if ((error= (mysql_bin_log.write_event(&qinfo) ||
                     mysql_bin_log.commit(thd, true) ||
                     error)))
        {
          /*
            If we're here following THD::cleanup, thence the connection
            has been closed already. So lets print a message to the
            error log instead of pushing yet another error into the
            Diagnostics_area.

            Also, we keep the error flag so that we propagate the error
            up in the stack. This way, if we're the SQL thread we notice
            that close_temporary_tables failed. (Actually, the SQL
            thread only calls close_temporary_tables while applying old
            Start_log_event_v3 events.)
          */
          sql_print_error("Failed to write the DROP statement for "
                        "temporary tables to binary log");
        }
        thd->get_stmt_da()->set_overwrite_status(false);
      }

      thd->variables.pseudo_thread_id= save_pseudo_thread_id;
      thd->thread_specific_used= save_thread_specific_used;
    }
    else
    {
      next= table->next;
      close_temporary(thd, table, 1, 1);
      slave_closed_temp_tables++;
    }
  }
  if (!was_quote_show)
    thd->variables.option_bits&= ~OPTION_QUOTE_SHOW_CREATE; /* restore option */

  thd->temporary_tables=0;
#ifdef HAVE_REPLICATION
  if (thd->slave_thread)
  {
    slave_open_temp_tables.atomic_add(-slave_closed_temp_tables);
    thd->rli_slave->get_c_rli()->channel_open_temp_tables.atomic_add(-slave_closed_temp_tables);
  }
#endif

  DBUG_RETURN(error);
}


/**
  Find table in global list.

  @param table          Pointer to table list
  @param db_name        Data base name
  @param table_name     Table name

  @returns Pointer to found table.
  @retval NULL  Table not found
*/

TABLE_LIST *find_table_in_global_list(TABLE_LIST *table,
                                      const char *db_name,
                                      const char *table_name)
{
  for (; table; table= table->next_global)
  {
    if ((table->table == 0 || table->table->s->tmp_table == NO_TMP_TABLE) &&
        strcmp(table->db, db_name) == 0 &&
        strcmp(table->table_name, table_name) == 0)
      break;
  }
  return table;
}


/**
  Test that table is unique (It's only exists once in the table list)

  @param  thd          thread handle
  @param  table        table to be checked (must be updatable base table)
  @param  table_list   list of tables
  @param  check_alias  whether to check tables' aliases

  NOTE: to exclude derived tables from check we use following mechanism:
    a) during derived table processing set THD::derived_tables_processing
    b) SELECT_LEX::prepare set SELECT::exclude_from_table_unique_test if
       THD::derived_tables_processing set. (we can't use JOIN::execute
       because for PS we perform only SELECT_LEX::prepare, but we can't set
       this flag in SELECT_LEX::prepare if we are not sure that we are in
       derived table processing loop, because multi-update call fix_fields()
       for some its items (which mean SELECT_LEX::prepare for subqueries)
       before unique_table call to detect which tables should be locked for
       write).
    c) find_dup_table skip all tables which belong to SELECT with
       SELECT::exclude_from_table_unique_test set.
    Also SELECT::exclude_from_table_unique_test used to exclude from check
    tables of main SELECT of multi-delete and multi-update

    We also skip tables with TABLE_LIST::prelocking_placeholder set,
    because we want to allow SELECTs from them, and their modification
    will rise the error anyway.

    TODO: when we will have table/view change detection we can do this check
          only once for PS/SP

  @retval !=0  found duplicate
  @retval 0 if table is unique
*/

static TABLE_LIST* find_dup_table(THD *thd, const TABLE_LIST *table,
                                  TABLE_LIST *table_list, bool check_alias)
{
  TABLE_LIST *res;
  const char *d_name, *t_name, *t_alias;
  DBUG_ENTER("find_dup_table");
  DBUG_PRINT("enter", ("table alias: %s", table->alias));

  DBUG_ASSERT(table == ((TABLE_LIST *)table)->updatable_base_table());
  /*
    If this function called for CREATE command that we have not opened table
    (table->table equal to 0) and right names is in current TABLE_LIST
    object.
  */
  if (table->table)
  {
    /* All MyISAMMRG children are plain MyISAM tables. */
    DBUG_ASSERT(table->table->file->ht->db_type != DB_TYPE_MRG_MYISAM);

    /* temporary table is always unique */
    if (table->table->s->tmp_table != NO_TMP_TABLE)
      DBUG_RETURN(NULL);
  }

  d_name= table->db;
  t_name= table->table_name;
  t_alias= table->alias;

  DBUG_PRINT("info", ("real table: %s.%s", d_name, t_name));
  for (;;)
  {
    /*
      Table is unique if it is present only once in the global list
      of tables and once in the list of table locks.
    */
    if (! (res= find_table_in_global_list(table_list, d_name, t_name)))
      break;

    /* Skip if same underlying table. */
    if (res->table && (res->table == table->table))
      goto next;

    /* Skip if table alias does not match. */
    if (check_alias)
    {
      if (lower_case_table_names ?
          my_strcasecmp(files_charset_info, t_alias, res->alias) :
          strcmp(t_alias, res->alias))
        goto next;
    }

    /*
      Skip if marked to be excluded (could be a derived table) or if
      entry is a prelocking placeholder.
    */
    if (res->select_lex &&
        !res->select_lex->exclude_from_table_unique_test &&
        !res->prelocking_placeholder)
      break;

    /*
      If we found entry of this table or table of SELECT which already
      processed in derived table or top select of multi-update/multi-delete
      (exclude_from_table_unique_test) or prelocking placeholder.
    */
next:
    table_list= res->next_global;
    DBUG_PRINT("info",
               ("found same copy of table or table which we should skip"));
  }
  DBUG_RETURN(res);
}


/**
  Test that the subject table of INSERT/UPDATE/DELETE/CREATE
  or (in case of MyISAMMRG) one of its children are not used later
  in the query.

  For MyISAMMRG tables, it is assumed that all the underlying
  tables of @c table (if any) are listed right after it and that
  their @c parent_l field points at the main table.

  @param  thd        thread handle
  @param  table      table to be checked (must be updatable base table)
  @param  table_list List of tables to check against
  @param  check_alias whether to check tables' aliases

  @retval non-NULL The table list element for the table that
                   represents the duplicate. 
  @retval NULL     No duplicates found.
*/

TABLE_LIST *unique_table(THD *thd, const TABLE_LIST *table,
                         TABLE_LIST *table_list, bool check_alias)
{
  DBUG_ASSERT(table == ((TABLE_LIST *)table)->updatable_base_table());

  TABLE_LIST *dup;
  if (table->table && table->table->file->ht->db_type == DB_TYPE_MRG_MYISAM)
  {
    TABLE_LIST *child;
    dup= NULL;
    /* Check duplicates of all merge children. */
    for (child= table->next_global; child && child->parent_l == table;
         child= child->next_global)
    {
      if ((dup= find_dup_table(thd, child, child->next_global, check_alias)))
        break;
    }
  }
  else
    dup= find_dup_table(thd, table, table_list, check_alias);
  return dup;
}


/**
  Issue correct error message in case we found 2 duplicate tables which
  prevent some update operation

  @param update      table which we try to update
  @param operation   name of update operation
  @param duplicate   duplicate table which we found

  @note here we hide view underlying tables if we have them.
*/

void update_non_unique_table_error(TABLE_LIST *update,
                                   const char *operation,
                                   TABLE_LIST *duplicate)
{
  update= update->top_table();
  duplicate= duplicate->top_table();
  if (!update->is_view() || !duplicate->is_view() ||
      update->view_query() == duplicate->view_query() ||
      update->view_name.length != duplicate->view_name.length ||
      update->view_db.length != duplicate->view_db.length ||
      my_strcasecmp(table_alias_charset,
                    update->view_name.str, duplicate->view_name.str) != 0 ||
      my_strcasecmp(table_alias_charset,
                    update->view_db.str, duplicate->view_db.str) != 0)
  {
    /*
      it is not the same view repeated (but it can be parts of the same copy
      of view), so we have to hide underlying tables.
    */
    if (update->is_view())
    {
      // Issue the ER_NON_INSERTABLE_TABLE error for an INSERT
      if (duplicate->is_view() &&
          update->view_query() == duplicate->view_query())
        my_error(!strncmp(operation, "INSERT", 6) ?
                 ER_NON_INSERTABLE_TABLE : ER_NON_UPDATABLE_TABLE, MYF(0),
                 update->alias, operation);
      else
        my_error(ER_VIEW_PREVENT_UPDATE, MYF(0),
                 (duplicate->is_view() ? duplicate->alias : update->alias),
                 operation, update->alias);
      return;
    }
    if (duplicate->is_view())
    {
      my_error(ER_VIEW_PREVENT_UPDATE, MYF(0), duplicate->alias, operation,
               update->alias);
      return;
    }
  }
  my_error(ER_UPDATE_TABLE_USED, MYF(0), update->alias);
}


/**
  Find temporary table specified by database and table names in the
  THD::temporary_tables list.

  @return TABLE instance if a temporary table has been found; NULL otherwise.
*/

TABLE *find_temporary_table(THD *thd, const char *db, const char *table_name)
{
  char key[MAX_DBKEY_LENGTH];
  size_t key_length= create_table_def_key(thd, key, db, table_name, 1);
  return find_temporary_table(thd, key, key_length);
}


/**
  Find a temporary table specified by TABLE_LIST instance in the
  THD::temporary_tables list.

  @return TABLE instance if a temporary table has been found; NULL otherwise.
*/

TABLE *find_temporary_table(THD *thd, const TABLE_LIST *tl)
{
  const char *key;
  size_t key_length;
  char key_suffix[TMP_TABLE_KEY_EXTRA];
  TABLE *table;

  key_length= get_table_def_key(tl, &key);

  int4store(key_suffix, thd->server_id);
  int4store(key_suffix + 4, thd->variables.pseudo_thread_id);

  for (table= thd->temporary_tables; table; table= table->next)
  {
    if ((table->s->table_cache_key.length == key_length +
                                             TMP_TABLE_KEY_EXTRA) &&
        !memcmp(table->s->table_cache_key.str, key, key_length) &&
        !memcmp(table->s->table_cache_key.str + key_length, key_suffix,
                TMP_TABLE_KEY_EXTRA))
      return table;
  }
  return NULL;
}


/**
  Find a temporary table specified by a key in the THD::temporary_tables list.

  @return TABLE instance if a temporary table has been found; NULL otherwise.
*/

static TABLE *find_temporary_table(THD *thd,
                                   const char *table_key,
                                   size_t table_key_length)
{
  for (TABLE *table= thd->temporary_tables; table; table= table->next)
  {
    if (table->s->table_cache_key.length == table_key_length &&
        !memcmp(table->s->table_cache_key.str, table_key, table_key_length))
    {
      return table;
    }
  }

  return NULL;
}


/**
  Drop a temporary table.

  Try to locate the table in the list of thd->temporary_tables.
  If the table is found:
   - if the table is being used by some outer statement, fail.
   - if the table is locked with LOCK TABLES or by prelocking,
   unlock it and remove it from the list of locked tables
   (THD::lock). Currently only transactional temporary tables
   are locked.
   - Close the temporary table, remove its .FRM
   - remove the table from the list of temporary tables

  This function is used to drop user temporary tables, as well as
  internal tables created in CREATE TEMPORARY TABLE ... SELECT
  or ALTER TABLE. Even though part of the work done by this function
  is redundant when the table is internal, as long as we
  link both internal and user temporary tables into the same
  thd->temporary_tables list, it's impossible to tell here whether
  we're dealing with an internal or a user temporary table.

  In is_trans out-parameter, we return the type of the table:
  either transactional (e.g. innodb) as TRUE or non-transactional
  (e.g. myisam) as FALSE.

  This function assumes that table to be dropped was pre-opened
  using table list provided.

  @retval  0  the table was found and dropped successfully.
  @retval  1  the table was not found in the list of temporary tables
              of this thread
  @retval -1  the table is in use by a outer query
*/

int drop_temporary_table(THD *thd, TABLE_LIST *table_list, bool *is_trans)
{
  DBUG_ENTER("drop_temporary_table");
  DBUG_PRINT("tmptable", ("closing table: '%s'.'%s'",
                          table_list->db, table_list->table_name));

  if (!is_temporary_table(table_list))
    DBUG_RETURN(1);

  TABLE *table= table_list->table;

  /* Table might be in use by some outer statement. */
  if (table->query_id && table->query_id != thd->query_id)
  {
    my_error(ER_CANT_REOPEN_TABLE, MYF(0), table->alias);
    DBUG_RETURN(-1);
  }

  *is_trans= table->file->has_transactions();

  /*
    If LOCK TABLES list is not empty and contains this table,
    unlock the table and remove the table from this list.
  */
  mysql_lock_remove(thd, thd->lock, table);
  close_temporary_table(thd, table, 1, 1);
  table_list->table= NULL;

  DBUG_RETURN(0);
}

/*
  unlink from thd->temporary tables and close temporary table
*/

void close_temporary_table(THD *thd, TABLE *table,
                           bool free_share, bool delete_table)
{
  DBUG_ENTER("close_temporary_table");
  DBUG_PRINT("tmptable", ("closing table: '%s'.'%s' 0x%lx  alias: '%s'",
                          table->s->db.str, table->s->table_name.str,
                          (long) table, table->alias));

  if (table->prev)
  {
    table->prev->next= table->next;
    if (table->prev->next)
      table->next->prev= table->prev;
  }
  else
  {
    /* removing the item from the list */
    DBUG_ASSERT(table == thd->temporary_tables);
    /*
      slave must reset its temporary list pointer to zero to exclude
      passing non-zero value to end_slave via rli->save_temporary_tables
      when no temp tables opened, see an invariant below.
    */
    thd->temporary_tables= table->next;
    if (thd->temporary_tables)
      table->next->prev= 0;
  }
#ifdef HAVE_REPLICATION
  if (thd->slave_thread)
  {
    /* natural invariant of temporary_tables */
    DBUG_ASSERT(thd->rli_slave->get_c_rli()->channel_open_temp_tables.atomic_get() || !thd->temporary_tables);
    slave_open_temp_tables.atomic_add(-1);
    thd->rli_slave->get_c_rli()->channel_open_temp_tables.atomic_add(-1);
  }
#endif
  close_temporary(thd, table, free_share, delete_table);
  DBUG_VOID_RETURN;
}


/*
  Close and delete a temporary table

  NOTE
    This dosn't unlink table from thd->temporary
    If this is needed, use close_temporary_table()
*/

void close_temporary(THD *thd, TABLE *table, bool free_share, bool delete_table)
{
  handlerton *table_type= table->s->db_type();
  DBUG_ENTER("close_temporary");
  DBUG_PRINT("tmptable", ("closing table: '%s'.'%s'",
                          table->s->db.str, table->s->table_name.str));

  free_io_cache(table);
  closefrm(table, 0);
  if (delete_table)
  {
    DBUG_ASSERT(thd);
    rm_temporary_table(thd, table_type, table->s->path.str);
  }

  if (free_share)
  {
    free_table_share(table->s);
    my_free(table);
  }
  DBUG_VOID_RETURN;
}


/*
  Used by ALTER TABLE when the table is a temporary one. It changes something
  only if the ALTER contained a RENAME clause (otherwise, table_name is the old
  name).
  Prepares a table cache key, which is the concatenation of db, table_name and
  thd->slave_proxy_id, separated by '\0'.
*/

bool rename_temporary_table(THD* thd, TABLE *table, const char *db,
			    const char *table_name)
{
  char *key;
  size_t key_length;
  TABLE_SHARE *share= table->s;
  DBUG_ENTER("rename_temporary_table");

  if (!(key=(char*) alloc_root(&share->mem_root, MAX_DBKEY_LENGTH)))
    DBUG_RETURN(1);				/* purecov: inspected */

  key_length= create_table_def_key(thd, key, db, table_name, 1);
  share->set_table_cache_key(key, key_length);
  /* Also update table name in DD object. Database name is kept reset. */
  share->tmp_table_def->set_name(table_name);
  DBUG_RETURN(0);
}


/**
   Force all other threads to stop using the table by upgrading
   metadata lock on it and remove unused TABLE instances from cache.

   @param thd      Thread handler
   @param table    Table to remove from cache
   @param function HA_EXTRA_PREPARE_FOR_DROP if table is to be deleted
                   HA_EXTRA_FORCE_REOPEN if table is not be used
                   HA_EXTRA_PREPARE_FOR_RENAME if table is to be renamed

   @note When returning, the table will be unusable for other threads
         until metadata lock is downgraded.

   @retval FALSE Success.
   @retval TRUE  Failure (e.g. because thread was killed).
*/

bool wait_while_table_is_used(THD *thd, TABLE *table,
                              enum ha_extra_function function)
{
  DBUG_ENTER("wait_while_table_is_used");
  DBUG_PRINT("enter", ("table: '%s'  share: 0x%lx  db_stat: %u  version: %lu",
                       table->s->table_name.str, (ulong) table->s,
                       table->db_stat, table->s->version));

  if (thd->mdl_context.upgrade_shared_lock(
             table->mdl_ticket, MDL_EXCLUSIVE,
             thd->variables.lock_wait_timeout))
    DBUG_RETURN(TRUE);

  tdc_remove_table(thd, TDC_RT_REMOVE_NOT_OWN,
                   table->s->db.str, table->s->table_name.str,
                   FALSE);
  /* extra() call must come only after all instances above are closed */
  (void) table->file->extra(function);
  DBUG_RETURN(FALSE);
}


/**
  Close a and drop a just created table in CREATE TABLE ... SELECT.

  @param  thd         Thread handle
  @param  table       TABLE object for the table to be dropped
  @param  db_name     Name of database for this table
  @param  table_name  Name of this table

  This routine assumes that the table to be closed is open only
  by the calling thread, so we needn't wait until other threads
  close the table. It also assumes that the table is first
  in thd->open_ables and a data lock on it, if any, has been
  released. To sum up, it's tuned to work with
  CREATE TABLE ... SELECT and CREATE TABLE .. SELECT only.
  Note, that currently CREATE TABLE ... SELECT is not supported
  under LOCK TABLES. This function, still, can be called in
  prelocked mode, e.g. if we do CREATE TABLE .. SELECT f1();
*/

void drop_open_table(THD *thd, TABLE *table, const char *db_name,
                     const char *table_name)
{
  DBUG_ENTER("drop_open_table");
  if (table->s->tmp_table)
    close_temporary_table(thd, table, 1, 1);
  else
  {
    DBUG_ASSERT(table == thd->open_tables);

    handlerton *table_type= table->s->db_type();

    table->file->extra(HA_EXTRA_PREPARE_FOR_DROP);
    close_thread_table(thd, &thd->open_tables);
    /* Remove the table share from the table cache. */
    tdc_remove_table(thd, TDC_RT_REMOVE_ALL, db_name, table_name,
                     FALSE);
    /* Remove the table from the storage engine and rm the .frm. */
    quick_rm_table(thd, table_type, db_name, table_name, 0);
  }
  DBUG_VOID_RETURN;
}


/**
    Check that table exists in data-dictionary or in some storage engine.

    @param       thd     Thread context
    @param       table   Table list element
    @param[out]  exists  Out parameter which is set to TRUE if table
                         exists and to FALSE otherwise.

    @note If there is no table in data-dictionary but it exists in one
          of engines (e.g. it was created on another node of NDB cluster)
          this function will fetch and add proper table description to
          the data-dictionary.

    @retval  TRUE   Some error occurred
    @retval  FALSE  No error. 'exists' out parameter set accordingly.
*/

bool check_if_table_exists(THD *thd, TABLE_LIST *table, bool *exists)
{
  DBUG_ENTER("check_if_table_exists");

  *exists= true;

  DBUG_ASSERT(thd->mdl_context.
              owns_equal_or_stronger_lock(MDL_key::TABLE, table->db,
                                          table->table_name, MDL_SHARED));

  if (dd::table_exists<dd::Abstract_table>(thd->dd_client(),
                                           table->db,
                                           table->table_name,
                                           exists))
    DBUG_RETURN(true); // Error is already reported.

  if (*exists)
    goto end;

  /* Table doesn't exist. Check if some engine can provide it. */
  if (ha_check_if_table_exists(thd, table->db, table->table_name, exists))
  {
    my_printf_error(ER_OUT_OF_RESOURCES, "Failed to open '%-.64s', error while "
                    "unpacking from engine", MYF(0), table->table_name);
    DBUG_RETURN(true);
  }
end:
  DBUG_RETURN(false);
}


/**
  An error handler which converts, if possible, ER_LOCK_DEADLOCK error
  that can occur when we are trying to acquire a metadata lock to
  a request for back-off and re-start of open_tables() process.
*/

class MDL_deadlock_handler : public Internal_error_handler
{
public:
  MDL_deadlock_handler(Open_table_context *ot_ctx_arg)
    : m_ot_ctx(ot_ctx_arg), m_is_active(FALSE)
  {}

  virtual bool handle_condition(THD *thd,
                                uint sql_errno,
                                const char* sqlstate,
                                Sql_condition::enum_severity_level *level,
                                const char* msg)
  {
    if (! m_is_active && sql_errno == ER_LOCK_DEADLOCK)
    {
      /* Disable the handler to avoid infinite recursion. */
      m_is_active= true;
      (void) m_ot_ctx->request_backoff_action(
                        Open_table_context::OT_BACKOFF_AND_RETRY,
                        NULL);
      m_is_active= false;
      /*
        If the above back-off request failed, a new instance of
        ER_LOCK_DEADLOCK error was emitted. Thus the current
        instance of error condition can be treated as handled.
      */
      return true;
    }
    return false;
  }

private:
  /** Open table context to be used for back-off request. */
  Open_table_context *m_ot_ctx;
  /**
    Indicates that we are already in the process of handling
    ER_LOCK_DEADLOCK error. Allows to re-emit the error from
    the error handler without falling into infinite recursion.
  */
  bool m_is_active;
};


/**
  Try to acquire an MDL lock for a table being opened.

  @param[in,out] thd      Session context, to report errors.
  @param[out]    ot_ctx   Open table context, to hold the back off
                          state. If we failed to acquire a lock
                          due to a lock conflict, we add the
                          failed request to the open table context.
  @param[in,out] table_list Table list element for the table being opened.
                            Its "mdl_request" member specifies the MDL lock
                            to be requested. If we managed to acquire a
                            ticket (no errors or lock conflicts occurred),
                            TABLE_LIST::mdl_request contains a reference
                            to it on return. However, is not modified if
                            MDL lock type- modifying flags were provided.
                            We also use TABLE_LIST::lock_type member to
                            detect cases when MDL_SHARED_WRITE_LOW_PRIO
                            lock should be acquired instead of the normal
                            MDL_SHARED_WRITE lock.
  @param[in]    flags flags MYSQL_OPEN_FORCE_SHARED_MDL,
                          MYSQL_OPEN_FORCE_SHARED_HIGH_PRIO_MDL or
                          MYSQL_OPEN_FAIL_ON_MDL_CONFLICT
                          @sa open_table().
  @param[out]   mdl_ticket Only modified if there was no error.
                          If we managed to acquire an MDL
                          lock, contains a reference to the
                          ticket, otherwise is set to NULL.

  @retval TRUE  An error occurred.
  @retval FALSE No error, but perhaps a lock conflict, check mdl_ticket.
*/

static bool
open_table_get_mdl_lock(THD *thd, Open_table_context *ot_ctx,
                        TABLE_LIST *table_list, uint flags,
                        MDL_ticket **mdl_ticket)
{
  MDL_request *mdl_request= &table_list->mdl_request;
  MDL_request new_mdl_request;

  if (flags & (MYSQL_OPEN_FORCE_SHARED_MDL |
               MYSQL_OPEN_FORCE_SHARED_HIGH_PRIO_MDL))
  {
    /*
      MYSQL_OPEN_FORCE_SHARED_MDL flag means that we are executing
      PREPARE for a prepared statement and want to override
      the type-of-operation aware metadata lock which was set
      in the parser/during view opening with a simple shared
      metadata lock.
      This is necessary to allow concurrent execution of PREPARE
      and LOCK TABLES WRITE statement against the same table.

      MYSQL_OPEN_FORCE_SHARED_HIGH_PRIO_MDL flag means that we open
      the table in order to get information about it for one of I_S
      queries and also want to override the type-of-operation aware
      shared metadata lock which was set earlier (e.g. during view
      opening) with a high-priority shared metadata lock.
      This is necessary to avoid unnecessary waiting and extra
      ER_WARN_I_S_SKIPPED_TABLE warnings when accessing I_S tables.

      These two flags are mutually exclusive.
    */
    DBUG_ASSERT(!(flags & MYSQL_OPEN_FORCE_SHARED_MDL) ||
                !(flags & MYSQL_OPEN_FORCE_SHARED_HIGH_PRIO_MDL));

    MDL_REQUEST_INIT_BY_KEY(&new_mdl_request,
                            &mdl_request->key,
                            (flags & MYSQL_OPEN_FORCE_SHARED_MDL) ?
                              MDL_SHARED : MDL_SHARED_HIGH_PRIO,
                            MDL_TRANSACTION);
    mdl_request= &new_mdl_request;
  }
  else if (thd->variables.low_priority_updates &&
           mdl_request->type == MDL_SHARED_WRITE &&
           (table_list->lock_type == TL_WRITE_DEFAULT ||
            table_list->lock_type == TL_WRITE_CONCURRENT_DEFAULT))
  {
    /*
      We are in @@low_priority_updates=1 mode and are going to acquire
      SW metadata lock on a table which for which neither LOW_PRIORITY nor
      HIGH_PRIORITY clauses were used explicitly.
      To keep compatibility with THR_LOCK locks and to avoid starving out
      concurrent LOCK TABLES READ statements, we need to acquire the low-prio
      version of SW lock instead of a normal SW lock in this case.
    */
    MDL_REQUEST_INIT_BY_KEY(&new_mdl_request,
                            &mdl_request->key,
                            MDL_SHARED_WRITE_LOW_PRIO,
                            MDL_TRANSACTION);
    mdl_request= &new_mdl_request;
  }

  if (flags & MYSQL_OPEN_FAIL_ON_MDL_CONFLICT)
  {
    /*
      When table is being open in order to get data for I_S table,
      we might have some tables not only open but also locked (e.g. when
      this happens under LOCK TABLES or in a stored function).
      As a result by waiting on a conflicting metadata lock to go away
      we may create a deadlock which won't entirely belong to the
      MDL subsystem and thus won't be detectable by this subsystem's
      deadlock detector.
      To avoid such situation we skip the trouble-making table if
      there is a conflicting lock.
    */
    if (thd->mdl_context.try_acquire_lock(mdl_request))
      return TRUE;
    if (mdl_request->ticket == NULL)
    {
      my_error(ER_WARN_I_S_SKIPPED_TABLE, MYF(0),
               mdl_request->key.db_name(), mdl_request->key.name());
      return TRUE;
    }
  }
  else
  {
    /*
      We are doing a normal table open. Let us try to acquire a metadata
      lock on the table. If there is a conflicting lock, acquire_lock()
      will wait for it to go away. Sometimes this waiting may lead to a
      deadlock, with the following results:
      1) If a deadlock is entirely within MDL subsystem, it is
         detected by the deadlock detector of this subsystem.
         ER_LOCK_DEADLOCK error is produced. Then, the error handler
         that is installed prior to the call to acquire_lock() attempts
         to request a back-off and retry. Upon success, ER_LOCK_DEADLOCK
         error is suppressed, otherwise propagated up the calling stack.
      2) Otherwise, a deadlock may occur when the wait-for graph
         includes edges not visible to the MDL deadlock detector.
         One such example is a wait on an InnoDB row lock, e.g. when:
         conn C1 gets SR MDL lock on t1 with SELECT * FROM t1
         conn C2 gets a row lock on t2 with  SELECT * FROM t2 FOR UPDATE
         conn C3 gets in and waits on C1 with DROP TABLE t0, t1
         conn C2 continues and blocks on C3 with SELECT * FROM t0
         conn C1 deadlocks by waiting on C2 by issuing SELECT * FROM
         t2 LOCK IN SHARE MODE.
         Such circular waits are currently only resolved by timeouts,
         e.g. @@innodb_lock_wait_timeout or @@lock_wait_timeout.

      Note that we want to force DML deadlock weight for our context
      when acquiring locks in this place. This is done to avoid situation
      when LOCK TABLES statement, which acquires strong SNRW and SRO locks
      on implicitly used tables, deadlocks with a concurrent DDL statement
      and the DDL statement is aborted since it is chosen as a deadlock
      victim. It is better to choose LOCK TABLES as a victim in this case
      as a deadlock can be easily caught here and handled by back-off and retry,
      without reporting any error to the user.
      We still have a few weird cases, like FLUSH TABLES <table-list> WITH
      READ LOCK, where we use "strong" metadata locks and open_tables() is
      called with some metadata locks pre-acquired. In these cases we still
      want to use DDL deadlock weight as back-off is not possible.
    */
    MDL_deadlock_handler mdl_deadlock_handler(ot_ctx);

    thd->push_internal_handler(&mdl_deadlock_handler);
    thd->mdl_context.set_force_dml_deadlock_weight(ot_ctx->can_back_off());

    bool result= thd->mdl_context.acquire_lock(mdl_request,
                                               ot_ctx->get_timeout());

    thd->mdl_context.set_force_dml_deadlock_weight(false);
    thd->pop_internal_handler();

    if (result && !ot_ctx->can_recover_from_failed_open())
      return TRUE;
  }
  *mdl_ticket= mdl_request->ticket;
  return FALSE;
}


/**
  Check if table's share is being removed from the table definition
  cache and, if yes, wait until the flush is complete.

  @param thd             Thread context.
  @param wait_timeout    Timeout for waiting.
  @param deadlock_weight Weight of this wait for deadlock detector.

  @retval FALSE   Success. Share is up to date or has been flushed.
  @retval TRUE    Error (OOM, our was killed, the wait resulted
                  in a deadlock or timeout). Reported.
*/

static bool
tdc_wait_for_old_version(THD *thd, const char *db, const char *table_name,
                         ulong wait_timeout, uint deadlock_weight)
{
  TABLE_SHARE *share;
  bool res= FALSE;

  mysql_mutex_lock(&LOCK_open);
  if ((share= get_cached_table_share(thd, db, table_name)) &&
      share->has_old_version())
  {
    struct timespec abstime;
    set_timespec(&abstime, wait_timeout);
    res= share->wait_for_old_version(thd, &abstime, deadlock_weight);
  }
  mysql_mutex_unlock(&LOCK_open);
  return res;
}


/**
  Open a base table.

  @param thd            Thread context.
  @param table_list     Open first table in list.
  @param ot_ctx         Context with flags which modify how open works
                        and which is used to recover from a failed
                        open_table() attempt.
                        Some examples of flags:
                        MYSQL_OPEN_IGNORE_FLUSH - Open table even if
                        someone has done a flush. No version number
                        checking is done.
                        MYSQL_OPEN_HAS_MDL_LOCK - instead of acquiring
                        metadata locks rely on that caller already has
                        appropriate ones.

  Uses a cache of open tables to find a TABLE instance not in use.

  If TABLE_LIST::open_strategy is set to OPEN_IF_EXISTS, the table is
  opened only if it exists. If the open strategy is OPEN_STUB, the
  underlying table is never opened. In both cases, metadata locks are
  always taken according to the lock strategy.

  The function used to open temporary tables, but now it opens base tables
  only.

  @retval TRUE  Open failed. "action" parameter may contain type of action
                needed to remedy problem before retrying again.
  @retval FALSE Success. Members of TABLE_LIST structure are filled properly
                (e.g.  TABLE_LIST::table is set for real tables and
                TABLE_LIST::view is set for views).
*/

bool open_table(THD *thd, TABLE_LIST *table_list, Open_table_context *ot_ctx)
{
  TABLE *table;
  const char *key;
  size_t key_length;
  const char *alias= table_list->alias;
  uint flags= ot_ctx->get_flags();
  MDL_ticket *mdl_ticket;
  int error= 0;
  TABLE_SHARE *share;
  my_hash_value_type hash_value;

  DBUG_ENTER("open_table");

  /*
    The table must not be opened already. The table can be pre-opened for
    some statements if it is a temporary table.

    open_temporary_table() must be used to open temporary tables.
  */
  DBUG_ASSERT(!table_list->table);

  /* an open table operation needs a lot of the stack space */
  if (check_stack_overrun(thd, STACK_MIN_SIZE_FOR_OPEN, (uchar *)&alias))
    DBUG_RETURN(TRUE);

  // New DD- In current_thd->is_strict_mode() mode we call open_table
  // on new DD tables like mysql.tables/* when CREATE fails and we
  // try to abort the operation and invoke quick_rm_table().
  // Currently, we ignore deleting table in strict mode. Need to fix this.
  // TODO.

  DBUG_EXECUTE_IF("kill_query_on_open_table_from_tz_find",
                  {
                    /*
                      When on calling my_tz_find the following
                      tables are opened in specified order: time_zone_name,
                      time_zone, time_zone_transition_type,
                      time_zone_transition. Emulate killing a query
                      on opening the second table in the list.
                    */
                    if (!strcmp("time_zone",  table_list->table_name))
                      thd->killed= THD::KILL_QUERY;
                  });

  if (!(flags & MYSQL_OPEN_IGNORE_KILLED) && thd->killed)
    DBUG_RETURN(TRUE);

  /*
    Check if we're trying to take a write lock in a read only transaction.

    Note that we allow write locks on log tables as otherwise logging
    to general/slow log would be disabled in read only transactions.
  */
  if (table_list->mdl_request.is_write_lock_request() &&
      thd->tx_read_only &&
      !(flags & (MYSQL_LOCK_LOG_TABLE | MYSQL_OPEN_HAS_MDL_LOCK)))
  {
    my_error(ER_CANT_EXECUTE_IN_READ_ONLY_TRANSACTION, MYF(0));
    DBUG_RETURN(true);
  }

  key_length= get_table_def_key(table_list, &key);

  /*
    If we're in pre-locked or LOCK TABLES mode, let's try to find the
    requested table in the list of pre-opened and locked tables. If the
    table is not there, return an error - we can't open not pre-opened
    tables in pre-locked/LOCK TABLES mode.
    TODO: move this block into a separate function.
  */
  if (thd->locked_tables_mode &&
      ! (flags & MYSQL_OPEN_GET_NEW_TABLE))
  {						// Using table locks
    TABLE *best_table= 0;
    int best_distance= INT_MIN;
    for (table=thd->open_tables; table ; table=table->next)
    {
      if (table->s->table_cache_key.length == key_length &&
	  !memcmp(table->s->table_cache_key.str, key, key_length))
      {
        if (!my_strcasecmp(system_charset_info, table->alias, alias) &&
            table->query_id != thd->query_id && /* skip tables already used */
            (thd->locked_tables_mode == LTM_LOCK_TABLES ||
             table->query_id == 0))
        {
          int distance= ((int) table->reginfo.lock_type -
                         (int) table_list->lock_type);

          /*
            Find a table that either has the exact lock type requested,
            or has the best suitable lock. In case there is no locked
            table that has an equal or higher lock than requested,
            we us the closest matching lock to be able to produce an error
            message about wrong lock mode on the table. The best_table
            is changed if bd < 0 <= d or bd < d < 0 or 0 <= d < bd.

            distance <  0 - No suitable lock found
            distance >  0 - we have lock mode higher then we require
            distance == 0 - we have lock mode exactly which we need
          */
          if ((best_distance < 0 && distance > best_distance) ||
              (distance >= 0 && distance < best_distance))
          {
            best_distance= distance;
            best_table= table;
            if (best_distance == 0)
            {
              /*
                We have found a perfect match and can finish iterating
                through open tables list. Check for table use conflict
                between calling statement and SP/trigger is done in
                lock_tables().
              */
              break;
            }
          }
        }
      }
    }
    if (best_table)
    {
      table= best_table;
      table->query_id= thd->query_id;
      DBUG_PRINT("info",("Using locked table"));
      goto reset;
    }
    /*
      Is this table a view and not a base table?
      (it is work around to allow to open view with locked tables,
      real fix will be made after definition cache will be made)

      Since opening of view which was not explicitly locked by LOCK
      TABLES breaks metadata locking protocol (potentially can lead
      to deadlocks) it should be disallowed.
    */
    if (thd->mdl_context.owns_equal_or_stronger_lock(MDL_key::TABLE,
                                                     table_list->db,
                                                     table_list->table_name,
                                                     MDL_SHARED))
    {
      /*
        Note that we can't be 100% sure that it is a view since it's
        possible that we either simply have not found unused TABLE
        instance in THD::open_tables list or were unable to open table
        during prelocking process (in this case in theory we still
        should hold shared metadata lock on it).
      */
      dd::Abstract_table::enum_table_type table_type;
      if (!dd::abstract_table_type(thd->dd_client(), table_list->db,
                                   table_list->table_name, &table_type) &&
          (table_type == dd::Abstract_table::TT_USER_VIEW ||
           table_type == dd::Abstract_table::TT_SYSTEM_VIEW))
      {
        /*
          If parent_l of the table_list is non null then a merge table
          has this view as child table, which is not supported.
        */
        if (table_list->parent_l)
        {
          my_error(ER_WRONG_MRG_TABLE, MYF(0));
          DBUG_RETURN(true);
        }

        if (!tdc_open_view(thd, table_list, alias, key, key_length,
                           CHECK_METADATA_VERSION))
        {
          DBUG_ASSERT(table_list->is_view());
          DBUG_RETURN(FALSE); // VIEW
        }
      }
    }
    /*
      No table in the locked tables list. In case of explicit LOCK TABLES
      this can happen if a user did not include the table into the list.
      In case of pre-locked mode locked tables list is generated automatically,
      so we may only end up here if the table did not exist when
      locked tables list was created.
    */
    if (thd->locked_tables_mode == LTM_PRELOCKED)
      my_error(ER_NO_SUCH_TABLE, MYF(0), table_list->db, table_list->alias);
    else
      my_error(ER_TABLE_NOT_LOCKED, MYF(0), alias);
    DBUG_RETURN(TRUE);
  }

  /* Non pre-locked/LOCK TABLES mode. This is the normal use case. */

  if (! (flags & MYSQL_OPEN_HAS_MDL_LOCK))
  {
    /*
      We are not under LOCK TABLES and going to acquire write-lock/
      modify the base table. We need to acquire protection against
      global read lock until end of this statement in order to have
      this statement blocked by active FLUSH TABLES WITH READ LOCK.

      We don't block acquire this protection under LOCK TABLES as
      such protection already acquired at LOCK TABLES time and
      not released until UNLOCK TABLES.

      We don't block statements which modify only temporary tables
      as these tables are not preserved by backup by any form of
      backup which uses FLUSH TABLES WITH READ LOCK.

      TODO: The fact that we sometimes acquire protection against
            GRL only when we encounter table to be write-locked
            slightly increases probability of deadlock.
            This problem will be solved once Alik pushes his
            temporary table refactoring patch and we can start
            pre-acquiring metadata locks at the beggining of
            open_tables() call.
    */
    if (table_list->mdl_request.is_write_lock_request() &&
        ! (flags & (MYSQL_OPEN_IGNORE_GLOBAL_READ_LOCK |
                    MYSQL_OPEN_FORCE_SHARED_MDL |
                    MYSQL_OPEN_FORCE_SHARED_HIGH_PRIO_MDL |
                    MYSQL_OPEN_SKIP_SCOPED_MDL_LOCK)) &&
        ! ot_ctx->has_protection_against_grl())
    {
      MDL_request protection_request;
      MDL_deadlock_handler mdl_deadlock_handler(ot_ctx);

      if (thd->global_read_lock.can_acquire_protection())
        DBUG_RETURN(TRUE);

      MDL_REQUEST_INIT(&protection_request,
                       MDL_key::GLOBAL, "", "", MDL_INTENTION_EXCLUSIVE,
                       MDL_STATEMENT);

      /*
        Install error handler which if possible will convert deadlock error
        into request to back-off and restart process of opening tables.

        Prefer this context as a victim in a deadlock when such a deadlock
        can be easily handled by back-off and retry.
      */
      thd->push_internal_handler(&mdl_deadlock_handler);
      thd->mdl_context.set_force_dml_deadlock_weight(ot_ctx->can_back_off());

      bool result= thd->mdl_context.acquire_lock(&protection_request,
                                                 ot_ctx->get_timeout());

      thd->mdl_context.set_force_dml_deadlock_weight(false);
      thd->pop_internal_handler();

      if (result)
        DBUG_RETURN(TRUE);

      ot_ctx->set_has_protection_against_grl();
    }

    if (open_table_get_mdl_lock(thd, ot_ctx, table_list, flags, &mdl_ticket) ||
        mdl_ticket == NULL)
    {
      DEBUG_SYNC(thd, "before_open_table_wait_refresh");
      DBUG_RETURN(TRUE);
    }
    DEBUG_SYNC(thd, "after_open_table_mdl_shared");
  }
  else
  {
    /*
      Grab reference to the MDL lock ticket that was acquired
      by the caller.
    */
    mdl_ticket= table_list->mdl_request.ticket;
  }

  hash_value= my_calc_hash(&table_def_cache, (uchar*) key, key_length);


  if (table_list->open_strategy == TABLE_LIST::OPEN_IF_EXISTS ||
      table_list->open_strategy == TABLE_LIST::OPEN_FOR_CREATE)
  {
    bool exists;

    if (check_if_table_exists(thd, table_list, &exists))
      DBUG_RETURN(TRUE);

    if (!exists)
    {
      if (table_list->open_strategy == TABLE_LIST::OPEN_FOR_CREATE &&
          ! (flags & (MYSQL_OPEN_FORCE_SHARED_MDL |
                      MYSQL_OPEN_FORCE_SHARED_HIGH_PRIO_MDL)))
      {
        MDL_deadlock_handler mdl_deadlock_handler(ot_ctx);

        thd->push_internal_handler(&mdl_deadlock_handler);

        DEBUG_SYNC(thd, "before_upgrading_lock_from_S_to_X_for_create_table");
        bool wait_result= thd->mdl_context.upgrade_shared_lock(
                                 table_list->mdl_request.ticket,
                                 MDL_EXCLUSIVE,
                                 thd->variables.lock_wait_timeout);

        thd->pop_internal_handler();
        DEBUG_SYNC(thd, "after_upgrading_lock_from_S_to_X_for_create_table");

        /* Deadlock or timeout occurred while upgrading the lock. */
        if (wait_result)
          DBUG_RETURN(TRUE);
      }

      DBUG_RETURN(FALSE);
    }

    /* Table exists. Let us try to open it. */
  }
  else if (table_list->open_strategy == TABLE_LIST::OPEN_STUB)
    DBUG_RETURN(FALSE);

retry_share:
  {
    Table_cache *tc= table_cache_manager.get_cache(thd);

    tc->lock();

    /*
      Try to get unused TABLE object or at least pointer to
      TABLE_SHARE from the table cache.
    */
    table= tc->get_table(thd, hash_value, key, key_length, &share);

    if (table)
    {
      /* We have found an unused TABLE object. */

      if (!(flags & MYSQL_OPEN_IGNORE_FLUSH))
      {
        /*
          TABLE_SHARE::version can only be initialised while holding the
          LOCK_open and in this case no one has a reference to the share
          object, if a reference exists to the share object it is necessary
          to lock both LOCK_open AND all table caches in order to update
          TABLE_SHARE::version. The same locks are required to increment
          refresh_version global variable.

          As result it is safe to compare TABLE_SHARE::version and
          refresh_version values while having only lock on the table
          cache for this thread.

          Table cache should not contain any unused TABLE objects with
          old versions.
        */
        DBUG_ASSERT(!share->has_old_version());

        /*
          Still some of already opened might become outdated (e.g. due to
          concurrent table flush). So we need to compare version of opened
          tables with version of TABLE object we just have got.
        */
        if (thd->open_tables &&
            thd->open_tables->s->version != share->version)
        {
          tc->release_table(thd, table);
          tc->unlock();
          (void)ot_ctx->request_backoff_action(
                          Open_table_context::OT_REOPEN_TABLES,
                          NULL);
          DBUG_RETURN(TRUE);
        }
      }
      tc->unlock();

      /* Call rebind_psi outside of the critical section. */
      DBUG_ASSERT(table->file != NULL);
      table->file->rebind_psi();

      thd->status_var.table_open_cache_hits++;
      goto table_found;
    }
    else if (share)
    {
      /*
        We weren't able to get an unused TABLE object. Still we have
        found TABLE_SHARE for it. So let us try to create new TABLE
        for it. We start by incrementing share's reference count and
        checking its version.
      */
      mysql_mutex_lock(&LOCK_open);
      tc->unlock();
      share->ref_count++;
      goto share_found;
    }
    else
    {
      /*
        We have not found neither TABLE nor TABLE_SHARE object in
        table cache (this means that there are no TABLE objects for
        it in it).
        Let us try to get TABLE_SHARE from table definition cache or
        from disk and then to create TABLE object for it.
      */
      tc->unlock();
    }
  }

  mysql_mutex_lock(&LOCK_open);

  if (!(share= get_table_share_with_discover(thd, table_list, key,
                                             key_length, &error,
                                             hash_value)))
  {
    mysql_mutex_unlock(&LOCK_open);
    /*
      If thd->is_error() is not set, we either need discover
      (error == 7), or the error was silenced by the prelocking
      handler (error == 0), in which case we should skip this
      table.
    */
    if (error == 7 && !thd->is_error())
    {
      (void) ot_ctx->request_backoff_action(Open_table_context::OT_DISCOVER,
                                            table_list);
    }
    DBUG_RETURN(TRUE);
  }

  /*
    Check if this TABLE_SHARE-object corresponds to a view. Note, that there is
    no need to call TABLE_SHARE::has_old_version() as we do for regular tables,
    because view shares are always up to date.
  */
  if (share->is_view)
  {
    /*
      If parent_l of the table_list is non null then a merge table
      has this view as child table, which is not supported.
    */
    if (table_list->parent_l)
    {
      my_error(ER_WRONG_MRG_TABLE, MYF(0));
      goto err_unlock;
    }

    /*
      This table is a view. Validate its metadata version: in particular,
      that it was a view when the statement was prepared.
    */
    if (check_and_update_table_version(thd, table_list, share))
      goto err_unlock;
    if (table_list->i_s_requested_object & OPEN_TABLE_ONLY)
    {
      my_error(ER_NO_SUCH_TABLE, MYF(0), table_list->db,
               table_list->table_name);
      goto err_unlock;
    }

    /* Open view */
    if (mysql_make_view(thd, share, table_list, false))
      goto err_unlock;

    /* TODO: Don't free this */
    release_table_share(share);

    DBUG_ASSERT(table_list->is_view());

    mysql_mutex_unlock(&LOCK_open);
    DBUG_RETURN(FALSE);
  }

share_found:
  if (!(flags & MYSQL_OPEN_IGNORE_FLUSH))
  {
    if (share->has_old_version())
    {
      /*
        We already have an MDL lock. But we have encountered an old
        version of table in the table definition cache which is possible
        when someone changes the table version directly in the cache
        without acquiring a metadata lock (e.g. this can happen during
        "rolling" FLUSH TABLE(S)).
        Release our reference to share, wait until old version of
        share goes away and then try to get new version of table share.
      */
      release_table_share(share);
      mysql_mutex_unlock(&LOCK_open);

      MDL_deadlock_handler mdl_deadlock_handler(ot_ctx);
      bool wait_result;

      thd->push_internal_handler(&mdl_deadlock_handler);

      /*
        In case of deadlock we would like this thread to be preferred as
        a deadlock victim when this deadlock can be nicely handled by
        back-off and retry. We still have a few weird cases, like
        FLUSH TABLES <table-list> WITH READ LOCK, where we use strong
        metadata locks and open_tables() is called with some metadata
        locks pre-acquired. In these cases we still want to use DDL
        deadlock weight.
      */
      uint deadlock_weight= ot_ctx->can_back_off() ?
                            MDL_wait_for_subgraph::DEADLOCK_WEIGHT_DML :
                            mdl_ticket->get_deadlock_weight();

      wait_result= tdc_wait_for_old_version(thd, table_list->db,
                                            table_list->table_name,
                                            ot_ctx->get_timeout(),
                                            deadlock_weight);

      thd->pop_internal_handler();

      if (wait_result)
        DBUG_RETURN(TRUE);

      DEBUG_SYNC(thd, "open_table_before_retry");
      goto retry_share;
    }

    if (thd->open_tables && thd->open_tables->s->version != share->version)
    {
      /*
        If the version changes while we're opening the tables,
        we have to back off, close all the tables opened-so-far,
        and try to reopen them. Note: refresh_version is currently
        changed only during FLUSH TABLES.
      */
      release_table_share(share);
      mysql_mutex_unlock(&LOCK_open);
      (void)ot_ctx->request_backoff_action(Open_table_context::OT_REOPEN_TABLES,
                                           NULL);
      DBUG_RETURN(TRUE);
    }
  }

  mysql_mutex_unlock(&LOCK_open);
  DEBUG_SYNC(thd, "open_table_found_share");

  DEBUG_SYNC(thd, "open_table_found_share");

  /* make a new table */
  if (!(table= (TABLE*) my_malloc(key_memory_TABLE,
                                  sizeof(*table), MYF(MY_WME))))
    goto err_lock;

  error= open_table_from_share(thd, share, alias,
                               (uint) (HA_OPEN_KEYFILE |
                                       HA_OPEN_RNDFILE |
                                       HA_GET_INDEX |
                                       HA_TRY_READ_ONLY),
                                       EXTRA_RECORD,
                               thd->open_options, table, FALSE);

  if (error)
  {
    my_free(table);

    if (error == 7)
      (void) ot_ctx->request_backoff_action(Open_table_context::OT_DISCOVER,
                                            table_list);
    else if (share->crashed)
      (void) ot_ctx->request_backoff_action(Open_table_context::OT_REPAIR,
                                            table_list);
    goto err_lock;
  }
  else if (share->crashed)
  {
    switch (thd->lex->sql_command) {
    case SQLCOM_ALTER_TABLE:
    case SQLCOM_REPAIR:
    case SQLCOM_CHECK:
    case SQLCOM_SHOW_CREATE:
      break;
    default:
      closefrm(table, 0);
      my_free(table);
      my_error(ER_CRASHED_ON_USAGE, MYF(0), share->table_name.str);
      goto err_lock;
    }
  }
  if (open_table_entry_fini(thd, share, table))
  {
    closefrm(table, 0);
    my_free(table);
    goto err_lock;
  }
  {
    /* Add new TABLE object to table cache for this connection. */
    Table_cache *tc= table_cache_manager.get_cache(thd);

    tc->lock();

    if (tc->add_used_table(thd, table))
    {
      tc->unlock();
      goto err_lock;
    }
    tc->unlock();
  }
  thd->status_var.table_open_cache_misses++;

table_found:
  table->mdl_ticket= mdl_ticket;

  table->next= thd->open_tables;		/* Link into simple list */
  thd->set_open_tables(table);

  table->reginfo.lock_type=TL_READ;		/* Assume read */

 reset:
  table->set_created();
  /*
    Check that there is no reference to a condition from an earlier query
    (cf. Bug#58553). 
  */
  DBUG_ASSERT(table->file->pushed_cond == NULL);
  table_list->set_updatable(); // It is not derived table nor non-updatable VIEW
  table_list->set_insertable();

  table_list->table= table;

  if (table->part_info)
  {
    /* Set all [named] partitions as used. */
    if (table->part_info->set_partition_bitmaps(table_list))
      DBUG_RETURN(true);
  }
  else if (table_list->partition_names)
  {
    /* Don't allow PARTITION () clause on a nonpartitioned table */
    my_error(ER_PARTITION_CLAUSE_ON_NONPARTITIONED, MYF(0));
    DBUG_RETURN(true);
  }

  table->init(thd, table_list);

  DBUG_RETURN(FALSE);

err_lock:
  mysql_mutex_lock(&LOCK_open);
err_unlock:
  release_table_share(share);
  mysql_mutex_unlock(&LOCK_open);

  DBUG_RETURN(TRUE);
}


/**
   Find table in the list of open tables.

   @param list       List of TABLE objects to be inspected.
   @param db         Database name
   @param table_name Table name

   @return Pointer to the TABLE object found, 0 if no table found.
*/

TABLE *find_locked_table(TABLE *list, const char *db,
                                const char *table_name)
{
  char	key[MAX_DBKEY_LENGTH];
  size_t key_length= create_table_def_key((THD*)NULL, key, db, table_name,
                                          false);

  for (TABLE *table= list; table ; table=table->next)
  {
    if (table->s->table_cache_key.length == key_length &&
	!memcmp(table->s->table_cache_key.str, key, key_length))
      return table;
  }
  return(0);
}


/**
   Find instance of TABLE with upgradable or exclusive metadata
   lock from the list of open tables, emit error if no such table
   found.

   @param thd        Thread context
   @param db         Database name.
   @param table_name Name of table.
   @param no_error   Don't emit error if no suitable TABLE
                     instance were found.

   @note This function checks if the connection holds a global IX
         metadata lock. If no such lock is found, it is not safe to
         upgrade the lock and ER_TABLE_NOT_LOCKED_FOR_WRITE will be
         reported.

   @return Pointer to TABLE instance with MDL_SHARED_UPGRADABLE
           MDL_SHARED_NO_WRITE, MDL_SHARED_NO_READ_WRITE, or
           MDL_EXCLUSIVE metadata lock, NULL otherwise.
*/

TABLE *find_table_for_mdl_upgrade(THD *thd, const char *db,
                                  const char *table_name, bool no_error)
{
  TABLE *tab= find_locked_table(thd->open_tables, db, table_name);

  if (!tab)
  {
    if (!no_error)
      my_error(ER_TABLE_NOT_LOCKED, MYF(0), table_name);
    return NULL;
  }

  /*
    It is not safe to upgrade the metadata lock without a global IX lock.
    This can happen with FLUSH TABLES <list> WITH READ LOCK as we in these
    cases don't take a global IX lock in order to be compatible with
    global read lock.
  */
  if (!thd->mdl_context.owns_equal_or_stronger_lock(MDL_key::GLOBAL, "", "",
                                                    MDL_INTENTION_EXCLUSIVE))
  {
    if (!no_error)
      my_error(ER_TABLE_NOT_LOCKED_FOR_WRITE, MYF(0), table_name);
    return NULL;
  }

  while (tab->mdl_ticket != NULL &&
         !tab->mdl_ticket->is_upgradable_or_exclusive() &&
         (tab= find_locked_table(tab->next, db, table_name)))
    continue;

  if (!tab && !no_error)
    my_error(ER_TABLE_NOT_LOCKED_FOR_WRITE, MYF(0), table_name);

  return tab;
}


/***********************************************************************
  class Locked_tables_list implementation. Declared in sql_class.h
************************************************************************/

Locked_tables_list::Locked_tables_list()
  :m_locked_tables(NULL),
   m_locked_tables_last(&m_locked_tables),
   m_reopen_array(NULL),
   m_locked_tables_count(0)
{
  init_sql_alloc(key_memory_locked_table_list,
                 &m_locked_tables_root, MEM_ROOT_BLOCK_SIZE, 0);
}


/**
  Enter LTM_LOCK_TABLES mode.

  Enter the LOCK TABLES mode using all the tables that are
  currently open and locked in this connection.
  Initializes a TABLE_LIST instance for every locked table.

  @param  thd  thread handle

  @return TRUE if out of memory.
*/

bool
Locked_tables_list::init_locked_tables(THD *thd)
{
  DBUG_ASSERT(thd->locked_tables_mode == LTM_NONE);
  DBUG_ASSERT(m_locked_tables == NULL);
  DBUG_ASSERT(m_reopen_array == NULL);
  DBUG_ASSERT(m_locked_tables_count == 0);

  for (TABLE *table= thd->open_tables; table;
       table= table->next, m_locked_tables_count++)
  {
    TABLE_LIST *src_table_list= table->pos_in_table_list;
    char *db, *table_name, *alias;
    size_t db_len= src_table_list->db_length;
    size_t table_name_len= src_table_list->table_name_length;
    size_t alias_len= strlen(src_table_list->alias);
    TABLE_LIST *dst_table_list;

    if (! multi_alloc_root(&m_locked_tables_root,
                           &dst_table_list, sizeof(*dst_table_list),
                           &db, db_len + 1,
                           &table_name, table_name_len + 1,
                           &alias, alias_len + 1,
                           NullS))
    {
      unlock_locked_tables(0);
      return TRUE;
    }

    memcpy(db, src_table_list->db, db_len + 1);
    memcpy(table_name, src_table_list->table_name, table_name_len + 1);
    memcpy(alias, src_table_list->alias, alias_len + 1);
    /**
      Sic: remember the *actual* table level lock type taken, to
      acquire the exact same type in reopen_tables().
      E.g. if the table was locked for write, src_table_list->lock_type is
      TL_WRITE_DEFAULT, whereas reginfo.lock_type has been updated from
      thd->update_lock_default.
    */
    dst_table_list->init_one_table(db, db_len, table_name, table_name_len,
                                   alias,
                                   src_table_list->table->reginfo.lock_type);
    dst_table_list->table= table;
    dst_table_list->mdl_request.ticket= src_table_list->mdl_request.ticket;

    /* Link last into the list of tables */
    *(dst_table_list->prev_global= m_locked_tables_last)= dst_table_list;
    m_locked_tables_last= &dst_table_list->next_global;
    table->pos_in_locked_tables= dst_table_list;
  }
  if (m_locked_tables_count)
  {
    /**
      Allocate an auxiliary array to pass to mysql_lock_tables()
      in reopen_tables(). reopen_tables() is a critical
      path and we don't want to complicate it with extra allocations.
    */
    m_reopen_array= (TABLE**)alloc_root(&m_locked_tables_root,
                                        sizeof(TABLE*) *
                                        (m_locked_tables_count+1));
    if (m_reopen_array == NULL)
    {
      unlock_locked_tables(0);
      return TRUE;
    }
  }

  if (thd->variables.session_track_transaction_info > TX_TRACK_NONE)
  {
    ((Transaction_state_tracker *)
     thd->session_tracker.get_tracker(TRANSACTION_INFO_TRACKER))
      ->add_trx_state(thd, TX_LOCKED_TABLES);
  }

  thd->enter_locked_tables_mode(LTM_LOCK_TABLES);

  return FALSE;
}


/**
  Leave LTM_LOCK_TABLES mode if it's been entered.

  Close all locked tables, free memory, and leave the mode.

  @note This function is a no-op if we're not in LOCK TABLES.
*/

void
Locked_tables_list::unlock_locked_tables(THD *thd)

{
  if (thd)
  {
    DBUG_ASSERT(!thd->in_sub_stmt &&
                !(thd->state_flags & Open_tables_state::BACKUPS_AVAIL));
    /*
      Sic: we must be careful to not close open tables if
      we're not in LOCK TABLES mode: unlock_locked_tables() is
      sometimes called implicitly, expecting no effect on
      open tables, e.g. from begin_trans().
    */
    if (thd->locked_tables_mode != LTM_LOCK_TABLES)
      return;

    for (TABLE_LIST *table_list= m_locked_tables;
         table_list; table_list= table_list->next_global)
    {
      /*
        Clear the position in the list, the TABLE object will be
        returned to the table cache.
      */
      table_list->table->pos_in_locked_tables= NULL;
    }
    thd->leave_locked_tables_mode();

    if (thd->variables.session_track_transaction_info > TX_TRACK_NONE)
    {
      ((Transaction_state_tracker *)
       thd->session_tracker.get_tracker(TRANSACTION_INFO_TRACKER))
        ->clear_trx_state(thd, TX_LOCKED_TABLES);
    }

    DBUG_ASSERT(thd->get_transaction()->is_empty(Transaction_ctx::STMT));
    close_thread_tables(thd);
    /*
      We rely on the caller to implicitly commit the
      transaction and release transactional locks.
    */
  }
  /*
    After closing tables we can free memory used for storing lock
    request for metadata locks and TABLE_LIST elements.
  */
  free_root(&m_locked_tables_root, MYF(0));
  m_locked_tables= NULL;
  m_locked_tables_last= &m_locked_tables;
  m_reopen_array= NULL;
  m_locked_tables_count= 0;
}


/**
  Unlink a locked table from the locked tables list, either
  temporarily or permanently.

  @param  thd        thread handle
  @param  table_list the element of locked tables list.
                     The implementation assumes that this argument
                     points to a TABLE_LIST element linked into
                     the locked tables list. Passing a TABLE_LIST
                     instance that is not part of locked tables
                     list will lead to a crash.
  @param  remove_from_locked_tables
                      TRUE if the table is removed from the list
                      permanently.

  This function is a no-op if we're not under LOCK TABLES.

  @sa Locked_tables_list::reopen_tables()
*/


void Locked_tables_list::unlink_from_list(THD *thd,
                                          TABLE_LIST *table_list,
                                          bool remove_from_locked_tables)
{
  /*
    If mode is not LTM_LOCK_TABLES, we needn't do anything. Moreover,
    outside this mode pos_in_locked_tables value is not trustworthy.
  */
  if (thd->locked_tables_mode != LTM_LOCK_TABLES)
    return;

  /*
    table_list must be set and point to pos_in_locked_tables of some
    table.
  */
  DBUG_ASSERT(table_list->table->pos_in_locked_tables == table_list);

  /* Clear the pointer, the table will be returned to the table cache. */
  table_list->table->pos_in_locked_tables= NULL;

  /* Mark the table as closed in the locked tables list. */
  table_list->table= NULL;

  /*
    If the table is being dropped or renamed, remove it from
    the locked tables list (implicitly drop the LOCK TABLES lock
    on it).
  */
  if (remove_from_locked_tables)
  {
    *table_list->prev_global= table_list->next_global;
    if (table_list->next_global == NULL)
      m_locked_tables_last= table_list->prev_global;
    else
      table_list->next_global->prev_global= table_list->prev_global;
  }
}

/**
  This is an attempt to recover (somewhat) in case of an error.
  If we failed to reopen a closed table, let's unlink it from the
  list and forget about it. From a user perspective that would look
  as if the server "lost" the lock on one of the locked tables.

  @note This function is a no-op if we're not under LOCK TABLES.
*/

void Locked_tables_list::
unlink_all_closed_tables(THD *thd, MYSQL_LOCK *lock, size_t reopen_count)
{
  /* If we managed to take a lock, unlock tables and free the lock. */
  if (lock)
    mysql_unlock_tables(thd, lock);
  /*
    If a failure happened in reopen_tables(), we may have succeeded
    reopening some tables, but not all.
    This works when the connection was killed in mysql_lock_tables().
  */
  if (reopen_count)
  {
    while (reopen_count--)
    {
      /*
        When closing the table, we must remove it
        from thd->open_tables list.
        We rely on the fact that open_table() that was used
        in reopen_tables() always links the opened table
        to the beginning of the open_tables list.
      */
      DBUG_ASSERT(thd->open_tables == m_reopen_array[reopen_count]);

      thd->open_tables->pos_in_locked_tables->table= NULL;

      close_thread_table(thd, &thd->open_tables);
    }
  }
  /* Exclude all closed tables from the LOCK TABLES list. */
  for (TABLE_LIST *table_list= m_locked_tables; table_list; table_list=
       table_list->next_global)
  {
    if (table_list->table == NULL)
    {
      /* Unlink from list. */
      *table_list->prev_global= table_list->next_global;
      if (table_list->next_global == NULL)
        m_locked_tables_last= table_list->prev_global;
      else
        table_list->next_global->prev_global= table_list->prev_global;
    }
  }
}


/**
  Reopen the tables locked with LOCK TABLES and temporarily closed
  by a DDL statement or FLUSH TABLES.

  @note This function is a no-op if we're not under LOCK TABLES.

  @return TRUE if an error reopening the tables. May happen in
               case of some fatal system error only, e.g. a disk
               corruption, out of memory or a serious bug in the
               locking.
*/

bool
Locked_tables_list::reopen_tables(THD *thd)
{
  Open_table_context ot_ctx(thd, MYSQL_OPEN_REOPEN);
  size_t reopen_count= 0;
  MYSQL_LOCK *lock;
  MYSQL_LOCK *merged_lock;

  for (TABLE_LIST *table_list= m_locked_tables;
       table_list; table_list= table_list->next_global)
  {
    if (table_list->table)                      /* The table was not closed */
      continue;

    /* Links into thd->open_tables upon success */
    if (open_table(thd, table_list, &ot_ctx))
    {
      unlink_all_closed_tables(thd, 0, reopen_count);
      return TRUE;
    }
    table_list->table->pos_in_locked_tables= table_list;
    /* See also the comment on lock type in init_locked_tables(). */
    table_list->table->reginfo.lock_type= table_list->lock_type;

    DBUG_ASSERT(reopen_count < m_locked_tables_count);
    m_reopen_array[reopen_count++]= table_list->table;
  }
  if (reopen_count)
  {
    thd->in_lock_tables= 1;
    /*
      We re-lock all tables with mysql_lock_tables() at once rather
      than locking one table at a time because of the case
      reported in Bug#45035: when the same table is present
      in the list many times, thr_lock.c fails to grant READ lock
      on a table that is already locked by WRITE lock, even if
      WRITE lock is taken by the same thread. If READ and WRITE
      lock are passed to thr_lock.c in the same list, everything
      works fine. Patching legacy code of thr_lock.c is risking to
      break something else.
    */
    lock= mysql_lock_tables(thd, m_reopen_array, reopen_count,
                            MYSQL_OPEN_REOPEN);
    thd->in_lock_tables= 0;
    if (lock == NULL || (merged_lock=
                         mysql_lock_merge(thd->lock, lock)) == NULL)
    {
      unlink_all_closed_tables(thd, lock, reopen_count);
      if (! thd->killed)
        my_error(ER_LOCK_DEADLOCK, MYF(0));
      return TRUE;
    }
    thd->lock= merged_lock;
  }
  return FALSE;
}


/*
  Function to assign a new table map id to a table share.

  PARAMETERS

    share - Pointer to table share structure

  DESCRIPTION

    We are intentionally not checking that share->mutex is locked
    since this function should only be called when opening a table
    share and before it is entered into the table_def_cache (meaning
    that it cannot be fetched by another thread, even accidentally).

  PRE-CONDITION(S)

    share is non-NULL
    The LOCK_open mutex is locked.

  POST-CONDITION(S)

    share->table_map_id is given a value that with a high certainty is
    not used by any other table (the only case where a table id can be
    reused is on wrap-around, which means more than 2^48 table
    share opens have been executed while one table was open all the
    time).

*/
static Table_id last_table_id;

void assign_new_table_id(TABLE_SHARE *share)
{

  DBUG_ENTER("assign_new_table_id");

  /* Preconditions */
  DBUG_ASSERT(share != NULL);
  mysql_mutex_assert_owner(&LOCK_open);

  DBUG_EXECUTE_IF("dbug_table_map_id_500", last_table_id= 500;);
  DBUG_EXECUTE_IF("dbug_table_map_id_4B_UINT_MAX+501",
                  last_table_id= 501ULL + UINT_MAX;);
  DBUG_EXECUTE_IF("dbug_table_map_id_6B_UINT_MAX",
                  last_table_id= (~0ULL >> 16););

  share->table_map_id= last_table_id++;
  DBUG_PRINT("info", ("table_id=%llu", share->table_map_id.id()));

  DBUG_VOID_RETURN;
}

#ifndef DBUG_OFF
/* Cause a spurious statement reprepare for debug purposes. */
static bool inject_reprepare(THD *thd)
{
  Reprepare_observer *reprepare_observer= thd->get_reprepare_observer();

  if (reprepare_observer && !thd->stmt_arena->is_reprepared)
  {
    (void)reprepare_observer->report_error(thd);
    return true;
  }

  return false;
}
#endif

/**
  Compare metadata versions of an element obtained from the table
  definition cache and its corresponding node in the parse tree.

  @details If the new and the old values mismatch, invoke
  Metadata_version_observer.
  At prepared statement prepare, all TABLE_LIST version values are
  NULL and we always have a mismatch. But there is no observer set
  in THD, and therefore no error is reported. Instead, we update
  the value in the parse tree, effectively recording the original
  version.
  At prepared statement execute, an observer may be installed.  If
  there is a version mismatch, we push an error and return TRUE.

  For conventional execution (no prepared statements), the
  observer is never installed.

  @sa Execute_observer
  @sa check_prepared_statement() to see cases when an observer is installed
  @sa TABLE_LIST::is_table_ref_id_equal()
  @sa TABLE_SHARE::get_table_ref_id()

  @param[in]      thd         used to report errors
  @param[in,out]  tables      TABLE_LIST instance created by the parser
                              Metadata version information in this object
                              is updated upon success.
  @param[in]      table_share an element from the table definition cache

  @retval  TRUE  an error, which has been reported
  @retval  FALSE success, version in TABLE_LIST has been updated
*/

static bool
check_and_update_table_version(THD *thd,
                               TABLE_LIST *tables, TABLE_SHARE *table_share)
{
  if (! tables->is_table_ref_id_equal(table_share))
  {
    Reprepare_observer *reprepare_observer= thd->get_reprepare_observer();

    if (reprepare_observer &&
        reprepare_observer->report_error(thd))
    {
      /*
        Version of the table share is different from the
        previous execution of the prepared statement, and it is
        unacceptable for this SQLCOM. Error has been reported.
      */
      DBUG_ASSERT(thd->is_error());
      return TRUE;
    }
    /* Always maintain the latest version and type */
    tables->set_table_ref_id(table_share);
  }

  DBUG_EXECUTE_IF("reprepare_each_statement", return inject_reprepare(thd););
  return FALSE;
}


/**
  Compares versions of a stored routine obtained from the sp cache
  and the version used at prepare.

  @details If the new and the old values mismatch, invoke
  Metadata_version_observer.
  At prepared statement prepare, all Sroutine_hash_entry version values
  are NULL and we always have a mismatch. But there is no observer set
  in THD, and therefore no error is reported. Instead, we update
  the value in Sroutine_hash_entry, effectively recording the original
  version.
  At prepared statement execute, an observer may be installed.  If
  there is a version mismatch, we push an error and return TRUE.

  For conventional execution (no prepared statements), the
  observer is never installed.

  @param[in]      thd         used to report errors
  @param[in,out]  rt          pointer to stored routine entry in the
                              parse tree
  @param[in]      sp          pointer to stored routine cache entry.
                              Can be NULL if there is no such routine.
  @retval  TRUE  an error, which has been reported
  @retval  FALSE success, version in Sroutine_hash_entry has been updated
*/

static bool
check_and_update_routine_version(THD *thd, Sroutine_hash_entry *rt,
                                 sp_head *sp)
{
  int64 spc_version= sp_cache_version();
  /* sp is NULL if there is no such routine. */
  int64 version= sp ? sp->sp_cache_version() : spc_version;
  /*
    If the version in the parse tree is stale,
    or the version in the cache is stale and sp is not used,
    we need to reprepare.
    Sic: version != spc_version <--> sp is not NULL.
  */
  if (rt->m_sp_cache_version != version ||
      (version != spc_version && !sp->is_invoked()))
  {
    Reprepare_observer *reprepare_observer= thd->get_reprepare_observer();

    if (reprepare_observer &&
        reprepare_observer->report_error(thd))
    {
      /*
        Version of the sp cache is different from the
        previous execution of the prepared statement, and it is
        unacceptable for this SQLCOM. Error has been reported.
      */
      DBUG_ASSERT(thd->is_error());
      return TRUE;
    }
    /* Always maintain the latest cache version. */
    rt->m_sp_cache_version= version;
  }
  return FALSE;
}


/**
   Open view by getting its definition from disk (and table cache in future).

   @param thd               Thread handle
   @param table_list        TABLE_LIST with db, table_name & belong_to_view
   @param alias             Alias name
   @param cache_key         Key for table definition cache
   @param cache_key_length  Length of cache_key
   @param flags             Flags which modify how we open the view

   @todo This function is needed for special handling of views under
         LOCK TABLES. We probably should get rid of it in long term.

   @return FALSE if success, TRUE - otherwise.
*/

bool tdc_open_view(THD *thd, TABLE_LIST *table_list, const char *alias,
                   const char *cache_key, size_t cache_key_length, uint flags)
{
  my_hash_value_type hash_value;
  TABLE_SHARE *share;

  hash_value= my_calc_hash(&table_def_cache, (uchar*) cache_key,
                           cache_key_length);
  mysql_mutex_lock(&LOCK_open);

  if (!(share= get_table_share(thd, table_list, cache_key,
                               cache_key_length,
                               true, hash_value)))
    goto err;

  if ((flags & CHECK_METADATA_VERSION))
  {
    /*
      Check TABLE_SHARE-version of view only if we have been instructed to do
      so. We do not need to check the version if we're executing CREATE VIEW or
      ALTER VIEW statements.

      In the future, this functionality should be moved out from
      tdc_open_view(), and  tdc_open_view() should became a part of a clean
      table-definition-cache interface.
    */
    if (check_and_update_table_version(thd, table_list, share))
    {
      release_table_share(share);
      goto err;
    }
  }

  if (share->is_view &&
      !mysql_make_view(thd, share, table_list, (flags & OPEN_VIEW_NO_PARSE)))
  {
    release_table_share(share);
    mysql_mutex_unlock(&LOCK_open);
    return FALSE;
  }

  my_error(ER_WRONG_OBJECT, MYF(0), share->db.str, share->table_name.str, "VIEW");
  release_table_share(share);
err:
  mysql_mutex_unlock(&LOCK_open);
  return TRUE;
}


/**
   Finalize the process of TABLE creation by loading table triggers
   and taking action if a HEAP table content was emptied implicitly.
*/

static bool open_table_entry_fini(THD *thd, TABLE_SHARE *share, TABLE *entry)
{
  if (Trigger_loader::trg_file_exists(share->db.str, share->table_name.str))
  {
    Table_trigger_dispatcher *d= Table_trigger_dispatcher::create(entry);

    if (!d || d->check_n_load(thd, false))
    {
      delete d;
      return true;
    }

    entry->triggers= d;
  }

  /*
    If we are here, there was no fatal error (but error may be still
    uninitialized).
  */
  if (unlikely(entry->file->implicit_emptied))
  {
    entry->file->implicit_emptied= 0;
    if (mysql_bin_log.is_open())
    {
      bool error= false;
      String temp_buf;
      error= temp_buf.append("DELETE FROM ");
      append_identifier(thd, &temp_buf, share->db.str, strlen(share->db.str));
      error= temp_buf.append(".");
      append_identifier(thd, &temp_buf, share->table_name.str,
                        strlen(share->table_name.str));
      if (mysql_bin_log.write_dml_directly(thd, temp_buf.c_ptr_safe(),
                                           temp_buf.length()))
        return TRUE;
      if (error)
      {
        /*
          As replication is maybe going to be corrupted, we need to warn the
          DBA on top of warning the client (which will automatically be done
          because of MYF(MY_WME) in my_malloc() above).
        */
        sql_print_error("When opening HEAP table, could not allocate memory "
                        "to write 'DELETE FROM `%s`.`%s`' to the binary log",
                        share->db.str, share->table_name.str);
        delete entry->triggers;
        return TRUE;
      }
    }
  }
  return FALSE;
}


/**
   Auxiliary routine which is used for performing automatical table repair.
*/

static bool auto_repair_table(THD *thd, TABLE_LIST *table_list)
{
  const char *cache_key;
  size_t cache_key_length;
  TABLE_SHARE *share;
  TABLE *entry;
  bool result= TRUE;
  my_hash_value_type hash_value;

  cache_key_length= get_table_def_key(table_list, &cache_key);

  thd->clear_error();

  hash_value= my_calc_hash(&table_def_cache, (uchar*) cache_key,
                           cache_key_length);
  mysql_mutex_lock(&LOCK_open);

  if (!(share= get_table_share(thd, table_list, cache_key,
                               cache_key_length,
                               true, hash_value)))
    goto end_unlock;

  if (share->is_view)
  {
    release_table_share(share);
    goto end_unlock;
  }

  if (!(entry= (TABLE*)my_malloc(key_memory_TABLE,
                                 sizeof(TABLE), MYF(MY_WME))))
  {
    release_table_share(share);
    goto end_unlock;
  }
  mysql_mutex_unlock(&LOCK_open);

  if (open_table_from_share(thd, share, table_list->alias,
                            (uint) (HA_OPEN_KEYFILE | HA_OPEN_RNDFILE |
                                    HA_GET_INDEX |
                                    HA_TRY_READ_ONLY),
                            EXTRA_RECORD,
                            ha_open_options | HA_OPEN_FOR_REPAIR,
                            entry, FALSE) || ! entry->file ||
      (entry->file->is_crashed() && entry->file->ha_check_and_repair(thd)))
  {
    /* Give right error message */
    thd->clear_error();
    my_error(ER_NOT_KEYFILE, MYF(0), share->table_name.str);
    sql_print_error("Couldn't repair table: %s.%s", share->db.str,
                    share->table_name.str);
    if (entry->file)
      closefrm(entry, 0);
  }
  else
  {
    thd->clear_error();			// Clear error message
    closefrm(entry, 0);
    result= FALSE;
  }
  my_free(entry);

  table_cache_manager.lock_all_and_tdc();
  release_table_share(share);
  /* Remove the repaired share from the table cache. */
  tdc_remove_table(thd, TDC_RT_REMOVE_ALL,
                   table_list->db, table_list->table_name,
                   TRUE);
  table_cache_manager.unlock_all_and_tdc();
  return result;
end_unlock:
  mysql_mutex_unlock(&LOCK_open);
  return result;
}


/** Open_table_context */

Open_table_context::Open_table_context(THD *thd, uint flags)
  :m_thd(thd),
   m_failed_table(NULL),
   m_start_of_statement_svp(thd->mdl_context.mdl_savepoint()),
   m_timeout(flags & MYSQL_LOCK_IGNORE_TIMEOUT ?
             LONG_TIMEOUT : thd->variables.lock_wait_timeout),
   m_flags(flags),
   m_action(OT_NO_ACTION),
   m_has_locks(thd->mdl_context.has_locks()),
   m_has_protection_against_grl(FALSE)
{}


/**
  Check if we can back-off and set back off action if we can.
  Otherwise report and return error.

  @retval  TRUE if back-off is impossible.
  @retval  FALSE if we can back off. Back off action has been set.
*/

bool
Open_table_context::
request_backoff_action(enum_open_table_action action_arg,
                       TABLE_LIST *table)
{
  /*
    A back off action may be one of three kinds:

    * We met a broken table that needs repair, or a table that
      is not present on this MySQL server and needs re-discovery.
      To perform the action, we need an exclusive metadata lock on
      the table. Acquiring X lock while holding other shared
      locks can easily lead to deadlocks. We rely on MDL deadlock
      detector to discover them. If this is a multi-statement
      transaction that holds metadata locks for completed statements,
      we should keep these locks after discovery/repair.
      The action type in this case is OT_DISCOVER or OT_REPAIR.
    * Our attempt to acquire an MDL lock lead to a deadlock,
      detected by the MDL deadlock detector. The current
      session was chosen a victim. If this is a multi-statement
      transaction that holds metadata locks taken by completed
      statements, restarting locking for the current statement
      may lead to a livelock. Releasing locks of completed
      statements can not be done as will lead to violation
      of ACID. Thus, again, if m_has_locks is set,
      we report an error. Otherwise, when there are no metadata
      locks other than which belong to this statement, we can
      try to recover from error by releasing all locks and
      restarting the pre-locking.
      Similarly, a deadlock error can occur when the
      pre-locking process met a TABLE_SHARE that is being
      flushed, and unsuccessfully waited for the flush to
      complete. A deadlock in this case can happen, e.g.,
      when our session is holding a metadata lock that
      is being waited on by a session which is using
      the table which is being flushed. The only way
      to recover from this error is, again, to close all
      open tables, release all locks, and retry pre-locking.
      Action type name is OT_REOPEN_TABLES. Re-trying
      while holding some locks may lead to a livelock,
      and thus we don't do it.
    * Finally, this session has open TABLEs from different
      "generations" of the table cache. This can happen, e.g.,
      when, after this session has successfully opened one
      table used for a statement, FLUSH TABLES interfered and
      expelled another table used in it. FLUSH TABLES then
      blocks and waits on the table already opened by this
      statement.
      We detect this situation by ensuring that table cache
      version of all tables used in a statement is the same.
      If it isn't, all tables needs to be reopened.
      Note, that we can always perform a reopen in this case,
      even if we already have metadata locks, since we don't
      keep tables open between statements and a livelock
      is not possible.
  */
  if (action_arg == OT_BACKOFF_AND_RETRY && m_has_locks)
  {
    my_error(ER_LOCK_DEADLOCK, MYF(0));
    m_thd->mark_transaction_to_rollback(true);
    return TRUE;
  }
  /*
    If auto-repair or discovery are requested, a pointer to table
    list element must be provided.
  */
  if (table)
  {
    DBUG_ASSERT(action_arg == OT_DISCOVER || action_arg == OT_REPAIR);
    m_failed_table= (TABLE_LIST*) m_thd->alloc(sizeof(TABLE_LIST));
    if (m_failed_table == NULL)
      return TRUE;
    m_failed_table->init_one_table(table->db, table->db_length,
                                   table->table_name,
                                   table->table_name_length,
                                   table->alias, TL_WRITE);
    m_failed_table->mdl_request.set_type(MDL_EXCLUSIVE);
  }
  m_action= action_arg;
  return FALSE;
}


/**
  An error handler to mark transaction to rollback on DEADLOCK error
  during DISCOVER / REPAIR.
*/
class MDL_deadlock_discovery_repair_handler : public Internal_error_handler
{
public:
  virtual bool handle_condition(THD *thd,
                                uint sql_errno,
                                const char* sqlstate,
                                Sql_condition::enum_severity_level *level,
                                const char* msg)
  {
    if (sql_errno == ER_LOCK_DEADLOCK)
    {
      thd->mark_transaction_to_rollback(true);
    }
    /*
      We have marked this transaction to rollback. Return false to allow
      error to be reported or handled by other handlers.
    */
    return false;
  }
};

/**
   Recover from failed attempt of open table by performing requested action.

   @pre This function should be called only with "action" != OT_NO_ACTION
        and after having called @sa close_tables_for_reopen().

   @retval FALSE - Success. One should try to open tables once again.
   @retval TRUE  - Error
*/

bool
Open_table_context::
recover_from_failed_open()
{
  if (m_action == OT_REPAIR)
  {
    DEBUG_SYNC(m_thd, "recover_ot_repair");
  }

  /*
    Skip repair and discovery in IS-queries as they require X lock
    which could lead to delays or deadlock. Instead set
    ER_WARN_I_S_SKIPPED_TABLE which will be converted to a warning
    later.
   */
  if ((m_action == OT_REPAIR || m_action == OT_DISCOVER)
      && (m_flags & MYSQL_OPEN_FAIL_ON_MDL_CONFLICT))
  {
    my_error(ER_WARN_I_S_SKIPPED_TABLE, MYF(0),
             m_failed_table->mdl_request.key.db_name(),
             m_failed_table->mdl_request.key.name());
    return true;
  }

  bool result= FALSE;
  MDL_deadlock_discovery_repair_handler handler;
  /*
    Install error handler to mark transaction to rollback on DEADLOCK error.
  */
  m_thd->push_internal_handler(&handler);

  /* Execute the action. */
  switch (m_action)
  {
    case OT_BACKOFF_AND_RETRY:
      break;
    case OT_REOPEN_TABLES:
      break;
    case OT_DISCOVER:
      {
        if ((result= lock_table_names(m_thd, m_failed_table, NULL,
                                      get_timeout(), 0)))
          break;

        tdc_remove_table(m_thd, TDC_RT_REMOVE_ALL, m_failed_table->db,
                         m_failed_table->table_name, FALSE);
        ha_create_table_from_engine(m_thd, m_failed_table->db,
                                    m_failed_table->table_name);

        m_thd->get_stmt_da()->reset_condition_info(m_thd);
        m_thd->clear_error();                 // Clear error message
        /*
          Rollback to start of the current statement to release exclusive lock
          on table which was discovered but preserve locks from previous statements
          in current transaction.
        */
        m_thd->mdl_context.rollback_to_savepoint(start_of_statement_svp());
        break;
      }
    case OT_REPAIR:
      {
        if ((result= lock_table_names(m_thd, m_failed_table, NULL,
                                      get_timeout(), 0)))
          break;

        tdc_remove_table(m_thd, TDC_RT_REMOVE_ALL, m_failed_table->db,
                         m_failed_table->table_name, FALSE);

        result= auto_repair_table(m_thd, m_failed_table);
        /*
          Rollback to start of the current statement to release exclusive lock
          on table which was discovered but preserve locks from previous statements
          in current transaction.
        */
        m_thd->mdl_context.rollback_to_savepoint(start_of_statement_svp());
        break;
      }
    default:
      DBUG_ASSERT(0);
  }
  m_thd->pop_internal_handler();
  /*
    Reset the pointers to conflicting MDL request and the
    TABLE_LIST element, set when we need auto-discovery or repair,
    for safety.
  */
  m_failed_table= NULL;
  /*
    Reset flag indicating that we have already acquired protection
    against GRL. It is no longer valid as the corresponding lock was
    released by close_tables_for_reopen().
  */
  m_has_protection_against_grl= FALSE;
  /* Prepare for possible another back-off. */
  m_action= OT_NO_ACTION;
  return result;
}


/*
  Return a appropriate read lock type given a table object.

  @param thd              Thread context
  @param prelocking_ctx   Prelocking context.
  @param table_list       Table list element for table to be locked.
  @param routine_modifies_data 
                          Some routine that is invoked by statement 
                          modifies data.

  @remark Due to a statement-based replication limitation, statements such as
          INSERT INTO .. SELECT FROM .. and CREATE TABLE .. SELECT FROM need
          to grab a TL_READ_NO_INSERT lock on the source table in order to
          prevent the replication of a concurrent statement that modifies the
          source table. If such a statement gets applied on the slave before
          the INSERT .. SELECT statement finishes, data on the master could
          differ from data on the slave and end-up with a discrepancy between
          the binary log and table state.
          This also applies to SELECT/SET/DO statements which use stored
          functions. Calls to such functions are going to be logged as a
          whole and thus should be serialized against concurrent changes
          to tables used by those functions. This is avoided when functions
          do not modify data but only read it, since in this case nothing is
          written to the binary log. Argument routine_modifies_data
          denotes the same. So effectively, if the statement is not a
          LOCK TABLE, not a update query and routine_modifies_data is false
          then prelocking_placeholder does not take importance.

          Furthermore, this does not apply to I_S and log tables as it's
          always unsafe to replicate such tables under statement-based
          replication as the table on the slave might contain other data
          (ie: general_log is enabled on the slave). The statement will
          be marked as unsafe for SBR in decide_logging_format().
  @remark Note that even in prelocked mode it is important to correctly
          determine lock type value. In this mode lock type is passed to
          handler::start_stmt() method and can be used by storage engine,
          for example, to determine what kind of row locks it should acquire
          when reading data from the table.
*/

thr_lock_type read_lock_type_for_table(THD *thd,
                                       Query_tables_list *prelocking_ctx,
                                       TABLE_LIST *table_list,
                                       bool routine_modifies_data)
{
  /*
    In cases when this function is called for a sub-statement executed in
    prelocked mode we can't rely on OPTION_BIN_LOG flag in THD::options
    bitmap to determine that binary logging is turned on as this bit can
    be cleared before executing sub-statement. So instead we have to look
    at THD::variables::sql_log_bin member.
  */
  bool log_on= mysql_bin_log.is_open() && thd->variables.sql_log_bin;

  /*
    When we do not write to binlog or when we use row based replication,
    it is safe to use a weaker lock.
  */
  if (log_on == false ||
      thd->variables.binlog_format == BINLOG_FORMAT_ROW)
    return TL_READ;

  if ((table_list->table->s->table_category == TABLE_CATEGORY_LOG) ||
      (table_list->table->s->table_category == TABLE_CATEGORY_RPL_INFO) ||
      (table_list->table->s->table_category == TABLE_CATEGORY_GTID) ||
      (table_list->table->s->table_category == TABLE_CATEGORY_PERFORMANCE))
    return TL_READ;

  // SQL queries which updates data need a stronger lock.
  if (is_update_query(prelocking_ctx->sql_command))
    return TL_READ_NO_INSERT;

  /*
    table_list is placeholder for prelocking.
    Ignore prelocking_placeholder status for non "LOCK TABLE" statement's
    table_list objects when routine_modifies_data is false.
  */
  if (table_list->prelocking_placeholder &&
      (routine_modifies_data || thd->in_lock_tables))
    return TL_READ_NO_INSERT;

  if (thd->locked_tables_mode > LTM_LOCK_TABLES)
    return TL_READ_NO_INSERT;

  return TL_READ;
}


/**
  Handle element of prelocking set other than table. E.g. cache routine
  and, if prelocking strategy prescribes so, extend the prelocking set
  with tables and routines used by it.

  @param[in]  thd                   Thread context.
  @param[in]  prelocking_ctx        Prelocking context.
  @param[in]  rt                    Element of prelocking set to be processed.
  @param[in]  prelocking_strategy   Strategy which specifies how the
                                    prelocking set should be extended when
                                    one of its elements is processed.
  @param[in]  has_prelocking_list   Indicates that prelocking set/list for
                                    this statement has already been built.
  @param[in]  ot_ctx                Context of open_table used to recover from
                                    locking failures.
  @param[out] need_prelocking       Set to TRUE if it was detected that this
                                    statement will require prelocked mode for
                                    its execution, not touched otherwise.
  @param[out] routine_modifies_data Set to TRUE if it was detected that this
                                    routine does modify table data.

  @retval FALSE  Success.
  @retval TRUE   Failure (Conflicting metadata lock, OOM, other errors).
*/

static bool
open_and_process_routine(THD *thd, Query_tables_list *prelocking_ctx,
                         Sroutine_hash_entry *rt,
                         Prelocking_strategy *prelocking_strategy,
                         bool has_prelocking_list,
                         Open_table_context *ot_ctx,
                         bool *need_prelocking, bool *routine_modifies_data)
{
  MDL_key::enum_mdl_namespace mdl_type= rt->mdl_request.key.mdl_namespace();
  *routine_modifies_data= false;
  DBUG_ENTER("open_and_process_routine");

  switch (mdl_type)
  {
  case MDL_key::FUNCTION:
  case MDL_key::PROCEDURE:
    {
      sp_head *sp;
      /*
        Try to get MDL lock on the routine.
        Note that we do not take locks on top-level CALLs as this can
        lead to a deadlock. Not locking top-level CALLs does not break
        the binlog as only the statements in the called procedure show
        up there, not the CALL itself.
      */
      if (rt != prelocking_ctx->sroutines_list.first ||
          mdl_type != MDL_key::PROCEDURE)
      {
        /*
          Since we acquire only shared lock on routines we don't
          need to care about global intention exclusive locks.
        */
        DBUG_ASSERT(rt->mdl_request.type == MDL_SHARED);

        /*
          Waiting for a conflicting metadata lock to go away may
          lead to a deadlock, detected by MDL subsystem.
          If possible, we try to resolve such deadlocks by releasing all
          metadata locks and restarting the pre-locking process.
          To prevent the error from polluting the Diagnostics Area
          in case of successful resolution, install a special error
          handler for ER_LOCK_DEADLOCK error.
        */
        MDL_deadlock_handler mdl_deadlock_handler(ot_ctx);

        thd->push_internal_handler(&mdl_deadlock_handler);
        bool result= thd->mdl_context.acquire_lock(&rt->mdl_request,
                                                   ot_ctx->get_timeout());
        thd->pop_internal_handler();

        if (result)
          DBUG_RETURN(TRUE);

        DEBUG_SYNC(thd, "after_shared_lock_pname");

        /* Ensures the routine is up-to-date and cached, if exists. */
        if (sp_cache_routine(thd, rt, has_prelocking_list, &sp))
          DBUG_RETURN(TRUE);

        /* Remember the version of the routine in the parse tree. */
        if (check_and_update_routine_version(thd, rt, sp))
          DBUG_RETURN(TRUE);

        /* 'sp' is NULL when there is no such routine. */
        if (sp)
        {
          *routine_modifies_data= sp->modifies_data();

          if (!has_prelocking_list)
            prelocking_strategy->handle_routine(thd, prelocking_ctx, rt, sp,
                                                need_prelocking);
        }
      }
      else
      {
        /*
          If it's a top level call, just make sure we have a recent
          version of the routine, if it exists.
          Validating routine version is unnecessary, since CALL
          does not affect the prepared statement prelocked list.
        */
        if (sp_cache_routine(thd, rt, FALSE, &sp))
          DBUG_RETURN(TRUE);
      }
    }
    break;
  case MDL_key::TRIGGER:
    /**
      We add trigger entries to lex->sroutines_list, but we don't
      load them here. The trigger entry is only used when building
      a transitive closure of objects used in a statement, to avoid
      adding to this closure objects that are used in the trigger more
      than once.
      E.g. if a trigger trg refers to table t2, and the trigger table t1
      is used multiple times in the statement (say, because it's used in
      function f1() twice), we will only add t2 once to the list of
      tables to prelock.

      We don't take metadata locks on triggers either: they are protected
      by a respective lock on the table, on which the trigger is defined.

      The only two cases which give "trouble" are SHOW CREATE TRIGGER
      and DROP TRIGGER statements. For these, statement syntax doesn't
      specify the table on which this trigger is defined, so we have
      to make a "dirty" read in the data dictionary to find out the
      table name. Once we discover the table name, we take a metadata
      lock on it, and this protects all trigger operations.
      Of course the table, in theory, may disappear between the dirty
      read and metadata lock acquisition, but in that case we just return
      a run-time error.

      Grammar of other trigger DDL statements (CREATE, DROP) requires
      the table to be specified explicitly, so we use the table metadata
      lock to protect trigger metadata in these statements. Similarly, in
      DML we always use triggers together with their tables, and thus don't
      need to take separate metadata locks on them.
    */
    break;
  default:
    /* Impossible type value. */
    DBUG_ASSERT(0);
  }
  DBUG_RETURN(FALSE);
}


/**
  Handle table list element by obtaining metadata lock, opening table or view
  and, if prelocking strategy prescribes so, extending the prelocking set with
  tables and routines used by it.

  @param[in]     thd                  Thread context.
  @param[in]     lex                  LEX structure for statement.
  @param[in]     tables               Table list element to be processed.
  @param[in,out] counter              Number of tables which are open.
  @param[in]     flags                Bitmap of flags to modify how the tables
                                      will be open, see open_table() description
                                      for details.
  @param[in]     prelocking_strategy  Strategy which specifies how the
                                      prelocking set should be extended
                                      when table or view is processed.
  @param[in]     has_prelocking_list  Indicates that prelocking set/list for
                                      this statement has already been built.
  @param[in]     ot_ctx               Context used to recover from a failed
                                      open_table() attempt.

  @retval  FALSE  Success.
  @retval  TRUE   Error, reported unless there is a chance to recover from it.
*/

static bool
open_and_process_table(THD *thd, LEX *lex, TABLE_LIST *tables,
                       uint *counter, uint flags,
                       Prelocking_strategy *prelocking_strategy,
                       bool has_prelocking_list,
                       Open_table_context *ot_ctx)
{
  bool error= FALSE;
  bool safe_to_ignore_table= FALSE;
  DBUG_ENTER("open_and_process_table");
  DEBUG_SYNC(thd, "open_and_process_table");

  /*
    Ignore placeholders for derived tables. After derived tables
    processing, link to created temporary table will be put here.
    If this is derived table for view then we still want to process
    routines used by this view.
  */
  if (tables->is_derived())
    goto end;

  /*
    If this TABLE_LIST object is a placeholder for an information_schema
    table, create a temporary table to represent the information_schema
    table in the query. Do not fill it yet - will be filled during
    execution.
  */
  if (tables->schema_table)
  {
    /*
      Since we no longer set TABLE_LIST::schema_table/table for table
      list elements representing mergeable view, we can't meet a table
      list element which represent information_schema table and a view
      at the same time. Otherwise, acquiring metadata lock om the view
      would have been necessary.
    */
    DBUG_ASSERT(!tables->is_view());

    if (!mysql_schema_table(thd, lex, tables) &&
        !check_and_update_table_version(thd, tables, tables->table->s))
    {
      goto end;
    }
    error= TRUE;
    goto end;
  }
  DBUG_PRINT("tcache", ("opening table: '%s'.'%s'  item: %p",
                        tables->db, tables->table_name, tables)); //psergey: invalid read of size 1 here
  (*counter)++;

  /* Not a placeholder: must be a base/temporary table or a view. Let us open it. */

  if (tables->table)
  {
    /*
      If this TABLE_LIST object has an associated open TABLE object
      (TABLE_LIST::table is not NULL), that TABLE object must be a pre-opened
      temporary table.
    */
    DBUG_ASSERT(is_temporary_table(tables));
  }
  else if (tables->open_type == OT_TEMPORARY_ONLY)
  {
    /*
      OT_TEMPORARY_ONLY means that we are in CREATE TEMPORARY TABLE statement.
      Also such table list element can't correspond to prelocking placeholder
      or to underlying table of merge table.
      So existing temporary table should have been preopened by this moment
      and we can simply continue without trying to open temporary or base
      table.
    */
    DBUG_ASSERT(tables->open_strategy);
    DBUG_ASSERT(!tables->prelocking_placeholder);
    DBUG_ASSERT(!tables->parent_l);
  }
  else if (tables->prelocking_placeholder)
  {
    /*
      For the tables added by the pre-locking code, attempt to open
      the table but fail silently if the table does not exist.
      The real failure will occur when/if a statement attempts to use
      that table.
    */
    No_such_table_error_handler no_such_table_handler;
    thd->push_internal_handler(&no_such_table_handler);

    /*
      We're opening a table from the prelocking list.

      Since this table list element might have been added after pre-opening
      of temporary tables we have to try to open temporary table for it.

      We can't simply skip this table list element and postpone opening of
      temporary tabletill the execution of substatement for several reasons:
      - Temporary table can be a MERGE table with base underlying tables,
        so its underlying tables has to be properly open and locked at
        prelocking stage.
      - Temporary table can be a MERGE table and we might be in PREPARE
        phase for a prepared statement. In this case it is important to call
        HA_ATTACH_CHILDREN for all merge children.
        This is necessary because merge children remember "TABLE_SHARE ref type"
        and "TABLE_SHARE def version" in the HA_ATTACH_CHILDREN operation.
        If HA_ATTACH_CHILDREN is not called, these attributes are not set.
        Then, during the first EXECUTE, those attributes need to be updated.
        That would cause statement re-preparing (because changing those
        attributes during EXECUTE is caught by THD::m_reprepare_observers).
        The problem is that since those attributes are not set in merge
        children, another round of PREPARE will not help.
    */
    error= open_temporary_table(thd, tables);

    if (!error && !tables->table)
      error= open_table(thd, tables, ot_ctx);

    thd->pop_internal_handler();
    safe_to_ignore_table= no_such_table_handler.safely_trapped_errors();
  }
  else if (tables->parent_l && (thd->open_options & HA_OPEN_FOR_REPAIR))
  {
    /*
      Also fail silently for underlying tables of a MERGE table if this
      table is opened for CHECK/REPAIR TABLE statement. This is needed
      to provide complete list of problematic underlying tables in
      CHECK/REPAIR TABLE output.
    */
    Repair_mrg_table_error_handler repair_mrg_table_handler;
    thd->push_internal_handler(&repair_mrg_table_handler);

    error= open_temporary_table(thd, tables);
    if (!error && !tables->table)
      error= open_table(thd, tables, ot_ctx);

    thd->pop_internal_handler();
    safe_to_ignore_table= repair_mrg_table_handler.safely_trapped_errors();
  }
  else
  {
    if (tables->parent_l)
    {
      /*
        Even if we are opening table not from the prelocking list we
        still might need to look for a temporary table if this table
        list element corresponds to underlying table of a merge table.
      */
      error= open_temporary_table(thd, tables);
    }

    if (!error && !tables->table)
      error= open_table(thd, tables, ot_ctx);
  }

  if (error)
  {
    if (! ot_ctx->can_recover_from_failed_open() && safe_to_ignore_table)
    {
      DBUG_PRINT("info", ("open_table: ignoring table '%s'.'%s'",
                          tables->db, tables->alias));
      error= FALSE;
    }
    goto end;
  }

  /*
    We can't rely on simple check for TABLE_LIST::is_view() to determine
    that this is a view since during re-execution we might reopen
    ordinary table in place of view and thus have TABLE_LIST::view
    set from repvious execution and TABLE_LIST::table set from
    current.
  */
  if (!tables->table && tables->is_view())
  {
    /* VIEW placeholder */
    (*counter)--;

    /*
      tables->next_global list consists of two parts:
      1) Query tables and underlying tables of views.
      2) Tables used by all stored routines that this statement invokes on
         execution.
      We need to know where the bound between these two parts is. If we've
      just opened a view, which was the last table in part #1, and it
      has added its base tables after itself, adjust the boundary pointer
      accordingly.
    */
    if (lex->query_tables_own_last == &(tables->next_global) &&
        tables->view_query()->query_tables)
      lex->query_tables_own_last= tables->view_query()->query_tables_last;
    /*
      Let us free memory used by 'sroutines' hash here since we never
      call destructor for this LEX.
    */
    my_hash_free(&tables->view_query()->sroutines);
    goto process_view_routines;
  }

  /*
    Special types of open can succeed but still don't set
    TABLE_LIST::table to anything.
  */
  if (tables->open_strategy && !tables->table)
    goto end;

  /*
    If we are not already in prelocked mode and extended table list is not
    yet built we might have to build the prelocking set for this statement.

    Since currently no prelocking strategy prescribes doing anything for
    tables which are only read, we do below checks only if table is going
    to be changed.
  */
  if (thd->locked_tables_mode <= LTM_LOCK_TABLES &&
      ! has_prelocking_list &&
      tables->lock_type >= TL_WRITE_ALLOW_WRITE)
  {
    bool need_prelocking= FALSE;
    TABLE_LIST **save_query_tables_last= lex->query_tables_last;
    /*
      Extend statement's table list and the prelocking set with
      tables and routines according to the current prelocking
      strategy.

      For example, for DML statements we need to add tables and routines
      used by triggers which are going to be invoked for this element of
      table list and also add tables required for handling of foreign keys.
    */
    error= prelocking_strategy->handle_table(thd, lex, tables,
                                             &need_prelocking);

    if (need_prelocking && ! lex->requires_prelocking())
      lex->mark_as_requiring_prelocking(save_query_tables_last);

    if (error)
      goto end;
  }

  /* Copy grant information from TABLE_LIST instance to TABLE one. */
  tables->table->grant= tables->grant;

  /* Check and update metadata version of a base table. */
  error= check_and_update_table_version(thd, tables, tables->table->s);

  if (error)
    goto end;
  /*
    After opening a MERGE table add the children to the query list of
    tables, so that they are opened too.
    Note that placeholders don't have the handler open.
  */
  /* MERGE tables need to access parent and child TABLE_LISTs. */
  DBUG_ASSERT(tables->table->pos_in_table_list == tables);
  /* Non-MERGE tables ignore this call. */
  if (tables->table->file->extra(HA_EXTRA_ADD_CHILDREN_LIST))
  {
    error= TRUE;
    goto end;
  }

process_view_routines:
  /*
    Again we may need cache all routines used by this view and add
    tables used by them to table list.
  */
  if (tables->is_view() &&
      thd->locked_tables_mode <= LTM_LOCK_TABLES &&
      ! has_prelocking_list)
  {
    bool need_prelocking= FALSE;
    TABLE_LIST **save_query_tables_last= lex->query_tables_last;

    error= prelocking_strategy->handle_view(thd, lex, tables,
                                            &need_prelocking);

    if (need_prelocking && ! lex->requires_prelocking())
      lex->mark_as_requiring_prelocking(save_query_tables_last);

    if (error)
      goto end;
  }

end:
  DBUG_RETURN(error);
}

extern "C" uchar *schema_set_get_key(const uchar *record, size_t *length,
                                     my_bool not_used __attribute__((unused)))
{
  TABLE_LIST *table=(TABLE_LIST*) record;
  *length= table->db_length;
  return (uchar*) table->db;
}


/**
  Run the server hook called "before_dml". This is a hook originated from
  replication that allow server plugins to execute code before any DML
  instruction is executed.
  In case of negative outcome, it will set my_error to
  ER_BEFORE_DML_VALIDATION_ERROR

  @param thd Thread context

  @return hook outcome
    @retval 0    Everything is fine
    @retval !=0  Error in the outcome of the hook.
 */
int run_before_dml_hook(THD *thd)
{
  int out_value= 0;
  (void) RUN_HOOK(transaction, before_dml, (thd, out_value));

  if (out_value)
    my_error(ER_BEFORE_DML_VALIDATION_ERROR, MYF(0));

  return out_value;
}

/**
  Acquire IX metadata locks on tablespace names used by LOCK
  TABLES or by a DDL statement.

  @note That the tablespace MDL locks are taken only after locks
  on tables are acquired. So it is recommended to maintain this
  same lock order across the server. It is very easy to break the
  this lock order if we invoke acquire_locks() with list of MDL
  requests which contain both MDL_key::TABLE and
  MDL_key::TABLESPACE. We would end-up in deadlock then.

  @param thd               Thread context.
  @param tables_start      Start of list of tables on which locks
                           should be acquired.
  @param tables_end        End of list of tables.
  @param lock_wait_timeout Seconds to wait before timeout.
  @param flags             Bitmap of flags to modify how the
                           tables will be open, see open_table()
                           description for details.

  @retval true   Failure (e.g. connection was killed)
  @retval false  Success.
*/
static bool
get_and_lock_tablespace_names(THD *thd,
                              TABLE_LIST *tables_start,
                              TABLE_LIST *tables_end,
                              ulong lock_wait_timeout,
                              uint flags)
{

  // If this is a DISCARD or IMPORT TABLESPACE command (indicated by
  // the THD:: tablespace_op flag), we skip this phase, because these
  // commands are only used for file-per-table tablespaces, which we
  // do not lock.  We also skip this phase if we are within the
  // context of a FLUSH TABLE WITH READ LOCK or FLUSH TABLE FOR EXPORT
  // statement, indicated by the MYSQL_OPEN_SKIP_SCOPED_MDL_LOCK flag.
  if (flags & MYSQL_OPEN_SKIP_SCOPED_MDL_LOCK || thd_tablespace_op(thd))
    return false;

  // Add tablespace names used under partition/subpartition definitions.
  Tablespace_hash_set tablespace_set(PSI_INSTRUMENT_ME);
  if ((thd->lex->sql_command == SQLCOM_CREATE_TABLE ||
       thd->lex->sql_command == SQLCOM_ALTER_TABLE) &&
      fill_partition_tablespace_names(thd->work_part_info, &tablespace_set))
    return true;

  // The first step is to loop over the tables, make sure we have
  // locked the names, and then get hold of the tablespace names from
  // the data dictionary.
  TABLE_LIST *table;
  for (table= tables_start; table && table != tables_end;
       table= table->next_global)
  {
    // Consider only non-temporary tables. The if clauses below have the
    // following meaning:
    //
    // !MDL_SHARED_READ_ONLY                   Not a LOCK TABLE ... READ.
    //                                         In that case, tables will not
    //                                         be altered, created or dropped,
    //                                         so no need to IX lock the
    //                                         tablespace.
    // is_ddl_or...request() || ...FOR_CREATE  Request for a strong DDL or
    //                                         LOCK TABLES type lock, or a
    //                                         table to be created.
    // !OT_TEMPORARY_ONLY                      Not a user defined tmp table.
    // !(OT_TEMPORARY_OR_BASE && is_temp...()) Not a pre-opened tmp table.
    if (table->mdl_request.type != MDL_SHARED_READ_ONLY            &&
        (table->mdl_request.is_ddl_or_lock_tables_lock_request() ||
         table->open_strategy == TABLE_LIST::OPEN_FOR_CREATE)      &&
        table->open_type != OT_TEMPORARY_ONLY                      &&
        !(table->open_type == OT_TEMPORARY_OR_BASE &&
          is_temporary_table(table)))
    {
      // We have basically three situations here:
      //
      // 1. Lock only the target tablespace name and tablespace
      //    names that are used by partitions (e.g. CREATE TABLE
      //    explicitly specifying the tablespace names).
      // 2. Lock only the existing tablespace name and tablespace
      //    names that are used by partitions (e.g. ALTER TABLE t
      //    ADD COLUMN ... where t is defined in some tablespace s.
      // 3. Lock both the target and the existing tablespace names
      //    along with tablespace names used by partitions. (e.g.
      //    ALTER TABLE t TABLESPACE s2, where t is defined in
      //    some tablespace s)
      if (table->target_tablespace_name.length > 0 &&
          tablespace_set.insert(
            const_cast<char*>(table->target_tablespace_name.str)))
        return true;

      // No need to try this for tables to be created since they are not
      // yet present in the dictionary.
      if (table->open_strategy != TABLE_LIST::OPEN_FOR_CREATE)
      {
        // Assert that we have an MDL lock on the table name. Needed to read
        // the dictionary safely.
        DBUG_ASSERT(thd->mdl_context.owns_equal_or_stronger_lock(
                MDL_key::TABLE, table->db, table->table_name, MDL_SHARED));

        /*
          Add names of tablespaces used by table or by its
          partitions/subpartitions. Lookup data dictionary to get
          the information.
        */
        if (dd::fill_table_and_parts_tablespace_names(
              thd, table->db, table->table_name, &tablespace_set))
            return true;
      }
    }

  } // End of for(;;)

  /*
    After we have identified the tablespace names, we iterate
    over the names and acquire IX locks on each of them.
  */
  if (lock_tablespace_names(thd, &tablespace_set, lock_wait_timeout))
    return true;

  return false;
}

/**
  Acquire "strong" (SRO, SNW, SNRW) metadata locks on tables used by
  LOCK TABLES or by a DDL statement.

  Acquire lock "S" on table being created in CREATE TABLE statement.

  @note  Under LOCK TABLES, we can't take new locks, so use
         open_tables_check_upgradable_mdl() instead.

  @param thd               Thread context.
  @param tables_start      Start of list of tables on which locks
                           should be acquired.
  @param tables_end        End of list of tables.
  @param lock_wait_timeout Seconds to wait before timeout.
  @param flags             Bitmap of flags to modify how the tables will be
                           open, see open_table() description for details.

  @retval false  Success.
  @retval true   Failure (e.g. connection was killed)
*/

bool
lock_table_names(THD *thd,
                 TABLE_LIST *tables_start, TABLE_LIST *tables_end,
                 ulong lock_wait_timeout, uint flags)
{
  MDL_request_list mdl_requests;
  TABLE_LIST *table;
  MDL_request global_request;
  Hash_set<TABLE_LIST, schema_set_get_key> schema_set(PSI_INSTRUMENT_ME);
  bool need_global_read_lock_protection= false;

  DBUG_ASSERT(!thd->locked_tables_mode);

  // Phase 1: Iterate over tables, collect set of unique schema names, and
  //          construct a list of requests for table MDL locks.
  for (table= tables_start; table && table != tables_end;
       table= table->next_global)
  {
    if ((!table->mdl_request.is_ddl_or_lock_tables_lock_request() &&
         table->open_strategy != TABLE_LIST::OPEN_FOR_CREATE) ||
        table->open_type == OT_TEMPORARY_ONLY ||
        (table->open_type == OT_TEMPORARY_OR_BASE && is_temporary_table(table)))
    {
      continue;
    }

    if (table->mdl_request.type != MDL_SHARED_READ_ONLY)
    {
      /* Write lock on normal tables is not allowed in a read only transaction. */
      if (thd->tx_read_only)
      {
        my_error(ER_CANT_EXECUTE_IN_READ_ONLY_TRANSACTION, MYF(0));
        return true;
      }

      if (! (flags & MYSQL_OPEN_SKIP_SCOPED_MDL_LOCK) &&
          schema_set.insert(table))
        return true;
      need_global_read_lock_protection= true;
    }

    mdl_requests.push_front(&table->mdl_request);
  }

  // Phase 2: Iterate over the schema set, add an IX lock for each
  //          schema name.
  if (! (flags & MYSQL_OPEN_SKIP_SCOPED_MDL_LOCK) &&
      ! mdl_requests.is_empty())
  {
    /*
      Scoped locks: Take intention exclusive locks on all involved
      schemas.
    */
    Hash_set<TABLE_LIST, schema_set_get_key>::Iterator it(schema_set);
    while ((table= it++))
    {
      MDL_request *schema_request= new (thd->mem_root) MDL_request;
      if (schema_request == NULL)
        return true;
      MDL_REQUEST_INIT(schema_request,
                       MDL_key::SCHEMA, table->db, "",
                       MDL_INTENTION_EXCLUSIVE,
                       MDL_TRANSACTION);
      mdl_requests.push_front(schema_request);
    }

    if (need_global_read_lock_protection)
    {
      /*
        Protect this statement against concurrent global read lock
        by acquiring global intention exclusive lock with statement
        duration.
      */
      if (thd->global_read_lock.can_acquire_protection())
        return true;
      MDL_REQUEST_INIT(&global_request,
                       MDL_key::GLOBAL, "", "", MDL_INTENTION_EXCLUSIVE,
                       MDL_STATEMENT);
      mdl_requests.push_front(&global_request);
    }
  }

  // Phase 3: Acquire the locks which have been requested so far.
  if (thd->mdl_context.acquire_locks(&mdl_requests, lock_wait_timeout))
    return true;

  /*
    Phase 4: Lock tablespace names. This cannot be done as part
    of the previous phases, because we need to read the
    dictionary to get hold of the tablespace name, and in order
    to do this, we must have acquired a lock on the table.
  */
  return get_and_lock_tablespace_names(
           thd, tables_start, tables_end, lock_wait_timeout, flags);
}


/**
  Check for upgradable (SNW, SNRW) metadata locks on tables to be opened
  for a DDL statement. Under LOCK TABLES, we can't take new locks, so we
  must check if appropriate locks were pre-acquired.

  @param thd           Thread context.
  @param tables_start  Start of list of tables on which upgradable locks
                       should be searched for.
  @param tables_end    End of list of tables.
  @param flags         Bitmap of flags to modify how the tables will be
                       open, see open_table() description for details.

  @retval FALSE  Success.
  @retval TRUE   Failure (e.g. connection was killed)
*/

static bool
open_tables_check_upgradable_mdl(THD *thd, TABLE_LIST *tables_start,
                                 TABLE_LIST *tables_end, uint flags)
{
  TABLE_LIST *table;

  DBUG_ASSERT(thd->locked_tables_mode);

  for (table= tables_start; table && table != tables_end;
       table= table->next_global)
  {
    if (!table->mdl_request.is_ddl_or_lock_tables_lock_request() ||
        table->open_type == OT_TEMPORARY_ONLY ||
        (table->open_type == OT_TEMPORARY_OR_BASE &&
         is_temporary_table(table)))
    {
      continue;
    }

    if (table->mdl_request.type == MDL_SHARED_READ_ONLY)
    {
      if (!thd->mdl_context.owns_equal_or_stronger_lock(MDL_key::TABLE,
                                                        table->db,
                                                        table->table_name,
                                                        MDL_SHARED_READ_ONLY))
      {
        my_error(ER_TABLE_NOT_LOCKED, MYF(0), table->table_name);
        return true;
      }
    }
    else
    {
      /*
        We don't need to do anything about the found TABLE instance as it
        will be handled later in open_tables(), we only need to check that
        an upgradable lock is already acquired. When we enter LOCK TABLES
        mode, SNRW locks are acquired before all other locks. So if under
        LOCK TABLES we find that there is TABLE instance with upgradeable
        lock, all other instances of TABLE for the same table will have the
        same ticket.

        Note that this works OK even for CREATE TABLE statements which
        request X type of metadata lock. This is because under LOCK TABLES
        such statements don't create the table but only check if it exists
        or, in most complex case, only insert into it.
        Thus SNRW lock should be enough.

        Note that find_table_for_mdl_upgrade() will report an error if
        no suitable ticket is found.
      */
      if (!find_table_for_mdl_upgrade(thd, table->db, table->table_name,
                                      false))
        return true;
    }
  }

  return FALSE;
}


/**
  Open all tables in list

  @param[in]     thd      Thread context.
  @param[in,out] start    List of tables to be open (it can be adjusted for
                          statement that uses tables only implicitly, e.g.
                          for "SELECT f1()").
  @param[out]    counter  Number of tables which were open.
  @param[in]     flags    Bitmap of flags to modify how the tables will be
                          open, see open_table() description for details.
  @param[in]     prelocking_strategy  Strategy which specifies how prelocking
                                      algorithm should work for this statement.

  @note
    Unless we are already in prelocked mode and prelocking strategy prescribes
    so this function will also precache all SP/SFs explicitly or implicitly
    (via views and triggers) used by the query and add tables needed for their
    execution to table list. Statement that uses SFs, invokes triggers or
    requires foreign key checks will be marked as requiring prelocking.
    Prelocked mode will be enabled for such query during lock_tables() call.

    If query for which we are opening tables is already marked as requiring
    prelocking it won't do such precaching and will simply reuse table list
    which is already built.

  @retval  FALSE  Success.
  @retval  TRUE   Error, reported.
*/

bool open_tables(THD *thd, TABLE_LIST **start, uint *counter, uint flags,
                Prelocking_strategy *prelocking_strategy)
{
  /*
    We use pointers to "next_global" member in the last processed TABLE_LIST
    element and to the "next" member in the last processed Sroutine_hash_entry
    element as iterators over, correspondingly, the table list and stored routines
    list which stay valid and allow to continue iteration when new elements are
    added to the tail of the lists.
  */
  TABLE_LIST **table_to_open;
  Sroutine_hash_entry **sroutine_to_open;
  TABLE_LIST *tables;
  Open_table_context ot_ctx(thd, flags);
  bool error= FALSE;
  bool some_routine_modifies_data= FALSE;
  bool has_prelocking_list;
  DBUG_ENTER("open_tables");


restart:
  /*
    Close HANDLER tables which are marked for flush or against which there
    are pending exclusive metadata locks. This is needed both in order to
    avoid deadlocks and to have a point during statement execution at
    which such HANDLERs are closed even if they don't create problems for
    the current session (i.e. to avoid having a DDL blocked by HANDLERs
    opened for a long time).
  */
  if (thd->handler_tables_hash.records)
    mysql_ha_flush(thd);

  has_prelocking_list= thd->lex->requires_prelocking();
  table_to_open= start;
  sroutine_to_open= &thd->lex->sroutines_list.first;
  *counter= 0;
  THD_STAGE_INFO(thd, stage_opening_tables);

  /*
    If we are executing LOCK TABLES statement or a DDL statement
    (in non-LOCK TABLES mode) we might have to acquire upgradable
    semi-exclusive metadata locks (SNW or SNRW) on some of the
    tables to be opened.
    When executing CREATE TABLE .. If NOT EXISTS .. SELECT, the
    table may not yet exist, in which case we acquire an exclusive
    lock.
    We acquire all such locks at once here as doing this in one
    by one fashion may lead to deadlocks or starvation. Later when
    we will be opening corresponding table pre-acquired metadata
    lock will be reused (thanks to the fact that in recursive case
    metadata locks are acquired without waiting).
  */
  if (! (flags & (MYSQL_OPEN_HAS_MDL_LOCK |
                  MYSQL_OPEN_FORCE_SHARED_MDL |
                  MYSQL_OPEN_FORCE_SHARED_HIGH_PRIO_MDL)))
  {
    if (thd->locked_tables_mode)
    {
      /*
        Under LOCK TABLES, we can't acquire new locks, so we instead
        need to check if appropriate locks were pre-acquired.
      */
      if (open_tables_check_upgradable_mdl(thd, *start,
                                           thd->lex->first_not_own_table(),
                                           flags))
      {
        error= TRUE;
        goto err;
      }
    }
    else
    {
      TABLE_LIST *table;
      if (lock_table_names(thd, *start, thd->lex->first_not_own_table(),
                           ot_ctx.get_timeout(), flags))
      {
        error= TRUE;
        goto err;
      }
      for (table= *start; table && table != thd->lex->first_not_own_table();
           table= table->next_global)
      {
        if (table->mdl_request.is_ddl_or_lock_tables_lock_request() ||
            table->open_strategy == TABLE_LIST::OPEN_FOR_CREATE)
          table->mdl_request.ticket= NULL;
      }
    }
  }

  /*
    Perform steps of prelocking algorithm until there are unprocessed
    elements in prelocking list/set.
  */
  while (*table_to_open  ||
         (thd->locked_tables_mode <= LTM_LOCK_TABLES &&
          *sroutine_to_open))
  {
    /*
      For every table in the list of tables to open, try to find or open
      a table.
    */
    for (tables= *table_to_open; tables;
         table_to_open= &tables->next_global, tables= tables->next_global)
    {
      error= open_and_process_table(thd, thd->lex, tables, counter,
                                    flags, prelocking_strategy,
                                    has_prelocking_list, &ot_ctx);

      if (error)
      {
        if (ot_ctx.can_recover_from_failed_open())
        {
          /*
            We have met exclusive metadata lock or old version of table.
            Now we have to close all tables and release metadata locks.
            We also have to throw away set of prelocked tables (and thus
            close tables from this set that were open by now) since it
            is possible that one of tables which determined its content
            was changed.

            Instead of implementing complex/non-robust logic mentioned
            above we simply close and then reopen all tables.

            We have to save pointer to table list element for table which we
            have failed to open since closing tables can trigger removal of
            elements from the table list (if MERGE tables are involved),
          */
          close_tables_for_reopen(thd, start, ot_ctx.start_of_statement_svp());

          /*
            Here we rely on the fact that 'tables' still points to the valid
            TABLE_LIST element. Altough currently this assumption is valid
            it may change in future.
          */
          if (ot_ctx.recover_from_failed_open())
            goto err;

          /* Re-open temporary tables after close_tables_for_reopen(). */
          if (open_temporary_tables(thd, *start))
            goto err;

          error= FALSE;
          goto restart;
        }
        goto err;
      }

      DEBUG_SYNC(thd, "open_tables_after_open_and_process_table");
    }

    /*
      If we are not already in prelocked mode and extended table list is
      not yet built for our statement we need to cache routines it uses
      and build the prelocking list for it.
      If we are not in prelocked mode but have built the extended table
      list, we still need to call open_and_process_routine() to take
      MDL locks on the routines.
    */
    if (thd->locked_tables_mode <= LTM_LOCK_TABLES)
    {
      bool routine_modifies_data;
      /*
        Process elements of the prelocking set which are present there
        since parsing stage or were added to it by invocations of
        Prelocking_strategy methods in the above loop over tables.

        For example, if element is a routine, cache it and then,
        if prelocking strategy prescribes so, add tables it uses to the
        table list and routines it might invoke to the prelocking set.
      */
      for (Sroutine_hash_entry *rt= *sroutine_to_open; rt;
           sroutine_to_open= &rt->next, rt= rt->next)
      {
        bool need_prelocking= false;
        TABLE_LIST **save_query_tables_last= thd->lex->query_tables_last;

        error= open_and_process_routine(thd, thd->lex, rt, prelocking_strategy,
                                        has_prelocking_list, &ot_ctx,
                                        &need_prelocking,
                                        &routine_modifies_data);


        if (need_prelocking && ! thd->lex->requires_prelocking())
          thd->lex->mark_as_requiring_prelocking(save_query_tables_last);

        if (need_prelocking && ! *start)
          *start= thd->lex->query_tables;

        if (error)
        {
          if (ot_ctx.can_recover_from_failed_open())
          {
            close_tables_for_reopen(thd, start,
                                    ot_ctx.start_of_statement_svp());
            if (ot_ctx.recover_from_failed_open())
              goto err;

            /* Re-open temporary tables after close_tables_for_reopen(). */
            if (open_temporary_tables(thd, *start))
              goto err;

            error= FALSE;
            goto restart;
          }
          /*
            Serious error during reading stored routines from mysql.proc table.
            Something is wrong with the table or its contents, and an error has
            been emitted; we must abort.
          */
          goto err;
        }

        // Remember if any of SF modifies data.
        some_routine_modifies_data|= routine_modifies_data;
      }
    }
  }

  /* Accessing data in XA_IDLE or XA_PREPARED is not allowed. */
  if (*start &&
      thd->get_transaction()->xid_state()->check_xa_idle_or_prepared(true))
    DBUG_RETURN(true);

  /*
   If some routine is modifying the table then the statement is not read only.
   If timer is enabled then resetting the timer in this case.
  */
  if (thd->timer && some_routine_modifies_data)
  {
    reset_statement_timer(thd);
    push_warning(thd, Sql_condition::SL_NOTE, ER_NON_RO_SELECT_DISABLE_TIMER,
                 ER_THD(thd, ER_NON_RO_SELECT_DISABLE_TIMER));
  }

  /*
    After successful open of all tables, including MERGE parents and
    children, attach the children to their parents. At end of statement,
    the children are detached. Attaching and detaching are always done,
    even under LOCK TABLES.

    We also convert all TL_WRITE_DEFAULT and TL_READ_DEFAULT locks to
    appropriate "real" lock types to be used for locking and to be passed
    to storage engine.
  */
  for (tables= *start; tables; tables= tables->next_global)
  {
    TABLE *tbl= tables->table;

    /*
      NOTE: temporary merge tables should be processed here too, because
      a temporary merge table can be based on non-temporary tables.
    */

    /* Schema tables may not have a TABLE object here. */
    if (tbl && tbl->file->ht->db_type == DB_TYPE_MRG_MYISAM)
    {
      /* MERGE tables need to access parent and child TABLE_LISTs. */
      DBUG_ASSERT(tbl->pos_in_table_list == tables);
      if (tbl->file->extra(HA_EXTRA_ATTACH_CHILDREN))
      {
        error= TRUE;
        goto err;
      }
    }

    /* Set appropriate TABLE::lock_type. */
    if (tbl && tables->lock_type != TL_UNLOCK && 
        !thd->locked_tables_mode)
    {
      if (tables->lock_type == TL_WRITE_DEFAULT)
        tbl->reginfo.lock_type= thd->update_lock_default;
      else if (tables->lock_type == TL_WRITE_CONCURRENT_DEFAULT)
        tables->table->reginfo.lock_type= thd->insert_lock_default;
      else if (tables->lock_type == TL_READ_DEFAULT)
          tbl->reginfo.lock_type=
            read_lock_type_for_table(thd, thd->lex, tables,
                                     some_routine_modifies_data);
      else
        tbl->reginfo.lock_type= tables->lock_type;
    }

  }

err:
  if (error && *table_to_open)
  {
    (*table_to_open)->table= NULL;
  }
  DBUG_PRINT("open_tables", ("returning: %d", (int) error));
  DBUG_RETURN(error);
}


/**
  Defines how prelocking algorithm for DML statements should handle routines:
  - For CALL statements we do unrolling (i.e. open and lock tables for each
    sub-statement individually). So for such statements prelocking is enabled
    only if stored functions are used in parameter list and only for period
    during which we calculate values of parameters. Thus in this strategy we
    ignore procedure which is directly called by such statement and extend
    the prelocking set only with tables/functions used by SF called from the
    parameter list.
  - For any other statement any routine which is directly or indirectly called
    by statement is going to be executed in prelocked mode. So in this case we
    simply add all tables and routines used by it to the prelocking set.

  @param[in]  thd              Thread context.
  @param[in]  prelocking_ctx   Prelocking context of the statement.
  @param[in]  rt               Prelocking set element describing routine.
  @param[in]  sp               Routine body.
  @param[out] need_prelocking  Set to TRUE if method detects that prelocking
                               required, not changed otherwise.

  @retval FALSE  Success.
  @retval TRUE   Failure (OOM).
*/

bool DML_prelocking_strategy::
handle_routine(THD *thd, Query_tables_list *prelocking_ctx,
               Sroutine_hash_entry *rt, sp_head *sp, bool *need_prelocking)
{
  /*
    We assume that for any "CALL proc(...)" statement sroutines_list will
    have 'proc' as first element (it may have several, consider e.g.
    "proc(sp_func(...)))". This property is currently guaranted by the
    parser.
  */

  if (rt != prelocking_ctx->sroutines_list.first ||
      rt->mdl_request.key.mdl_namespace() != MDL_key::PROCEDURE)
  {
    *need_prelocking= TRUE;
    sp_update_stmt_used_routines(thd, prelocking_ctx, &sp->m_sroutines,
                                 rt->belong_to_view);
    sp->add_used_tables_to_table_list(thd,
                                      &prelocking_ctx->query_tables_last,
                                      prelocking_ctx->sql_command,
                                      rt->belong_to_view);
  }
  sp->propagate_attributes(prelocking_ctx);
  return FALSE;
}


/**
  Defines how prelocking algorithm for DML statements should handle table list
  elements:
  - If table has triggers we should add all tables and routines
    used by them to the prelocking set.

  We do not need to acquire metadata locks on trigger names
  in DML statements, since all DDL statements
  that change trigger metadata always lock their
  subject tables.

  @param[in]  thd              Thread context.
  @param[in]  prelocking_ctx   Prelocking context of the statement.
  @param[in]  table_list       Table list element for table.
  @param[out] need_prelocking  Set to TRUE if method detects that prelocking
                               required, not changed otherwise.

  @retval FALSE  Success.
  @retval TRUE   Failure (OOM).
*/

bool DML_prelocking_strategy::
handle_table(THD *thd, Query_tables_list *prelocking_ctx,
             TABLE_LIST *table_list, bool *need_prelocking)
{
  /* We rely on a caller to check that table is going to be changed. */
  DBUG_ASSERT(table_list->lock_type >= TL_WRITE_ALLOW_WRITE);

  if (table_list->trg_event_map)
  {
    if (table_list->table->triggers)
    {
      *need_prelocking= TRUE;

      if (table_list->table->triggers->
          add_tables_and_routines_for_triggers(thd, prelocking_ctx, table_list))
        return TRUE;
    }
  }

  return FALSE;
}


/**
  Defines how prelocking algorithm for DML statements should handle view -
  all view routines should be added to the prelocking set.

  @param[in]  thd              Thread context.
  @param[in]  prelocking_ctx   Prelocking context of the statement.
  @param[in]  table_list       Table list element for view.
  @param[out] need_prelocking  Set to TRUE if method detects that prelocking
                               required, not changed otherwise.

  @retval FALSE  Success.
  @retval TRUE   Failure (OOM).
*/

bool DML_prelocking_strategy::
handle_view(THD *thd, Query_tables_list *prelocking_ctx,
            TABLE_LIST *table_list, bool *need_prelocking)
{
  if (table_list->view_query()->uses_stored_routines())
  {
    *need_prelocking= TRUE;

    sp_update_stmt_used_routines(thd, prelocking_ctx,
                                 &table_list->view_query()->sroutines_list,
                                 table_list->top_table());
  }
  return FALSE;
}


/**
  Defines how prelocking algorithm for LOCK TABLES statement should handle
  table list elements.

  @param[in]  thd              Thread context.
  @param[in]  prelocking_ctx   Prelocking context of the statement.
  @param[in]  table_list       Table list element for table.
  @param[out] need_prelocking  Set to TRUE if method detects that prelocking
                               required, not changed otherwise.

  @retval FALSE  Success.
  @retval TRUE   Failure (OOM).
*/

bool Lock_tables_prelocking_strategy::
handle_table(THD *thd, Query_tables_list *prelocking_ctx,
             TABLE_LIST *table_list, bool *need_prelocking)
{
  if (DML_prelocking_strategy::handle_table(thd, prelocking_ctx, table_list,
                                            need_prelocking))
    return TRUE;

  /* We rely on a caller to check that table is going to be changed. */
  DBUG_ASSERT(table_list->lock_type >= TL_WRITE_ALLOW_WRITE);

  return FALSE;
}


/**
  Defines how prelocking algorithm for ALTER TABLE statement should handle
  routines - do nothing as this statement is not supposed to call routines.

  We still can end up in this method when someone tries
  to define a foreign key referencing a view, and not just
  a simple view, but one that uses stored routines.
*/

bool Alter_table_prelocking_strategy::
handle_routine(THD *thd, Query_tables_list *prelocking_ctx,
               Sroutine_hash_entry *rt, sp_head *sp, bool *need_prelocking)
{
  return FALSE;
}


/**
  Defines how prelocking algorithm for ALTER TABLE statement should handle
  table list elements.

  Unlike in DML, we do not process triggers here.

  @param[in]  thd              Thread context.
  @param[in]  prelocking_ctx   Prelocking context of the statement.
  @param[in]  table_list       Table list element for table.
  @param[out] need_prelocking  Set to TRUE if method detects that prelocking
                               required, not changed otherwise.


  @retval FALSE  Success.
  @retval TRUE   Failure (OOM).
*/

bool Alter_table_prelocking_strategy::
handle_table(THD *thd, Query_tables_list *prelocking_ctx,
             TABLE_LIST *table_list, bool *need_prelocking)
{
  return FALSE;
}


/**
  Defines how prelocking algorithm for ALTER TABLE statement
  should handle view - do nothing. We don't need to add view
  routines to the prelocking set in this case as view is not going
  to be materialized.
*/

bool Alter_table_prelocking_strategy::
handle_view(THD *thd, Query_tables_list *prelocking_ctx,
            TABLE_LIST *table_list, bool *need_prelocking)
{
  return FALSE;
}


/**
  Check that lock is ok for tables; Call start stmt if ok

  @param thd             Thread handle.
  @param prelocking_ctx  Prelocking context.
  @param table_list      Table list element for table to be checked.

  @retval FALSE - Ok.
  @retval TRUE  - Error.
*/

static bool check_lock_and_start_stmt(THD *thd,
                                      Query_tables_list *prelocking_ctx,
                                      TABLE_LIST *table_list)
{
  int error;
  thr_lock_type lock_type;
  DBUG_ENTER("check_lock_and_start_stmt");

  /*
    Prelocking placeholder is not set for TABLE_LIST that
    are directly used by TOP level statement.
  */
  DBUG_ASSERT(table_list->prelocking_placeholder == false);

  /*
    TL_WRITE_DEFAULT, TL_READ_DEFAULT and TL_WRITE_CONCURRENT_DEFAULT
    are supposed to be parser only types of locks so they should be
    converted to appropriate other types to be passed to storage engine.
    The exact lock type passed to the engine is important as, for example,
    InnoDB uses it to determine what kind of row locks should be acquired
    when executing statement in prelocked mode or under LOCK TABLES with
    @@innodb_table_locks = 0.

    Last argument routine_modifies_data for read_lock_type_for_table()
    is ignored, as prelocking placeholder will never be set here.
  */
  if (table_list->lock_type == TL_WRITE_DEFAULT)
    lock_type= thd->update_lock_default;
  else if (table_list->lock_type == TL_WRITE_CONCURRENT_DEFAULT)
    lock_type= thd->insert_lock_default;
  else if (table_list->lock_type == TL_READ_DEFAULT)
    lock_type= read_lock_type_for_table(thd, prelocking_ctx, table_list, true);
  else
    lock_type= table_list->lock_type;

  if ((int) lock_type > (int) TL_WRITE_ALLOW_WRITE &&
      (int) table_list->table->reginfo.lock_type <= (int) TL_WRITE_ALLOW_WRITE)
  {
    my_error(ER_TABLE_NOT_LOCKED_FOR_WRITE, MYF(0), table_list->alias);
    DBUG_RETURN(1);
  }
  if ((error= table_list->table->file->start_stmt(thd, lock_type)))
  {
    table_list->table->file->print_error(error, MYF(0));
    DBUG_RETURN(1);
  }

  /*
    Record in transaction state tracking
  */
  if (thd->variables.session_track_transaction_info > TX_TRACK_NONE)
  {
    Transaction_state_tracker *tst= (Transaction_state_tracker *)
      thd->session_tracker.get_tracker(TRANSACTION_INFO_TRACKER);
    enum enum_tx_state       s;

    s= tst->calc_trx_state(thd, lock_type,
                           table_list->table->file->has_transactions());
    tst->add_trx_state(thd, s);
  }

  DBUG_RETURN(0);
}


/**
  @brief Open and lock one table

  @param[in]    thd             thread handle
  @param[in]    table_l         table to open is first table in this list
  @param[in]    lock_type       lock to use for table
  @param[in]    flags           options to be used while opening and locking
                                table (see open_table(), mysql_lock_tables())
  @param[in]    prelocking_strategy  Strategy which specifies how prelocking
                                     algorithm should work for this statement.

  @return       table
    @retval     != NULL         OK, opened table returned
    @retval     NULL            Error

  @note
    If ok, the following are also set:
      table_list->lock_type 	lock_type
      table_list->table		table

  @note
    If table_l is a list, not a single table, the list is temporarily
    broken.

  @details
    This function is meant as a replacement for open_ltable() when
    MERGE tables can be opened. open_ltable() cannot open MERGE tables.

    There may be more differences between open_n_lock_single_table() and
    open_ltable(). One known difference is that open_ltable() does
    neither call thd->decide_logging_format() nor handle some other logging
    and locking issues because it does not call lock_tables().
*/

TABLE *open_n_lock_single_table(THD *thd, TABLE_LIST *table_l,
                                thr_lock_type lock_type, uint flags,
                                Prelocking_strategy *prelocking_strategy)
{
  TABLE_LIST *save_next_global;
  DBUG_ENTER("open_n_lock_single_table");

  /* Remember old 'next' pointer. */
  save_next_global= table_l->next_global;
  /* Break list. */
  table_l->next_global= NULL;

  /* Set requested lock type. */
  table_l->lock_type= lock_type;
  /* Allow to open real tables only. */
  table_l->required_type= dd::Abstract_table::TT_BASE_TABLE;

  /* Open the table. */
  if (open_and_lock_tables(thd, table_l, flags, prelocking_strategy))
    table_l->table= NULL; /* Just to be sure. */

  /* Restore list. */
  table_l->next_global= save_next_global;

  DBUG_RETURN(table_l->table);
}


/*
  Open and lock one table

  SYNOPSIS
    open_ltable()
    thd			Thread handler
    table_list		Table to open is first table in this list
    lock_type		Lock to use for open
    lock_flags          Flags passed to mysql_lock_table

  NOTE
    This function doesn't do anything like SP/SF/views/triggers analysis done 
    in open_table()/lock_tables(). It is intended for opening of only one
    concrete table. And used only in special contexts.

  RETURN VALUES
    table		Opened table
    0			Error
  
    If ok, the following are also set:
      table_list->lock_type 	lock_type
      table_list->table		table
*/

TABLE *open_ltable(THD *thd, TABLE_LIST *table_list, thr_lock_type lock_type,
                   uint lock_flags)
{
  TABLE *table;
  Open_table_context ot_ctx(thd, lock_flags);
  bool error;
  DBUG_ENTER("open_ltable");

  /* should not be used in a prelocked_mode context, see NOTE above */
  DBUG_ASSERT(thd->locked_tables_mode < LTM_PRELOCKED);

  THD_STAGE_INFO(thd, stage_opening_tables);

  /* open_ltable can be used only for BASIC TABLEs */
  table_list->required_type= dd::Abstract_table::TT_BASE_TABLE;

  /* This function can't properly handle requests for such metadata locks. */
  DBUG_ASSERT(!table_list->mdl_request.is_ddl_or_lock_tables_lock_request());

  while ((error= open_table(thd, table_list, &ot_ctx)) &&
         ot_ctx.can_recover_from_failed_open())
  {
    /*
      Even though we have failed to open table we still need to
      call release_transactional_locks() to release metadata locks which
      might have been acquired successfully.
    */
    thd->mdl_context.rollback_to_savepoint(ot_ctx.start_of_statement_svp());
    table_list->mdl_request.ticket= 0;
    if (ot_ctx.recover_from_failed_open())
      break;
  }

  if (!error)
  {
    /*
      We can't have a view or some special "open_strategy" in this function
      so there should be a TABLE instance.
    */
    DBUG_ASSERT(table_list->table);
    table= table_list->table;
    if (table->file->ht->db_type == DB_TYPE_MRG_MYISAM)
    {
      /* A MERGE table must not come here. */
      /* purecov: begin tested */
      my_error(ER_WRONG_OBJECT, MYF(0), table->s->db.str,
               table->s->table_name.str, "BASE TABLE");
      table= 0;
      goto end;
      /* purecov: end */
    }

    table_list->lock_type= lock_type;
    table->grant= table_list->grant;
    if (thd->locked_tables_mode)
    {
      if (check_lock_and_start_stmt(thd, thd->lex, table_list))
	table= 0;
    }
    else
    {
      DBUG_ASSERT(thd->lock == 0);	// You must lock everything at once
      if ((table->reginfo.lock_type= lock_type) != TL_UNLOCK)
	if (! (thd->lock= mysql_lock_tables(thd, &table_list->table, 1,
                                            lock_flags)))
        {
          table= 0;
        }
    }
  }
  else
    table= 0;

end:
  if (table == NULL)
  {
    if (!thd->in_sub_stmt)
      trans_rollback_stmt(thd);
    close_thread_tables(thd);
  }
  DBUG_RETURN(table);
}


/**
  Open all tables in list, locks them and optionally process derived tables.

  @param thd		      Thread context.
  @param tables	              List of tables for open and locking.
  @param flags                Bitmap of options to be used to open and lock
                              tables (see open_tables() and mysql_lock_tables()
                              for details).
  @param prelocking_strategy  Strategy which specifies how prelocking algorithm
                              should work for this statement.

  @note
    The thr_lock locks will automatically be freed by close_thread_tables().

  @note
    open_and_lock_tables() is not intended for open-and-locking system tables
    in those cases when execution of statement has started already and other
    tables have been opened. Use open_nontrans_system_tables_for_read() or
    open_trans_system_tables_for_read() instead.

  @retval FALSE  OK.
  @retval TRUE   Error
*/

bool open_and_lock_tables(THD *thd, TABLE_LIST *tables, uint flags,
                          Prelocking_strategy *prelocking_strategy)
{
  uint counter;
  MDL_savepoint mdl_savepoint= thd->mdl_context.mdl_savepoint();
  DBUG_ENTER("open_and_lock_tables");

  /*
    open_and_lock_tables() must not be used to open system tables. There must
    be no active attachable transaction when open_and_lock_tables() is called.
  */
  DBUG_ASSERT(!thd->is_attachable_transaction_active());

  if (open_tables(thd, &tables, &counter, flags, prelocking_strategy))
    goto err;

  DBUG_EXECUTE_IF("sleep_open_and_lock_after_open", {
                  const char *old_proc_info= thd->proc_info;
                  thd->proc_info= "DBUG sleep";
                  my_sleep(6000000);
                  thd->proc_info= old_proc_info;});

  if (lock_tables(thd, tables, counter, flags))
    goto err;

  DBUG_RETURN(FALSE);
err:
  // Rollback the statement execution done so far
  if (! thd->in_sub_stmt)
    trans_rollback_stmt(thd);
  close_thread_tables(thd);
  /* Don't keep locks for a failed statement. */
  thd->mdl_context.rollback_to_savepoint(mdl_savepoint);
  DBUG_RETURN(TRUE);
}


/**
  Open all tables for a query or statement, in list started by "tables"

  @param       thd      thread handler
  @param       tables   list of tables for open
  @param       flags    bitmap of flags to modify how the tables will be open:
                        MYSQL_LOCK_IGNORE_FLUSH - open table even if someone has
                        done a flush on it.

  @retval false - ok
  @retval true  - error

  @note
    This is to be used on prepare stage when you don't read any
    data from the tables.

  @note
    Updates Query_tables_list::table_count as side-effect.
*/

bool open_tables_for_query(THD *thd, TABLE_LIST *tables, uint flags)
{
  DML_prelocking_strategy prelocking_strategy;
  MDL_savepoint mdl_savepoint= thd->mdl_context.mdl_savepoint();
  DBUG_ENTER("open_tables_for_query");

  DBUG_EXECUTE_IF("open_tables_for_query__out_of_memory",
                  DBUG_SET("+d,simulate_out_of_memory"););

  DBUG_ASSERT(tables == thd->lex->query_tables);

  if (open_tables(thd, &tables, &thd->lex->table_count, flags,
                  &prelocking_strategy))
    goto end;

  DBUG_RETURN(0);
end:
  /*
    No need to commit/rollback the statement transaction: it's
    either not started or we're filling in an INFORMATION_SCHEMA
    table on the fly, and thus mustn't manipulate with the
    transaction of the enclosing statement.
  */
  DBUG_ASSERT(thd->get_transaction()->is_empty(Transaction_ctx::STMT) ||
              (thd->state_flags & Open_tables_state::BACKUPS_AVAIL) ||
              thd->in_sub_stmt);
  close_thread_tables(thd);
  /* Don't keep locks for a failed statement. */
  thd->mdl_context.rollback_to_savepoint(mdl_savepoint);

  DBUG_RETURN(TRUE); /* purecov: inspected */
}



/*
  Mark all real tables in the list as free for reuse.

  SYNOPSIS
    mark_real_tables_as_free_for_reuse()
      thd   - thread context
      table - head of the list of tables

  DESCRIPTION
    Marks all real tables in the list (i.e. not views, derived
    or schema tables) as free for reuse.
*/

static void mark_real_tables_as_free_for_reuse(TABLE_LIST *table_list)
{
  TABLE_LIST *table;
  for (table= table_list; table; table= table->next_global)
    if (!table->is_placeholder())
    {
      table->table->query_id= 0;
    }
  for (table= table_list; table; table= table->next_global)
    if (!table->is_placeholder())
    {
      /*
        Detach children of MyISAMMRG tables used in
        sub-statements, they will be reattached at open.
        This has to be done in a separate loop to make sure
        that children have had their query_id cleared.
      */
      table->table->file->extra(HA_EXTRA_DETACH_CHILDREN);
    }
}


/**
  Lock all tables in a list.

  @param  thd           Thread handler
  @param  tables        Tables to lock
  @param  count         Number of opened tables
  @param  flags         Options (see mysql_lock_tables() for details)

  You can't call lock_tables() while holding thr_lock locks, as
  this would break the dead-lock-free handling thr_lock gives us.
  You must always get all needed locks at once.

  If the query for which we are calling this function is marked as
  requiring prelocking, this function will change
  locked_tables_mode to LTM_PRELOCKED.

  @retval FALSE         Success. 
  @retval TRUE          A lock wait timeout, deadlock or out of memory.
*/

bool lock_tables(THD *thd, TABLE_LIST *tables, uint count,
                 uint flags)
{
  TABLE_LIST *table;

  DBUG_ENTER("lock_tables");
  /*
    We can't meet statement requiring prelocking if we already
    in prelocked mode.
  */
  DBUG_ASSERT(thd->locked_tables_mode <= LTM_LOCK_TABLES ||
              !thd->lex->requires_prelocking());

  /*
    lock_tables() should not be called if this statement has
    already locked its tables.
  */
  DBUG_ASSERT(thd->lex->lock_tables_state == Query_tables_list::LTS_NOT_LOCKED);

  if (!tables && !thd->lex->requires_prelocking())
  {
    /*
      Even though we are not really locking any tables mark this
      statement as one that has locked its tables, so we won't
      call this function second time for the same execution of
      the same statement.
    */
    thd->lex->lock_tables_state= Query_tables_list::LTS_LOCKED;
    int ret= thd->decide_logging_format(tables);
    DBUG_RETURN(ret);
  }

  /*
    Check for thd->locked_tables_mode to avoid a redundant
    and harmful attempt to lock the already locked tables again.
    Checking for thd->lock is not enough in some situations. For example,
    if a stored function contains
    "drop table t3; create temporary t3 ..; insert into t3 ...;"
    thd->lock may be 0 after drop tables, whereas locked_tables_mode
    is still on. In this situation an attempt to lock temporary
    table t3 will lead to a memory leak.
  */
  if (! thd->locked_tables_mode)
  {
    DBUG_ASSERT(thd->lock == 0);	// You must lock everything at once
    TABLE **start,**ptr;

    if (!(ptr=start=(TABLE**) thd->alloc(sizeof(TABLE*)*count)))
      DBUG_RETURN(TRUE);
    for (table= tables; table; table= table->next_global)
    {
      if (!table->is_placeholder())
	*(ptr++)= table->table;
    }

    DEBUG_SYNC(thd, "before_lock_tables_takes_lock");

    if (! (thd->lock= mysql_lock_tables(thd, start, (uint) (ptr - start),
                                        flags)))
      DBUG_RETURN(TRUE);

    DEBUG_SYNC(thd, "after_lock_tables_takes_lock");

    if (thd->lex->requires_prelocking() &&
        thd->lex->sql_command != SQLCOM_LOCK_TABLES)
    {
      TABLE_LIST *first_not_own= thd->lex->first_not_own_table();
      /*
        We just have done implicit LOCK TABLES, and now we have
        to emulate first open_and_lock_tables() after it.

        When open_and_lock_tables() is called for a single table out of
        a table list, the 'next_global' chain is temporarily broken. We
        may not find 'first_not_own' before the end of the "list".
        Look for example at those places where open_n_lock_single_table()
        is called. That function implements the temporary breaking of
        a table list for opening a single table.
      */
      for (table= tables;
           table && table != first_not_own;
           table= table->next_global)
      {
        if (!table->is_placeholder())
        {
          table->table->query_id= thd->query_id;
          if (check_lock_and_start_stmt(thd, thd->lex, table))
          {
            mysql_unlock_tables(thd, thd->lock);
            thd->lock= 0;
            DBUG_RETURN(TRUE);
          }
        }
      }
      /*
        Let us mark all tables which don't belong to the statement itself,
        and was marked as occupied during open_tables() as free for reuse.
      */
      mark_real_tables_as_free_for_reuse(first_not_own);
      DBUG_PRINT("info",("locked_tables_mode= LTM_PRELOCKED"));
      thd->enter_locked_tables_mode(LTM_PRELOCKED);
    }
  }
  else
  {
    TABLE_LIST *first_not_own= thd->lex->first_not_own_table();
    /*
      When open_and_lock_tables() is called for a single table out of
      a table list, the 'next_global' chain is temporarily broken. We
      may not find 'first_not_own' before the end of the "list".
      Look for example at those places where open_n_lock_single_table()
      is called. That function implements the temporary breaking of
      a table list for opening a single table.
    */
    for (table= tables;
         table && table != first_not_own;
         table= table->next_global)
    {
      if (table->is_placeholder())
        continue;

      /*
        In a stored function or trigger we should ensure that we won't change
        a table that is already used by the calling statement.
      */
      if (thd->locked_tables_mode >= LTM_PRELOCKED &&
          table->lock_type >= TL_WRITE_ALLOW_WRITE)
      {
        for (TABLE* opentab= thd->open_tables; opentab; opentab= opentab->next)
        {
          if (table->table->s == opentab->s && opentab->query_id &&
              table->table->query_id != opentab->query_id)
          {
            my_error(ER_CANT_UPDATE_USED_TABLE_IN_SF_OR_TRG, MYF(0),
                     table->table->s->table_name.str);
            DBUG_RETURN(TRUE);
          }
        }
      }

      if (check_lock_and_start_stmt(thd, thd->lex, table))
      {
	DBUG_RETURN(TRUE);
      }
    }
    /*
      If we are under explicit LOCK TABLES and our statement requires
      prelocking, we should mark all "additional" tables as free for use
      and enter prelocked mode.
    */
    if (thd->lex->requires_prelocking())
    {
      mark_real_tables_as_free_for_reuse(first_not_own);
      DBUG_PRINT("info",
                 ("thd->locked_tables_mode= LTM_PRELOCKED_UNDER_LOCK_TABLES"));
      thd->locked_tables_mode= LTM_PRELOCKED_UNDER_LOCK_TABLES;
    }
  }

  /*
    Mark the statement as having tables locked. For purposes
    of Query_tables_list::lock_tables_state we treat any
    statement which passes through lock_tables() as such.
  */
  thd->lex->lock_tables_state= Query_tables_list::LTS_LOCKED;

  int ret= thd->decide_logging_format(tables);
  DBUG_RETURN(ret);
}


/**
  Prepare statement for reopening of tables and recalculation of set of
  prelocked tables.

  @param[in] thd         Thread context.
  @param[in,out] tables  List of tables which we were trying to open
                         and lock.
  @param[in] start_of_statement_svp MDL savepoint which represents the set
                         of metadata locks which the current transaction
                         managed to acquire before execution of the current
                         statement and to which we should revert before
                         trying to reopen tables. NULL if no metadata locks
                         were held and thus all metadata locks should be
                         released.
*/

void close_tables_for_reopen(THD *thd, TABLE_LIST **tables,
                             const MDL_savepoint &start_of_statement_svp)
{
  TABLE_LIST *first_not_own_table= thd->lex->first_not_own_table();
  TABLE_LIST *tmp;

  /*
    If table list consists only from tables from prelocking set, table list
    for new attempt should be empty, so we have to update list's root pointer.
  */
  if (first_not_own_table == *tables)
    *tables= 0;
  thd->lex->chop_off_not_own_tables();
  /* Reset MDL tickets for procedures/functions */
  for (Sroutine_hash_entry *rt= thd->lex->sroutines_list.first;
       rt; rt= rt->next)
    rt->mdl_request.ticket= NULL;
  sp_remove_not_own_routines(thd->lex);
  for (tmp= *tables; tmp; tmp= tmp->next_global)
  {
    tmp->table= 0;
    tmp->mdl_request.ticket= NULL;
    /* We have to cleanup translation tables of views. */
    tmp->cleanup_items();
  }
  /*
    No need to commit/rollback the statement transaction: it's
    either not started or we're filling in an INFORMATION_SCHEMA
    table on the fly, and thus mustn't manipulate with the
    transaction of the enclosing statement.
  */
  DBUG_ASSERT(thd->get_transaction()->is_empty(Transaction_ctx::STMT) ||
              (thd->state_flags & Open_tables_state::BACKUPS_AVAIL));
  close_thread_tables(thd);
  thd->mdl_context.rollback_to_savepoint(start_of_statement_svp);
}


/**
  Open a single table without table caching and don't add it to
  THD::open_tables. Depending on the 'add_to_temporary_tables_list' value,
  the opened TABLE instance will be addded to THD::temporary_tables list.

  @param thd                          Thread context.
  @param path                         Path (without .frm)
  @param db                           Database name.
  @param table_name                   Table name.
  @param add_to_temporary_tables_list Specifies if the opened TABLE
                                      instance should be linked into
                                      THD::temporary_tables list.
  @param open_in_engine               Indicates that we need to open table
                                      in storage engine in addition to
                                      constructing TABLE object for it.
  @param table_def                    If not NULL: a data-dictionary
                                      Table-object describing table to be
                                      used for opening, instead of reading
                                      information from DD. If NULL, a new
                                      dd::Table-object will be constructed
                                      and read from the Data Dictionary.

  @note This function is used:
    - by alter_table() to open a temporary table;
    - when creating a temporary table with CREATE TEMPORARY TABLE.

  @return TABLE instance for opened table.
  @retval NULL on error.
*/

TABLE *open_table_uncached(THD *thd, const char *path, const char *db,
                           const char *table_name,
                           bool add_to_temporary_tables_list,
                           bool open_in_engine,
                           const dd::Table *table_def)
{
  TABLE *tmp_table;
  TABLE_SHARE *share;
  char cache_key[MAX_DBKEY_LENGTH], *saved_cache_key, *tmp_path;
  size_t key_length;
  DBUG_ENTER("open_table_uncached");
  DBUG_PRINT("enter",
             ("table: '%s'.'%s'  path: '%s'  server_id: %u  "
              "pseudo_thread_id: %lu",
              db, table_name, path,
              (uint) thd->server_id, (ulong) thd->variables.pseudo_thread_id));

  /* Create the cache_key for temporary tables */
  key_length= create_table_def_key(thd, cache_key, db, table_name, 1);

  if (!(tmp_table= (TABLE*) my_malloc(key_memory_TABLE,
                                      sizeof(*tmp_table) + sizeof(*share) +
                                      strlen(path)+1 + key_length,
                                      MYF(MY_WME))))
    DBUG_RETURN(0);				/* purecov: inspected */

#ifndef DBUG_OFF
  // In order to let purge thread callback call open_table_uncached()
  // we cannot grab LOCK_open here, as that will cause a deadlock.

  // The assert below safeguards against opening a table which is
  // already found in the table definition cache. Iff the table will
  // be opened in the SE below, we may get two conflicting copies of
  // SE private data in the two table_shares.

  // By only grabbing LOCK_open and check the assert only when
  // open_in_engine is true, we safeguard the engine private data while
  // also allowing the purge threads callbacks since they always call
  // with open_in_engine=false.
  if (open_in_engine)
  {
    mysql_mutex_lock(&LOCK_open);
    DBUG_ASSERT(!my_hash_search(&table_def_cache, (uchar*) cache_key,
                                key_length));
    mysql_mutex_unlock(&LOCK_open);
  }
#endif

  share= (TABLE_SHARE*) (tmp_table+1);
  tmp_path= (char*) (share+1);
  saved_cache_key= my_stpcpy(tmp_path, path)+1;
  memcpy(saved_cache_key, cache_key, key_length);

  init_tmp_table_share(thd, share, saved_cache_key, key_length,
                       strend(saved_cache_key)+1, tmp_path);

  if (open_table_def(thd, share, false, table_def))
  {
    /* No need to lock share->mutex as this is not needed for tmp tables */
    free_table_share(share);
    my_free(tmp_table);
    DBUG_RETURN(0);
  }

#ifdef HAVE_PSI_TABLE_INTERFACE
  share->m_psi= PSI_TABLE_CALL(get_table_share)(true, share);
#else
  share->m_psi= NULL;
#endif

  if (open_table_from_share(thd, share, table_name,
                            open_in_engine ?
                            (uint) (HA_OPEN_KEYFILE | HA_OPEN_RNDFILE |
                                    HA_GET_INDEX) : 0,
                            EXTRA_RECORD,
                            ha_open_options,
                            tmp_table,
                            /*
                              Set "is_create_table" if the table does not
                              exist in SE
                            */
                            open_in_engine ? false : true))
  {
    /* No need to lock share->mutex as this is not needed for tmp tables */
    free_table_share(share);
    my_free(tmp_table);
    DBUG_RETURN(0);
  }

  tmp_table->reginfo.lock_type= TL_WRITE;	 // Simulate locked
  share->tmp_table= (tmp_table->file->has_transactions() ? 
                     TRANSACTIONAL_TMP_TABLE : NON_TRANSACTIONAL_TMP_TABLE);

  if (add_to_temporary_tables_list)
  {
    /* growing temp list at the head */
    tmp_table->next= thd->temporary_tables;
    if (tmp_table->next)
      tmp_table->next->prev= tmp_table;
    thd->temporary_tables= tmp_table;
    thd->temporary_tables->prev= 0;
#ifdef HAVE_REPLICATION
    if (thd->slave_thread)
    {
      slave_open_temp_tables.atomic_add(1);
      thd->rli_slave->get_c_rli()->channel_open_temp_tables.atomic_add(1);
    }
#endif
  }
  tmp_table->pos_in_table_list= NULL;

  tmp_table->set_created();

  DBUG_PRINT("tmptable", ("opened table: '%s'.'%s' 0x%lx", tmp_table->s->db.str,
                          tmp_table->s->table_name.str, (long) tmp_table));
  DBUG_RETURN(tmp_table);
}


/**
  Delete a temporary table.

  @param thd   Thread handle
  @param base  Handlerton for table to be deleted.
  @param path  Path to the table to be deleted (i.e. path
               to its .frm without an extension).

  @retval false - success.
  @retval true  - failure.
*/

bool rm_temporary_table(THD *thd, handlerton *base, const char *path)
{
  bool error=0;
  handler *file;
  DBUG_ENTER("rm_temporary_table");

  file= get_new_handler((TABLE_SHARE*) 0, thd->mem_root, base);
  if (file && file->ha_delete_table(path))
  {
    error=1;
    sql_print_warning("Could not remove temporary table: '%s', error: %d",
                      path, my_errno());
  }
  delete file;
  DBUG_RETURN(error);
}


/*****************************************************************************
* The following find_field_in_XXX procedures implement the core of the
* name resolution functionality. The entry point to resolve a column name in a
* list of tables is 'find_field_in_tables'. It calls 'find_field_in_table_ref'
* for each table reference. In turn, depending on the type of table reference,
* 'find_field_in_table_ref' calls one of the 'find_field_in_XXX' procedures
* below specific for the type of table reference.
*
* @todo: Refactor the error handling system used by these functions, so that
*        it is clear when an error is reported and when an empty reference
*        is returned.
*
******************************************************************************/

/* Special Field pointers as return values of find_field_in_XXX functions. */
Field *not_found_field= (Field*) 0x1;
Field *view_ref_found= (Field*) 0x2; 

#define WRONG_GRANT (Field*) -1

/**
  Find a temporary table specified by TABLE_LIST instance in the cache and
  prepare its TABLE instance for use.

  This function tries to resolve this table in the list of temporary tables
  of this thread. Temporary tables are thread-local and "shadow" base
  tables with the same name.

  @note In most cases one should use open_temporary_tables() instead
        of this call.

  @note One should finalize process of opening temporary table for table
        list element by calling open_and_process_table(). This function
        is responsible for table version checking and handling of merge
        tables.

  @note We used to check global_read_lock before opening temporary tables.
        However, that limitation was artificial and is removed now.

  @return Error status.
    @retval FALSE On success. If a temporary table exists for the given
                  key, tl->table is set.
    @retval TRUE  On error. my_error() has been called.
*/

bool open_temporary_table(THD *thd, TABLE_LIST *tl)
{
  DBUG_ENTER("open_temporary_table");
  DBUG_PRINT("enter", ("table: '%s'.'%s'", tl->db, tl->table_name));

  /*
    Code in open_table() assumes that TABLE_LIST::table can
    be non-zero only for pre-opened temporary tables.
  */
  DBUG_ASSERT(tl->table == NULL);

  /*
    This function should not be called for cases when derived or I_S
    tables can be met since table list elements for such tables can
    have invalid db or table name.
    Instead open_temporary_tables() should be used.
  */
  DBUG_ASSERT(!tl->is_view_or_derived() && !tl->schema_table);

  if (tl->open_type == OT_BASE_ONLY)
  {
    DBUG_PRINT("info", ("skip_temporary is set"));
    DBUG_RETURN(FALSE);
  }

  TABLE *table= find_temporary_table(thd, tl);

  if (!table)
  {
    if (tl->open_type == OT_TEMPORARY_ONLY &&
        tl->open_strategy == TABLE_LIST::OPEN_NORMAL)
    {
      my_error(ER_NO_SUCH_TABLE, MYF(0), tl->db, tl->table_name);
      DBUG_RETURN(TRUE);
    }
    DBUG_RETURN(FALSE);
  }

  if (tl->partition_names)
  {
    /* Partitioned temporary tables is not supported. */
    DBUG_ASSERT(!table->part_info);
    my_error(ER_PARTITION_CLAUSE_ON_NONPARTITIONED, MYF(0));
    DBUG_RETURN(true);
  }

  if (table->query_id)
  {
    /*
      We're trying to use the same temporary table twice in a query.
      Right now we don't support this because a temporary table is always
      represented by only one TABLE object in THD, and it can not be
      cloned. Emit an error for an unsupported behaviour.
    */

    DBUG_PRINT("error",
               ("query_id: %lu  server_id: %u  pseudo_thread_id: %lu",
                (ulong) table->query_id, (uint) thd->server_id,
                (ulong) thd->variables.pseudo_thread_id));
    my_error(ER_CANT_REOPEN_TABLE, MYF(0), table->alias);
    DBUG_RETURN(TRUE);
  }

  table->query_id= thd->query_id;
  thd->thread_specific_used= TRUE;

  tl->set_updatable(); // It is not derived table nor non-updatable VIEW.
  tl->set_insertable();

  tl->table= table;

  table->init(thd, tl);

  DBUG_PRINT("info", ("Using temporary table"));
  DBUG_RETURN(FALSE);
}


/**
  Pre-open temporary tables corresponding to table list elements.

  @note One should finalize process of opening temporary tables
        by calling open_tables(). This function is responsible
        for table version checking and handling of merge tables.

  @return Error status.
    @retval FALSE On success. If a temporary tables exists for the
                  given element, tl->table is set.
    @retval TRUE  On error. my_error() has been called.
*/

bool open_temporary_tables(THD *thd, TABLE_LIST *tl_list)
{
  TABLE_LIST *first_not_own= thd->lex->first_not_own_table();
  DBUG_ENTER("open_temporary_tables");

  for (TABLE_LIST *tl= tl_list; tl && tl != first_not_own; tl= tl->next_global)
  {
    if (tl->is_view_or_derived() || tl->schema_table)
    {
      /*
        Derived and I_S tables will be handled by a later call to open_tables().
      */
      continue;
    }

    if (open_temporary_table(thd, tl))
      DBUG_RETURN(TRUE);
  }

  DBUG_RETURN(FALSE);
}


/*
  Find a field by name in a view that uses merge algorithm.

  SYNOPSIS
    find_field_in_view()
    thd				thread handler
    table_list			view to search for 'name'
    name			name of field
    length			length of name
    item_name                   name of item if it will be created (VIEW)
    ref				expression substituted in VIEW should be passed
                                using this reference (return view_ref_found)
    register_tree_change        TRUE if ref is not stack variable and we
                                need register changes in item tree

  RETURN
    0			field is not found
    view_ref_found	found value in VIEW (real result is in *ref)
    #			pointer to field - only for schema table fields
*/

static Field *
find_field_in_view(THD *thd, TABLE_LIST *table_list,
                   const char *name, size_t length,
                   const char *item_name, Item **ref,
                   bool register_tree_change)
{
  DBUG_ENTER("find_field_in_view");
  DBUG_PRINT("enter",
             ("view: '%s', field name: '%s', item name: '%s', ref 0x%lx",
              table_list->alias, name, item_name, (ulong) ref));
  Field_iterator_view field_it;
  field_it.set(table_list);

  DBUG_ASSERT(table_list->schema_table_reformed ||
              (ref != 0 && table_list->is_merged()));
  for (; !field_it.end_of_fields(); field_it.next())
  {
    if (!my_strcasecmp(system_charset_info, field_it.name(), name))
    {
      Item *item;

      {
        /*
          Use own arena for Prepared Statements or data will be freed after
          PREPARE.
        */
        Prepared_stmt_arena_holder ps_arena_holder(thd, register_tree_change);

        /*
          create_item() may, or may not create a new Item, depending on
          the column reference. See create_view_field() for details.
        */
        item= field_it.create_item(thd);

        if (!item)
          DBUG_RETURN(0);
      }

      /*
       *ref != NULL means that *ref contains the item that we need to
       replace. If the item was aliased by the user, set the alias to
       the replacing item.
       We need to set alias on both ref itself and on ref real item.
      */
      if (*ref && !(*ref)->item_name.is_autogenerated())
      {
        item->item_name= (*ref)->item_name;
        item->real_item()->item_name= (*ref)->item_name;
      }
      if (register_tree_change)
        thd->change_item_tree(ref, item);
      else
        *ref= item;
      DBUG_RETURN(view_ref_found);
    }
  }
  DBUG_RETURN(0);
}


/**
  Find field by name in a NATURAL/USING join table reference.

  @param thd thread handler
  @param table_ref table reference to search
  @param name name of field
  @param length	length of name
  @param [in,out] ref if 'name' is resolved to a view field, ref is
                               set to point to the found view field
  @param register_tree_change TRUE if ref is not stack variable and we
                               need register changes in item tree
  @param [out] actual_table    The original table reference where the field
                               belongs - differs from 'table_list' only for
                               NATURAL/USING joins

  DESCRIPTION
    Search for a field among the result fields of a NATURAL/USING join.
    Notice that this procedure is called only for non-qualified field
    names. In the case of qualified fields, we search directly the base
    tables of a natural join.

    Sometimes when a field is found, it is checked for privileges according to
    THD::want_privilege and marked according to THD::mark_used_columns.
    But it is unclear when, so caller generally has to do the same.

  RETURN
    NULL        if the field was not found
    WRONG_GRANT if no access rights to the found field
    #           Pointer to the found Field
*/

static Field *
find_field_in_natural_join(THD *thd, TABLE_LIST *table_ref, const char *name,
                           size_t length, Item **ref, bool register_tree_change,
                           TABLE_LIST **actual_table)
{
  List_iterator_fast<Natural_join_column>
    field_it(*(table_ref->join_columns));
  Natural_join_column *nj_col, *curr_nj_col;
  Field *found_field= NULL;
  DBUG_ENTER("find_field_in_natural_join");
  DBUG_PRINT("enter", ("field name: '%s', ref 0x%lx",
		       name, (ulong) ref));
  DBUG_ASSERT(table_ref->is_natural_join && table_ref->join_columns);
  DBUG_ASSERT(*actual_table == NULL);

  for (nj_col= NULL, curr_nj_col= field_it++; curr_nj_col; 
       curr_nj_col= field_it++)
  {
    if (!my_strcasecmp(system_charset_info, curr_nj_col->name(), name))
    {
      if (nj_col)
      {
        my_error(ER_NON_UNIQ_ERROR, MYF(0), name, thd->where);
        DBUG_RETURN(NULL);
      }
      nj_col= curr_nj_col;
    }
  }
  if (!nj_col)
    DBUG_RETURN(NULL);

  if (nj_col->view_field)
  {
    Item *item;

    {
      Prepared_stmt_arena_holder ps_arena_holder(thd, register_tree_change);

      /*
        create_item() may, or may not create a new Item, depending on the
        column reference. See create_view_field() for details.
      */
      item= nj_col->create_item(thd);

      if (!item)
        DBUG_RETURN(NULL);
    }

    /*
     *ref != NULL means that *ref contains the item that we need to
     replace. If the item was aliased by the user, set the alias to
     the replacing item.
     We need to set alias on both ref itself and on ref real item.
     */
    if (*ref && !(*ref)->item_name.is_autogenerated())
    {
      item->item_name= (*ref)->item_name;
      item->real_item()->item_name= (*ref)->item_name;
    }

    DBUG_ASSERT(nj_col->table_field == NULL);
    if (nj_col->table_ref->schema_table_reformed)
    {
      /*
        Translation table items are always Item_fields and fixed
        already('mysql_schema_table' function). So we can return
        ->field. It is used only for 'show & where' commands.
      */
      DBUG_RETURN(((Item_field*) (nj_col->view_field->item))->field);
    }
    if (register_tree_change)
      thd->change_item_tree(ref, item);
    else
      *ref= item;
    found_field= view_ref_found;
  }
  else
  {
    /* This is a base table. */
    DBUG_ASSERT(nj_col->view_field == NULL);
    /*
      This fix_fields is not necessary (initially this item is fixed by
      the Item_field constructor; after reopen_tables the Item_func_eq
      calls fix_fields on that item), it's just a check during table
      reopening for columns that was dropped by the concurrent connection.
    */
    if (!nj_col->table_field->fixed &&
        nj_col->table_field->fix_fields(thd, (Item **)&nj_col->table_field))
    {
      DBUG_PRINT("info", ("column '%s' was dropped by the concurrent connection",
                          nj_col->table_field->item_name.ptr()));
      DBUG_RETURN(NULL);
    }
    DBUG_ASSERT(nj_col->table_ref->table == nj_col->table_field->field->table);
    found_field= nj_col->table_field->field;
  }

  *actual_table= nj_col->table_ref;
  
  DBUG_RETURN(found_field);
}


/*
  Find field by name in a base table.

  No privileges are checked, and the column is not marked in read_set/write_set.

  SYNOPSIS
    find_field_in_table()
    thd				thread handler
    table			table where to search for the field
    name			name of field
    length			length of name
    allow_rowid			do allow finding of "_rowid" field?
    cached_field_index_ptr	cached position in field list (used to speedup
                                lookup for fields in prepared tables)

  RETURN
    0	field is not found
    #	pointer to field
*/

Field *
find_field_in_table(THD *thd, TABLE *table, const char *name, size_t length,
                    bool allow_rowid, uint *cached_field_index_ptr)
{
  Field **field_ptr, *field;
  uint cached_field_index= *cached_field_index_ptr;
  DBUG_ENTER("find_field_in_table");
  DBUG_PRINT("enter", ("table: '%s', field name: '%s'", table->alias, name));

  /* We assume here that table->field < NO_CACHED_FIELD_INDEX = UINT_MAX */
  if (cached_field_index < table->s->fields &&
      !my_strcasecmp(system_charset_info,
                     table->field[cached_field_index]->field_name, name))
    field_ptr= table->field + cached_field_index;
  else if (table->s->name_hash.records)
  {
    field_ptr= (Field**) my_hash_search(&table->s->name_hash, (uchar*) name,
                                        length);
    if (field_ptr)
    {
      /*
        field_ptr points to field in TABLE_SHARE. Convert it to the matching
        field in table
      */
      field_ptr= (table->field + (field_ptr - table->s->field));
    }
  }
  else
  {
    if (!(field_ptr= table->field))
      DBUG_RETURN((Field *)0);
    for (; *field_ptr; ++field_ptr)
      if (!my_strcasecmp(system_charset_info, (*field_ptr)->field_name, name))
        break;
  }

  if (field_ptr && *field_ptr)
  {
    *cached_field_index_ptr= field_ptr - table->field;
    field= *field_ptr;
  }
  else
  {
    if (!allow_rowid ||
        my_strcasecmp(system_charset_info, name, "_rowid") ||
        table->s->rowid_field_offset == 0)
      DBUG_RETURN((Field*) 0);
    field= table->field[table->s->rowid_field_offset-1];
  }

  DBUG_RETURN(field);
}


/*
  Find field in a table reference.

  SYNOPSIS
    find_field_in_table_ref()
    thd			   [in]  thread handler
    table_list		   [in]  table reference to search
    name		   [in]  name of field
    length		   [in]  field length of name
    item_name              [in]  name of item if it will be created (VIEW)
    db_name                [in]  optional database name that qualifies the
    table_name             [in]  optional table name that qualifies the field
    ref		       [in/out] if 'name' is resolved to a view field, ref
                                 is set to point to the found view field
    want_privilege         [in]  privileges to check for column
                                 = 0: no privilege checking is needed
    allow_rowid		   [in]  do allow finding of "_rowid" field?
    cached_field_index_ptr [in]  cached position in field list (used to
                                 speedup lookup for fields in prepared tables)
    register_tree_change   [in]  TRUE if ref is not stack variable and we
                                 need register changes in item tree
    actual_table           [out] the original table reference where the field
                                 belongs - differs from 'table_list' only for
                                 NATURAL_USING joins.

  DESCRIPTION
    Find a field in a table reference depending on the type of table
    reference. There are three types of table references with respect
    to the representation of their result columns:
    - an array of Field_translator objects for MERGE views and some
      information_schema tables,
    - an array of Field objects (and possibly a name hash) for stored
      tables,
    - a list of Natural_join_column objects for NATURAL/USING joins.
    This procedure detects the type of the table reference 'table_list'
    and calls the corresponding search routine.

    The function checks column-level privileges for the found field
    according to argument want_privilege.

    The function marks the column in corresponding table's read set or
    write set according to THD::mark_used_columns.

  RETURN
    0			field is not found
    view_ref_found	found value in VIEW (real result is in *ref)
    #			pointer to field
*/

Field *
find_field_in_table_ref(THD *thd, TABLE_LIST *table_list,
                        const char *name, size_t length,
                        const char *item_name, const char *db_name,
                        const char *table_name, Item **ref,
                        ulong want_privilege, bool allow_rowid,
                        uint *cached_field_index_ptr,
                        bool register_tree_change, TABLE_LIST **actual_table)
{
  Field *fld;
  DBUG_ENTER("find_field_in_table_ref");
  DBUG_ASSERT(table_list->alias);
  DBUG_ASSERT(name);
  DBUG_ASSERT(item_name);
  DBUG_PRINT("enter",
             ("table: '%s'  field name: '%s'  item name: '%s'  ref 0x%lx",
              table_list->alias, name, item_name, (ulong) ref));

  /*
    Check that the table and database that qualify the current field name
    are the same as the table reference we are going to search for the field.

    Exclude from the test below nested joins because the columns in a
    nested join generally originate from different tables. Nested joins
    also have no table name, except when a nested join is a merge view
    or an information schema table.

    We include explicitly table references with a 'field_translation' table,
    because if there are views over natural joins we don't want to search
    inside the view, but we want to search directly in the view columns
    which are represented as a 'field_translation'.

    TODO: Ensure that table_name, db_name and tables->db always points to
          something !
  */
  if (/* Exclude nested joins. */
      (!table_list->nested_join ||
       /* Include merge views and information schema tables. */
       table_list->field_translation) &&
      /*
        Test if the field qualifiers match the table reference we plan
        to search.
      */
      table_name && table_name[0] &&
      (my_strcasecmp(table_alias_charset, table_list->alias, table_name) ||
       (db_name && db_name[0] && table_list->db && table_list->db[0] &&
        (table_list->schema_table ?
         my_strcasecmp(system_charset_info, db_name, table_list->db) :
         strcmp(db_name, table_list->db)))))
    DBUG_RETURN(0);

  *actual_table= NULL;

  if (table_list->field_translation)
  {
    /* 'table_list' is a view or an information schema table. */
    if ((fld= find_field_in_view(thd, table_list, name, length, item_name, ref,
                                 register_tree_change)))
      *actual_table= table_list;
  }
  else if (!table_list->nested_join)
  {
    /* 'table_list' is a stored table. */
    DBUG_ASSERT(table_list->table);
    if ((fld= find_field_in_table(thd, table_list->table, name, length,
                                  allow_rowid,
                                  cached_field_index_ptr)))
      *actual_table= table_list;
  }
  else
  {
    /*
      'table_list' is a NATURAL/USING join, or an operand of such join that
      is a nested join itself.

      If the field name we search for is qualified, then search for the field
      in the table references used by NATURAL/USING the join.
    */
    if (table_name && table_name[0])
    {
      List_iterator<TABLE_LIST> it(table_list->nested_join->join_list);
      TABLE_LIST *table;
      while ((table= it++))
      {
        if ((fld= find_field_in_table_ref(thd, table, name, length, item_name,
                                          db_name, table_name, ref,
                                          want_privilege, allow_rowid,
                                          cached_field_index_ptr,
                                          register_tree_change, actual_table)))
          DBUG_RETURN(fld);
      }
      DBUG_RETURN(0);
    }
    /*
      Non-qualified field, search directly in the result columns of the
      natural join. The condition of the outer IF is true for the top-most
      natural join, thus if the field is not qualified, we will search
      directly the top-most NATURAL/USING join.
    */
    fld= find_field_in_natural_join(thd, table_list, name, length, ref,
                                    register_tree_change, actual_table);
  }

  if (fld)
  {
#ifndef NO_EMBEDDED_ACCESS_CHECKS
    // Check if there are sufficient privileges to the found field.
    if (want_privilege)
    {
      if (fld != view_ref_found)
      {
        if (check_column_grant_in_table_ref(thd, *actual_table, name, length,
                                            want_privilege))
          DBUG_RETURN(WRONG_GRANT);
      }
      else
      {
        DBUG_ASSERT(ref && *ref && (*ref)->fixed);
        DBUG_ASSERT(*actual_table ==
                    ((Item_direct_view_ref *)(*ref))->cached_table);

        Column_privilege_tracker tracker(thd, want_privilege);
        if ((*ref)->walk(&Item::check_column_privileges, Item::WALK_PREFIX,
                         (uchar *)thd))
          DBUG_RETURN(WRONG_GRANT);
      }
    }
#endif
    /*
      Get read_set correct for this field so that the handler knows that
      this field is involved in the query and gets retrieved.
    */
    if (fld == view_ref_found)
    {
      Mark_field mf(thd->mark_used_columns);
      (*ref)->walk(&Item::mark_field_in_map,
                   Item::enum_walk(Item::WALK_POSTFIX | Item::WALK_SUBQUERY),
                   (uchar *)&mf);
    }
    else  // surely fld != NULL (see outer if())
      fld->table->mark_column_used(thd, fld, thd->mark_used_columns);
  }
  DBUG_RETURN(fld);
}


/*
  Find field in table, no side effects, only purpose is to check for field
  in table object and get reference to the field if found.

  SYNOPSIS
  find_field_in_table_sef()

  table                         table where to find
  name                          Name of field searched for

  RETURN
    0                   field is not found
    #                   pointer to field
*/

Field *find_field_in_table_sef(TABLE *table, const char *name)
{
  Field **field_ptr;
  if (table->s->name_hash.records)
  {
    field_ptr= (Field**)my_hash_search(&table->s->name_hash,(uchar*) name,
                                       strlen(name));
    if (field_ptr)
    {
      /*
        field_ptr points to field in TABLE_SHARE. Convert it to the matching
        field in table
      */
      field_ptr= (table->field + (field_ptr - table->s->field));
    }
  }
  else
  {
    if (!(field_ptr= table->field))
      return (Field *)0;
    for (; *field_ptr; ++field_ptr)
      if (!my_strcasecmp(system_charset_info, (*field_ptr)->field_name, name))
        break;
  }
  if (field_ptr)
    return *field_ptr;
  else
    return (Field *)0;
}


/*
  Find field in table list.

  SYNOPSIS
    find_field_in_tables()
    thd			  pointer to current thread structure
    item		  field item that should be found
    first_table           list of tables to be searched for item
    last_table            end of the list of tables to search for item. If NULL
                          then search to the end of the list 'first_table'.
    ref			  if 'item' is resolved to a view field, ref is set to
                          point to the found view field
    report_error	  Degree of error reporting:
                          - IGNORE_ERRORS then do not report any error
                          - IGNORE_EXCEPT_NON_UNIQUE report only non-unique
                            fields, suppress all other errors
                          - REPORT_EXCEPT_NON_UNIQUE report all other errors
                            except when non-unique fields were found
                          - REPORT_ALL_ERRORS
    want_privilege        column privileges to check
                          = 0: no need to check privileges
    register_tree_change  TRUE if ref is not a stack variable and we
                          to need register changes in item tree

  RETURN VALUES
    0			If error: the found field is not unique, or there are
                        no sufficient access priviliges for the found field,
                        or the field is qualified with non-existing table.
    not_found_field	The function was called with report_error ==
                        (IGNORE_ERRORS || IGNORE_EXCEPT_NON_UNIQUE) and a
			field was not found.
    view_ref_found	View field is found, item passed through ref parameter
    found field         If a item was resolved to some field
*/

Field *
find_field_in_tables(THD *thd, Item_ident *item,
                     TABLE_LIST *first_table, TABLE_LIST *last_table,
		     Item **ref, find_item_error_report_type report_error,
                     ulong want_privilege, bool register_tree_change)
{
  Field *found=0;
  const char *db= item->db_name;
  const char *table_name= item->table_name;
  const char *name= item->field_name;
  size_t length= strlen(name);
  char name_buff[NAME_LEN+1];
  TABLE_LIST *cur_table= first_table;
  TABLE_LIST *actual_table;
  bool allow_rowid;

  if (!table_name || !table_name[0])
  {
    table_name= 0;                              // For easier test
    db= 0;
  }

  allow_rowid= table_name || (cur_table && !cur_table->next_local);

  if (item->cached_table)
  {
    /*
      This shortcut is used by prepared statements. We assume that
      TABLE_LIST *first_table is not changed during query execution (which
      is true for all queries except RENAME but luckily RENAME doesn't
      use fields...) so we can rely on reusing pointer to its member.
      With this optimization we also miss case when addition of one more
      field makes some prepared query ambiguous and so erroneous, but we
      accept this trade off.
    */
    TABLE_LIST *table_ref= item->cached_table;
    /*
      The condition (table_ref->view == NULL) ensures that we will call
      find_field_in_table even in the case of information schema tables
      when table_ref->field_translation != NULL.
      */
    if (table_ref->table && !table_ref->is_view())
    {
      found= find_field_in_table(thd, table_ref->table, name, length,
                                 TRUE, &(item->cached_field_index));
#ifndef NO_EMBEDDED_ACCESS_CHECKS
      // Check if there are sufficient privileges to the found field.
      if (found && want_privilege &&
          check_column_grant_in_table_ref(thd, table_ref, name, length,
                                          want_privilege))
        found= WRONG_GRANT;
#endif
      if (found && found != WRONG_GRANT)
        table_ref->table->mark_column_used(thd, found, thd->mark_used_columns);
    }
    else
      found= find_field_in_table_ref(thd, table_ref, name, length,
                                     item->item_name.ptr(),
                                     NULL, NULL, ref, want_privilege,
                                     TRUE, &(item->cached_field_index),
                                     register_tree_change,
                                     &actual_table);
    if (found)
    {
      if (found == WRONG_GRANT)
	return NULL;

      return found;
    }
  }

  if (db && lower_case_table_names)
  {
    /*
      convert database to lower case for comparison.
      We can't do this in Item_field as this would change the
      'name' of the item which may be used in the select list
    */
    strmake(name_buff, db, sizeof(name_buff)-1);
    my_casedn_str(files_charset_info, name_buff);
    db= name_buff;
  }

  if (last_table)
    last_table= last_table->next_name_resolution_table;

  for (; cur_table != last_table ;
       cur_table= cur_table->next_name_resolution_table)
  {
    Field *cur_field=
      find_field_in_table_ref(thd, cur_table, name, length,
                              item->item_name.ptr(), db, table_name, ref,
                              (thd->lex->sql_command == SQLCOM_SHOW_FIELDS) ?
                                0 : want_privilege,
                              allow_rowid,
                              &(item->cached_field_index),
                              register_tree_change,
                              &actual_table);
    if (cur_field == NULL && thd->is_error())
      return NULL;

    if (cur_field)
    {
      if (cur_field == WRONG_GRANT)
      {
        if (thd->lex->sql_command != SQLCOM_SHOW_FIELDS)
          return (Field*) 0;

        thd->clear_error();
        cur_field=
          find_field_in_table_ref(thd, cur_table, name, length,
                                  item->item_name.ptr(), db, table_name, ref,
                                  0,
                                  allow_rowid,
                                  &(item->cached_field_index),
                                  register_tree_change,
                                  &actual_table);
        if (cur_field)
        {
          Field *nf=new Field_null(NULL,0,Field::NONE,
                                   cur_field->field_name,
                                   &my_charset_bin);
          nf->init(cur_table->table);
          cur_field= nf;
        }
      }

      /*
        Store the original table of the field, which may be different from
        cur_table in the case of NATURAL/USING join.
      */
      item->cached_table= (!actual_table->cacheable_table || found) ?
                          0 : actual_table;

      DBUG_ASSERT(thd->where);
      /*
        If we found a fully qualified field we return it directly as it can't
        have duplicates.
       */
      if (db)
        return cur_field;

      if (found)
      {
        if (report_error == REPORT_ALL_ERRORS ||
            report_error == IGNORE_EXCEPT_NON_UNIQUE)
          my_error(ER_NON_UNIQ_ERROR, MYF(0),
                   table_name ? item->full_name() : name, thd->where);
        return (Field*) 0;
      }
      found= cur_field;
    }
  }

  if (found)
    return found;

  /*
    If the field was qualified and there were no tables to search, issue
    an error that an unknown table was given. The situation is detected
    as follows: if there were no tables we wouldn't go through the loop
    and cur_table wouldn't be updated by the loop increment part, so it
    will be equal to the first table.
  */
  if (table_name && (cur_table == first_table) &&
      (report_error == REPORT_ALL_ERRORS ||
       report_error == REPORT_EXCEPT_NON_UNIQUE))
  {
    char buff[NAME_LEN*2 + 2];
    if (db && db[0])
    {
      strxnmov(buff,sizeof(buff)-1,db,".",table_name,NullS);
      table_name=buff;
    }
    my_error(ER_UNKNOWN_TABLE, MYF(0), table_name, thd->where);
  }
  else
  {
    if (report_error == REPORT_ALL_ERRORS ||
        report_error == REPORT_EXCEPT_NON_UNIQUE)
    {
#ifndef NO_EMBEDDED_ACCESS_CHECKS
      /* We now know that this column does not exist in any table_list
         of the query. If user does not have grant, then we should throw
         error stating 'access denied'. If user does have right then we can
         give proper error like column does not exist. Following is check
         to see if column has wrong grants and avoids error like 'bad field'
         and throw column access error.
      */
      if (!first_table ||
          !(thd->lex->sql_command == SQLCOM_SHOW_FIELDS ? 
            false : want_privilege) ||
          !check_column_grant_in_table_ref(thd, first_table, name, length,
                                           want_privilege))
#endif
             my_error(ER_BAD_FIELD_ERROR, MYF(0), item->full_name(), thd->where);
    }
    else
      found= not_found_field;
  }
  return found;
}


/*
  Find Item in list of items (find_field_in_tables analog)

  TODO
    is it better return only counter?

  SYNOPSIS
    find_item_in_list()
    find			Item to find
    items			List of items
    counter			To return number of found item
    report_error
      REPORT_ALL_ERRORS		report errors, return 0 if error
      REPORT_EXCEPT_NOT_FOUND	Do not report 'not found' error and
				return not_found_item, report other errors,
				return 0
      IGNORE_ERRORS		Do not report errors, return 0 if error
    resolution                  Set to the resolution type if the item is found 
                                (it says whether the item is resolved 
                                 against an alias name,
                                 or as a field name without alias,
                                 or as a field hidden by alias,
                                 or ignoring alias)
                                
  RETURN VALUES
    0			Item is not found or item is not unique,
			error message is reported
    not_found_item	Function was called with
			report_error == REPORT_EXCEPT_NOT_FOUND and
			item was not found. No error message was reported
                        found field
*/

/* Special Item pointer to serve as a return value from find_item_in_list(). */
Item **not_found_item= (Item**) 0x1;


Item **
find_item_in_list(THD *thd, Item *find, List<Item> &items, uint *counter,
                  find_item_error_report_type report_error,
                  enum_resolution_type *resolution)
{
  List_iterator<Item> li(items);
  Item **found=0, **found_unaliased= 0, *item;
  const char *db_name=0;
  const char *field_name=0;
  const char *table_name=0;
  bool found_unaliased_non_uniq= 0;
  /*
    true if the item that we search for is a valid name reference
    (and not an item that happens to have a name).
  */
  bool is_ref_by_name= 0;
  uint unaliased_counter= 0;

  *resolution= NOT_RESOLVED;

  is_ref_by_name= (find->type() == Item::FIELD_ITEM  || 
                   find->type() == Item::REF_ITEM);
  if (is_ref_by_name)
  {
    field_name= ((Item_ident*) find)->field_name;
    table_name= ((Item_ident*) find)->table_name;
    db_name=    ((Item_ident*) find)->db_name;
  }

  for (uint i= 0; (item=li++); i++)
  {
    if (field_name && item->real_item()->type() == Item::FIELD_ITEM)
    {
      Item_ident *item_field= (Item_ident*) item;

      /*
	In case of group_concat() with ORDER BY condition in the QUERY
	item_field can be field of temporary table without item name 
	(if this field created from expression argument of group_concat()),
	=> we have to check presence of name before compare
      */ 
      if (!item_field->item_name.is_set())
        continue;

      if (table_name)
      {
        /*
          If table name is specified we should find field 'field_name' in
          table 'table_name'. According to SQL-standard we should ignore
          aliases in this case.

          Since we should NOT prefer fields from the select list over
          other fields from the tables participating in this select in
          case of ambiguity we have to do extra check outside this function.

          We use strcmp for table names and database names as these may be
          case sensitive. In cases where they are not case sensitive, they
          are always in lower case.

	  item_field->field_name and item_field->table_name can be 0x0 if
	  item is not fix_field()'ed yet.
        */
        if (item_field->field_name && item_field->table_name &&
	    !my_strcasecmp(system_charset_info, item_field->field_name,
                           field_name) &&
            !my_strcasecmp(table_alias_charset, item_field->table_name, 
                           table_name) &&
            (!db_name || (item_field->db_name &&
                          !strcmp(item_field->db_name, db_name))))
        {
          if (found_unaliased)
          {
            if ((*found_unaliased)->eq(item, 0))
              continue;
            /*
              Two matching fields in select list.
              We already can bail out because we are searching through
              unaliased names only and will have duplicate error anyway.
            */
            if (report_error != IGNORE_ERRORS)
              my_error(ER_NON_UNIQ_ERROR, MYF(0),
                       find->full_name(), thd->where);
            return (Item**) 0;
          }
          found_unaliased= li.ref();
          unaliased_counter= i;
          *resolution= RESOLVED_IGNORING_ALIAS;
          if (db_name)
            break;                              // Perfect match
        }
      }
      else
      {
        int fname_cmp= my_strcasecmp(system_charset_info,
                                     item_field->field_name,
                                     field_name);
        if (item_field->item_name.eq_safe(field_name))
        {
          /*
            If table name was not given we should scan through aliases
            and non-aliased fields first. We are also checking unaliased
            name of the field in then next  else-if, to be able to find
            instantly field (hidden by alias) if no suitable alias or
            non-aliased field was found.
          */
          if (found)
          {
            if ((*found)->eq(item, 0))
              continue;                           // Same field twice
            if (report_error != IGNORE_ERRORS)
              my_error(ER_NON_UNIQ_ERROR, MYF(0),
                       find->full_name(), thd->where);
            return (Item**) 0;
          }
          found= li.ref();
          *counter= i;
          *resolution= fname_cmp ? RESOLVED_AGAINST_ALIAS:
	                           RESOLVED_WITH_NO_ALIAS;
        }
        else if (!fname_cmp)
        {
          /*
            We will use non-aliased field or react on such ambiguities only if
            we won't be able to find aliased field.
            Again if we have ambiguity with field outside of select list
            we should prefer fields from select list.
          */
          if (found_unaliased)
          {
            if ((*found_unaliased)->eq(item, 0))
              continue;                           // Same field twice
            found_unaliased_non_uniq= 1;
          }
          found_unaliased= li.ref();
          unaliased_counter= i;
        }
      }
    }
    else if (!table_name)
    { 
      if (is_ref_by_name && item->item_name.eq_safe(find->item_name))
      {
        found= li.ref();
        *counter= i;
        *resolution= RESOLVED_AGAINST_ALIAS;
        break;
      }
      else if (find->eq(item,0))
      {
        found= li.ref();
        *counter= i;
        *resolution= RESOLVED_IGNORING_ALIAS;
        break;
      }
    }
    else if (table_name && item->type() == Item::REF_ITEM &&
             ((Item_ref *)item)->ref_type() == Item_ref::VIEW_REF)
    {
      /*
        TODO:Here we process prefixed view references only. What we should 
        really do is process all types of Item_refs. But this will currently 
        lead to a clash with the way references to outer SELECTs (from the 
        HAVING clause) are handled in e.g. :
        SELECT 1 FROM t1 AS t1_o GROUP BY a
          HAVING (SELECT t1_o.a FROM t1 AS t1_i GROUP BY t1_i.a LIMIT 1).
        Processing all Item_refs here will cause t1_o.a to resolve to itself.
        We still need to process the special case of Item_direct_view_ref 
        because in the context of views they have the same meaning as 
        Item_field for tables.
      */
      Item_ident *item_ref= (Item_ident *) item;
      if (item_ref->item_name.eq_safe(field_name) &&
          item_ref->table_name &&
          !my_strcasecmp(table_alias_charset, item_ref->table_name,
                         table_name) &&
          (!db_name || (item_ref->db_name && 
                        !strcmp (item_ref->db_name, db_name))))
      {
        found= li.ref();
        *counter= i;
        *resolution= RESOLVED_IGNORING_ALIAS;
        break;
      }
    }
  }
  if (!found)
  {
    if (found_unaliased_non_uniq)
    {
      if (report_error != IGNORE_ERRORS)
        my_error(ER_NON_UNIQ_ERROR, MYF(0),
                 find->full_name(), thd->where);
      return (Item **) 0;
    }
    if (found_unaliased)
    {
      found= found_unaliased;
      *counter= unaliased_counter;
      *resolution= RESOLVED_BEHIND_ALIAS;
    }
  }
  if (found)
    return found;
  if (report_error != REPORT_EXCEPT_NOT_FOUND)
  {
    if (report_error == REPORT_ALL_ERRORS)
      my_error(ER_BAD_FIELD_ERROR, MYF(0),
               find->full_name(), thd->where);
    return (Item **) 0;
  }
  else
    return not_found_item;
}


/*
  Test if a string is a member of a list of strings.

  SYNOPSIS
    test_if_string_in_list()
    find      the string to look for
    str_list  a list of strings to be searched

  DESCRIPTION
    Sequentially search a list of strings for a string, and test whether
    the list contains the same string.

  RETURN
    TRUE  if find is in str_list
    FALSE otherwise
*/

static bool
test_if_string_in_list(const char *find, List<String> *str_list)
{
  List_iterator<String> str_list_it(*str_list);
  String *curr_str;
  size_t find_length= strlen(find);
  while ((curr_str= str_list_it++))
  {
    if (find_length != curr_str->length())
      continue;
    if (!my_strcasecmp(system_charset_info, find, curr_str->ptr()))
      return TRUE;
  }
  return FALSE;
}


/*
  Create a new name resolution context for an item so that it is
  being resolved in a specific table reference.

  SYNOPSIS
    set_new_item_local_context()
    thd        pointer to current thread
    item       item for which new context is created and set
    table_ref  table ref where an item showld be resolved

  DESCRIPTION
    Create a new name resolution context for an item, so that the item
    is resolved only the supplied 'table_ref'.

  RETURN
    FALSE  if all OK
    TRUE   otherwise
*/

static bool
set_new_item_local_context(THD *thd, Item_ident *item, TABLE_LIST *table_ref)
{
  Name_resolution_context *context;
  if (!(context= new (thd->mem_root) Name_resolution_context))
    return true;                /* purecov: inspected */
  context->init();
  context->first_name_resolution_table=
    context->last_name_resolution_table= table_ref;
  context->select_lex= table_ref->select_lex;
  context->next_context= table_ref->select_lex->first_context;
  table_ref->select_lex->first_context= context;
  item->context= context;
  return false;
}


/*
  Find and mark the common columns of two table references.

  SYNOPSIS
    mark_common_columns()
    thd                [in] current thread
    table_ref_1        [in] the first (left) join operand
    table_ref_2        [in] the second (right) join operand
    using_fields       [in] if the join is JOIN...USING - the join columns,
                            if NATURAL join, then NULL
    found_using_fields [out] number of fields from the USING clause that were
                             found among the common fields

  DESCRIPTION
    The procedure finds the common columns of two relations (either
    tables or intermediate join results), and adds an equi-join condition
    to the ON clause of 'table_ref_2' for each pair of matching columns.
    If some of table_ref_XXX represents a base table or view, then we
    create new 'Natural_join_column' instances for each column
    reference and store them in the 'join_columns' of the table
    reference.

  IMPLEMENTATION
    The procedure assumes that store_natural_using_join_columns() was
    called for the previous level of NATURAL/USING joins.

  RETURN
    TRUE   error when some common column is non-unique, or out of memory
    FALSE  OK
*/

static bool
mark_common_columns(THD *thd, TABLE_LIST *table_ref_1, TABLE_LIST *table_ref_2,
                    List<String> *using_fields, uint *found_using_fields)
{
  Field_iterator_table_ref it_1, it_2;
  Natural_join_column *nj_col_1, *nj_col_2;
  bool first_outer_loop= TRUE;
  List<Field> fields;
  /*
    Leaf table references to which new natural join columns are added
    if the leaves are != NULL.
  */
  TABLE_LIST *leaf_1= (table_ref_1->nested_join &&
                       !table_ref_1->is_natural_join) ?
                      NULL : table_ref_1;
  TABLE_LIST *leaf_2= (table_ref_2->nested_join &&
                       !table_ref_2->is_natural_join) ?
                      NULL : table_ref_2;

  DBUG_ENTER("mark_common_columns");
  DBUG_PRINT("info", ("operand_1: %s  operand_2: %s",
                      table_ref_1->alias, table_ref_2->alias));

  Prepared_stmt_arena_holder ps_arena_holder(thd);

  *found_using_fields= 0;

  for (it_1.set(table_ref_1); !it_1.end_of_fields(); it_1.next())
  {
    bool found= FALSE;
    const char *field_name_1;
    /* true if field_name_1 is a member of using_fields */
    bool is_using_column_1;
    if (!(nj_col_1= it_1.get_or_create_column_ref(thd, leaf_1)))
      DBUG_RETURN(true);
    field_name_1= nj_col_1->name();
    is_using_column_1= using_fields && 
      test_if_string_in_list(field_name_1, using_fields);
    DBUG_PRINT ("info", ("field_name_1=%s.%s", 
                         nj_col_1->table_name() ? nj_col_1->table_name() : "", 
                         field_name_1));

    /*
      Find a field with the same name in table_ref_2.

      Note that for the second loop, it_2.set() will iterate over
      table_ref_2->join_columns and not generate any new elements or
      lists.
    */
    nj_col_2= NULL;
    for (it_2.set(table_ref_2); !it_2.end_of_fields(); it_2.next())
    {
      Natural_join_column *cur_nj_col_2;
      const char *cur_field_name_2;
      if (!(cur_nj_col_2= it_2.get_or_create_column_ref(thd, leaf_2)))
        DBUG_RETURN(true);
      cur_field_name_2= cur_nj_col_2->name();
      DBUG_PRINT ("info", ("cur_field_name_2=%s.%s", 
                           cur_nj_col_2->table_name() ? 
                             cur_nj_col_2->table_name() : "", 
                           cur_field_name_2));

      /*
        Compare the two columns and check for duplicate common fields.
        A common field is duplicate either if it was already found in
        table_ref_2 (then found == TRUE), or if a field in table_ref_2
        was already matched by some previous field in table_ref_1
        (then cur_nj_col_2->is_common == TRUE).
        Note that it is too early to check the columns outside of the
        USING list for ambiguity because they are not actually "referenced"
        here. These columns must be checked only on unqualified reference 
        by name (e.g. in SELECT list).
      */
      if (!my_strcasecmp(system_charset_info, field_name_1, cur_field_name_2))
      {
        DBUG_PRINT ("info", ("match c1.is_common=%d", nj_col_1->is_common));
        if (cur_nj_col_2->is_common ||
            (found && (!using_fields || is_using_column_1)))
        {
          my_error(ER_NON_UNIQ_ERROR, MYF(0), field_name_1, thd->where);
          DBUG_RETURN(true);
        }
        nj_col_2= cur_nj_col_2;
        found= TRUE;
      }
    }
    if (first_outer_loop && leaf_2)
    {
      /*
        Make sure that the next inner loop "knows" that all columns
        are materialized already.
      */
      leaf_2->is_join_columns_complete= TRUE;
      first_outer_loop= FALSE;
    }
    if (!found)
      continue;                                 // No matching field

    /*
      field_1 and field_2 have the same names. Check if they are in the USING
      clause (if present), mark them as common fields, and add a new
      equi-join condition to the ON clause.
    */
    if (nj_col_2 && (!using_fields ||is_using_column_1))
    {
      Item *item_1= nj_col_1->create_item(thd);
      if (!item_1)
        DBUG_RETURN(true);
      Item *item_2= nj_col_2->create_item(thd);
      if (!item_2)
        DBUG_RETURN(true);

      Field *field_1= nj_col_1->field();
      Field *field_2= nj_col_2->field();
      Item_ident *item_ident_1, *item_ident_2;
      Item_func_eq *eq_cond;
      fields.push_back(field_1);
      fields.push_back(field_2);

      /*
        The created items must be of sub-classes of Item_ident.
      */
      DBUG_ASSERT(item_1->type() == Item::FIELD_ITEM ||
                  item_1->type() == Item::REF_ITEM);
      DBUG_ASSERT(item_2->type() == Item::FIELD_ITEM ||
                  item_2->type() == Item::REF_ITEM);

      /*
        We need to cast item_1,2 to Item_ident, because we need to hook name
        resolution contexts specific to each item.
      */
      item_ident_1= (Item_ident*) item_1;
      item_ident_2= (Item_ident*) item_2;
      /*
        Create and hook special name resolution contexts to each item in the
        new join condition . We need this to both speed-up subsequent name
        resolution of these items, and to enable proper name resolution of
        the items during the execute phase of PS.
      */
      if (set_new_item_local_context(thd, item_ident_1, nj_col_1->table_ref) ||
          set_new_item_local_context(thd, item_ident_2, nj_col_2->table_ref))
        DBUG_RETURN(true);

      if (!(eq_cond= new Item_func_eq(item_ident_1, item_ident_2)))
        DBUG_RETURN(true);                      // Out of memory.

      /*
        Add the new equi-join condition to the ON clause. Notice that
        fix_fields() is applied to all ON conditions in setup_conds()
        so we don't do it here.
       */
      add_join_on((table_ref_1->outer_join & JOIN_TYPE_RIGHT ?
                   table_ref_1 : table_ref_2),
                  eq_cond);

      nj_col_1->is_common= nj_col_2->is_common= TRUE;
      DBUG_PRINT ("info", ("%s.%s and %s.%s are common", 
                           nj_col_1->table_name() ? 
                             nj_col_1->table_name() : "", 
                           nj_col_1->name(),
                           nj_col_2->table_name() ? 
                             nj_col_2->table_name() : "", 
                           nj_col_2->name()));

      // Mark fields in the read set
      if (field_1)
      {
        nj_col_1->table_ref->table->mark_column_used(thd, field_1,
                                                     MARK_COLUMNS_READ);
      }
      else
      {
        Mark_field mf(MARK_COLUMNS_READ);
        item_1->walk(&Item::mark_field_in_map,
                     Item::enum_walk(Item::WALK_POSTFIX | Item::WALK_SUBQUERY),
                     (uchar *)&mf);
      }

      if (field_2)
      {
        nj_col_2->table_ref->table->mark_column_used(thd, field_2,
                                                     MARK_COLUMNS_READ);
      }
      else
      {
        Mark_field mf(MARK_COLUMNS_READ);
        item_2->walk(&Item::mark_field_in_map,
                     Item::enum_walk(Item::WALK_POSTFIX | Item::WALK_SUBQUERY),
                     (uchar *)&mf);
      }

      if (using_fields != NULL)
        ++(*found_using_fields);
    }
  }

  if (leaf_1)
    leaf_1->is_join_columns_complete= TRUE;

  /*
    Everything is OK.
    Notice that at this point there may be some column names in the USING
    clause that are not among the common columns. This is an SQL error and
    we check for this error in store_natural_using_join_columns() when
    (found_using_fields < length(join_using_fields)).
  */
  DBUG_RETURN(false);
}



/*
  Materialize and store the row type of NATURAL/USING join.

  SYNOPSIS
    store_natural_using_join_columns()
    thd                current thread
    natural_using_join the table reference of the NATURAL/USING join
    table_ref_1        the first (left) operand (of a NATURAL/USING join).
    table_ref_2        the second (right) operand (of a NATURAL/USING join).
    using_fields       if the join is JOIN...USING - the join columns,
                       if NATURAL join, then NULL
    found_using_fields number of fields from the USING clause that were
                       found among the common fields

  DESCRIPTION
    Iterate over the columns of both join operands and sort and store
    all columns into the 'join_columns' list of natural_using_join
    where the list is formed by three parts:
      part1: The coalesced columns of table_ref_1 and table_ref_2,
             sorted according to the column order of the first table.
      part2: The other columns of the first table, in the order in
             which they were defined in CREATE TABLE.
      part3: The other columns of the second table, in the order in
             which they were defined in CREATE TABLE.
    Time complexity - O(N1+N2), where Ni = length(table_ref_i).

  IMPLEMENTATION
    The procedure assumes that mark_common_columns() has been called
    for the join that is being processed.

  RETURN
    TRUE    error: Some common column is ambiguous
    FALSE   OK
*/

static bool
store_natural_using_join_columns(THD *thd, TABLE_LIST *natural_using_join,
                                 TABLE_LIST *table_ref_1,
                                 TABLE_LIST *table_ref_2,
                                 List<String> *using_fields,
                                 uint found_using_fields)
{
  Field_iterator_table_ref it_1, it_2;
  Natural_join_column *nj_col_1, *nj_col_2;
  List<Natural_join_column> *non_join_columns;
  DBUG_ENTER("store_natural_using_join_columns");

  DBUG_ASSERT(!natural_using_join->join_columns);

  Prepared_stmt_arena_holder ps_arena_holder(thd);

  if (!(non_join_columns= new List<Natural_join_column>) ||
      !(natural_using_join->join_columns= new List<Natural_join_column>))
    DBUG_RETURN(true);

  /* Append the columns of the first join operand. */
  for (it_1.set(table_ref_1); !it_1.end_of_fields(); it_1.next())
  {
    nj_col_1= it_1.get_natural_column_ref();
    if (nj_col_1->is_common)
    {
      natural_using_join->join_columns->push_back(nj_col_1);
      /* Reset the common columns for the next call to mark_common_columns. */
      nj_col_1->is_common= FALSE;
    }
    else
      non_join_columns->push_back(nj_col_1);
  }

  /*
    Check that all columns in the USING clause are among the common
    columns. If this is not the case, report the first one that was
    not found in an error.
  */
  if (using_fields && found_using_fields < using_fields->elements)
  {
    String *using_field_name;
    List_iterator_fast<String> using_fields_it(*using_fields);
    while ((using_field_name= using_fields_it++))
    {
      const char *using_field_name_ptr= using_field_name->c_ptr();
      List_iterator_fast<Natural_join_column>
        it(*(natural_using_join->join_columns));
      Natural_join_column *common_field;

      for (;;)
      {
        /* If reached the end of fields, and none was found, report error. */
        if (!(common_field= it++))
        {
          my_error(ER_BAD_FIELD_ERROR, MYF(0), using_field_name_ptr,
                   thd->where);
          DBUG_RETURN(true);
        }
        if (!my_strcasecmp(system_charset_info,
                           common_field->name(), using_field_name_ptr))
          break;                                // Found match
      }
    }
  }

  /* Append the non-equi-join columns of the second join operand. */
  for (it_2.set(table_ref_2); !it_2.end_of_fields(); it_2.next())
  {
    nj_col_2= it_2.get_natural_column_ref();
    if (!nj_col_2->is_common)
      non_join_columns->push_back(nj_col_2);
    else
    {
      /* Reset the common columns for the next call to mark_common_columns. */
      nj_col_2->is_common= FALSE;
    }
  }

  if (non_join_columns->elements > 0)
    natural_using_join->join_columns->concat(non_join_columns);
  natural_using_join->is_join_columns_complete= TRUE;

  DBUG_RETURN(false);
}


/*
  Precompute and store the row types of the top-most NATURAL/USING joins.

  SYNOPSIS
    store_top_level_join_columns()
    thd            current thread
    table_ref      nested join or table in a FROM clause
    left_neighbor  neighbor table reference to the left of table_ref at the
                   same level in the join tree
    right_neighbor neighbor table reference to the right of table_ref at the
                   same level in the join tree

  DESCRIPTION
    The procedure performs a post-order traversal of a nested join tree
    and materializes the row types of NATURAL/USING joins in a
    bottom-up manner until it reaches the TABLE_LIST elements that
    represent the top-most NATURAL/USING joins. The procedure should be
    applied to each element of SELECT_LEX::top_join_list (i.e. to each
    top-level element of the FROM clause).

  IMPLEMENTATION
    Notice that the table references in the list nested_join->join_list
    are in reverse order, thus when we iterate over it, we are moving
    from the right to the left in the FROM clause.

  RETURN
    TRUE   Error
    FALSE  OK
*/

static bool
store_top_level_join_columns(THD *thd, TABLE_LIST *table_ref,
                             TABLE_LIST *left_neighbor,
                             TABLE_LIST *right_neighbor)
{
  DBUG_ENTER("store_top_level_join_columns");

  DBUG_ASSERT(!table_ref->nested_join->natural_join_processed);

  Prepared_stmt_arena_holder ps_arena_holder(thd);

  /* Call the procedure recursively for each nested table reference. */
  if (table_ref->nested_join)
  {
    List_iterator_fast<TABLE_LIST> nested_it(table_ref->nested_join->join_list);
    TABLE_LIST *same_level_left_neighbor= nested_it++;
    TABLE_LIST *same_level_right_neighbor= NULL;
    /* Left/right-most neighbors, possibly at higher levels in the join tree. */
    TABLE_LIST *real_left_neighbor, *real_right_neighbor;

    while (same_level_left_neighbor)
    {
      TABLE_LIST *cur_table_ref= same_level_left_neighbor;
      same_level_left_neighbor= nested_it++;
      /*
        The order of RIGHT JOIN operands is reversed in 'join list' to
        transform it into a LEFT JOIN. However, in this procedure we need
        the join operands in their lexical order, so below we reverse the
        join operands. Notice that this happens only in the first loop,
        and not in the second one, as in the second loop
        same_level_left_neighbor == NULL.
        This is the correct behavior, because the second loop sets
        cur_table_ref reference correctly after the join operands are
        swapped in the first loop.
      */
      if (same_level_left_neighbor &&
          cur_table_ref->outer_join & JOIN_TYPE_RIGHT)
      {
        /* This can happen only for JOIN ... ON. */
        DBUG_ASSERT(table_ref->nested_join->join_list.elements == 2);
        std::swap(same_level_left_neighbor, cur_table_ref);
      }

      /*
        Pick the parent's left and right neighbors if there are no immediate
        neighbors at the same level.
      */
      real_left_neighbor=  (same_level_left_neighbor) ?
                           same_level_left_neighbor : left_neighbor;
      real_right_neighbor= (same_level_right_neighbor) ?
                           same_level_right_neighbor : right_neighbor;

      if (cur_table_ref->nested_join &&
          !cur_table_ref->nested_join->natural_join_processed &&
          store_top_level_join_columns(thd, cur_table_ref,
                                       real_left_neighbor, real_right_neighbor))
        DBUG_RETURN(true);
      same_level_right_neighbor= cur_table_ref;
    }
  }

  /*
    If this is a NATURAL/USING join, materialize its result columns and
    convert to a JOIN ... ON.
  */
  if (table_ref->is_natural_join)
  {
    DBUG_ASSERT(table_ref->nested_join &&
                table_ref->nested_join->join_list.elements == 2);
    List_iterator_fast<TABLE_LIST> operand_it(table_ref->nested_join->join_list);
    /*
      Notice that the order of join operands depends on whether table_ref
      represents a LEFT or a RIGHT join. In a RIGHT join, the operands are
      in inverted order.
     */
    TABLE_LIST *table_ref_2= operand_it++; /* Second NATURAL join operand.*/
    TABLE_LIST *table_ref_1= operand_it++; /* First NATURAL join operand. */
    List<String> *using_fields= table_ref->join_using_fields;
    uint found_using_fields;

    /*
      The two join operands were interchanged in the parser, change the order
      back for 'mark_common_columns'.
    */
    if (table_ref_2->outer_join & JOIN_TYPE_RIGHT)
      std::swap(table_ref_1, table_ref_2);
    if (mark_common_columns(thd, table_ref_1, table_ref_2,
                            using_fields, &found_using_fields))
      DBUG_RETURN(true);

    /*
      Swap the join operands back, so that we pick the columns of the second
      one as the coalesced columns. In this way the coalesced columns are the
      same as of an equivalent LEFT JOIN.
    */
    if (table_ref_1->outer_join & JOIN_TYPE_RIGHT)
      std::swap(table_ref_1, table_ref_2);
    if (store_natural_using_join_columns(thd, table_ref, table_ref_1,
                                         table_ref_2, using_fields,
                                         found_using_fields))
      DBUG_RETURN(true);

    /*
      Change NATURAL JOIN to JOIN ... ON. We do this for both operands
      because either one of them or the other is the one with the
      natural join flag because RIGHT joins are transformed into LEFT,
      and the two tables may be reordered.
    */
    table_ref_1->natural_join= table_ref_2->natural_join= NULL;

    /* Add a TRUE condition to outer joins that have no common columns. */
    if (table_ref_2->outer_join && !table_ref_2->join_cond())
      table_ref_2->set_join_cond(new Item_int((longlong) 1,1));

    /* Change this table reference to become a leaf for name resolution. */
    if (left_neighbor)
    {
      TABLE_LIST *last_leaf_on_the_left;
      last_leaf_on_the_left= left_neighbor->last_leaf_for_name_resolution();
      last_leaf_on_the_left->next_name_resolution_table= table_ref;
    }
    if (right_neighbor)
    {
      TABLE_LIST *first_leaf_on_the_right;
      first_leaf_on_the_right= right_neighbor->first_leaf_for_name_resolution();
      table_ref->next_name_resolution_table= first_leaf_on_the_right;
    }
    else
      table_ref->next_name_resolution_table= NULL;
  }

  table_ref->nested_join->natural_join_processed= true;

  DBUG_RETURN(false);
}


/*
  Compute and store the row types of the top-most NATURAL/USING joins
  in a FROM clause.

  SYNOPSIS
    setup_natural_join_row_types()
    thd          current thread
    from_clause  list of top-level table references in a FROM clause

  DESCRIPTION
    Apply the procedure 'store_top_level_join_columns' to each of the
    top-level table referencs of the FROM clause. Adjust the list of tables
    for name resolution - context->first_name_resolution_table to the
    top-most, lef-most NATURAL/USING join.

  IMPLEMENTATION
    Notice that the table references in 'from_clause' are in reverse
    order, thus when we iterate over it, we are moving from the right
    to the left in the FROM clause.

  RETURN
    TRUE   Error
    FALSE  OK
*/
 bool setup_natural_join_row_types(THD *thd,
                                         List<TABLE_LIST> *from_clause,
                                         Name_resolution_context *context)
{
  DBUG_ENTER("setup_natural_join_row_types");
  thd->where= "from clause";
  if (from_clause->elements == 0)
    DBUG_RETURN(false); /* We come here in the case of UNIONs. */

  List_iterator_fast<TABLE_LIST> table_ref_it(*from_clause);
  TABLE_LIST *table_ref; /* Current table reference. */
  /* Table reference to the left of the current. */
  TABLE_LIST *left_neighbor;
  /* Table reference to the right of the current. */
  TABLE_LIST *right_neighbor= NULL;

  /* Note that tables in the list are in reversed order */
  for (left_neighbor= table_ref_it++; left_neighbor ; )
  {
    table_ref= left_neighbor;
    left_neighbor= table_ref_it++;
    /* 
      Do not redo work if already done:
      - for prepared statements and stored procedures,
      - if already processed inside a derived table/view.
    */
    if (table_ref->nested_join &&
        !table_ref->nested_join->natural_join_processed)
    {
      if (store_top_level_join_columns(thd, table_ref,
                                       left_neighbor, right_neighbor))
        DBUG_RETURN(true);
    }
    if (left_neighbor && context->select_lex->first_execution)
    {
      left_neighbor->next_name_resolution_table=
        table_ref->first_leaf_for_name_resolution();
    }
    right_neighbor= table_ref;
  }

  /*
    Store the top-most, left-most NATURAL/USING join, so that we start
    the search from that one instead of context->table_list. At this point
    right_neighbor points to the left-most top-level table reference in the
    FROM clause.
  */
  DBUG_ASSERT(right_neighbor);
  context->first_name_resolution_table=
    right_neighbor->first_leaf_for_name_resolution();

  DBUG_RETURN (false);
}

/**
  Resolve variable assignments from LEX object

  @param thd     Thread handler
  @param lex     Lex object containing variable assignments

  @returns false if success, true if error

  @note
  set_entry() must be called before fix_fields() of the whole list of
  field items because:

  1) the list of field items has same order as in the query, and the
     Item_func_get_user_var item may go before the Item_func_set_user_var:
        SELECT @a, @a := 10 FROM t;
  2) The entry->update_query_id value controls constantness of
     Item_func_get_user_var items, so in presence of Item_func_set_user_var
     items we have to refresh their entries before fixing of
     Item_func_get_user_var items.
*/

bool resolve_var_assignments(THD *thd, LEX *lex)
{
  List_iterator<Item_func_set_user_var> li(lex->set_var_list);
  Item_func_set_user_var *var;
  while ((var= li++))
    var->set_entry(thd, false);

  return false;
}

/****************************************************************************
** Check that all given fields exists and fill struct with current data
****************************************************************************/

/**
  Resolve a list of expressions and setup appropriate data

  @param thd                    thread handler
  @param[out] ref_pointer_array filled in with reference pointers.
  @param[in,out] fields         list of expressions, populated with resolved
                                data about expressions.
  @param want_privilege         privilege representing desired operation.
                                whether the expressions are selected, inserted
                                or updated, or no operation is done.
                                will also decide inclusion in read/write maps.
  @param sum_func_list
  @param allow_sum_func         true if set operations are allowed in context.
  @param column_update          if true, reject expressions that do not resolve
                                to a base table column

  @returns false if success, true if error
*/

bool setup_fields(THD *thd, Ref_ptr_array ref_pointer_array,
                  List<Item> &fields, ulong want_privilege,
                  List<Item> *sum_func_list,
                  bool allow_sum_func, bool column_update)
{
  DBUG_ENTER("setup_fields");

  SELECT_LEX *const select= thd->lex->current_select();
  const enum_mark_columns save_mark_used_columns= thd->mark_used_columns;
  nesting_map save_allow_sum_func= thd->lex->allow_sum_func;
  Column_privilege_tracker column_privilege(thd, want_privilege);

  // Function can only be used to set up one specific operation:
  DBUG_ASSERT(want_privilege == 0 ||
              want_privilege == SELECT_ACL ||
              want_privilege == INSERT_ACL ||
              want_privilege == UPDATE_ACL);
  DBUG_ASSERT(! (column_update && (want_privilege & SELECT_ACL)));
  if (want_privilege & SELECT_ACL)
    thd->mark_used_columns= MARK_COLUMNS_READ;
  else if (want_privilege & (INSERT_ACL | UPDATE_ACL))
    thd->mark_used_columns= MARK_COLUMNS_WRITE;
  else
    thd->mark_used_columns= MARK_COLUMNS_NONE;

  DBUG_PRINT("info", ("thd->mark_used_columns: %d", thd->mark_used_columns));
  if (allow_sum_func)
    thd->lex->allow_sum_func|= (nesting_map)1 << select->nest_level;
  thd->where= THD::DEFAULT_WHERE;
  bool save_is_item_list_lookup= select->is_item_list_lookup;
  select->is_item_list_lookup= false;

  /*
    To prevent fail on forward lookup we fill it with zerows,
    then if we got pointer on zero after find_item_in_list we will know
    that it is forward lookup.

    There is other way to solve problem: fill array with pointers to list,
    but it will be slower.

    TODO: remove it when (if) we made one list for allfields and
    ref_pointer_array
  */
  if (!ref_pointer_array.is_null())
  {
    DBUG_ASSERT(ref_pointer_array.size() >= fields.elements);
    memset(ref_pointer_array.array(), 0, sizeof(Item *) * fields.elements);
  }

  Ref_ptr_array ref= ref_pointer_array;

  Item *item;
  List_iterator<Item> it(fields);
  while ((item= it++))
  {
    if ((!item->fixed && item->fix_fields(thd, it.ref())) ||
	(item= *(it.ref()))->check_cols(1))
    {
      DBUG_PRINT("info", ("thd->mark_used_columns: %d",
                 thd->mark_used_columns));
      DBUG_RETURN(true); /* purecov: inspected */
    }
    if (!ref.is_null())
    {
      ref[0]= item;
      ref.pop_front();
    }
    if (column_update && item->field_for_view_update() == NULL)
    {
      my_error(ER_NONUPDATEABLE_COLUMN, MYF(0), item->item_name.ptr());
      DBUG_RETURN(true);
    }
    if (item->with_sum_func && item->type() != Item::SUM_FUNC_ITEM &&
	sum_func_list)
      item->split_sum_func(thd, ref_pointer_array, *sum_func_list);
    select->select_list_tables|= item->used_tables();
    thd->lex->used_tables|= item->used_tables();
  }
  select->is_item_list_lookup= save_is_item_list_lookup;
  thd->lex->allow_sum_func= save_allow_sum_func;
  thd->mark_used_columns= save_mark_used_columns;
  DBUG_PRINT("info", ("thd->mark_used_columns: %d", thd->mark_used_columns));

  DBUG_ASSERT(!thd->is_error());
  DBUG_RETURN(false);
}


/*
  Drops in all fields instead of current '*' field

  SYNOPSIS
    insert_fields()
    thd			Thread handler
    context             Context for name resolution
    db_name		Database name in case of 'database_name.table_name.*'
    table_name		Table name in case of 'table_name.*'
    it			Pointer to '*'
    any_privileges	0 If we should ensure that we have SELECT privileges
		          for all columns
                        1 If any privilege is ok
  RETURN
    0	ok     'it' is updated to point at last inserted
    1	error.  Error message is generated but not sent to client
*/

bool
insert_fields(THD *thd, Name_resolution_context *context, const char *db_name,
	      const char *table_name, List_iterator<Item> *it,
              bool any_privileges)
{
  char name_buff[NAME_LEN+1];
  DBUG_ENTER("insert_fields");
  DBUG_PRINT("arena", ("stmt arena: 0x%lx", (ulong)thd->stmt_arena));

  if (db_name && lower_case_table_names)
  {
    /*
      convert database to lower case for comparison
      We can't do this in Item_field as this would change the
      'name' of the item which may be used in the select list
    */
    strmake(name_buff, db_name, sizeof(name_buff)-1);
    my_casedn_str(files_charset_info, name_buff);
    db_name= name_buff;
  }

  bool found= false;

  /*
    If table names are qualified, then loop over all tables used in the query,
    else treat natural joins as leaves and do not iterate over their underlying
    tables.
  */
  for (TABLE_LIST *tables= (table_name ? context->table_list :
                            context->first_name_resolution_table);
       tables;
       tables= (table_name ? tables->next_local :
                tables->next_name_resolution_table)
       )
  {
    Field_iterator_table_ref field_iterator;
    TABLE *const table= tables->table;

    DBUG_ASSERT(tables->is_leaf_for_name_resolution());

    if ((table_name && my_strcasecmp(table_alias_charset, table_name,
                                    tables->alias)) ||
        (db_name && strcmp(tables->db,db_name)))
      continue;

#ifndef NO_EMBEDDED_ACCESS_CHECKS
    /* 
       Ensure that we have access rights to all fields to be inserted. Under
       some circumstances, this check may be skipped.

       - If any_privileges is true, skip the check.

       - If the SELECT privilege has been found as fulfilled already for both
         the TABLE and TABLE_LIST objects (and both of these exist, of
         course), the check is skipped.

       - If the SELECT privilege has been found fulfilled for the TABLE object
         and the TABLE_LIST represents a derived table other than a view (see
         below), the check is skipped.

       - If the TABLE_LIST object represents a view, we may skip checking if
         the SELECT privilege has been found fulfilled for it, regardless of
         the TABLE object.

       - If there is no TABLE object, the test is skipped if either 
         * the TABLE_LIST does not represent a view, or
         * the SELECT privilege has been found fulfilled.         

       A TABLE_LIST that is not a view may be a subquery, an
       information_schema table, or a nested table reference. See the comment
       for TABLE_LIST.

       NOTE: This check is not sufficient: If a user has SELECT_ACL privileges
       for a view, it does not mean having the same privileges for the
       underlying tables/view. Thus, we have to perform individual column
       privilege checks below (or recurse down to all underlying tables here).
    */
    if (!((table && !tables->is_view_or_derived() &&
           (table->grant.privilege & SELECT_ACL)) ||
          (tables->is_view_or_derived() &&
           (tables->grant.privilege & SELECT_ACL))) &&
        !any_privileges)
    {
      field_iterator.set(tables);
      if (check_grant_all_columns(thd, SELECT_ACL, &field_iterator))
        DBUG_RETURN(TRUE);
    }
#endif

    /*
      Update the tables used in the query based on the referenced fields. For
      views and natural joins this update is performed inside the loop below.
    */
    if (table)
    {
      thd->lex->used_tables|= tables->map();
      thd->lex->current_select()->select_list_tables|= tables->map();
    }

    /*
      Initialize a generic field iterator for the current table reference.
      Notice that it is guaranteed that this iterator will iterate over the
      fields of a single table reference, because 'tables' is a leaf (for
      name resolution purposes).
    */
    field_iterator.set(tables);

    for (; !field_iterator.end_of_fields(); field_iterator.next())
    {
      Item *const item= field_iterator.create_item(thd);
      if (!item)
        DBUG_RETURN(true);        /* purecov: inspected */
      DBUG_ASSERT(item->fixed);
      /* cache the table for the Item_fields inserted by expanding stars */
      if (item->type() == Item::FIELD_ITEM && tables->cacheable_table)
        ((Item_field *)item)->cached_table= tables;

      if (!found)
      {
        found= true;
        it->replace(item); /* Replace '*' with the first found item. */
      }
      else
        it->after(item);   /* Add 'item' to the SELECT list. */

#ifndef NO_EMBEDDED_ACCESS_CHECKS
      /*
        Set privilege information for the fields of newly created views.
        We have that (any_priviliges == TRUE) if and only if we are creating
        a view. In the time of view creation we can't use the MERGE algorithm,
        therefore if 'tables' is itself a view, it is represented by a
        temporary table. Thus in this case we can be sure that 'item' is an
        Item_field.
      */
      if (any_privileges)
      {
        DBUG_ASSERT((tables->field_translation == NULL && table) ||
                    tables->is_natural_join);
        DBUG_ASSERT(item->type() == Item::FIELD_ITEM);
        Item_field *const fld= (Item_field*) item;
        const char *field_table_name= field_iterator.get_table_name();

        if (!tables->schema_table && 
            !(fld->have_privileges=
              (get_column_grant(thd, field_iterator.grant(),
                                field_iterator.get_db_name(),
                                field_table_name, fld->field_name) &
               VIEW_ANY_ACL)))
        {
          my_error(ER_TABLEACCESS_DENIED_ERROR, MYF(0), "ANY",
                   thd->security_context()->priv_user().str,
                   thd->security_context()->host_or_ip().str,
                   field_table_name);
          DBUG_RETURN(TRUE);
        }
      }
#endif

      thd->lex->used_tables|= item->used_tables();
      thd->lex->current_select()->select_list_tables|= item->used_tables();

      Field *const field= field_iterator.field();
      if (field)
      {
        // Register underlying fields in read map if wanted.
        field->table->mark_column_used(thd, field, thd->mark_used_columns);
      }
      else
      {
#ifndef NO_EMBEDDED_ACCESS_CHECKS
        if (thd->want_privilege && tables->is_view_or_derived())
        {
          if (item->walk(&Item::check_column_privileges, Item::WALK_PREFIX,
                         (uchar *)thd))
            DBUG_RETURN(true);
        }
#endif
        // Register underlying fields in read map if wanted.
        Mark_field mf(thd->mark_used_columns);
        item->walk(&Item::mark_field_in_map,
                   Item::enum_walk(Item::WALK_POSTFIX | Item::WALK_SUBQUERY),
                   (uchar *)&mf);
      }
    }
  }
  if (found)
    DBUG_RETURN(FALSE);

  /*
    TODO: in the case when we skipped all columns because there was a
    qualified '*', and all columns were coalesced, we have to give a more
    meaningful message than ER_BAD_TABLE_ERROR.
  */
  if (!table_name || !*table_name)
    my_error(ER_NO_TABLES_USED, MYF(0));
  else
  {
    String tbl_name;
    if (db_name)
    {
      tbl_name.append(String(db_name,system_charset_info));
      tbl_name.append('.');
    }
    tbl_name.append(String(table_name,system_charset_info));

    my_error(ER_BAD_TABLE_ERROR, MYF(0), tbl_name.c_ptr_safe());
  }

  DBUG_RETURN(TRUE);
}


/******************************************************************************
** Fill a record with data (for INSERT or UPDATE)
** Returns : 1 if some field has wrong type
******************************************************************************/

/*
  Fill fields with given items.

  @param thd                        thread handler
  @param table                      table reference
  @param fields                     Item_fields list to be filled
  @param values                     values to fill with
  @param bitmap                     Bitmap over fields to fill
  @param insert_into_fields_bitmap  Bitmap for fields that is set
                                    in fill_record
  @note fill_record() may set table->auto_increment_field_not_null and a
  caller should make sure that it is reset after their last call to this
  function.

  @return Operation status
    @retval false   OK
    @retval true    Error occured
*/

bool fill_record(THD *thd, TABLE *table, List<Item> &fields,
                 List<Item> &values, MY_BITMAP *bitmap,
                 MY_BITMAP *insert_into_fields_bitmap)
{
  DBUG_ENTER("fill_record");

  DBUG_ASSERT(fields.elements == values.elements);
  /*
    Reset the table->auto_increment_field_not_null as it is valid for
    only one row.
  */
  if (fields.elements)
    table->auto_increment_field_not_null= false;

  Item *fld;
  List_iterator_fast<Item> f(fields), v(values);
  while ((fld= f++))
  {
    Item_field *const field= fld->field_for_view_update();
    DBUG_ASSERT(field != NULL && field->table_ref->table == table);

    Field *const rfield= field->field;
    Item *const value= v++;

    /* If bitmap over wanted fields are set, skip non marked fields. */
    if (bitmap && !bitmap_is_set(bitmap, rfield->field_index))
      continue;

    bitmap_set_bit(table->fields_set_during_insert, rfield->field_index);
    if (insert_into_fields_bitmap)
      bitmap_set_bit(insert_into_fields_bitmap, rfield->field_index);

    /* Generated columns will be filled after all base columns are done. */
    if (rfield->is_gcol())
      continue;

    if (rfield == table->next_number_field)
      table->auto_increment_field_not_null= TRUE;
    if (value->save_in_field(rfield, false) < 0)
    {
      my_error(ER_UNKNOWN_ERROR, MYF(0));
      goto err;
    }
  }

  if (table->has_gcol() &&
      update_generated_write_fields(bitmap ? bitmap : table->write_set,
                                    table))
    goto err;

  DBUG_RETURN(thd->is_error());

err:
  table->auto_increment_field_not_null= false;
  DBUG_RETURN(true);
}


/**
  Check the NOT NULL constraint on all the fields of the current record.

  @param thd            Thread context.
  @param fields         Collection of fields.

  @return Error status.
*/
static bool check_record(THD *thd, List<Item> &fields)
{
  List_iterator_fast<Item> f(fields);
  Item *fld;
  Item_field *field;

  while ((fld= f++))
  {
    field= fld->field_for_view_update();
    if (field &&
        field->field->check_constraints(ER_BAD_NULL_ERROR) != TYPE_OK)
    {
      my_error(ER_UNKNOWN_ERROR, MYF(0));
      return true;
    }
  }
  return thd->is_error();
}


/**
  Check the NOT NULL constraint on all the fields of the current record.

  @param thd  Thread context.
  @param ptr  Fields.

  @return Error status.
*/
bool check_record(THD *thd, Field **ptr)
{
  Field *field;
  while ((field = *ptr++) && !thd->is_error())
  {
    if (field->check_constraints(ER_BAD_NULL_ERROR) != TYPE_OK)
      return true;
  }
  return thd->is_error();
}


/**
  Check if SQL-statement is INSERT/INSERT SELECT/REPLACE/REPLACE SELECT
  and trigger event is ON INSERT. When this condition is true that means
  that the statement basically can invoke BEFORE INSERT trigger if it
  was created before.

  @param event         event type for triggers to be invoked

  @return Test result
    @retval true    SQL-statement is
                    INSERT/INSERT SELECT/REPLACE/REPLACE SELECT
                    and trigger event is ON INSERT
    @retval false   Either SQL-statement is not
                    INSERT/INSERT SELECT/REPLACE/REPLACE SELECT
                    or trigger event is not ON INSERT
*/
static inline bool command_can_invoke_insert_triggers(
  enum enum_trigger_event_type event,
  enum_sql_command sql_command)
{
  /*
    If it's 'INSERT INTO ... ON DUPLICATE KEY UPDATE ...' statement
    the event is TRG_EVENT_UPDATE and the SQL-command is SQLCOM_INSERT.
  */
  return event == TRG_EVENT_INSERT &&
        (sql_command == SQLCOM_INSERT ||
         sql_command == SQLCOM_INSERT_SELECT ||
         sql_command == SQLCOM_REPLACE ||
         sql_command == SQLCOM_REPLACE_SELECT);
}


/**
  Execute BEFORE INSERT trigger.

  @param thd                        thread context
  @param table                      TABLE-object holding list of triggers
                                    to be invoked
  @param event                      event type for triggers to be invoked
  @param insert_into_fields_bitmap  Bitmap for fields that is set
                                    in fill_record

  @return Operation status
    @retval false   OK
    @retval true    Error occurred
*/
inline bool call_before_insert_triggers(THD *thd,
                                        TABLE *table,
                                        enum enum_trigger_event_type event,
                                        MY_BITMAP *insert_into_fields_bitmap)
{
  for (Field** f= table->field; *f; ++f)
  {
    if (((*f)->flags & NO_DEFAULT_VALUE_FLAG) &&
        !bitmap_is_set(insert_into_fields_bitmap, (*f)->field_index))
    {
      (*f)->set_tmp_null();
    }
  }

  return table->triggers->process_triggers(thd, event, TRG_ACTION_BEFORE, true);
}


/*
  Fill fields in list with values from the list of items and invoke
  before triggers.

  @param thd           thread context
  @param fields        Item_fields list to be filled
  @param values        values to fill with
  @param table         TABLE-object holding list of triggers to be invoked
  @param event         event type for triggers to be invoked

  NOTE
    This function assumes that fields which values will be set and triggers
    to be invoked belong to the same table, and that TABLE::record[0] and
    record[1] buffers correspond to new and old versions of row respectively.

  @return Operation status
    @retval false   OK
    @retval true    Error occurred
*/

bool
fill_record_n_invoke_before_triggers(THD *thd, List<Item> &fields,
                                     List<Item> &values, TABLE *table,
                                     enum enum_trigger_event_type event,
                                     int num_fields)
{
  /*
    If it's 'INSERT INTO ... ON DUPLICATE KEY UPDATE ...' statement
    the event is TRG_EVENT_UPDATE and the SQL-command is SQLCOM_INSERT.
  */

  if (table->triggers)
  {
    bool rc;

    table->triggers->enable_fields_temporary_nullability(thd);

    if (table->triggers->has_triggers(event, TRG_ACTION_BEFORE) &&
        command_can_invoke_insert_triggers(event, thd->lex->sql_command))
    {
      DBUG_ASSERT(num_fields);

      MY_BITMAP insert_into_fields_bitmap;
      bitmap_init(&insert_into_fields_bitmap, NULL, num_fields, false);

      rc= fill_record(thd, table, fields, values, NULL,
                      &insert_into_fields_bitmap);

      if (!rc)
        rc= call_before_insert_triggers(thd, table, event,
                                        &insert_into_fields_bitmap);

      bitmap_free(&insert_into_fields_bitmap);
    }
    else
    {
      rc= fill_record(thd, table, fields, values, NULL, NULL) ||
          table->triggers->process_triggers(thd, event, TRG_ACTION_BEFORE,
                                            true);
    }
    /* 
      Re-calculate generated fields to cater for cases when base columns are 
      updated by the triggers.
    */
    DBUG_ASSERT(table->pos_in_table_list &&
                !table->pos_in_table_list->is_view());
    if (!rc && table->has_gcol())
        rc= update_generated_write_fields(table->write_set, table);

    table->triggers->disable_fields_temporary_nullability();

    return rc || check_record(thd, table->field);
  }
  else
  {
    return fill_record(thd, table, fields, values, NULL, NULL) ||
                       check_record(thd, fields);
  }
}


/**
  Fill field buffer with values from Field list.

  @param thd                        thread handler
  @param table                      table reference
  @param ptr                        pointer on pointer to record
  @param values                     list of fields
  @param bitmap                     Bitmap over fields to fill
  @param insert_into_fields_bitmap  Bitmap for fields that is set
                                    in fill_record

  @note fill_record() may set table->auto_increment_field_not_null and a
  caller should make sure that it is reset after their last call to this
  function.

  @return Operation status
    @retval false   OK
    @retval true    Error occured
*/

bool fill_record(THD *thd, TABLE *table, Field **ptr, List<Item> &values,
                 MY_BITMAP *bitmap, MY_BITMAP *insert_into_fields_bitmap)
{
  DBUG_ENTER("fill_record");

  /*
    Reset the table->auto_increment_field_not_null as it is valid for
    only one row.
  */
  if (*ptr)
    table->auto_increment_field_not_null= false;

  Field *field;
  List_iterator_fast<Item> v(values);
  while ((field= *ptr++) && ! thd->is_error())
  {
    Item *const value= v++;
    DBUG_ASSERT(field->table == table);

    /* If bitmap over wanted fields are set, skip non marked fields. */
    if (bitmap && !bitmap_is_set(bitmap, field->field_index))
      continue;

    /*
      fill_record could be called as part of multi update and therefore
      table->fields_set_during_insert could be NULL.
    */
    if (table->fields_set_during_insert)
      bitmap_set_bit(table->fields_set_during_insert, field->field_index);
    if (insert_into_fields_bitmap)
      bitmap_set_bit(insert_into_fields_bitmap, field->field_index);

    /* Generated columns will be filled after all base columns are done. */
    if (field->is_gcol())
      continue;

    if (field == table->next_number_field)
      table->auto_increment_field_not_null= TRUE;
    if (value->save_in_field(field, false) == TYPE_ERR_NULL_CONSTRAINT_VIOLATION)
      goto err;
  }

  if (table->has_gcol() &&
      update_generated_write_fields(bitmap ? bitmap : table->write_set, table))
    goto err;

  DBUG_ASSERT(thd->is_error() || !v++);      // No extra value!
  DBUG_RETURN(thd->is_error());

err:
  table->auto_increment_field_not_null= false;
  DBUG_RETURN(true);
}


/*
  Fill fields in array with values from the list of items and invoke
  before triggers.

  SYNOPSIS
    fill_record_n_invoke_before_triggers()
      thd           thread context
      ptr           NULL-ended array of fields to be filled
      values        values to fill with
      table         TABLE-object holding list of triggers to be invoked
      event         event type for triggers to be invoked

  NOTE
    This function assumes that fields which values will be set and triggers
    to be invoked belong to the same table, and that TABLE::record[0] and
    record[1] buffers correspond to new and old versions of row respectively.
    This function is called during handling of statements
    INSERT/INSERT SELECT/CREATE SELECT. It means that the only trigger's type
    that can be invoked when this function is called is a BEFORE INSERT
    trigger so we don't need to make branching based on the result of execution
    function command_can_invoke_insert_triggers().

  RETURN
    FALSE   OK
    TRUE    error occured
*/

bool
fill_record_n_invoke_before_triggers(THD *thd, Field **ptr,
                                     List<Item> &values, TABLE *table,
                                     enum enum_trigger_event_type event,
                                     int num_fields)
{
  bool rc;

  if (table->triggers)
  {
    DBUG_ASSERT(command_can_invoke_insert_triggers(event, thd->lex->sql_command));
    DBUG_ASSERT(num_fields);

    table->triggers->enable_fields_temporary_nullability(thd);

    MY_BITMAP insert_into_fields_bitmap;
    bitmap_init(&insert_into_fields_bitmap, NULL, num_fields, false);

    rc= fill_record(thd, table, ptr, values, NULL, &insert_into_fields_bitmap);

    if (!rc)
      rc= call_before_insert_triggers(thd, table, event,
                                      &insert_into_fields_bitmap);

    /* 
      Re-calculate generated fields to cater for cases when base columns are 
      updated by the triggers.
    */
    if (!rc && *ptr)
    {
      TABLE *table= (*ptr)->table;
      if (table->has_gcol())
        rc= update_generated_write_fields(table->write_set, table);
    }
    bitmap_free(&insert_into_fields_bitmap);
    table->triggers->disable_fields_temporary_nullability();
  }
  else
    rc= fill_record(thd, table, ptr, values, NULL, NULL);

  if (rc)
    return true;

  return check_record(thd, ptr);
}


/**
  Drop all temporary tables which have been left from previous server run.
  Used on server start-up.

  @return False on success, true on error.
*/

bool mysql_rm_tmp_tables(void)
{
  uint i, idx;
  char	filePath[FN_REFLEN], *tmpdir;
  MY_DIR *dirp;
  FILEINFO *file;
  THD *thd;
  List<LEX_STRING> files;
  List_iterator<LEX_STRING> files_it;
  MEM_ROOT files_root;
  LEX_STRING *file_str;
  my_bool result= true;
  DBUG_ENTER("mysql_rm_tmp_tables");

  if (!(thd= new THD))
    DBUG_RETURN(true); /* purecov: inspected */
  thd->thread_stack= (char*) &thd;
  thd->store_globals();

  init_alloc_root(PSI_NOT_INSTRUMENTED, &files_root, 32768, 0);

  for (i=0; i<=mysql_tmpdir_list.max; i++)
  {
    tmpdir=mysql_tmpdir_list.list[i];
    /* See if the directory exists */
    if (!(dirp = my_dir(tmpdir,MYF(MY_WME | MY_DONT_SORT))))
      continue;

    /* Find all SQLxxx files in the directory. */

    for (idx=0 ; idx < dirp->number_off_files ; idx++)
    {
      file=dirp->dir_entry+idx;

      /* skiping . and .. */
      if (file->name[0] == '.' && (!file->name[1] ||
                                   (file->name[1] == '.' &&  !file->name[2])))
        continue;

      if (strlen(file->name) > tmp_file_prefix_length &&
          !memcmp(file->name, tmp_file_prefix, tmp_file_prefix_length))
      {
        size_t filePath_len= my_snprintf(filePath, sizeof(filePath),
                                         "%s%c%s", tmpdir, FN_LIBCHAR,
                                         file->name);
        file_str= make_lex_string_root(&files_root, (LEX_STRING *) NULL,
                                       filePath, filePath_len, true);

        if (file_str == NULL ||
            files.push_back(file_str, &files_root))
        {
          /* purecov: begin inspected */
          my_dirend(dirp);
          goto err;
          /* purecov: end */
        }
      }
    }
    my_dirend(dirp);
  }

  /*
    Ask SEs to delete temporary tables.
    Pass list of SQLxxx files as a refence.
  */
  result= ha_rm_tmp_tables(thd, &files);

  /* Mimic old behavior, remove suspicious files if SE have not done this. */
  files_it.init(files);
  while ((file_str= files_it++))
    (void) mysql_file_delete(key_file_misc, file_str->str, MYF(0));

err:
  free_root(&files_root, MYF(0));
  delete thd;
  DBUG_RETURN(result);
}



/*****************************************************************************
	unireg support functions
*****************************************************************************/

/*
  free all unused tables

  NOTE
    This is called by 'handle_manager' when one wants to periodicly flush
    all not used tables.
*/

void tdc_flush_unused_tables()
{
  table_cache_manager.lock_all_and_tdc();
  table_cache_manager.free_all_unused_tables();
  table_cache_manager.unlock_all_and_tdc();
}


/**
   Remove all or some (depending on parameter) instances of TABLE and
   TABLE_SHARE from the table definition cache.

   @param  thd          Thread context
   @param  remove_type  Type of removal:
                        TDC_RT_REMOVE_ALL     - remove all TABLE instances and
                                                TABLE_SHARE instance. There
                                                should be no used TABLE objects
                                                and caller should have exclusive
                                                metadata lock on the table.
                        TDC_RT_REMOVE_NOT_OWN - remove all TABLE instances
                                                except those that belong to
                                                this thread. There should be
                                                no TABLE objects used by other
                                                threads and caller should have
                                                exclusive metadata lock on the
                                                table.
                        TDC_RT_REMOVE_UNUSED  - remove all unused TABLE
                                                instances (if there are no
                                                used instances will also
                                                remove TABLE_SHARE).
                        TDC_RT_REMOVE_NOT_OWN_KEEP_SHARE -
                                                remove all TABLE instances
                                                except those that belong to
                                                this thread, but don't mark
                                                TABLE_SHARE as old. There
                                                should be no TABLE objects
                                                used by other threads and
                                                caller should have exclusive
                                                metadata lock on the table.
   @param  db           Name of database
   @param  table_name   Name of table
   @param  has_lock     If TRUE, LOCK_open is already acquired

   @note It assumes that table instances are already not used by any
   (other) thread (this should be achieved by using meta-data locks).
*/

void tdc_remove_table(THD *thd, enum_tdc_remove_table_type remove_type,
                      const char *db, const char *table_name,
                      bool has_lock)
{
  char key[MAX_DBKEY_LENGTH];
  size_t key_length;
  TABLE_SHARE *share;

  if (! has_lock)
    table_cache_manager.lock_all_and_tdc();
  else
    table_cache_manager.assert_owner_all_and_tdc();

  DBUG_ASSERT(remove_type == TDC_RT_REMOVE_UNUSED ||
              thd->mdl_context.owns_equal_or_stronger_lock(MDL_key::TABLE,
                                 db, table_name, MDL_EXCLUSIVE));

  key_length= create_table_def_key(thd, key, db, table_name, false);

  if ((share= (TABLE_SHARE*) my_hash_search(&table_def_cache,(uchar*) key,
                                            key_length)))
  {
    /*
      Since share->ref_count is incremented when a table share is opened
      in get_table_share(), before LOCK_open is temporarily released, it
      is sufficient to check this condition alone and ignore the
      share->m_open_in_progress flag.

      Note that it is safe to call table_cache_manager.free_table() for
      shares with m_open_in_progress == true, since such shares don't
      have any TABLE objects associated.
    */
    if (share->ref_count)
    {
      /*
        Set share's version to zero in order to ensure that it gets
        automatically deleted once it is no longer referenced.

        Note that code in TABLE_SHARE::wait_for_old_version() assumes
        that marking share as old and removal of its unused tables
        and of the share itself from TDC happens atomically under
        protection of LOCK_open, or, putting it another way, that
        TDC does not contain old shares which don't have any tables
        used.
      */
      if (remove_type != TDC_RT_REMOVE_NOT_OWN_KEEP_SHARE)
        share->version= 0;
      table_cache_manager.free_table(thd, remove_type, share);
    }
    else
    {
      DBUG_ASSERT(remove_type != TDC_RT_REMOVE_NOT_OWN_KEEP_SHARE);
      (void) my_hash_delete(&table_def_cache, (uchar*) share);
    }
  }

  if (! has_lock)
    table_cache_manager.unlock_all_and_tdc();
}


int setup_ftfuncs(SELECT_LEX *select_lex)
{
  DBUG_ASSERT(select_lex->has_ft_funcs());

  List_iterator<Item_func_match> li(*(select_lex->ftfunc_list)),
                                 lj(*(select_lex->ftfunc_list));
  Item_func_match *ftf, *ftf2;

  while ((ftf= li++))
  {
    if (ftf->table_ref && ftf->fix_index())
      return 1;
    lj.rewind();

    /*
      Notice that expressions added late (e.g. in ORDER BY) may be deleted
      during resolving. It is therefore important that an "early" expression
      is used as master for a "late" one, and not the other way around.
    */
    while ((ftf2= lj++) != ftf)
    {
      if (ftf->eq(ftf2, 1) && !ftf->master)
        ftf2->set_master(ftf);
    }
  }

  return 0;
}


bool init_ftfuncs(THD *thd, SELECT_LEX *select_lex)
{
  DBUG_ASSERT(select_lex->has_ft_funcs());

  List_iterator<Item_func_match> li(*(select_lex->ftfunc_list));
  DBUG_PRINT("info",("Performing FULLTEXT search"));
  THD_STAGE_INFO(thd, stage_fulltext_initialization);

  Item_func_match *ifm;
  while ((ifm= li++))
  {
    if (ifm->init_search(thd))
      return true;
  }
  return false;
}


bool is_equal(const LEX_STRING *a, const LEX_STRING *b)
{
  return a->length == b->length && !strncmp(a->str, b->str, a->length);
}

/**
  Open and lock non-transactional system tables for read.

  @param thd        Thread context.
  @param table_list List of tables to open.
  @param backup     Pointer to Open_tables_backup instance where information
                    about currently open tables will be saved, and from
                    which will be restored when we will end work with
                    non-transactional system tables.

  @note THR_LOCK deadlocks are not possible here because of the
  restrictions we put on opening and locking of system tables for writing.
  Thus, the system tables can be opened and locked for reading even if some
  other tables have already been opened and locked.

  @note MDL-deadlocks are possible, but they are properly detected and
  reported.

  @note This call will eventually be removed as an InnoDB attachable transaction
  will be used to access all system tables.

  @return Error status.
*/

bool
open_nontrans_system_tables_for_read(THD *thd, TABLE_LIST *table_list,
                                     Open_tables_backup *backup)
{
  uint counter;
  uint flags= MYSQL_OPEN_IGNORE_FLUSH | MYSQL_LOCK_IGNORE_TIMEOUT;
  Query_tables_list query_tables_list_backup;
  LEX *lex= thd->lex;

  DBUG_ENTER("open_nontrans_system_tables_for_read");

  /*
    Besides using new Open_tables_state for opening system tables,
    we also have to backup and reset/and then restore part of LEX
    which is accessed by open_tables() in order to determine if
    prelocking is needed and what tables should be added for it.
  */
  lex->reset_n_backup_query_tables_list(&query_tables_list_backup);
  thd->reset_n_backup_open_tables_state(backup);

  if (open_tables(thd, &table_list, &counter, flags) ||
      lock_tables(thd, table_list, counter, flags))
  {
    close_thread_tables(thd);

    lex->restore_backup_query_tables_list(&query_tables_list_backup);
    thd->restore_backup_open_tables_state(backup);
    DBUG_RETURN(true);
  }

  for (TABLE_LIST *tables= table_list; tables; tables= tables->next_global)
  {
    DBUG_ASSERT(tables->table->s->table_category == TABLE_CATEGORY_SYSTEM);

    /*
      This function must be used to open non-transactional tables only. That's
      because on the one hand we don't revert changes to transaction state
      before closing tables opened by this function, but other hand do release
      metadata locks on those tables.
    */
    if (tables->table->file->has_transactions())
    {
      // Crash in the debug build ...
      DBUG_ASSERT(!"Transactional table");

      // ... or report an error in the release build.
      my_error(ER_UNKNOWN_ERROR, MYF(0));
      close_thread_tables(thd);
      lex->restore_backup_query_tables_list(&query_tables_list_backup);
      thd->restore_backup_open_tables_state(backup);
      DBUG_RETURN(true);
    }

    tables->table->use_all_columns();
  }

  lex->restore_backup_query_tables_list(&query_tables_list_backup);

  DBUG_RETURN(false);
}


/**
  Open and lock transactional system tables for read.

  One must call close_trans_system_tables() to close systems tables opened
  with this call.

  @param thd        Thread context.
  @param table_list List of tables to open.

  @note THR_LOCK deadlocks are not possible here because of the
  restrictions we put on opening and locking of system tables for writing.
  Thus, the system tables can be opened and locked for reading even if some
  other tables have already been opened and locked.

  @note MDL-deadlocks are possible, but they are properly detected and
  reported.

  @note Row-level deadlocks should be either avoided altogether using
  non-locking reads (as it is done now for InnoDB), or should be correctly
  detected and reported (in case of other transactional SE).

  @note It is now technically possible to open non-transactional tables
  (MyISAM system tables) using this function. That situation might still happen
  if the user run the server on the elder data-directory or manually alters the
  system tables to reside in MyISAM instead of InnoDB. It will be forbidden in
  the future.

  @return Error status.
*/

bool open_trans_system_tables_for_read(THD *thd, TABLE_LIST *table_list)
{
  uint counter;
  uint flags= MYSQL_OPEN_IGNORE_FLUSH | MYSQL_LOCK_IGNORE_TIMEOUT;

  DBUG_ENTER("open_trans_system_tables_for_read");

  DBUG_ASSERT(!thd->is_attachable_transaction_active());

  // Begin attachable transaction.

  thd->begin_attachable_transaction();

  // Open tables.

  if (open_tables(thd, &table_list, &counter, flags))
  {
    thd->end_attachable_transaction();
    DBUG_RETURN(true);
  }

  // Check the tables.

  for (TABLE_LIST *t= table_list; t; t= t->next_global)
  {
    // Ensure the t are in storage engines, which are compatible with the
    // attachable transaction requirements.

    if ((t->table->file->ha_table_flags() & HA_ATTACHABLE_TRX_COMPATIBLE) == 0)
    {
      // Crash in the debug build ...
      DBUG_ASSERT(!"HA_ATTACHABLE_TRX_COMPATIBLE is not set");

      // ... or report an error in the release build.
      my_error(ER_UNKNOWN_ERROR, MYF(0));
      thd->end_attachable_transaction();
      DBUG_RETURN(true);
    }

    // The table should be in a transaction SE. This is not strict requirement
    // however. It will be make more strict in the future.

    if (!t->table->file->has_transactions())
      sql_print_warning("System table '%.*s' is expected to be transactional.",
                        static_cast<int>(t->table_name_length), t->table_name);
  }

  // Lock the tables.

  if (lock_tables(thd, table_list, counter, flags))
  {
    thd->end_attachable_transaction();
    DBUG_RETURN(true);
  }

  // Mark the table columns for use.

  for (TABLE_LIST *tables= table_list; tables; tables= tables->next_global)
    tables->table->use_all_columns();

  DBUG_RETURN(false);
}


/**
  Close non-transactional system tables, opened with
  open_nontrans_system_tables_for_read().

  @param thd        Thread context.
  @param backup     Pointer to Open_tables_backup instance  which holds
                    information about tables which were open before we decided
                    to access non-transactional system tables.
*/

void
close_nontrans_system_tables(THD *thd, Open_tables_backup *backup)
{
  Query_tables_list query_tables_list_backup;

  /*
    In order not affect execution of current statement we have to
    backup/reset/restore Query_tables_list part of LEX, which is
    accessed and updated in the process of closing tables.
  */
  thd->lex->reset_n_backup_query_tables_list(&query_tables_list_backup);
  close_thread_tables(thd);
  thd->lex->restore_backup_query_tables_list(&query_tables_list_backup);
  thd->restore_backup_open_tables_state(backup);
}


/**
  Close transactional system tables, opened with
  open_trans_system_tables_for_read().

  @param thd        Thread context.
*/

void close_trans_system_tables(THD *thd)
{
  thd->end_attachable_transaction();
}


/**
  A helper function to close a mysql.* table opened
  in an auxiliary THD during bootstrap or in the main
  connection, when we know that there are no locks
  held by the connection due to a preceding implicit
  commit.

  This function assumes that there is no
  statement transaction started for the operation
  itself, since mysql.* tables are not transactional
  and when they are used the binlog is off (DDL
  binlogging is always statement-based.

  We need this function since we'd like to not
  just close the system table, but also release
  the metadata lock on it.

  Note, that in LOCK TABLES mode this function
  does not release the metadata lock. But in this
  mode the table can be opened only if it is locked
  explicitly with LOCK TABLES.
*/

void
close_mysql_tables(THD *thd)
{
  /* No need to commit/rollback statement transaction, it's not started. */
  DBUG_ASSERT(thd->get_transaction()->is_empty(Transaction_ctx::STMT));
  close_thread_tables(thd);
  thd->mdl_context.release_transactional_locks();
}

/*
  Open and lock one system table for update.

  SYNOPSIS
    open_system_table_for_update()
      thd        Thread context.
      one_table  Table to open.

  NOTES
    Table opened with this call should closed using close_thread_tables().

  RETURN
    0	Error
    #	Pointer to TABLE object of system table
*/

TABLE *
open_system_table_for_update(THD *thd, TABLE_LIST *one_table)
{
  DBUG_ENTER("open_system_table_for_update");

  TABLE *table= open_ltable(thd, one_table, one_table->lock_type,
                            MYSQL_LOCK_IGNORE_TIMEOUT);
  if (table)
  {
    DBUG_ASSERT(table->s->table_category == TABLE_CATEGORY_SYSTEM);
    table->use_all_columns();
  }

  DBUG_RETURN(table);
}

/**
  Open a log table.
  Opening such tables is performed internally in the server
  implementation, and is a 'nested' open, since some tables
  might be already opened by the current thread.
  The thread context before this call is saved, and is restored
  when calling close_log_table().
  @param thd The current thread
  @param one_table Log table to open
  @param [out] backup Temporary storage used to save the thread context
*/
TABLE *
open_log_table(THD *thd, TABLE_LIST *one_table, Open_tables_backup *backup)
{
  uint flags= ( MYSQL_OPEN_IGNORE_GLOBAL_READ_LOCK |
                MYSQL_LOCK_IGNORE_GLOBAL_READ_ONLY |
                MYSQL_OPEN_IGNORE_FLUSH |
                MYSQL_LOCK_IGNORE_TIMEOUT |
                MYSQL_LOCK_LOG_TABLE);
  TABLE *table;
  /* Save value that is changed in mysql_lock_tables() */
  ulonglong save_utime_after_lock= thd->utime_after_lock;
  DBUG_ENTER("open_log_table");

  thd->reset_n_backup_open_tables_state(backup);

  if ((table= open_ltable(thd, one_table, one_table->lock_type, flags)))
  {
    DBUG_ASSERT(table->s->table_category == TABLE_CATEGORY_LOG);
    /* Make sure all columns get assigned to a default value */
    table->use_all_columns();
    DBUG_ASSERT(table->no_replicate);
  }
  else
    thd->restore_backup_open_tables_state(backup);

  thd->utime_after_lock= save_utime_after_lock;
  DBUG_RETURN(table);
}

/**
  Close a log table.
  The last table opened by open_log_table()
  is closed, then the thread context is restored.
  @param thd The current thread
  @param backup The context to restore.
*/
void close_log_table(THD *thd, Open_tables_backup *backup)
{
  close_nontrans_system_tables(thd, backup);
}

/**
  @} (end of group Data_Dictionary)
*/<|MERGE_RESOLUTION|>--- conflicted
+++ resolved
@@ -232,17 +232,9 @@
                                            TABLE_SHARE *table_share);
 static bool open_table_entry_fini(THD *thd, TABLE_SHARE *share, TABLE *entry);
 static bool auto_repair_table(THD *thd, TABLE_LIST *table_list);
-<<<<<<< HEAD
-static bool
-has_write_table_with_auto_increment(TABLE_LIST *tables);
-static bool
-has_write_table_with_auto_increment_and_select(TABLE_LIST *tables);
-static bool has_write_table_auto_increment_not_first_in_pk(TABLE_LIST *tables);
 static TABLE *find_temporary_table(THD *thd,
                                    const char *table_key,
                                    size_t table_key_length);
-=======
->>>>>>> a8e7237c
 
 /**
   Create a table cache/table definition cache key

--- conflicted
+++ resolved
@@ -12409,17 +12409,13 @@
     Increment the global status delete count variable
    */
   if (get_flags(STMT_END_F))
-<<<<<<< HEAD
     thd->status_var.com_stat[SQLCOM_DELETE]++;
-=======
-    status_var_increment(thd->status_var.com_stat[SQLCOM_DELETE]);  
 
   /*
     Let storage engines treat this event as a DELETE command
   */
   thd->lex->sql_command= SQLCOM_DELETE;
 
->>>>>>> fb445c0b
   error= row_operations_scan_and_key_setup();
   DBUG_RETURN(error);
 
@@ -12538,17 +12534,13 @@
     Increment the global status update count variable
   */
   if (get_flags(STMT_END_F))
-<<<<<<< HEAD
     thd->status_var.com_stat[SQLCOM_UPDATE]++;
-=======
-    status_var_increment(thd->status_var.com_stat[SQLCOM_UPDATE]);
 
   /*
     Let storage engines treat this event as an UPDATE command
    */
   thd->lex->sql_command= SQLCOM_UPDATE;
 
->>>>>>> fb445c0b
   error= row_operations_scan_and_key_setup();
   DBUG_RETURN(error);
 

--- conflicted
+++ resolved
@@ -51,7 +51,7 @@
   if (unlikely(current_thd->lex->describe & DESCRIBE_EXTENDED))   \
   {                                                               \
     push_warning_printf(current_thd,                              \
-                        MYSQL_ERROR::WARN_LEVEL_NOTE, ER_YES,     \
+                        Sql_condition::WARN_LEVEL_NOTE, ER_YES,     \
                         (msgfmt), __VA_ARGS__);                   \
   }                                                               \
 }                                                                 \
@@ -77,32 +77,6 @@
     accessType == AQP::AT_UNIQUE_KEY;
 }
 
-<<<<<<< HEAD
-/**
- * Used by 'explain extended' to explain why an operation could not be pushed.
- * @param[in] msgfmt printf style format string.
- */
-static void ndbcluster_explain_no_push(const char* msgfmt, ...)
-{
-  va_list args;
-  char wbuff[1024];
-  va_start(args,msgfmt);
-  (void) my_vsnprintf (wbuff, sizeof(wbuff), msgfmt, args);
-  va_end(args);
-  /**
-   *  FIXME:
-   *  We temp. use '9999' as errorcode, Change to use
-   *  'WARN_QUERY_NOT_PUSHED' when its deffinition has reached
-   *  one if the 'mainline' branches. (sql/share/errmsg.txt)
-   */
-  uint warn_code= 9999;
-  push_warning(current_thd, Sql_condition::WARN_LEVEL_NOTE, warn_code,
-               wbuff);
-} // ndbcluster_explain_no_push();
-
-
-=======
->>>>>>> aad4f2df
 uint
 ndb_table_access_map::first_table(uint start) const
 {

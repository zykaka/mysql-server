/* Copyright (c) 2000, 2012, Oracle and/or its affiliates. All rights reserved.

   This program is free software; you can redistribute it and/or modify
   it under the terms of the GNU General Public License as published by
   the Free Software Foundation; version 2 of the License.

   This program is distributed in the hope that it will be useful,
   but WITHOUT ANY WARRANTY; without even the implied warranty of
   MERCHANTABILITY or FITNESS FOR A PARTICULAR PURPOSE.  See the
   GNU General Public License for more details.

   You should have received a copy of the GNU General Public License
   along with this program; if not, write to the Free Software
   Foundation, Inc., 51 Franklin St, Fifth Floor, Boston, MA 02110-1301  USA */

#include "my_global.h"                          /* NO_EMBEDDED_ACCESS_CHECKS */

#include <vector>
#include <algorithm>
#include <functional>

#include "sql_priv.h"
#include "unireg.h"
#include <signal.h>
#include "sql_parse.h"    // test_if_data_home_dir
#include "sql_cache.h"    // query_cache, query_cache_*
#include "sql_locale.h"   // MY_LOCALES, my_locales, my_locale_by_name
#include "sql_show.h"     // free_status_vars, add_status_vars,
                          // reset_status_vars
#include "strfunc.h"      // find_set_from_flags
#include "parse_file.h"   // File_parser_dummy_hook
#include "sql_db.h"       // my_dboptions_cache_free
                          // my_dboptions_cache_init
#include "sql_table.h"    // release_ddl_log, execute_ddl_log_recovery
#include "sql_connect.h"  // free_max_user_conn, init_max_user_conn,
                          // handle_one_connection
#include "sql_time.h"     // known_date_time_formats,
                          // get_date_time_format_str,
                          // date_time_format_make
#include "tztime.h"       // my_tz_free, my_tz_init, my_tz_SYSTEM
#include "hostname.h"     // hostname_cache_free, hostname_cache_init
#include "sql_acl.h"      // acl_free, grant_free, acl_init,
                          // grant_init
#include "sql_base.h"     // table_def_free, table_def_init,
                          // cached_open_tables,
                          // cached_table_definitions
#include "sql_test.h"     // mysql_print_status
#include "item_create.h"  // item_create_cleanup, item_create_init
#include "sql_servers.h"  // servers_free, servers_init
#include "init.h"         // unireg_init
#include "derror.h"       // init_errmessage
#include "derror.h"       // init_errmessage
#include "des_key_file.h" // load_des_key_file
#include "sql_manager.h"  // stop_handle_manager, start_handle_manager
#include <m_ctype.h>
#include <my_dir.h>
#include <my_bit.h>
#include "rpl_gtid.h"
#include "rpl_slave.h"
#include "rpl_master.h"
#include "rpl_mi.h"
#include "rpl_filter.h"
#include <sql_common.h>
#include <my_stacktrace.h>
#include "mysqld_suffix.h"
#include "mysys_err.h"
#include "events.h"
#include "sql_audit.h"
#include "probes_mysql.h"
#include "scheduler.h"
#include "debug_sync.h"
#include "sql_callback.h"
#include "opt_trace_context.h"

#include "global_threads.h"
#include "mysqld.h"

#ifdef WITH_PERFSCHEMA_STORAGE_ENGINE
#include "../storage/perfschema/pfs_server.h"
#endif /* WITH_PERFSCHEMA_STORAGE_ENGINE */
#include <mysql/psi/mysql_idle.h>
#include <mysql/psi/mysql_socket.h>
#include <mysql/psi/mysql_statement.h>
#include "mysql_com_server.h"

#include "keycaches.h"
#include "../storage/myisam/ha_myisam.h"
#include "set_var.h"

#include "rpl_injector.h"

#include "rpl_handler.h"

#ifdef HAVE_SYS_PRCTL_H
#include <sys/prctl.h>
#endif

#include <thr_alarm.h>
#include <ft_global.h>
#include <errmsg.h>
#include "sp_rcontext.h"
#include "sp_cache.h"
#include "sql_reload.h"  // reload_acl_and_cache

#ifdef HAVE_POLL_H
#include <poll.h>
#endif

#ifdef HAVE_FESETROUND
#include <fenv.h>
#endif

using std::min;
using std::max;
using std::vector;

#define mysqld_charset &my_charset_latin1

/* We have HAVE_purify below as this speeds up the shutdown of MySQL */

#if defined(HAVE_DEC_3_2_THREADS) || defined(SIGNALS_DONT_BREAK_READ) || defined(HAVE_purify) && defined(__linux__)
#define HAVE_CLOSE_SERVER_SOCK 1
#endif

extern "C" {          // Because of SCO 3.2V4.2
#include <errno.h>
#include <sys/stat.h>
#ifndef __GNU_LIBRARY__
#define __GNU_LIBRARY__       // Skip warnings in getopt.h
#endif
#include <my_getopt.h>
#ifdef HAVE_SYSENT_H
#include <sysent.h>
#endif
#ifdef HAVE_PWD_H
#include <pwd.h>        // For getpwent
#endif
#ifdef HAVE_GRP_H
#include <grp.h>
#endif
#include <my_net.h>

#if !defined(__WIN__)
#include <sys/resource.h>
#ifdef HAVE_SYS_UN_H
#include <sys/un.h>
#endif
#ifdef HAVE_SELECT_H
#include <select.h>
#endif
#ifdef HAVE_SYS_SELECT_H
#include <sys/select.h>
#endif
#include <sys/utsname.h>
#endif /* __WIN__ */

#include <my_libwrap.h>

#ifdef HAVE_SYS_MMAN_H
#include <sys/mman.h>
#endif

#ifdef __WIN__
#include <crtdbg.h>
#endif

#ifdef HAVE_SOLARIS_LARGE_PAGES
#include <sys/mman.h>
#if defined(__sun__) && defined(__GNUC__) && defined(__cplusplus) \
    && defined(_XOPEN_SOURCE)
extern int getpagesizes(size_t *, int);
extern int getpagesizes2(size_t *, int);
extern int memcntl(caddr_t, size_t, int, caddr_t, int, int);
#endif /* __sun__ ... */
#endif /* HAVE_SOLARIS_LARGE_PAGES */

#ifdef _AIX41
int initgroups(const char *,unsigned int);
#endif

#if defined(__FreeBSD__) && defined(HAVE_IEEEFP_H) && !defined(HAVE_FEDISABLEEXCEPT)
#include <ieeefp.h>
#ifdef HAVE_FP_EXCEPT       // Fix type conflict
typedef fp_except fp_except_t;
#endif
#endif /* __FreeBSD__ && HAVE_IEEEFP_H && !HAVE_FEDISABLEEXCEPT */
#ifdef HAVE_SYS_FPU_H
/* for IRIX to use set_fpc_csr() */
#include <sys/fpu.h>
#endif
#ifdef HAVE_FPU_CONTROL_H
#include <fpu_control.h>
#endif
#if defined(__i386__) && !defined(HAVE_FPU_CONTROL_H)
# define fpu_control_t unsigned int
# define _FPU_EXTENDED 0x300
# define _FPU_DOUBLE 0x200
# if defined(__GNUC__) || (defined(__SUNPRO_CC) && __SUNPRO_CC >= 0x590)
#  define _FPU_GETCW(cw) asm volatile ("fnstcw %0" : "=m" (*&cw))
#  define _FPU_SETCW(cw) asm volatile ("fldcw %0" : : "m" (*&cw))
# else
#  define _FPU_GETCW(cw) (cw= 0)
#  define _FPU_SETCW(cw)
# endif
#endif

extern "C" my_bool reopen_fstreams(const char *filename,
                                   FILE *outstream, FILE *errstream);

inline void setup_fpu()
{
#if defined(__FreeBSD__) && defined(HAVE_IEEEFP_H) && !defined(HAVE_FEDISABLEEXCEPT)
  /* We can't handle floating point exceptions with threads, so disable
     this on freebsd
     Don't fall for overflow, underflow,divide-by-zero or loss of precision.
     fpsetmask() is deprecated in favor of fedisableexcept() in C99.
  */
#if defined(FP_X_DNML)
  fpsetmask(~(FP_X_INV | FP_X_DNML | FP_X_OFL | FP_X_UFL | FP_X_DZ |
        FP_X_IMP));
#else
  fpsetmask(~(FP_X_INV |             FP_X_OFL | FP_X_UFL | FP_X_DZ |
              FP_X_IMP));
#endif /* FP_X_DNML */
#endif /* __FreeBSD__ && HAVE_IEEEFP_H && !HAVE_FEDISABLEEXCEPT */

#ifdef HAVE_FEDISABLEEXCEPT
  fedisableexcept(FE_ALL_EXCEPT);
#endif

#ifdef HAVE_FESETROUND
    /* Set FPU rounding mode to "round-to-nearest" */
  fesetround(FE_TONEAREST);
#endif /* HAVE_FESETROUND */

  /*
    x86 (32-bit) requires FPU precision to be explicitly set to 64 bit
    (double precision) for portable results of floating point operations.
    However, there is no need to do so if compiler is using SSE2 for floating
    point, double values will be stored and processed in 64 bits anyway.
  */
#if defined(__i386__) && !defined(__SSE2_MATH__)
#if defined(_WIN32)
#if !defined(_WIN64)
  _control87(_PC_53, MCW_PC);
#endif /* !_WIN64 */
#else /* !_WIN32 */
  fpu_control_t cw;
  _FPU_GETCW(cw);
  cw= (cw & ~_FPU_EXTENDED) | _FPU_DOUBLE;
  _FPU_SETCW(cw);
#endif /* _WIN32 && */
#endif /* __i386__ */

#if defined(__sgi) && defined(HAVE_SYS_FPU_H)
  /* Enable denormalized DOUBLE values support for IRIX */
  union fpc_csr n;
  n.fc_word = get_fpc_csr();
  n.fc_struct.flush = 0;
  set_fpc_csr(n.fc_word);
#endif
}

} /* cplusplus */

#define MYSQL_KILL_SIGNAL SIGTERM

#include <my_pthread.h>     // For thr_setconcurency()

#ifdef SOLARIS
extern "C" int gethostname(char *name, int namelen);
#endif

extern "C" sig_handler handle_fatal_signal(int sig);

#if defined(__linux__)
#define ENABLE_TEMP_POOL 1
#else
#define ENABLE_TEMP_POOL 0
#endif

/* Constants */

#include <welcome_copyright_notice.h> // ORACLE_WELCOME_COPYRIGHT_NOTICE

const char *show_comp_option_name[]= {"YES", "NO", "DISABLED"};

static const char *tc_heuristic_recover_names[]=
{
  "COMMIT", "ROLLBACK", NullS
};
static TYPELIB tc_heuristic_recover_typelib=
{
  array_elements(tc_heuristic_recover_names)-1,"",
  tc_heuristic_recover_names, NULL
};

const char *first_keyword= "first", *binary_keyword= "BINARY";
const char *my_localhost= "localhost", *delayed_user= "DELAYED";

bool opt_large_files= sizeof(my_off_t) > 4;
static my_bool opt_autocommit; ///< for --autocommit command-line option

/*
  Used with --help for detailed option
*/
static my_bool opt_help= 0, opt_verbose= 0;

arg_cmp_func Arg_comparator::comparator_matrix[5][2] =
{{&Arg_comparator::compare_string,     &Arg_comparator::compare_e_string},
 {&Arg_comparator::compare_real,       &Arg_comparator::compare_e_real},
 {&Arg_comparator::compare_int_signed, &Arg_comparator::compare_e_int},
 {&Arg_comparator::compare_row,        &Arg_comparator::compare_e_row},
 {&Arg_comparator::compare_decimal,    &Arg_comparator::compare_e_decimal}};

/* static variables */

#ifdef HAVE_PSI_INTERFACE
#if (defined(_WIN32) || defined(HAVE_SMEM)) && !defined(EMBEDDED_LIBRARY)
static PSI_thread_key key_thread_handle_con_namedpipes;
static PSI_cond_key key_COND_handler_count;
#endif /* _WIN32 || HAVE_SMEM && !EMBEDDED_LIBRARY */

#if defined(HAVE_SMEM) && !defined(EMBEDDED_LIBRARY)
static PSI_thread_key key_thread_handle_con_sharedmem;
#endif /* HAVE_SMEM && !EMBEDDED_LIBRARY */

#if (defined(_WIN32) || defined(HAVE_SMEM)) && !defined(EMBEDDED_LIBRARY)
static PSI_thread_key key_thread_handle_con_sockets;
#endif /* _WIN32 || HAVE_SMEM && !EMBEDDED_LIBRARY */

#ifdef __WIN__
static PSI_thread_key key_thread_handle_shutdown;
#endif /* __WIN__ */

#if defined (HAVE_OPENSSL) && !defined(HAVE_YASSL)
static PSI_rwlock_key key_rwlock_openssl;
#endif
#endif /* HAVE_PSI_INTERFACE */

#ifdef HAVE_NPTL
volatile sig_atomic_t ld_assume_kernel_is_set= 0;
#endif

/* the default log output is log tables */
static bool lower_case_table_names_used= 0;
static bool volatile select_thread_in_use, signal_thread_in_use;
/* See Bug#56666 and Bug#56760 */;
volatile bool ready_to_exit;
static my_bool opt_debugging= 0, opt_external_locking= 0, opt_console= 0;
static my_bool opt_short_log_format= 0;
static uint kill_cached_threads, wake_thread;
static ulong killed_threads;
       ulong max_used_connections;
static volatile ulong cached_thread_count= 0;
static char *mysqld_user, *mysqld_chroot;
static char *default_character_set_name;
static char *character_set_filesystem_name;
static char *lc_messages;
static char *lc_time_names_name;
char *my_bind_addr_str;
static char *default_collation_name;
char *default_storage_engine;
char *default_tmp_storage_engine;
static char compiled_default_collation_name[]= MYSQL_DEFAULT_COLLATION_NAME;
static I_List<THD> thread_cache;
static bool binlog_format_used= false;

LEX_STRING opt_init_connect, opt_init_slave;

static mysql_cond_t COND_thread_cache, COND_flush_thread_cache;

/* Global variables */

bool opt_bin_log, opt_ignore_builtin_innodb= 0;
my_bool opt_log, opt_slow_log, opt_log_raw;
ulonglong log_output_options;
my_bool opt_log_queries_not_using_indexes= 0;
ulong opt_log_throttle_queries_not_using_indexes= 0;
bool opt_error_log= IF_WIN(1,0);
bool opt_disable_networking=0, opt_skip_show_db=0;
bool opt_skip_name_resolve=0;
my_bool opt_character_set_client_handshake= 1;
bool server_id_supplied = 0;
bool opt_endinfo, using_udf_functions;
my_bool locked_in_memory;
bool opt_using_transactions;
bool volatile abort_loop;
bool volatile shutdown_in_progress;
ulong log_warnings;
#if defined(_WIN32) && !defined(EMBEDDED_LIBRARY)
ulong slow_start_timeout;
#endif
/*
  True if the bootstrap thread is running. Protected by LOCK_thread_count,
  just like thread_count.
  Used in bootstrap() function to determine if the bootstrap thread
  has completed. Note, that we can't use 'thread_count' instead,
  since in 5.1, in presence of the Event Scheduler, there may be
  event threads running in parallel, so it's impossible to know
  what value of 'thread_count' is a sign of completion of the
  bootstrap thread.

  At the same time, we can't start the event scheduler after
  bootstrap either, since we want to be able to process event-related
  SQL commands in the init file and in --bootstrap mode.
*/
bool in_bootstrap= FALSE;
my_bool opt_bootstrap;

/**
   @brief 'grant_option' is used to indicate if privileges needs
   to be checked, in which case the lock, LOCK_grant, is used
   to protect access to the grant table.
   @note This flag is dropped in 5.1
   @see grant_init()
 */
bool volatile grant_option;

my_bool opt_skip_slave_start = 0; ///< If set, slave is not autostarted
my_bool opt_reckless_slave = 0;
my_bool opt_enable_named_pipe= 0;
my_bool opt_local_infile, opt_slave_compressed_protocol;
my_bool opt_safe_user_create = 0;
my_bool opt_show_slave_auth_info;
my_bool opt_log_slave_updates= 0;
char *opt_slave_skip_errors;
my_bool opt_slave_allow_batching= 0;

/**
  compatibility option:
    - index usage hints (USE INDEX without a FOR clause) behave as in 5.0
*/
my_bool old_mode;

/*
  Legacy global handlerton. These will be removed (please do not add more).
*/
handlerton *heap_hton;
handlerton *myisam_hton;
handlerton *partition_hton;

uint opt_server_id_bits= 0;
ulong opt_server_id_mask= 0;
my_bool read_only= 0, opt_readonly= 0;
my_bool use_temp_pool, relay_log_purge;
my_bool relay_log_recovery;
my_bool opt_sync_frm, opt_allow_suspicious_udfs;
my_bool opt_secure_auth= 0;
char* opt_secure_file_priv;
my_bool opt_log_slow_admin_statements= 0;
my_bool opt_log_slow_slave_statements= 0;
my_bool lower_case_file_system= 0;
my_bool opt_large_pages= 0;
my_bool opt_super_large_pages= 0;
my_bool opt_myisam_use_mmap= 0;
uint   opt_large_page_size= 0;
#if defined(ENABLED_DEBUG_SYNC)
MYSQL_PLUGIN_IMPORT uint    opt_debug_sync_timeout= 0;
#endif /* defined(ENABLED_DEBUG_SYNC) */
my_bool opt_old_style_user_limits= 0, trust_function_creators= 0;
/*
  True if there is at least one per-hour limit for some user, so we should
  check them before each query (and possibly reset counters when hour is
  changed). False otherwise.
*/
volatile bool mqh_used = 0;
my_bool opt_noacl;
my_bool sp_automatic_privileges= 1;

ulong opt_binlog_rows_event_max_size;
const char *binlog_checksum_default= "NONE";
ulong binlog_checksum_options;
my_bool opt_master_verify_checksum= 0;
my_bool opt_slave_sql_verify_checksum= 1;
const char *binlog_format_names[]= {"MIXED", "STATEMENT", "ROW", NullS};
my_bool disable_gtid_unsafe_statements;
ulong gtid_mode;
const char *gtid_mode_names[]=
{"OFF", "UPGRADE_STEP_1", "UPGRADE_STEP_2", "ON", NullS};
TYPELIB gtid_mode_typelib=
{ array_elements(gtid_mode_names) - 1, "", gtid_mode_names, NULL };

#ifdef HAVE_INITGROUPS
volatile sig_atomic_t calling_initgroups= 0; /**< Used in SIGSEGV handler. */
#endif
uint mysqld_port, test_flags, select_errors, dropping_tables, ha_open_options;
uint mysqld_port_timeout;
ulong delay_key_write_options;
uint protocol_version;
uint lower_case_table_names;
ulong tc_heuristic_recover= 0;
uint volatile thread_count;
int32 thread_running;
ulong thread_created;
ulong back_log, connect_timeout, concurrency, server_id;
ulong table_cache_size, table_def_size;
ulong what_to_log;
ulong slow_launch_time;
int32 slave_open_temp_tables;
ulong open_files_limit, max_binlog_size, max_relay_log_size;
ulong slave_trans_retries;
uint  slave_net_timeout;
ulong slave_exec_mode_options;
ulonglong slave_type_conversions_options;
ulong opt_mts_slave_parallel_workers;
ulonglong opt_mts_pending_jobs_size_max;
ulong thread_cache_size=0;
ulong binlog_cache_size=0;
ulonglong  max_binlog_cache_size=0;
ulong binlog_stmt_cache_size=0;
ulonglong  max_binlog_stmt_cache_size=0;
ulong query_cache_size=0;
ulong refresh_version;  /* Increments on each reload */
query_id_t global_query_id;
my_atomic_rwlock_t global_query_id_lock;
my_atomic_rwlock_t thread_running_lock;
my_atomic_rwlock_t slave_open_temp_tables_lock;
ulong aborted_threads, aborted_connects;
ulong delayed_insert_timeout, delayed_insert_limit, delayed_queue_size;
ulong delayed_insert_threads, delayed_insert_writes, delayed_rows_in_use;
ulong delayed_insert_errors,flush_time;
ulong specialflag=0;
ulong binlog_cache_use= 0, binlog_cache_disk_use= 0;
ulong binlog_stmt_cache_use= 0, binlog_stmt_cache_disk_use= 0;
ulong max_connections, max_connect_errors;
/**
  Limit of the total number of prepared statements in the server.
  Is necessary to protect the server against out-of-memory attacks.
*/
ulong max_prepared_stmt_count;
/**
  Current total number of prepared statements in the server. This number
  is exact, and therefore may not be equal to the difference between
  `com_stmt_prepare' and `com_stmt_close' (global status variables), as
  the latter ones account for all registered attempts to prepare
  a statement (including unsuccessful ones).  Prepared statements are
  currently connection-local: if the same SQL query text is prepared in
  two different connections, this counts as two distinct prepared
  statements.
*/
ulong prepared_stmt_count=0;
ulong thread_id=1L,current_pid;
ulong slow_launch_threads = 0;
uint sync_binlog_period= 0, sync_relaylog_period= 0,
     sync_relayloginfo_period= 0, sync_masterinfo_period= 0,
     opt_mts_checkpoint_period, opt_mts_checkpoint_group;
ulong expire_logs_days = 0;
/**
  Soft upper limit for number of sp_head objects that can be stored
  in the sp_cache for one connection.
*/
ulong stored_program_cache_size= 0;

const double log_10[] = {
  1e000, 1e001, 1e002, 1e003, 1e004, 1e005, 1e006, 1e007, 1e008, 1e009,
  1e010, 1e011, 1e012, 1e013, 1e014, 1e015, 1e016, 1e017, 1e018, 1e019,
  1e020, 1e021, 1e022, 1e023, 1e024, 1e025, 1e026, 1e027, 1e028, 1e029,
  1e030, 1e031, 1e032, 1e033, 1e034, 1e035, 1e036, 1e037, 1e038, 1e039,
  1e040, 1e041, 1e042, 1e043, 1e044, 1e045, 1e046, 1e047, 1e048, 1e049,
  1e050, 1e051, 1e052, 1e053, 1e054, 1e055, 1e056, 1e057, 1e058, 1e059,
  1e060, 1e061, 1e062, 1e063, 1e064, 1e065, 1e066, 1e067, 1e068, 1e069,
  1e070, 1e071, 1e072, 1e073, 1e074, 1e075, 1e076, 1e077, 1e078, 1e079,
  1e080, 1e081, 1e082, 1e083, 1e084, 1e085, 1e086, 1e087, 1e088, 1e089,
  1e090, 1e091, 1e092, 1e093, 1e094, 1e095, 1e096, 1e097, 1e098, 1e099,
  1e100, 1e101, 1e102, 1e103, 1e104, 1e105, 1e106, 1e107, 1e108, 1e109,
  1e110, 1e111, 1e112, 1e113, 1e114, 1e115, 1e116, 1e117, 1e118, 1e119,
  1e120, 1e121, 1e122, 1e123, 1e124, 1e125, 1e126, 1e127, 1e128, 1e129,
  1e130, 1e131, 1e132, 1e133, 1e134, 1e135, 1e136, 1e137, 1e138, 1e139,
  1e140, 1e141, 1e142, 1e143, 1e144, 1e145, 1e146, 1e147, 1e148, 1e149,
  1e150, 1e151, 1e152, 1e153, 1e154, 1e155, 1e156, 1e157, 1e158, 1e159,
  1e160, 1e161, 1e162, 1e163, 1e164, 1e165, 1e166, 1e167, 1e168, 1e169,
  1e170, 1e171, 1e172, 1e173, 1e174, 1e175, 1e176, 1e177, 1e178, 1e179,
  1e180, 1e181, 1e182, 1e183, 1e184, 1e185, 1e186, 1e187, 1e188, 1e189,
  1e190, 1e191, 1e192, 1e193, 1e194, 1e195, 1e196, 1e197, 1e198, 1e199,
  1e200, 1e201, 1e202, 1e203, 1e204, 1e205, 1e206, 1e207, 1e208, 1e209,
  1e210, 1e211, 1e212, 1e213, 1e214, 1e215, 1e216, 1e217, 1e218, 1e219,
  1e220, 1e221, 1e222, 1e223, 1e224, 1e225, 1e226, 1e227, 1e228, 1e229,
  1e230, 1e231, 1e232, 1e233, 1e234, 1e235, 1e236, 1e237, 1e238, 1e239,
  1e240, 1e241, 1e242, 1e243, 1e244, 1e245, 1e246, 1e247, 1e248, 1e249,
  1e250, 1e251, 1e252, 1e253, 1e254, 1e255, 1e256, 1e257, 1e258, 1e259,
  1e260, 1e261, 1e262, 1e263, 1e264, 1e265, 1e266, 1e267, 1e268, 1e269,
  1e270, 1e271, 1e272, 1e273, 1e274, 1e275, 1e276, 1e277, 1e278, 1e279,
  1e280, 1e281, 1e282, 1e283, 1e284, 1e285, 1e286, 1e287, 1e288, 1e289,
  1e290, 1e291, 1e292, 1e293, 1e294, 1e295, 1e296, 1e297, 1e298, 1e299,
  1e300, 1e301, 1e302, 1e303, 1e304, 1e305, 1e306, 1e307, 1e308
};

time_t server_start_time, flush_status_time;

char server_uuid[UUID_LENGTH+1];
const char *server_uuid_ptr;
char mysql_home[FN_REFLEN], pidfile_name[FN_REFLEN], system_time_zone[30];
char default_logfile_name[FN_REFLEN];
char *default_tz_name;
char log_error_file[FN_REFLEN], glob_hostname[FN_REFLEN];
char mysql_real_data_home[FN_REFLEN],
     lc_messages_dir[FN_REFLEN], reg_ext[FN_EXTLEN],
     mysql_charsets_dir[FN_REFLEN],
     *opt_init_file, *opt_tc_log_file;
char *lc_messages_dir_ptr, *log_error_file_ptr;
char mysql_unpacked_real_data_home[FN_REFLEN];
int mysql_unpacked_real_data_home_len;
uint mysql_real_data_home_len, mysql_data_home_len= 1;
uint reg_ext_length;
const key_map key_map_empty(0);
key_map key_map_full(0);                        // Will be initialized later
char logname_path[FN_REFLEN];
char slow_logname_path[FN_REFLEN];
char secure_file_real_path[FN_REFLEN];

DATE_TIME_FORMAT global_date_format, global_datetime_format, global_time_format;
Time_zone *default_tz;

char *mysql_data_home= const_cast<char*>(".");
const char *mysql_real_data_home_ptr= mysql_real_data_home;
char server_version[SERVER_VERSION_LENGTH];
char *mysqld_unix_port, *opt_mysql_tmpdir;
ulong thread_handling;

/** name of reference on left expression in rewritten IN subquery */
const char *in_left_expr_name= "<left expr>";
/** name of additional condition */
const char *in_additional_cond= "<IN COND>";
const char *in_having_cond= "<IN HAVING>";

my_decimal decimal_zero;
/** Number of connection errors when selecting on the listening port */
ulong connection_errors_select= 0;
/** Number of connection errors when accepting sockets in the listening port. */
ulong connection_errors_accept= 0;
/** Number of connection errors from TCP wrappers. */
ulong connection_errors_tcpwrap= 0;
/** Number of connection errors from internal server errors. */
ulong connection_errors_internal= 0;
/** Number of connection errors from the server max_connection limit. */
ulong connection_errors_max_connection= 0;
/** Number of errors when reading the peer address. */
ulong connection_errors_peer_addr= 0;

/* classes for comparation parsing/processing */
Eq_creator eq_creator;
Ne_creator ne_creator;
Gt_creator gt_creator;
Lt_creator lt_creator;
Ge_creator ge_creator;
Le_creator le_creator;

MYSQL_FILE *bootstrap_file;
int bootstrap_error;

I_List<THD> threads;
Rpl_filter* rpl_filter;
Rpl_filter* binlog_filter;

struct system_variables global_system_variables;
struct system_variables max_system_variables;
struct system_status_var global_status_var;

MY_TMPDIR mysql_tmpdir_list;
MY_BITMAP temp_pool;

CHARSET_INFO *system_charset_info, *files_charset_info ;
CHARSET_INFO *national_charset_info, *table_alias_charset;
CHARSET_INFO *character_set_filesystem;
CHARSET_INFO *error_message_charset_info;

MY_LOCALE *my_default_lc_messages;
MY_LOCALE *my_default_lc_time_names;

SHOW_COMP_OPTION have_ssl, have_symlink, have_dlopen, have_query_cache;
SHOW_COMP_OPTION have_geometry, have_rtree_keys;
SHOW_COMP_OPTION have_crypt, have_compress;
SHOW_COMP_OPTION have_profiling;

/* Thread specific variables */

pthread_key(MEM_ROOT**,THR_MALLOC);
pthread_key(THD*, THR_THD);
mysql_mutex_t LOCK_thread_count;
mysql_mutex_t
  LOCK_status, LOCK_error_log, LOCK_uuid_generator,
  LOCK_delayed_insert, LOCK_delayed_status, LOCK_delayed_create,
  LOCK_crypt,
  LOCK_global_system_variables,
  LOCK_user_conn, LOCK_slave_list, LOCK_active_mi,
  LOCK_connection_count, LOCK_error_messages;
/**
  The below lock protects access to two global server variables:
  max_prepared_stmt_count and prepared_stmt_count. These variables
  set the limit and hold the current total number of prepared statements
  in the server, respectively. As PREPARE/DEALLOCATE rate in a loaded
  server may be fairly high, we need a dedicated lock.
*/
mysql_mutex_t LOCK_prepared_stmt_count;
mysql_mutex_t LOCK_log_throttle_qni;
#ifdef HAVE_OPENSSL
mysql_mutex_t LOCK_des_key_file;
#endif
mysql_rwlock_t LOCK_grant, LOCK_sys_init_connect, LOCK_sys_init_slave;
mysql_rwlock_t LOCK_system_variables_hash;
mysql_cond_t COND_thread_count;
pthread_t signal_thread;
pthread_attr_t connection_attrib;
mysql_mutex_t LOCK_server_started;
mysql_cond_t COND_server_started;

int mysqld_server_started= 0;

File_parser_dummy_hook file_parser_dummy_hook;

/* replication parameters, if master_host is not NULL, we are a slave */
uint report_port= 0;
ulong master_retry_count=0;
char *master_info_file;
char *relay_log_info_file, *report_user, *report_password, *report_host;
char *opt_relay_logname = 0, *opt_relaylog_index_name=0;
char *opt_logname, *opt_slow_logname, *opt_bin_logname;

/* Static variables */

static volatile sig_atomic_t kill_in_progress;


static my_bool opt_myisam_log;
static int cleanup_done;
static ulong opt_specialflag;
static char *opt_update_logname;
char *opt_binlog_index_name;
char *mysql_home_ptr, *pidfile_name_ptr;
/** Initial command line arguments (count), after load_defaults().*/
static int defaults_argc;
/**
  Initial command line arguments (arguments), after load_defaults().
  This memory is allocated by @c load_defaults() and should be freed
  using @c free_defaults().
  Do not modify defaults_argc / defaults_argv,
  use remaining_argc / remaining_argv instead to parse the command
  line arguments in multiple steps.
*/
static char **defaults_argv;
/** Remaining command line arguments (count), filtered by handle_options().*/
static int remaining_argc;
/** Remaining command line arguments (arguments), filtered by handle_options().*/
static char **remaining_argv;

int orig_argc;
char **orig_argv;

void set_remaining_args(int argc, char **argv)
{
  remaining_argc= argc;
  remaining_argv= argv;
}

#ifdef HAVE_PSI_STATEMENT_INTERFACE
PSI_statement_info stmt_info_new_packet;
#endif

#ifndef EMBEDDED_LIBRARY
void net_before_header_psi(struct st_net *net, void *user_data, size_t /* unused: count */)
{
  THD *thd;
  thd= static_cast<THD*> (user_data);
  DBUG_ASSERT(thd != NULL);

  if (thd->m_server_idle)
  {
    /*
      The server is IDLE, waiting for the next command.
      Technically, it is a wait on a socket, which may take a long time,
      because the call is blocking.
      Disable the socket instrumentation, to avoid recording a SOCKET event.
      Instead, start explicitly an IDLE event.
    */
    MYSQL_SOCKET_SET_STATE(net->vio->mysql_socket, PSI_SOCKET_STATE_IDLE);
    MYSQL_START_IDLE_WAIT(thd->m_idle_psi, &thd->m_idle_state);
  }
}

void net_after_header_psi(struct st_net *net, void *user_data, size_t /* unused: count */, my_bool rc)
{
  THD *thd;
  thd= static_cast<THD*> (user_data);
  DBUG_ASSERT(thd != NULL);

  if (thd->m_server_idle)
  {
    /*
      The server just got data for a network packet header,
      from the network layer.
      The IDLE event is now complete, since we now have a message to process.
      We need to:
      - start a new STATEMENT event
      - start a new STAGE event, within this statement,
      - start recording SOCKET WAITS events, within this stage.
      The proper order is critical to get events numbered correctly,
      and nested in the proper parent.
    */
    MYSQL_END_IDLE_WAIT(thd->m_idle_psi);

    if (! rc)
    {
      thd->m_statement_psi= MYSQL_START_STATEMENT(&thd->m_statement_state,
                                                  stmt_info_new_packet.m_key,
                                                  thd->db, thd->db_length,
                                                  thd->charset());

      THD_STAGE_INFO(thd, stage_init);
    }

    /*
      TODO: consider recording a SOCKET event for the bytes just read,
      by also passing count here.
    */
    MYSQL_SOCKET_SET_STATE(net->vio->mysql_socket, PSI_SOCKET_STATE_ACTIVE);
  }
}

void init_net_server_extension(THD *thd)
{
#ifdef HAVE_PSI_INTERFACE
  /* Start with a clean state for connection events. */
  thd->m_idle_psi= NULL;
  thd->m_statement_psi= NULL;
  thd->m_server_idle= false;
  /* Hook up the NET_SERVER callback in the net layer. */
  thd->m_net_server_extension.m_user_data= thd;
  thd->m_net_server_extension.m_before_header= net_before_header_psi;
  thd->m_net_server_extension.m_after_header= net_after_header_psi;
  /* Activate this private extension for the mysqld server. */
  thd->net.extension= & thd->m_net_server_extension;
#else
  thd->net.extension= NULL;
#endif
}
#endif /* EMBEDDED_LIBRARY */

/*
  Since buffered_option_error_reporter is only used currently
  for parsing performance schema options, this code is not needed
  when the performance schema is not compiled in.
*/
#ifdef WITH_PERFSCHEMA_STORAGE_ENGINE
/**
  A log message for the error log, buffered in memory.
  Log messages are temporarily buffered when generated before the error log
  is initialized, and then printed once the error log is ready.
*/
class Buffered_log : public Sql_alloc
{
public:
  Buffered_log(enum loglevel level, const char *message);

  ~Buffered_log()
  {}

  void print(void);

private:
  /** Log message level. */
  enum loglevel m_level;
  /** Log message text. */
  String m_message;
};

/**
  Constructor.
  @param level          the message log level
  @param message        the message text
*/
Buffered_log::Buffered_log(enum loglevel level, const char *message)
  : m_level(level), m_message()
{
  m_message.copy(message, strlen(message), &my_charset_latin1);
}

/**
  Print a buffered log to the real log file.
*/
void Buffered_log::print()
{
  /*
    Since messages are buffered, they can be printed out
    of order with other entries in the log.
    Add "Buffered xxx" to the message text to prevent confusion.
  */
  switch(m_level)
  {
  case ERROR_LEVEL:
    sql_print_error("Buffered error: %s\n", m_message.c_ptr_safe());
    break;
  case WARNING_LEVEL:
    sql_print_warning("Buffered warning: %s\n", m_message.c_ptr_safe());
    break;
  case INFORMATION_LEVEL:
    /*
      Messages printed as "information" still end up in the mysqld *error* log,
      but with a [Note] tag instead of an [ERROR] tag.
      While this is probably fine for a human reading the log,
      it is upsetting existing automated scripts used to parse logs,
      because such scripts are likely to not already handle [Note] properly.
      INFORMATION_LEVEL messages are simply silenced, on purpose,
      to avoid un needed verbosity.
    */
    break;
  }
}

/**
  Collection of all the buffered log messages.
*/
class Buffered_logs
{
public:
  Buffered_logs()
  {}

  ~Buffered_logs()
  {}

  void init();
  void cleanup();

  void buffer(enum loglevel m_level, const char *msg);
  void print();
private:
  /**
    Memory root to use to store buffered logs.
    This memory root lifespan is between init and cleanup.
    Once the buffered logs are printed, they are not needed anymore,
    and all the memory used is reclaimed.
  */
  MEM_ROOT m_root;
  /** List of buffered log messages. */
  List<Buffered_log> m_list;
};

void Buffered_logs::init()
{
  init_alloc_root(&m_root, 1024, 0);
}

void Buffered_logs::cleanup()
{
  m_list.delete_elements();
  free_root(&m_root, MYF(0));
}

/**
  Add a log message to the buffer.
*/
void Buffered_logs::buffer(enum loglevel level, const char *msg)
{
  /*
    Do not let Sql_alloc::operator new(size_t) allocate memory,
    there is no memory root associated with the main() thread.
    Give explicitly the proper memory root to use to
    Sql_alloc::operator new(size_t, MEM_ROOT *) instead.
  */
  Buffered_log *log= new (&m_root) Buffered_log(level, msg);
  if (log)
    m_list.push_back(log, &m_root);
}

/**
  Print buffered log messages.
*/
void Buffered_logs::print()
{
  Buffered_log *log;
  List_iterator_fast<Buffered_log> it(m_list);
  while ((log= it++))
    log->print();
}

/** Logs reported before a logger is available. */
static Buffered_logs buffered_logs;

#ifndef EMBEDDED_LIBRARY
/**
  Error reporter that buffer log messages.
  @param level          log message level
  @param format         log message format string
*/
C_MODE_START
static void buffered_option_error_reporter(enum loglevel level,
                                           const char *format, ...)
{
  va_list args;
  char buffer[1024];

  va_start(args, format);
  my_vsnprintf(buffer, sizeof(buffer), format, args);
  va_end(args);
  buffered_logs.buffer(level, buffer);
}
C_MODE_END
#endif /* !EMBEDDED_LIBRARY */
#endif /* WITH_PERFSCHEMA_STORAGE_ENGINE */

static MYSQL_SOCKET unix_sock, ip_sock;
struct rand_struct sql_rand; ///< used by sql_class.cc:THD::THD()

#ifndef EMBEDDED_LIBRARY
struct passwd *user_info;
static pthread_t select_thread;
static uint thr_kill_signal;
#endif

/* OS specific variables */

#ifdef __WIN__
#undef   getpid
#include <process.h>

static mysql_cond_t COND_handler_count;
static uint handler_count;
static bool start_mode=0, use_opt_args;
static int opt_argc;
static char **opt_argv;

#if !defined(EMBEDDED_LIBRARY)
static HANDLE hEventShutdown;
static char shutdown_event_name[40];
#include "nt_servc.h"
static   NTService  Service;        ///< Service object for WinNT
#endif /* EMBEDDED_LIBRARY */
#endif /* __WIN__ */

#ifdef _WIN32
static char pipe_name[512];
static SECURITY_ATTRIBUTES saPipeSecurity;
static SECURITY_DESCRIPTOR sdPipeDescriptor;
static HANDLE hPipe = INVALID_HANDLE_VALUE;
#endif

#ifndef EMBEDDED_LIBRARY
bool mysqld_embedded=0;
#else
bool mysqld_embedded=1;
#endif

static my_bool plugins_are_initialized= FALSE;

#ifndef DBUG_OFF
static const char* default_dbug_option;
#endif
#ifdef HAVE_LIBWRAP
const char *libwrapName= NULL;
int allow_severity = LOG_INFO;
int deny_severity = LOG_WARNING;
#endif
#ifdef HAVE_QUERY_CACHE
ulong query_cache_min_res_unit= QUERY_CACHE_MIN_RESULT_DATA_SIZE;
Query_cache query_cache;
#endif
#ifdef HAVE_SMEM
char *shared_memory_base_name= default_shared_memory_base_name;
my_bool opt_enable_shared_memory;
HANDLE smem_event_connect_request= 0;
#endif

my_bool opt_use_ssl  = 0;
char *opt_ssl_ca= NULL, *opt_ssl_capath= NULL, *opt_ssl_cert= NULL,
     *opt_ssl_cipher= NULL, *opt_ssl_key= NULL, *opt_ssl_crl= NULL,
     *opt_ssl_crlpath= NULL;

#ifdef HAVE_OPENSSL
#include <openssl/crypto.h>
#ifndef HAVE_YASSL
typedef struct CRYPTO_dynlock_value
{
  mysql_rwlock_t lock;
} openssl_lock_t;

static openssl_lock_t *openssl_stdlocks;
static openssl_lock_t *openssl_dynlock_create(const char *, int);
static void openssl_dynlock_destroy(openssl_lock_t *, const char *, int);
static void openssl_lock_function(int, int, const char *, int);
static void openssl_lock(int, openssl_lock_t *, const char *, int);
static unsigned long openssl_id_function();
#endif
char *des_key_file;
#ifndef EMBEDDED_LIBRARY
struct st_VioSSLFd *ssl_acceptor_fd;
#endif
#endif /* HAVE_OPENSSL */

/**
  Number of currently active user connections. The variable is protected by
  LOCK_connection_count.
*/
uint connection_count= 0;

/* Function declarations */

pthread_handler_t signal_hand(void *arg);
static int mysql_init_variables(void);
static int get_options(int *argc_ptr, char ***argv_ptr);
static void add_terminator(vector<my_option> *options);
extern "C" my_bool mysqld_get_one_option(int, const struct my_option *, char *);
static void set_server_version(void);
static int init_thread_environment();
static char *get_relative_path(const char *path);
static int fix_paths(void);
void handle_connections_sockets();
#ifdef _WIN32
pthread_handler_t handle_connections_sockets_thread(void *arg);
#endif
pthread_handler_t kill_server_thread(void *arg);
static void bootstrap(MYSQL_FILE *file);
static bool read_init_file(char *file_name);
#ifdef _WIN32
pthread_handler_t handle_connections_namedpipes(void *arg);
#endif
#ifdef HAVE_SMEM
pthread_handler_t handle_connections_shared_memory(void *arg);
#endif
pthread_handler_t handle_slave(void *arg);
static void clean_up(bool print_message);
static int test_if_case_insensitive(const char *dir_name);

#ifndef EMBEDDED_LIBRARY
static bool pid_file_created= false;
static void usage(void);
static void start_signal_handler(void);
static void close_server_sock();
static void clean_up_mutexes(void);
static void wait_for_signal_thread_to_end(void);
static void create_pid_file();
static void mysqld_exit(int exit_code) __attribute__((noreturn));
#endif
static void delete_pid_file(myf flags);
static void end_ssl();


#ifndef EMBEDDED_LIBRARY
/****************************************************************************
** Code to end mysqld
****************************************************************************/

static void close_connections(void)
{
#ifdef EXTRA_DEBUG
  int count=0;
#endif
  DBUG_ENTER("close_connections");

  /* Clear thread cache */
  kill_cached_threads++;
  flush_thread_cache();

  /* kill connection thread */
#if !defined(__WIN__)
  DBUG_PRINT("quit", ("waiting for select thread: 0x%lx",
                      (ulong) select_thread));
  mysql_mutex_lock(&LOCK_thread_count);

  while (select_thread_in_use)
  {
    struct timespec abstime;
    int error;
    LINT_INIT(error);
    DBUG_PRINT("info",("Waiting for select thread"));

#ifndef DONT_USE_THR_ALARM
    if (pthread_kill(select_thread, thr_client_alarm))
      break;          // allready dead
#endif
    set_timespec(abstime, 2);
    for (uint tmp=0 ; tmp < 10 && select_thread_in_use; tmp++)
    {
      error= mysql_cond_timedwait(&COND_thread_count, &LOCK_thread_count,
                                  &abstime);
      if (error != EINTR)
  break;
    }
#ifdef EXTRA_DEBUG
    if (error != 0 && !count++)
      sql_print_error("Got error %d from mysql_cond_timedwait", error);
#endif
    close_server_sock();
  }
  mysql_mutex_unlock(&LOCK_thread_count);
#endif /* __WIN__ */


  /* Abort listening to new connections */
  DBUG_PRINT("quit",("Closing sockets"));
  if (!opt_disable_networking )
  {
    if (mysql_socket_getfd(ip_sock) != INVALID_SOCKET)
    {
      (void) mysql_socket_shutdown(ip_sock, SHUT_RDWR);
      (void) mysql_socket_close(ip_sock);
      ip_sock= MYSQL_INVALID_SOCKET;
    }
  }
#ifdef _WIN32
  if (hPipe != INVALID_HANDLE_VALUE && opt_enable_named_pipe)
  {
    HANDLE temp;
    DBUG_PRINT("quit", ("Closing named pipes") );

    /* Create connection to the handle named pipe handler to break the loop */
    if ((temp = CreateFile(pipe_name,
         GENERIC_READ | GENERIC_WRITE,
         0,
         NULL,
         OPEN_EXISTING,
         0,
         NULL )) != INVALID_HANDLE_VALUE)
    {
      WaitNamedPipe(pipe_name, 1000);
      DWORD dwMode = PIPE_READMODE_BYTE | PIPE_WAIT;
      SetNamedPipeHandleState(temp, &dwMode, NULL, NULL);
      CancelIo(temp);
      DisconnectNamedPipe(temp);
      CloseHandle(temp);
    }
  }
#endif
#ifdef HAVE_SYS_UN_H
  if (mysql_socket_getfd(unix_sock) != INVALID_SOCKET)
  {
    (void) mysql_socket_shutdown(unix_sock, SHUT_RDWR);
    (void) mysql_socket_close(unix_sock);
    (void) unlink(mysqld_unix_port);
    unix_sock= MYSQL_INVALID_SOCKET;
  }
#endif
  end_thr_alarm(0);      // Abort old alarms.

  /*
    First signal all threads that it's time to die
    This will give the threads some time to gracefully abort their
    statements and inform their clients that the server is about to die.
  */

  sql_print_information("Giving client threads a chance to die gracefully");

  THD *tmp;
  mysql_mutex_lock(&LOCK_thread_count); // For unlink from list

  I_List_iterator<THD> it(threads);
  while ((tmp=it++))
  {
    DBUG_PRINT("quit",("Informing thread %ld that it's time to die",
           tmp->thread_id));
    /* We skip slave threads & scheduler on this first loop through. */
    if (tmp->slave_thread)
      continue;

    tmp->killed= THD::KILL_CONNECTION;
    MYSQL_CALLBACK(thread_scheduler, post_kill_notification, (tmp));
    mysql_mutex_lock(&tmp->LOCK_thd_data);
    if (tmp->mysys_var)
    {
      tmp->mysys_var->abort=1;
      mysql_mutex_lock(&tmp->mysys_var->mutex);
      if (tmp->mysys_var->current_cond)
      {
        mysql_mutex_lock(tmp->mysys_var->current_mutex);
        mysql_cond_broadcast(tmp->mysys_var->current_cond);
        mysql_mutex_unlock(tmp->mysys_var->current_mutex);
      }
      mysql_mutex_unlock(&tmp->mysys_var->mutex);
    }
    mysql_mutex_unlock(&tmp->LOCK_thd_data);
  }
  mysql_mutex_unlock(&LOCK_thread_count); // For unlink from list

  Events::deinit();

  sql_print_information("Shutting down slave threads");
  end_slave();

  if (thread_count)
    sleep(2);         // Give threads time to die

  /*
    Force remaining threads to die by closing the connection to the client
    This will ensure that threads that are waiting for a command from the
    client on a blocking read call are aborted.
  */

  sql_print_information("Forcefully disconnecting remaining clients");
  for (;;)
  {
    DBUG_PRINT("quit",("Locking LOCK_thread_count"));
    mysql_mutex_lock(&LOCK_thread_count); // For unlink from list
    if (!(tmp=threads.get()))
    {
      DBUG_PRINT("quit",("Unlocking LOCK_thread_count"));
      mysql_mutex_unlock(&LOCK_thread_count);
      break;
    }
#ifndef __bsdi__        // Bug in BSDI kernel
    if (tmp->vio_ok())
    {
      if (log_warnings)
        sql_print_warning(ER_DEFAULT(ER_FORCING_CLOSE),my_progname,
                          tmp->thread_id,
                          (tmp->main_security_ctx.user ?
                           tmp->main_security_ctx.user : ""));
      close_connection(tmp);
    }
#endif
    DBUG_PRINT("quit",("Unlocking LOCK_thread_count"));
    mysql_mutex_unlock(&LOCK_thread_count);
  }
  /* All threads has now been aborted */
  DBUG_PRINT("quit",("Waiting for threads to die (count=%u)",thread_count));
  mysql_mutex_lock(&LOCK_thread_count);
  while (thread_count)
  {
    mysql_cond_wait(&COND_thread_count, &LOCK_thread_count);
    DBUG_PRINT("quit",("One thread died (count=%u)",thread_count));
  }
  mysql_mutex_unlock(&LOCK_thread_count);

  close_active_mi();
  DBUG_PRINT("quit",("close_connections thread"));
  DBUG_VOID_RETURN;
}


static void close_server_sock()
{
#ifdef HAVE_CLOSE_SERVER_SOCK
  DBUG_ENTER("close_server_sock");
  MYSQL_SOCKET tmp_sock;
  tmp_sock=ip_sock;
  if (mysql_socket_getfd(tmp_sock) != INVALID_SOCKET)
  {
    ip_sock= MYSQL_INVALID_SOCKET;
    DBUG_PRINT("info",("calling shutdown on TCP/IP socket"));
    (void) mysql_socket_shutdown(tmp_sock, SHUT_RDWR);
  }
  tmp_sock=unix_sock;
  if (mysql_socket_getfd(tmp_sock) != INVALID_SOCKET)
  {
    unix_sock= MYSQL_INVALID_SOCKET;
    DBUG_PRINT("info",("calling shutdown on unix socket"));
    (void) mysql_socket_shutdown(tmp_sock, SHUT_RDWR);
    (void) unlink(mysqld_unix_port);
  }
  DBUG_VOID_RETURN;
#endif
}

#endif /*EMBEDDED_LIBRARY*/


void kill_mysql(void)
{
  DBUG_ENTER("kill_mysql");

#if defined(SIGNALS_DONT_BREAK_READ) && !defined(EMBEDDED_LIBRARY)
  abort_loop=1;         // Break connection loops
  close_server_sock();        // Force accept to wake up
#endif

#if defined(__WIN__)
#if !defined(EMBEDDED_LIBRARY)
  {
    if (!SetEvent(hEventShutdown))
    {
      DBUG_PRINT("error",("Got error: %ld from SetEvent",GetLastError()));
    }
    /*
      or:
      HANDLE hEvent=OpenEvent(0, FALSE, "MySqlShutdown");
      SetEvent(hEventShutdown);
      CloseHandle(hEvent);
    */
  }
#endif
#elif defined(HAVE_PTHREAD_KILL)
  if (pthread_kill(signal_thread, MYSQL_KILL_SIGNAL))
  {
    DBUG_PRINT("error",("Got error %d from pthread_kill",errno)); /* purecov: inspected */
  }
#elif !defined(SIGNALS_DONT_BREAK_READ)
  kill(current_pid, MYSQL_KILL_SIGNAL);
#endif
  DBUG_PRINT("quit",("After pthread_kill"));
  shutdown_in_progress=1;     // Safety if kill didn't work
#ifdef SIGNALS_DONT_BREAK_READ
  if (!kill_in_progress)
  {
    pthread_t tmp;
    abort_loop=1;
    if (mysql_thread_create(0, /* Not instrumented */
                            &tmp, &connection_attrib, kill_server_thread,
                            (void*) 0))
      sql_print_error("Can't create thread to kill server");
  }
#endif
  DBUG_VOID_RETURN;
}

/**
  Force server down. Kill all connections and threads and exit.

  @param  sig_ptr       Signal number that caused kill_server to be called.

  @note
    A signal number of 0 mean that the function was not called
    from a signal handler and there is thus no signal to block
    or stop, we just want to kill the server.
*/

#if !defined(__WIN__)
static void *kill_server(void *sig_ptr)
#define RETURN_FROM_KILL_SERVER return 0
#else
static void __cdecl kill_server(int sig_ptr)
#define RETURN_FROM_KILL_SERVER return
#endif
{
  DBUG_ENTER("kill_server");
#ifndef EMBEDDED_LIBRARY
  int sig=(int) (long) sig_ptr;     // This is passed a int
  // if there is a signal during the kill in progress, ignore the other
  if (kill_in_progress)       // Safety
  {
    DBUG_LEAVE;
    RETURN_FROM_KILL_SERVER;
  }
  kill_in_progress=TRUE;
  abort_loop=1;         // This should be set
  if (sig != 0) // 0 is not a valid signal number
    my_sigset(sig, SIG_IGN);                    /* purify inspected */
  if (sig == MYSQL_KILL_SIGNAL || sig == 0)
    sql_print_information(ER_DEFAULT(ER_NORMAL_SHUTDOWN),my_progname);
  else
    sql_print_error(ER_DEFAULT(ER_GOT_SIGNAL),my_progname,sig); /* purecov: inspected */

#if defined(HAVE_SMEM) && defined(__WIN__)
  /*
   Send event to smem_event_connect_request for aborting
   */
  if (opt_enable_shared_memory)
  {
    if (!SetEvent(smem_event_connect_request))
    {
      DBUG_PRINT("error",
                 ("Got error: %ld from SetEvent of smem_event_connect_request",
                  GetLastError()));
    }
  }
#endif

  close_connections();
  if (sig != MYSQL_KILL_SIGNAL &&
      sig != 0)
    unireg_abort(1);        /* purecov: inspected */
  else
    unireg_end();

  /* purecov: begin deadcode */
  DBUG_LEAVE;                                   // Must match DBUG_ENTER()
  my_thread_end();
  pthread_exit(0);
  /* purecov: end */

  RETURN_FROM_KILL_SERVER;                      // Avoid compiler warnings

#else /* EMBEDDED_LIBRARY*/

  DBUG_LEAVE;
  RETURN_FROM_KILL_SERVER;

#endif /* EMBEDDED_LIBRARY */
}


#if defined(USE_ONE_SIGNAL_HAND)
pthread_handler_t kill_server_thread(void *arg __attribute__((unused)))
{
  my_thread_init();       // Initialize new thread
  kill_server(0);
  /* purecov: begin deadcode */
  my_thread_end();
  pthread_exit(0);
  return 0;
  /* purecov: end */
}
#endif


extern "C" sig_handler print_signal_warning(int sig)
{
  if (log_warnings)
    sql_print_warning("Got signal %d from thread %ld", sig,my_thread_id());
#ifdef SIGNAL_HANDLER_RESET_ON_DELIVERY
  my_sigset(sig,print_signal_warning);    /* int. thread system calls */
#endif
#if !defined(__WIN__)
  if (sig == SIGALRM)
    alarm(2);         /* reschedule alarm */
#endif
}

#ifndef EMBEDDED_LIBRARY

static void init_error_log_mutex()
{
  mysql_mutex_init(key_LOCK_error_log, &LOCK_error_log, MY_MUTEX_INIT_FAST);
}


static void clean_up_error_log_mutex()
{
  mysql_mutex_destroy(&LOCK_error_log);
}


/**
  cleanup all memory and end program nicely.

    If SIGNALS_DONT_BREAK_READ is defined, this function is called
    by the main thread. To get MySQL to shut down nicely in this case
    (Mac OS X) we have to call exit() instead if pthread_exit().

  @note
    This function never returns.
*/
void unireg_end(void)
{
  clean_up(1);
  my_thread_end();
#if defined(SIGNALS_DONT_BREAK_READ)
  exit(0);
#else
  pthread_exit(0);        // Exit is in main thread
#endif
}


extern "C" void unireg_abort(int exit_code)
{
  DBUG_ENTER("unireg_abort");

  if (opt_help)
    usage();
  if (exit_code)
    sql_print_error("Aborting\n");
  clean_up(!opt_help && (exit_code || !opt_bootstrap)); /* purecov: inspected */
  DBUG_PRINT("quit",("done with cleanup in unireg_abort"));
  mysqld_exit(exit_code);
}

static void mysqld_exit(int exit_code)
{
  /*
    Important note: we wait for the signal thread to end,
    but if a kill -15 signal was sent, the signal thread did
    spawn the kill_server_thread thread, which is running concurrently.
  */
  wait_for_signal_thread_to_end();
  mysql_audit_finalize();
  clean_up_mutexes();
  clean_up_error_log_mutex();
#ifdef WITH_PERFSCHEMA_STORAGE_ENGINE
  shutdown_performance_schema();
#endif
  my_end(opt_endinfo ? MY_CHECK_ERROR | MY_GIVE_INFO : 0);
  exit(exit_code); /* purecov: inspected */
}

#endif /* !EMBEDDED_LIBRARY */

void clean_up(bool print_message)
{
  DBUG_PRINT("exit",("clean_up"));
  if (cleanup_done++)
    return; /* purecov: inspected */

  stop_handle_manager();
  release_ddl_log();

  /*
    make sure that handlers finish up
    what they have that is dependent on the binlog
  */
  sql_print_information("Binlog end");
  ha_binlog_end(current_thd);

  logger.cleanup_base();

  injector::free_instance();
  mysql_bin_log.cleanup();

#ifdef HAVE_REPLICATION
  if (use_slave_mask)
    bitmap_free(&slave_error_mask);
#endif
  my_tz_free();
  my_dboptions_cache_free();
  ignore_db_dirs_free();
#ifndef NO_EMBEDDED_ACCESS_CHECKS
  servers_free(1);
  acl_free(1);
  grant_free();
#endif
  query_cache_destroy();
  hostname_cache_free();
  item_user_lock_free();
  lex_free();       /* Free some memory */
  item_create_cleanup();
  free_charsets();
  if (!opt_noacl)
  {
#ifdef HAVE_DLOPEN
    udf_free();
#endif
  }
  table_def_start_shutdown();
  plugin_shutdown();
  ha_end();
  if (tc_log)
    tc_log->close();
  delegates_destroy();
  xid_cache_free();
  table_def_free();
  mdl_destroy();
  key_caches.delete_elements((void (*)(const char*, uchar*)) free_key_cache);
  multi_keycache_free();
  free_status_vars();
  end_thr_alarm(1);     /* Free allocated memory */
  my_free_open_file_info();
  if (defaults_argv)
    free_defaults(defaults_argv);
  free_tmpdir(&mysql_tmpdir_list);
  my_free(opt_bin_logname);
  bitmap_free(&temp_pool);
  free_max_user_conn();
#ifdef HAVE_REPLICATION
  end_slave_list();
#endif
  delete binlog_filter;
  delete rpl_filter;
  end_ssl();
  vio_end();
  my_regex_end();
#if defined(ENABLED_DEBUG_SYNC)
  /* End the debug sync facility. See debug_sync.cc. */
  debug_sync_end();
#endif /* defined(ENABLED_DEBUG_SYNC) */

  delete_pid_file(MYF(0));

  if (print_message && my_default_lc_messages && server_start_time)
    sql_print_information(ER_DEFAULT(ER_SHUTDOWN_COMPLETE),my_progname);
  cleanup_errmsgs();
  MYSQL_CALLBACK(thread_scheduler, end, ());
  mysql_client_plugin_deinit();
  finish_client_errs();
  (void) my_error_unregister(ER_ERROR_FIRST, ER_ERROR_LAST); // finish server errs
  DBUG_PRINT("quit", ("Error messages freed"));
  /* Tell main we are ready */
  logger.cleanup_end();
  my_atomic_rwlock_destroy(&global_query_id_lock);
  my_atomic_rwlock_destroy(&thread_running_lock);
  mysql_mutex_lock(&LOCK_thread_count);
  DBUG_PRINT("quit", ("got thread count lock"));
  ready_to_exit=1;
  /* do the broadcast inside the lock to ensure that my_end() is not called */
  mysql_cond_broadcast(&COND_thread_count);
  mysql_mutex_unlock(&LOCK_thread_count);
  sys_var_end();

  my_free(const_cast<char*>(log_bin_basename));
  my_free(const_cast<char*>(log_bin_index));
#ifndef EMBEDDED_LIBRARY
  my_free(const_cast<char*>(relay_log_basename));
  my_free(const_cast<char*>(relay_log_index));
#endif
  free_list(opt_plugin_load_list_ptr);

  if (THR_THD)
    (void) pthread_key_delete(THR_THD);

  if (THR_MALLOC)
    (void) pthread_key_delete(THR_MALLOC);

  /*
    The following lines may never be executed as the main thread may have
    killed us
  */
  DBUG_PRINT("quit", ("done with cleanup"));
} /* clean_up */


#ifndef EMBEDDED_LIBRARY

/**
  This is mainly needed when running with purify, but it's still nice to
  know that all child threads have died when mysqld exits.
*/
static void wait_for_signal_thread_to_end()
{
  uint i;
  /*
    Wait up to 10 seconds for signal thread to die. We use this mainly to
    avoid getting warnings that my_thread_end has not been called
  */
  for (i= 0 ; i < 100 && signal_thread_in_use; i++)
  {
    if (pthread_kill(signal_thread, MYSQL_KILL_SIGNAL) != ESRCH)
      break;
    my_sleep(100);        // Give it time to die
  }
}


static void clean_up_mutexes()
{
  mysql_rwlock_destroy(&LOCK_grant);
  mysql_mutex_destroy(&LOCK_thread_count);
  mysql_mutex_destroy(&LOCK_log_throttle_qni);
  mysql_mutex_destroy(&LOCK_status);
  mysql_mutex_destroy(&LOCK_delayed_insert);
  mysql_mutex_destroy(&LOCK_delayed_status);
  mysql_mutex_destroy(&LOCK_delayed_create);
  mysql_mutex_destroy(&LOCK_manager);
  mysql_mutex_destroy(&LOCK_crypt);
  mysql_mutex_destroy(&LOCK_user_conn);
  mysql_mutex_destroy(&LOCK_connection_count);
#ifdef HAVE_OPENSSL
  mysql_mutex_destroy(&LOCK_des_key_file);
#ifndef HAVE_YASSL
  for (int i= 0; i < CRYPTO_num_locks(); ++i)
    mysql_rwlock_destroy(&openssl_stdlocks[i].lock);
  OPENSSL_free(openssl_stdlocks);
#endif
#endif
  mysql_mutex_destroy(&LOCK_active_mi);
  mysql_rwlock_destroy(&LOCK_sys_init_connect);
  mysql_rwlock_destroy(&LOCK_sys_init_slave);
  mysql_mutex_destroy(&LOCK_global_system_variables);
  mysql_rwlock_destroy(&LOCK_system_variables_hash);
  mysql_mutex_destroy(&LOCK_uuid_generator);
  mysql_mutex_destroy(&LOCK_prepared_stmt_count);
  mysql_mutex_destroy(&LOCK_error_messages);
  mysql_cond_destroy(&COND_thread_count);
  mysql_cond_destroy(&COND_thread_cache);
  mysql_cond_destroy(&COND_flush_thread_cache);
  mysql_cond_destroy(&COND_manager);
}
#endif /*EMBEDDED_LIBRARY*/


/****************************************************************************
** Init IP and UNIX socket
****************************************************************************/

#ifndef EMBEDDED_LIBRARY
static void set_ports()
{
  char  *env;
  if (!mysqld_port && !opt_disable_networking)
  {         // Get port if not from commandline
    mysqld_port= MYSQL_PORT;

    /*
      if builder specifically requested a default port, use that
      (even if it coincides with our factory default).
      only if they didn't do we check /etc/services (and, failing
      on that, fall back to the factory default of 3306).
      either default can be overridden by the environment variable
      MYSQL_TCP_PORT, which in turn can be overridden with command
      line options.
    */

#if MYSQL_PORT_DEFAULT == 0
    struct  servent *serv_ptr;
    if ((serv_ptr= getservbyname("mysql", "tcp")))
      mysqld_port= ntohs((u_short) serv_ptr->s_port); /* purecov: inspected */
#endif
    if ((env = getenv("MYSQL_TCP_PORT")))
      mysqld_port= (uint) atoi(env);    /* purecov: inspected */
  }
  if (!mysqld_unix_port)
  {
#ifdef __WIN__
    mysqld_unix_port= (char*) MYSQL_NAMEDPIPE;
#else
    mysqld_unix_port= (char*) MYSQL_UNIX_ADDR;
#endif
    if ((env = getenv("MYSQL_UNIX_PORT")))
      mysqld_unix_port= env;      /* purecov: inspected */
  }
}

/* Change to run as another user if started with --user */

static struct passwd *check_user(const char *user)
{
#if !defined(__WIN__)
  struct passwd *tmp_user_info;
  uid_t user_id= geteuid();

  // Don't bother if we aren't superuser
  if (user_id)
  {
    if (user)
    {
      /* Don't give a warning, if real user is same as given with --user */
      /* purecov: begin tested */
      tmp_user_info= getpwnam(user);
      if ((!tmp_user_info || user_id != tmp_user_info->pw_uid) &&
    log_warnings)
        sql_print_warning(
                    "One can only use the --user switch if running as root\n");
      /* purecov: end */
    }
    return NULL;
  }
  if (!user)
  {
    if (!opt_bootstrap)
    {
      sql_print_error("Fatal error: Please read \"Security\" section of the manual to find out how to run mysqld as root!\n");
      unireg_abort(1);
    }
    return NULL;
  }
  /* purecov: begin tested */
  if (!strcmp(user,"root"))
    return NULL;                        // Avoid problem with dynamic libraries

  if (!(tmp_user_info= getpwnam(user)))
  {
    // Allow a numeric uid to be used
    const char *pos;
    for (pos= user; my_isdigit(mysqld_charset,*pos); pos++) ;
    if (*pos)                                   // Not numeric id
      goto err;
    if (!(tmp_user_info= getpwuid(atoi(user))))
      goto err;
  }
  return tmp_user_info;
  /* purecov: end */

err:
  sql_print_error("Fatal error: Can't change to run as user '%s' ;  Please check that the user exists!\n",user);
  unireg_abort(1);

#ifdef PR_SET_DUMPABLE
  if (test_flags & TEST_CORE_ON_SIGNAL)
  {
    /* inform kernel that process is dumpable */
    (void) prctl(PR_SET_DUMPABLE, 1);
  }
#endif

#endif
  return NULL;
}

static void set_user(const char *user, struct passwd *user_info_arg)
{
  /* purecov: begin tested */
#if !defined(__WIN__)
  DBUG_ASSERT(user_info_arg != 0);
#ifdef HAVE_INITGROUPS
  /*
    We can get a SIGSEGV when calling initgroups() on some systems when NSS
    is configured to use LDAP and the server is statically linked.  We set
    calling_initgroups as a flag to the SIGSEGV handler that is then used to
    output a specific message to help the user resolve this problem.
  */
  calling_initgroups= 1;
  initgroups((char*) user, user_info_arg->pw_gid);
  calling_initgroups= 0;
#endif
  if (setgid(user_info_arg->pw_gid) == -1)
  {
    sql_perror("setgid");
    unireg_abort(1);
  }
  if (setuid(user_info_arg->pw_uid) == -1)
  {
    sql_perror("setuid");
    unireg_abort(1);
  }
#endif
  /* purecov: end */
}


static void set_effective_user(struct passwd *user_info_arg)
{
#if !defined(__WIN__)
  DBUG_ASSERT(user_info_arg != 0);
  if (setregid((gid_t)-1, user_info_arg->pw_gid) == -1)
  {
    sql_perror("setregid");
    unireg_abort(1);
  }
  if (setreuid((uid_t)-1, user_info_arg->pw_uid) == -1)
  {
    sql_perror("setreuid");
    unireg_abort(1);
  }
#endif
}


/** Change root user if started with @c --chroot . */
static void set_root(const char *path)
{
#if !defined(__WIN__)
  if (chroot(path) == -1)
  {
    sql_perror("chroot");
    unireg_abort(1);
  }
  my_setwd("/", MYF(0));
#endif
}


static my_socket create_socket(const struct addrinfo *addrinfo_list,
                               int addr_family,
                               struct addrinfo **use_addrinfo)
{
  my_socket sock= INVALID_SOCKET;

  for (const struct addrinfo *cur_ai= addrinfo_list; cur_ai != NULL;
       cur_ai= cur_ai->ai_next)
  {
    if (cur_ai->ai_family != addr_family)
      continue;

    sock= socket(cur_ai->ai_family, cur_ai->ai_socktype, cur_ai->ai_protocol);

    char ip_addr[INET6_ADDRSTRLEN];

    if (vio_get_normalized_ip_string(cur_ai->ai_addr, cur_ai->ai_addrlen,
                                     ip_addr, sizeof (ip_addr)))
    {
      ip_addr[0]= 0;
    }

    if (sock == INVALID_SOCKET)
    {
      sql_print_error("Failed to create a socket for %s '%s': errno: %d.",
                      (addr_family == AF_INET) ? "IPv4" : "IPv6",
                      (const char *) ip_addr,
                      (int) socket_errno);
      continue;
    }

    sql_print_information("Server socket created on IP: '%s'.",
                          (const char *) ip_addr);

    *use_addrinfo= (struct addrinfo *)cur_ai;
    return sock;
  }

  return INVALID_SOCKET;
}


static void network_init(void)
{
#ifdef HAVE_SYS_UN_H
  struct sockaddr_un  UNIXaddr;
#endif
  int arg;
  int   ret;
  uint  waited;
  uint  this_wait;
  uint  retry;
  char port_buf[NI_MAXSERV];
  DBUG_ENTER("network_init");
  LINT_INIT(ret);

  if (MYSQL_CALLBACK_ELSE(thread_scheduler, init, (), 0))
    unireg_abort(1);      /* purecov: inspected */

  set_ports();

  if (report_port == 0)
  {
    report_port= mysqld_port;
  }
  DBUG_ASSERT(report_port != 0);
  if (mysqld_port != 0 && !opt_disable_networking && !opt_bootstrap)
  {
    struct addrinfo *ai, *a;
    struct addrinfo hints;

<<<<<<< HEAD
    memset(&hints, 0, sizeof (hints));
=======
    sql_print_information("Server hostname (bind-address): '%s'; port: %d",
                          my_bind_addr_str, mysqld_port);

    // Get list of IP-addresses associated with the server hostname.
    bzero(&hints, sizeof (hints));
>>>>>>> aab9623a
    hints.ai_flags= AI_PASSIVE;
    hints.ai_socktype= SOCK_STREAM;
    hints.ai_family= AF_UNSPEC;

    my_snprintf(port_buf, NI_MAXSERV, "%d", mysqld_port);
    if (getaddrinfo(my_bind_addr_str, port_buf, &hints, &ai))
    {
      sql_perror(ER_DEFAULT(ER_IPSOCK_ERROR));  /* purecov: tested */
<<<<<<< HEAD
      unireg_abort(1);        /* purecov: tested */
=======
      sql_print_error("Can't start server: cannot resolve hostname!");
      unireg_abort(1);				/* purecov: tested */
>>>>>>> aab9623a
    }

    // Log all the IP-addresses.
    for (struct addrinfo *cur_ai= ai; cur_ai != NULL; cur_ai= cur_ai->ai_next)
    {
<<<<<<< HEAD
      ip_sock= mysql_socket_socket(key_socket_tcpip, a->ai_family, a->ai_socktype, a->ai_protocol);
      if (mysql_socket_getfd(ip_sock) != INVALID_SOCKET)
        break;
    }

    if (mysql_socket_getfd(ip_sock) == INVALID_SOCKET)
=======
      char ip_addr[INET6_ADDRSTRLEN];

      if (vio_get_normalized_ip_string(cur_ai->ai_addr, cur_ai->ai_addrlen,
                                       ip_addr, sizeof (ip_addr)))
      {
        sql_print_error("Fails to print out IP-address.");
        continue;
      }

      sql_print_information("  - '%s' resolves to '%s';",
                            my_bind_addr_str, ip_addr);
    }

    /*
      If the 'bind-address' option specifies the hostname, which resolves to
      multiple IP-address, use the following rule:
      - if there are IPv4-addresses, use the first IPv4-address
      returned by getaddrinfo();
      - if there are IPv6-addresses, use the first IPv6-address
      returned by getaddrinfo();
    */

    ip_sock= create_socket(ai, AF_INET, &a);

    if (ip_sock == INVALID_SOCKET)
      ip_sock= create_socket(ai, AF_INET6, &a);

    // Report user-error if we failed to create a socket.
    if (ip_sock == INVALID_SOCKET)
>>>>>>> aab9623a
    {
      sql_perror(ER_DEFAULT(ER_IPSOCK_ERROR));  /* purecov: tested */
<<<<<<< HEAD
      unireg_abort(1);        /* purecov: tested */
    }

    mysql_socket_set_thread_owner(ip_sock);

=======
      unireg_abort(1);                          /* purecov: tested */
    }
>>>>>>> aab9623a
#ifndef __WIN__
    /*
      We should not use SO_REUSEADDR on windows as this would enable a
      user to open two mysqld servers with the same TCP/IP port.
    */
    arg= 1;
    (void) mysql_socket_setsockopt(ip_sock, SOL_SOCKET, SO_REUSEADDR, (char*)&arg,sizeof(arg));
#endif /* __WIN__ */

#ifdef IPV6_V6ONLY
     /*
       For interoperability with older clients, IPv6 socket should
       listen on both IPv6 and IPv4 wildcard addresses.
       Turn off IPV6_V6ONLY option.

       NOTE: this will work starting from Windows Vista only.
       On Windows XP dual stack is not available, so it will not
       listen on the corresponding IPv4-address.
     */
    if (a->ai_family == AF_INET6)
    {
      arg= 0;
      (void) mysql_socket_setsockopt(ip_sock, IPPROTO_IPV6, IPV6_V6ONLY, (char*)&arg,
                sizeof(arg));
    }
#endif
    /*
      Sometimes the port is not released fast enough when stopping and
      restarting the server. This happens quite often with the test suite
      on busy Linux systems. Retry to bind the address at these intervals:
      Sleep intervals: 1, 2, 4,  6,  9, 13, 17, 22, ...
      Retry at second: 1, 3, 7, 13, 22, 35, 52, 74, ...
      Limit the sequence by mysqld_port_timeout (set --port-open-timeout=#).
    */
    for (waited= 0, retry= 1; ; retry++, waited+= this_wait)
    {
      if (((ret= mysql_socket_bind(ip_sock, a->ai_addr, a->ai_addrlen)) >= 0 ) ||
          (socket_errno != SOCKET_EADDRINUSE) ||
          (waited >= mysqld_port_timeout))
        break;
      sql_print_information("Retrying bind on TCP/IP port %u", mysqld_port);
      this_wait= retry * retry / 3 + 1;
      sleep(this_wait);
    }
    freeaddrinfo(ai);
    if (ret < 0)
    {
      DBUG_PRINT("error",("Got error: %d from bind",socket_errno));
      sql_perror("Can't start server: Bind on TCP/IP port");
      sql_print_error("Do you already have another mysqld server running on port: %d ?",mysqld_port);
      unireg_abort(1);
    }
    if (mysql_socket_listen(ip_sock, (int)back_log) < 0)
    {
      sql_perror("Can't start server: listen() on TCP/IP port");
      sql_print_error("listen() on TCP/IP failed with error %d",
          socket_errno);
      unireg_abort(1);
    }
  }

#ifdef _WIN32
  /* create named pipe */
  if (Service.IsNT() && mysqld_unix_port[0] && !opt_bootstrap &&
      opt_enable_named_pipe)
  {
    strxnmov(pipe_name, sizeof(pipe_name)-1, "\\\\.\\pipe\\",
       mysqld_unix_port, NullS);
    memset(&saPipeSecurity, 0, sizeof(saPipeSecurity));
    memset(&sdPipeDescriptor, 0, sizeof(sdPipeDescriptor));
    if (!InitializeSecurityDescriptor(&sdPipeDescriptor,
              SECURITY_DESCRIPTOR_REVISION))
    {
      sql_perror("Can't start server : Initialize security descriptor");
      unireg_abort(1);
    }
    if (!SetSecurityDescriptorDacl(&sdPipeDescriptor, TRUE, NULL, FALSE))
    {
      sql_perror("Can't start server : Set security descriptor");
      unireg_abort(1);
    }
    saPipeSecurity.nLength = sizeof(SECURITY_ATTRIBUTES);
    saPipeSecurity.lpSecurityDescriptor = &sdPipeDescriptor;
    saPipeSecurity.bInheritHandle = FALSE;
    if ((hPipe= CreateNamedPipe(pipe_name,
        PIPE_ACCESS_DUPLEX|FILE_FLAG_OVERLAPPED,
        PIPE_TYPE_BYTE |
        PIPE_READMODE_BYTE |
        PIPE_WAIT,
        PIPE_UNLIMITED_INSTANCES,
        (int) global_system_variables.net_buffer_length,
        (int) global_system_variables.net_buffer_length,
        NMPWAIT_USE_DEFAULT_WAIT,
        &saPipeSecurity)) == INVALID_HANDLE_VALUE)
      {
  LPVOID lpMsgBuf;
  int error=GetLastError();
  FormatMessage(FORMAT_MESSAGE_ALLOCATE_BUFFER |
          FORMAT_MESSAGE_FROM_SYSTEM,
          NULL, error, MAKELANGID(LANG_NEUTRAL, SUBLANG_DEFAULT),
          (LPTSTR) &lpMsgBuf, 0, NULL );
  sql_perror((char *)lpMsgBuf);
  LocalFree(lpMsgBuf);
  unireg_abort(1);
      }
  }
#endif

#if defined(HAVE_SYS_UN_H)
  /*
  ** Create the UNIX socket
  */
  if (mysqld_unix_port[0] && !opt_bootstrap)
  {
    DBUG_PRINT("general",("UNIX Socket is %s",mysqld_unix_port));

    if (strlen(mysqld_unix_port) > (sizeof(UNIXaddr.sun_path) - 1))
    {
      sql_print_error("The socket file path is too long (> %u): %s",
                      (uint) sizeof(UNIXaddr.sun_path) - 1, mysqld_unix_port);
      unireg_abort(1);
    }

    unix_sock= mysql_socket_socket(key_socket_unix, AF_UNIX, SOCK_STREAM, 0);

    if (mysql_socket_getfd(unix_sock) < 0)
    {
      sql_perror("Can't start server : UNIX Socket "); /* purecov: inspected */
      unireg_abort(1);        /* purecov: inspected */
    }

    mysql_socket_set_thread_owner(unix_sock);

    memset(&UNIXaddr, 0, sizeof(UNIXaddr));
    UNIXaddr.sun_family = AF_UNIX;
    strmov(UNIXaddr.sun_path, mysqld_unix_port);
    (void) unlink(mysqld_unix_port);
    arg= 1;
    (void) mysql_socket_setsockopt(unix_sock, SOL_SOCKET, SO_REUSEADDR, (char*)&arg,
          sizeof(arg));
    umask(0);
    if (mysql_socket_bind(unix_sock, reinterpret_cast<struct sockaddr *> (&UNIXaddr),
                          sizeof(UNIXaddr)) < 0)
    {
      sql_perror("Can't start server : Bind on unix socket"); /* purecov: tested */
      sql_print_error("Do you already have another mysqld server running on socket: %s ?",mysqld_unix_port);
      unireg_abort(1);          /* purecov: tested */
    }
    umask(((~my_umask) & 0666));
#if defined(S_IFSOCK) && defined(SECURE_SOCKETS)
    (void) chmod(mysqld_unix_port,S_IFSOCK);  /* Fix solaris 2.6 bug */
#endif
    if (mysql_socket_listen(unix_sock, (int)back_log) < 0)
      sql_print_warning("listen() on Unix socket failed with error %d",
          socket_errno);
  }
#endif
  DBUG_PRINT("info",("server started"));
  DBUG_VOID_RETURN;
}

#endif /*!EMBEDDED_LIBRARY*/


#ifndef EMBEDDED_LIBRARY
/**
  Close a connection.

  @param thd        Thread handle.
  @param sql_errno  The error code to send before disconnect.

  @note
    For the connection that is doing shutdown, this is called twice
*/
void close_connection(THD *thd, uint sql_errno)
{
  DBUG_ENTER("close_connection");

  if (sql_errno)
    net_send_error(thd, sql_errno, ER_DEFAULT(sql_errno), NULL);

  thd->disconnect();

  MYSQL_CONNECTION_DONE((int) sql_errno, thd->thread_id);

  if (MYSQL_CONNECTION_DONE_ENABLED())
  {
    sleep(0); /* Workaround to avoid tailcall optimisation */
  }
  MYSQL_AUDIT_NOTIFY_CONNECTION_DISCONNECT(thd, sql_errno);
  DBUG_VOID_RETURN;
}
#endif /* EMBEDDED_LIBRARY */


/** Called when a thread is aborted. */
/* ARGSUSED */
extern "C" sig_handler end_thread_signal(int sig __attribute__((unused)))
{
  THD *thd=current_thd;
  DBUG_ENTER("end_thread_signal");
  if (thd && ! thd->bootstrap)
  {
    statistic_increment(killed_threads, &LOCK_status);
    MYSQL_CALLBACK(thread_scheduler, end_thread, (thd,0)); /* purecov: inspected */
  }
  DBUG_VOID_RETURN;       /* purecov: deadcode */
}


/*
  Cleanup THD object

  SYNOPSIS
    thd_cleanup()
    thd    Thread handler
*/

void thd_cleanup(THD *thd)
{
  thd->cleanup();
}

/*
  Decrease number of connections

  SYNOPSIS
    dec_connection_count()
*/

void dec_connection_count()
{
  mysql_mutex_lock(&LOCK_connection_count);
  --connection_count;
  mysql_mutex_unlock(&LOCK_connection_count);
}


/*
  Delete the THD object and decrease number of threads

  SYNOPSIS
    delete_thd()
    thd    Thread handler
*/

void delete_thd(THD *thd)
{
  thread_count--;
  delete thd;
}


/*
  Unlink thd from global list of available connections and free thd

  SYNOPSIS
    unlink_thd()
    thd    Thread handler

  NOTES
    LOCK_thread_count is locked and left locked
*/

void unlink_thd(THD *thd)
{
  DBUG_ENTER("unlink_thd");
  DBUG_PRINT("enter", ("thd: 0x%lx", (long) thd));

  thd_cleanup(thd);
  dec_connection_count();
  mysql_mutex_lock(&LOCK_thread_count);
  /*
    Used by binlog_reset_master.  It would be cleaner to use
    DEBUG_SYNC here, but that's not possible because the THD's debug
    sync feature has been shut down at this point.
  */
  DBUG_EXECUTE_IF("sleep_after_lock_thread_count_before_delete_thd", sleep(5););
  delete_thd(thd);
  DBUG_VOID_RETURN;
}


/*
  Store thread in cache for reuse by new connections

  SYNOPSIS
    cache_thread()

  NOTES
    LOCK_thread_count has to be locked

  RETURN
    0  Thread was not put in cache
    1  Thread is to be reused by new connection.
       (ie, caller should return, not abort with pthread_exit())
*/


static bool cache_thread()
{
  mysql_mutex_assert_owner(&LOCK_thread_count);
  if (cached_thread_count < thread_cache_size &&
      ! abort_loop && !kill_cached_threads)
  {
    /* Don't kill the thread, just put it in cache for reuse */
    DBUG_PRINT("info", ("Adding thread to cache"));
    cached_thread_count++;

#ifdef HAVE_PSI_THREAD_INTERFACE
    /*
      Delete the instrumentation for the job that just completed,
      before parking this pthread in the cache (blocked on COND_thread_cache).
    */
    PSI_CALL(delete_current_thread)();
#endif

    while (!abort_loop && ! wake_thread && ! kill_cached_threads)
      mysql_cond_wait(&COND_thread_cache, &LOCK_thread_count);
    cached_thread_count--;
    if (kill_cached_threads)
      mysql_cond_signal(&COND_flush_thread_cache);
    if (wake_thread)
    {
      THD *thd;
      wake_thread--;
      thd= thread_cache.get();
      thd->thread_stack= (char*) &thd;          // For store_globals
      (void) thd->store_globals();

#ifdef HAVE_PSI_THREAD_INTERFACE
      /*
        Create new instrumentation for the new THD job,
        and attach it to this running pthread.
      */
      PSI_thread *psi= PSI_CALL(new_thread)(key_thread_one_connection,
                                            thd, thd->thread_id);
      PSI_CALL(set_thread)(psi);
#endif

      /*
        THD::mysys_var::abort is associated with physical thread rather
        than with THD object. So we need to reset this flag before using
        this thread for handling of new THD object/connection.
      */
      thd->mysys_var->abort= 0;
      thd->thr_create_utime= my_micro_time();
      threads.push_front(thd);
      return(1);
    }
  }
  return(0);
}


/*
  End thread for the current connection

  SYNOPSIS
    one_thread_per_connection_end()
    thd     Thread handler
    put_in_cache  Store thread in cache, if there is room in it
                  Normally this is true in all cases except when we got
                  out of resources initializing the current thread

  NOTES
    If thread is cached, we will wait until thread is scheduled to be
    reused and then we will return.
    If thread is not cached, we end the thread.

  RETURN
    0    Signal to handle_one_connection to reuse connection
*/

bool one_thread_per_connection_end(THD *thd, bool put_in_cache)
{
  DBUG_ENTER("one_thread_per_connection_end");
  unlink_thd(thd);
  if (put_in_cache)
    put_in_cache= cache_thread();
  mysql_mutex_unlock(&LOCK_thread_count);
  if (put_in_cache)
    DBUG_RETURN(0);                             // Thread is reused

  /* It's safe to broadcast outside a lock (COND... is not deleted here) */
  DBUG_PRINT("signal", ("Broadcasting COND_thread_count"));
  DBUG_LEAVE;                                   // Must match DBUG_ENTER()
  my_thread_end();
  mysql_cond_broadcast(&COND_thread_count);

  pthread_exit(0);
  return 0;                                     // Avoid compiler warnings
}


void flush_thread_cache()
{
  mysql_mutex_lock(&LOCK_thread_count);
  kill_cached_threads++;
  while (cached_thread_count)
  {
    mysql_cond_broadcast(&COND_thread_cache);
    mysql_cond_wait(&COND_flush_thread_cache, &LOCK_thread_count);
  }
  kill_cached_threads--;
  mysql_mutex_unlock(&LOCK_thread_count);
}


#ifdef THREAD_SPECIFIC_SIGPIPE
/**
  Aborts a thread nicely. Comes here on SIGPIPE.

  @todo
    One should have to fix that thr_alarm know about this thread too.
*/
extern "C" sig_handler abort_thread(int sig __attribute__((unused)))
{
  THD *thd=current_thd;
  DBUG_ENTER("abort_thread");
  if (thd)
    thd->killed= THD::KILL_CONNECTION;
  DBUG_VOID_RETURN;
}
#endif


/******************************************************************************
  Setup a signal thread with handles all signals.
  Because Linux doesn't support schemas use a mutex to check that
  the signal thread is ready before continuing
******************************************************************************/

#if defined(__WIN__)


/*
  On Windows, we use native SetConsoleCtrlHandler for handle events like Ctrl-C
  with graceful shutdown.
  Also, we do not use signal(), but SetUnhandledExceptionFilter instead - as it
  provides possibility to pass the exception to just-in-time debugger, collect
  dumps and potentially also the exception and thread context used to output
  callstack.
*/

static BOOL WINAPI console_event_handler( DWORD type )
{
  DBUG_ENTER("console_event_handler");
#ifndef EMBEDDED_LIBRARY
  if(type == CTRL_C_EVENT)
  {
     /*
       Do not shutdown before startup is finished and shutdown
       thread is initialized. Otherwise there is a race condition
       between main thread doing initialization and CTRL-C thread doing
       cleanup, which can result into crash.
     */
#ifndef EMBEDDED_LIBRARY
     if(hEventShutdown)
       kill_mysql();
     else
#endif
       sql_print_warning("CTRL-C ignored during startup");
     DBUG_RETURN(TRUE);
  }
#endif
  DBUG_RETURN(FALSE);
}




#ifdef DEBUG_UNHANDLED_EXCEPTION_FILTER
#define DEBUGGER_ATTACH_TIMEOUT 120
/*
  Wait for debugger to attach and break into debugger. If debugger is not attached,
  resume after timeout.
*/
static void wait_for_debugger(int timeout_sec)
{
   if(!IsDebuggerPresent())
   {
     int i;
     printf("Waiting for debugger to attach, pid=%u\n",GetCurrentProcessId());
     fflush(stdout);
     for(i= 0; i < timeout_sec; i++)
     {
       Sleep(1000);
       if(IsDebuggerPresent())
       {
         /* Break into debugger */
         __debugbreak();
         return;
       }
     }
     printf("pid=%u, debugger not attached after %d seconds, resuming\n",GetCurrentProcessId(),
       timeout_sec);
     fflush(stdout);
   }
}
#endif /* DEBUG_UNHANDLED_EXCEPTION_FILTER */

LONG WINAPI my_unhandler_exception_filter(EXCEPTION_POINTERS *ex_pointers)
{
   static BOOL first_time= TRUE;
   if(!first_time)
   {
     /*
       This routine can be called twice, typically
       when detaching in JIT debugger.
       Return EXCEPTION_EXECUTE_HANDLER to terminate process.
     */
     return EXCEPTION_EXECUTE_HANDLER;
   }
   first_time= FALSE;
#ifdef DEBUG_UNHANDLED_EXCEPTION_FILTER
   /*
    Unfortunately there is no clean way to debug unhandled exception filters,
    as debugger does not stop there(also documented in MSDN)
    To overcome, one could put a MessageBox, but this will not work in service.
    Better solution is to print error message and sleep some minutes
    until debugger is attached
  */
  wait_for_debugger(DEBUGGER_ATTACH_TIMEOUT);
#endif /* DEBUG_UNHANDLED_EXCEPTION_FILTER */
  __try
  {
    my_set_exception_pointers(ex_pointers);
    handle_fatal_signal(ex_pointers->ExceptionRecord->ExceptionCode);
  }
  __except(EXCEPTION_EXECUTE_HANDLER)
  {
    DWORD written;
    const char msg[] = "Got exception in exception handler!\n";
    WriteFile(GetStdHandle(STD_OUTPUT_HANDLE),msg, sizeof(msg)-1,
      &written,NULL);
  }
  /*
    Return EXCEPTION_CONTINUE_SEARCH to give JIT debugger
    (drwtsn32 or vsjitdebugger) possibility to attach,
    if JIT debugger is configured.
    Windows Error reporting might generate a dump here.
  */
  return EXCEPTION_CONTINUE_SEARCH;
}


void my_init_signals(void)
{
  if(opt_console)
    SetConsoleCtrlHandler(console_event_handler,TRUE);

    /* Avoid MessageBox()es*/
  _CrtSetReportMode(_CRT_WARN, _CRTDBG_MODE_FILE);
  _CrtSetReportFile(_CRT_WARN, _CRTDBG_FILE_STDERR);
  _CrtSetReportMode(_CRT_ERROR, _CRTDBG_MODE_FILE);
  _CrtSetReportFile(_CRT_ERROR, _CRTDBG_FILE_STDERR);
  _CrtSetReportMode(_CRT_ASSERT, _CRTDBG_MODE_FILE);
  _CrtSetReportFile(_CRT_ASSERT, _CRTDBG_FILE_STDERR);

   /*
     Do not use SEM_NOGPFAULTERRORBOX in the following SetErrorMode (),
     because it would prevent JIT debugger and Windows error reporting
     from working. We need WER or JIT-debugging, since our own unhandled
     exception filter is not guaranteed to work in all situation
     (like heap corruption or stack overflow)
   */
  SetErrorMode(SetErrorMode(0) | SEM_FAILCRITICALERRORS
                               | SEM_NOOPENFILEERRORBOX);
  SetUnhandledExceptionFilter(my_unhandler_exception_filter);
}


static void start_signal_handler(void)
{
#ifndef EMBEDDED_LIBRARY
  // Save vm id of this process
  if (!opt_bootstrap)
    create_pid_file();
#endif /* EMBEDDED_LIBRARY */
}


static void check_data_home(const char *path)
{}

#endif /* __WIN__ */


#if BACKTRACE_DEMANGLE
#include <cxxabi.h>
extern "C" char *my_demangle(const char *mangled_name, int *status)
{
  return abi::__cxa_demangle(mangled_name, NULL, NULL, status);
}
#endif


#if !defined(__WIN__)
#ifndef SA_RESETHAND
#define SA_RESETHAND 0
#endif
#ifndef SA_NODEFER
#define SA_NODEFER 0
#endif

#ifndef EMBEDDED_LIBRARY

void my_init_signals(void)
{
  sigset_t set;
  struct sigaction sa;
  DBUG_ENTER("my_init_signals");

  my_sigset(THR_SERVER_ALARM,print_signal_warning); // Should never be called!

  if (!(test_flags & TEST_NO_STACKTRACE) || (test_flags & TEST_CORE_ON_SIGNAL))
  {
    sa.sa_flags = SA_RESETHAND | SA_NODEFER;
    sigemptyset(&sa.sa_mask);
    sigprocmask(SIG_SETMASK,&sa.sa_mask,NULL);

#ifdef HAVE_STACKTRACE
    my_init_stacktrace();
#endif
#if defined(__amiga__)
    sa.sa_handler=(void(*)())handle_fatal_signal;
#else
    sa.sa_handler=handle_fatal_signal;
#endif
    sigaction(SIGSEGV, &sa, NULL);
    sigaction(SIGABRT, &sa, NULL);
#ifdef SIGBUS
    sigaction(SIGBUS, &sa, NULL);
#endif
    sigaction(SIGILL, &sa, NULL);
    sigaction(SIGFPE, &sa, NULL);
  }

#ifdef HAVE_GETRLIMIT
  if (test_flags & TEST_CORE_ON_SIGNAL)
  {
    /* Change limits so that we will get a core file */
    STRUCT_RLIMIT rl;
    rl.rlim_cur = rl.rlim_max = RLIM_INFINITY;
    if (setrlimit(RLIMIT_CORE, &rl) && log_warnings)
      sql_print_warning("setrlimit could not change the size of core files to 'infinity';  We may not be able to generate a core file on signals");
  }
#endif
  (void) sigemptyset(&set);
  my_sigset(SIGPIPE,SIG_IGN);
  sigaddset(&set,SIGPIPE);
#ifndef IGNORE_SIGHUP_SIGQUIT
  sigaddset(&set,SIGQUIT);
  sigaddset(&set,SIGHUP);
#endif
  sigaddset(&set,SIGTERM);

  /* Fix signals if blocked by parents (can happen on Mac OS X) */
  sigemptyset(&sa.sa_mask);
  sa.sa_flags = 0;
  sa.sa_handler = print_signal_warning;
  sigaction(SIGTERM, &sa, (struct sigaction*) 0);
  sa.sa_flags = 0;
  sa.sa_handler = print_signal_warning;
  sigaction(SIGHUP, &sa, (struct sigaction*) 0);
#ifdef SIGTSTP
  sigaddset(&set,SIGTSTP);
#endif
  if (thd_lib_detected != THD_LIB_LT)
    sigaddset(&set,THR_SERVER_ALARM);
  if (test_flags & TEST_SIGINT)
  {
    my_sigset(thr_kill_signal, end_thread_signal);
    // May be SIGINT
    sigdelset(&set, thr_kill_signal);
  }
  else
    sigaddset(&set,SIGINT);
  sigprocmask(SIG_SETMASK,&set,NULL);
  pthread_sigmask(SIG_SETMASK,&set,NULL);
  DBUG_VOID_RETURN;
}


static void start_signal_handler(void)
{
  int error;
  pthread_attr_t thr_attr;
  DBUG_ENTER("start_signal_handler");

  (void) pthread_attr_init(&thr_attr);
#if !defined(HAVE_DEC_3_2_THREADS)
  pthread_attr_setscope(&thr_attr,PTHREAD_SCOPE_SYSTEM);
  (void) pthread_attr_setdetachstate(&thr_attr,PTHREAD_CREATE_DETACHED);
#if defined(__ia64__) || defined(__ia64)
  /*
    Peculiar things with ia64 platforms - it seems we only have half the
    stack size in reality, so we have to double it here
  */
  pthread_attr_setstacksize(&thr_attr,my_thread_stack_size*2);
#else
  pthread_attr_setstacksize(&thr_attr,my_thread_stack_size);
#endif
#endif

  mysql_mutex_lock(&LOCK_thread_count);
  if ((error= mysql_thread_create(key_thread_signal_hand,
                                  &signal_thread, &thr_attr, signal_hand, 0)))
  {
    sql_print_error("Can't create interrupt-thread (error %d, errno: %d)",
        error,errno);
    exit(1);
  }
  mysql_cond_wait(&COND_thread_count, &LOCK_thread_count);
  mysql_mutex_unlock(&LOCK_thread_count);

  (void) pthread_attr_destroy(&thr_attr);
  DBUG_VOID_RETURN;
}


/** This threads handles all signals and alarms. */
/* ARGSUSED */
pthread_handler_t signal_hand(void *arg __attribute__((unused)))
{
  sigset_t set;
  int sig;
  my_thread_init();       // Init new thread
  signal_thread_in_use= 1;

  /*
    Setup alarm handler
    This should actually be '+ max_number_of_slaves' instead of +10,
    but the +10 should be quite safe.
  */
  init_thr_alarm(thread_scheduler->max_threads +
     global_system_variables.max_insert_delayed_threads + 10);
  if (thd_lib_detected != THD_LIB_LT && (test_flags & TEST_SIGINT))
  {
    (void) sigemptyset(&set);     // Setup up SIGINT for debug
    (void) sigaddset(&set,SIGINT);    // For debugging
    (void) pthread_sigmask(SIG_UNBLOCK,&set,NULL);
  }
  (void) sigemptyset(&set);     // Setup up SIGINT for debug
#ifdef USE_ONE_SIGNAL_HAND
  (void) sigaddset(&set,THR_SERVER_ALARM);  // For alarms
#endif
#ifndef IGNORE_SIGHUP_SIGQUIT
  (void) sigaddset(&set,SIGQUIT);
  (void) sigaddset(&set,SIGHUP);
#endif
  (void) sigaddset(&set,SIGTERM);
  (void) sigaddset(&set,SIGTSTP);

  /* Save pid to this process (or thread on Linux) */
  if (!opt_bootstrap)
    create_pid_file();

  /*
    signal to start_signal_handler that we are ready
    This works by waiting for start_signal_handler to free mutex,
    after which we signal it that we are ready.
    At this pointer there is no other threads running, so there
    should not be any other mysql_cond_signal() calls.
  */
  mysql_mutex_lock(&LOCK_thread_count);
  mysql_cond_broadcast(&COND_thread_count);
  mysql_mutex_unlock(&LOCK_thread_count);

  /*
    Waiting for until mysqld_server_started != 0
    to ensure that all server components has been successfully
    initialized. This step is mandatory since signal processing
    could be done safely only when all server components
    has been initialized.
  */
  mysql_mutex_lock(&LOCK_server_started);
  while (!mysqld_server_started)
    mysql_cond_wait(&COND_server_started, &LOCK_server_started);
  mysql_mutex_unlock(&LOCK_server_started);

  for (;;)
  {
    int error;          // Used when debugging
    if (shutdown_in_progress && !abort_loop)
    {
      sig= SIGTERM;
      error=0;
    }
    else
      while ((error=my_sigwait(&set,&sig)) == EINTR) ;
    if (cleanup_done)
    {
      my_thread_end();
      signal_thread_in_use= 0;
      pthread_exit(0);        // Safety
      return 0;                                 // Avoid compiler warnings
    }
    switch (sig) {
    case SIGTERM:
    case SIGQUIT:
    case SIGKILL:
#ifdef EXTRA_DEBUG
      sql_print_information("Got signal %d to shutdown mysqld",sig);
#endif
      /* switch to the old log message processing */
      logger.set_handlers(LOG_FILE, opt_slow_log ? LOG_FILE:LOG_NONE,
                          opt_log ? LOG_FILE:LOG_NONE);
      DBUG_PRINT("info",("Got signal: %d  abort_loop: %d",sig,abort_loop));
      if (!abort_loop)
      {
  abort_loop=1;       // mark abort for threads
#ifdef HAVE_PSI_THREAD_INTERFACE
        /* Delete the instrumentation for the signal thread */
        PSI_CALL(delete_current_thread)();
#endif
#ifdef USE_ONE_SIGNAL_HAND
  pthread_t tmp;
        if (mysql_thread_create(0, /* Not instrumented */
                                &tmp, &connection_attrib, kill_server_thread,
                                (void*) &sig))
    sql_print_error("Can't create thread to kill server");
#else
  kill_server((void*) sig); // MIT THREAD has a alarm thread
#endif
      }
      break;
    case SIGHUP:
      if (!abort_loop)
      {
        int not_used;
  mysql_print_status();   // Print some debug info
  reload_acl_and_cache((THD*) 0,
           (REFRESH_LOG | REFRESH_TABLES | REFRESH_FAST |
            REFRESH_GRANT |
            REFRESH_THREADS | REFRESH_HOSTS),
           (TABLE_LIST*) 0, &not_used); // Flush logs
      }
      /* reenable logs after the options were reloaded */
      if (log_output_options & LOG_NONE)
      {
        logger.set_handlers(LOG_FILE,
                            opt_slow_log ? LOG_TABLE : LOG_NONE,
                            opt_log ? LOG_TABLE : LOG_NONE);
      }
      else
      {
        logger.set_handlers(LOG_FILE,
                            opt_slow_log ? log_output_options : LOG_NONE,
                            opt_log ? log_output_options : LOG_NONE);
      }
      break;
#ifdef USE_ONE_SIGNAL_HAND
    case THR_SERVER_ALARM:
      process_alarm(sig);     // Trigger alarms.
      break;
#endif
    default:
#ifdef EXTRA_DEBUG
      sql_print_warning("Got signal: %d  error: %d",sig,error); /* purecov: tested */
#endif
      break;          /* purecov: tested */
    }
  }
  return(0);          /* purecov: deadcode */
}

static void check_data_home(const char *path)
{}

#endif /*!EMBEDDED_LIBRARY*/
#endif  /* __WIN__*/


/**
  All global error messages are sent here where the first one is stored
  for the client.
*/
/* ARGSUSED */
extern "C" void my_message_sql(uint error, const char *str, myf MyFlags);

void my_message_sql(uint error, const char *str, myf MyFlags)
{
  THD *thd= current_thd;
  DBUG_ENTER("my_message_sql");
  DBUG_PRINT("error", ("error: %u  message: '%s'", error, str));

  DBUG_ASSERT(str != NULL);
  /*
    An error should have a valid error number (!= 0), so it can be caught
    in stored procedures by SQL exception handlers.
    Calling my_error() with error == 0 is a bug.
    Remaining known places to fix:
    - storage/myisam/mi_create.c, my_printf_error()
    TODO:
    DBUG_ASSERT(error != 0);
  */

  if (error == 0)
  {
    /* At least, prevent new abuse ... */
    DBUG_ASSERT(strncmp(str, "MyISAM table", 12) == 0);
    error= ER_UNKNOWN_ERROR;
  }

  mysql_audit_general(thd, MYSQL_AUDIT_GENERAL_ERROR, error, str);

  if (thd)
  {
    if (MyFlags & ME_FATALERROR)
      thd->is_fatal_error= 1;
    (void) thd->raise_condition(error,
                                NULL,
                                Sql_condition::WARN_LEVEL_ERROR,
                                str);
  }

  /* When simulating OOM, skip writing to error log to avoid mtr errors */
  DBUG_EXECUTE_IF("simulate_out_of_memory", DBUG_VOID_RETURN;);

  if (!thd || MyFlags & ME_NOREFRESH)
    sql_print_error("%s: %s",my_progname,str); /* purecov: inspected */
  DBUG_VOID_RETURN;
}


#ifndef EMBEDDED_LIBRARY
extern "C" void *my_str_malloc_mysqld(size_t size);
extern "C" void my_str_free_mysqld(void *ptr);

void *my_str_malloc_mysqld(size_t size)
{
  return my_malloc(size, MYF(MY_FAE));
}


void my_str_free_mysqld(void *ptr)
{
  my_free(ptr);
}
#endif /* EMBEDDED_LIBRARY */


#ifdef __WIN__

pthread_handler_t handle_shutdown(void *arg)
{
  MSG msg;
  my_thread_init();

  /* this call should create the message queue for this thread */
  PeekMessage(&msg, NULL, 1, 65534,PM_NOREMOVE);
#if !defined(EMBEDDED_LIBRARY)
  if (WaitForSingleObject(hEventShutdown,INFINITE)==WAIT_OBJECT_0)
#endif /* EMBEDDED_LIBRARY */
     kill_server(MYSQL_KILL_SIGNAL);
  return 0;
}
#endif

const char *load_default_groups[]= {
#ifdef WITH_NDBCLUSTER_STORAGE_ENGINE
"mysql_cluster",
#endif
"mysqld","server", MYSQL_BASE_VERSION, 0, 0};

#if defined(__WIN__) && !defined(EMBEDDED_LIBRARY)
static const int load_default_groups_sz=
sizeof(load_default_groups)/sizeof(load_default_groups[0]);
#endif


#ifndef EMBEDDED_LIBRARY
namespace {
extern "C"
int
check_enough_stack_size()
{
  uchar stack_top;

  return check_stack_overrun(current_thd, STACK_MIN_SIZE,
                             &stack_top);
}
}
#endif


/**
  Initialize one of the global date/time format variables.

  @param format_type    What kind of format should be supported
  @param var_ptr    Pointer to variable that should be updated

  @retval
    0 ok
  @retval
    1 error
*/

static bool init_global_datetime_format(timestamp_type format_type,
                                        DATE_TIME_FORMAT *format)
{
  /*
    Get command line option
    format->format.str is already set by my_getopt
  */
  format->format.length= strlen(format->format.str);

  if (parse_date_time_format(format_type, format))
  {
    fprintf(stderr, "Wrong date/time format specifier: %s\n",
            format->format.str);
    return true;
  }
  return false;
}

SHOW_VAR com_status_vars[]= {
  {"admin_commands",       (char*) offsetof(STATUS_VAR, com_other), SHOW_LONG_STATUS},
  {"assign_to_keycache",   (char*) offsetof(STATUS_VAR, com_stat[(uint) SQLCOM_ASSIGN_TO_KEYCACHE]), SHOW_LONG_STATUS},
  {"alter_db",             (char*) offsetof(STATUS_VAR, com_stat[(uint) SQLCOM_ALTER_DB]), SHOW_LONG_STATUS},
  {"alter_db_upgrade",     (char*) offsetof(STATUS_VAR, com_stat[(uint) SQLCOM_ALTER_DB_UPGRADE]), SHOW_LONG_STATUS},
  {"alter_event",          (char*) offsetof(STATUS_VAR, com_stat[(uint) SQLCOM_ALTER_EVENT]), SHOW_LONG_STATUS},
  {"alter_function",       (char*) offsetof(STATUS_VAR, com_stat[(uint) SQLCOM_ALTER_FUNCTION]), SHOW_LONG_STATUS},
  {"alter_procedure",      (char*) offsetof(STATUS_VAR, com_stat[(uint) SQLCOM_ALTER_PROCEDURE]), SHOW_LONG_STATUS},
  {"alter_server",         (char*) offsetof(STATUS_VAR, com_stat[(uint) SQLCOM_ALTER_SERVER]), SHOW_LONG_STATUS},
  {"alter_table",          (char*) offsetof(STATUS_VAR, com_stat[(uint) SQLCOM_ALTER_TABLE]), SHOW_LONG_STATUS},
  {"alter_tablespace",     (char*) offsetof(STATUS_VAR, com_stat[(uint) SQLCOM_ALTER_TABLESPACE]), SHOW_LONG_STATUS},
  {"analyze",              (char*) offsetof(STATUS_VAR, com_stat[(uint) SQLCOM_ANALYZE]), SHOW_LONG_STATUS},
  {"begin",                (char*) offsetof(STATUS_VAR, com_stat[(uint) SQLCOM_BEGIN]), SHOW_LONG_STATUS},
  {"binlog",               (char*) offsetof(STATUS_VAR, com_stat[(uint) SQLCOM_BINLOG_BASE64_EVENT]), SHOW_LONG_STATUS},
  {"call_procedure",       (char*) offsetof(STATUS_VAR, com_stat[(uint) SQLCOM_CALL]), SHOW_LONG_STATUS},
  {"change_db",            (char*) offsetof(STATUS_VAR, com_stat[(uint) SQLCOM_CHANGE_DB]), SHOW_LONG_STATUS},
  {"change_master",        (char*) offsetof(STATUS_VAR, com_stat[(uint) SQLCOM_CHANGE_MASTER]), SHOW_LONG_STATUS},
  {"check",                (char*) offsetof(STATUS_VAR, com_stat[(uint) SQLCOM_CHECK]), SHOW_LONG_STATUS},
  {"checksum",             (char*) offsetof(STATUS_VAR, com_stat[(uint) SQLCOM_CHECKSUM]), SHOW_LONG_STATUS},
  {"commit",               (char*) offsetof(STATUS_VAR, com_stat[(uint) SQLCOM_COMMIT]), SHOW_LONG_STATUS},
  {"create_db",            (char*) offsetof(STATUS_VAR, com_stat[(uint) SQLCOM_CREATE_DB]), SHOW_LONG_STATUS},
  {"create_event",         (char*) offsetof(STATUS_VAR, com_stat[(uint) SQLCOM_CREATE_EVENT]), SHOW_LONG_STATUS},
  {"create_function",      (char*) offsetof(STATUS_VAR, com_stat[(uint) SQLCOM_CREATE_SPFUNCTION]), SHOW_LONG_STATUS},
  {"create_index",         (char*) offsetof(STATUS_VAR, com_stat[(uint) SQLCOM_CREATE_INDEX]), SHOW_LONG_STATUS},
  {"create_procedure",     (char*) offsetof(STATUS_VAR, com_stat[(uint) SQLCOM_CREATE_PROCEDURE]), SHOW_LONG_STATUS},
  {"create_server",        (char*) offsetof(STATUS_VAR, com_stat[(uint) SQLCOM_CREATE_SERVER]), SHOW_LONG_STATUS},
  {"create_table",         (char*) offsetof(STATUS_VAR, com_stat[(uint) SQLCOM_CREATE_TABLE]), SHOW_LONG_STATUS},
  {"create_trigger",       (char*) offsetof(STATUS_VAR, com_stat[(uint) SQLCOM_CREATE_TRIGGER]), SHOW_LONG_STATUS},
  {"create_udf",           (char*) offsetof(STATUS_VAR, com_stat[(uint) SQLCOM_CREATE_FUNCTION]), SHOW_LONG_STATUS},
  {"create_user",          (char*) offsetof(STATUS_VAR, com_stat[(uint) SQLCOM_CREATE_USER]), SHOW_LONG_STATUS},
  {"create_view",          (char*) offsetof(STATUS_VAR, com_stat[(uint) SQLCOM_CREATE_VIEW]), SHOW_LONG_STATUS},
  {"dealloc_sql",          (char*) offsetof(STATUS_VAR, com_stat[(uint) SQLCOM_DEALLOCATE_PREPARE]), SHOW_LONG_STATUS},
  {"delete",               (char*) offsetof(STATUS_VAR, com_stat[(uint) SQLCOM_DELETE]), SHOW_LONG_STATUS},
  {"delete_multi",         (char*) offsetof(STATUS_VAR, com_stat[(uint) SQLCOM_DELETE_MULTI]), SHOW_LONG_STATUS},
  {"do",                   (char*) offsetof(STATUS_VAR, com_stat[(uint) SQLCOM_DO]), SHOW_LONG_STATUS},
  {"drop_db",              (char*) offsetof(STATUS_VAR, com_stat[(uint) SQLCOM_DROP_DB]), SHOW_LONG_STATUS},
  {"drop_event",           (char*) offsetof(STATUS_VAR, com_stat[(uint) SQLCOM_DROP_EVENT]), SHOW_LONG_STATUS},
  {"drop_function",        (char*) offsetof(STATUS_VAR, com_stat[(uint) SQLCOM_DROP_FUNCTION]), SHOW_LONG_STATUS},
  {"drop_index",           (char*) offsetof(STATUS_VAR, com_stat[(uint) SQLCOM_DROP_INDEX]), SHOW_LONG_STATUS},
  {"drop_procedure",       (char*) offsetof(STATUS_VAR, com_stat[(uint) SQLCOM_DROP_PROCEDURE]), SHOW_LONG_STATUS},
  {"drop_server",          (char*) offsetof(STATUS_VAR, com_stat[(uint) SQLCOM_DROP_SERVER]), SHOW_LONG_STATUS},
  {"drop_table",           (char*) offsetof(STATUS_VAR, com_stat[(uint) SQLCOM_DROP_TABLE]), SHOW_LONG_STATUS},
  {"drop_trigger",         (char*) offsetof(STATUS_VAR, com_stat[(uint) SQLCOM_DROP_TRIGGER]), SHOW_LONG_STATUS},
  {"drop_user",            (char*) offsetof(STATUS_VAR, com_stat[(uint) SQLCOM_DROP_USER]), SHOW_LONG_STATUS},
  {"drop_view",            (char*) offsetof(STATUS_VAR, com_stat[(uint) SQLCOM_DROP_VIEW]), SHOW_LONG_STATUS},
  {"empty_query",          (char*) offsetof(STATUS_VAR, com_stat[(uint) SQLCOM_EMPTY_QUERY]), SHOW_LONG_STATUS},
  {"execute_sql",          (char*) offsetof(STATUS_VAR, com_stat[(uint) SQLCOM_EXECUTE]), SHOW_LONG_STATUS},
  {"flush",                (char*) offsetof(STATUS_VAR, com_stat[(uint) SQLCOM_FLUSH]), SHOW_LONG_STATUS},
  {"get_diagnostics",      (char*) offsetof(STATUS_VAR, com_stat[(uint) SQLCOM_GET_DIAGNOSTICS]), SHOW_LONG_STATUS},
  {"grant",                (char*) offsetof(STATUS_VAR, com_stat[(uint) SQLCOM_GRANT]), SHOW_LONG_STATUS},
  {"ha_close",             (char*) offsetof(STATUS_VAR, com_stat[(uint) SQLCOM_HA_CLOSE]), SHOW_LONG_STATUS},
  {"ha_open",              (char*) offsetof(STATUS_VAR, com_stat[(uint) SQLCOM_HA_OPEN]), SHOW_LONG_STATUS},
  {"ha_read",              (char*) offsetof(STATUS_VAR, com_stat[(uint) SQLCOM_HA_READ]), SHOW_LONG_STATUS},
  {"help",                 (char*) offsetof(STATUS_VAR, com_stat[(uint) SQLCOM_HELP]), SHOW_LONG_STATUS},
  {"insert",               (char*) offsetof(STATUS_VAR, com_stat[(uint) SQLCOM_INSERT]), SHOW_LONG_STATUS},
  {"insert_select",        (char*) offsetof(STATUS_VAR, com_stat[(uint) SQLCOM_INSERT_SELECT]), SHOW_LONG_STATUS},
  {"install_plugin",       (char*) offsetof(STATUS_VAR, com_stat[(uint) SQLCOM_INSTALL_PLUGIN]), SHOW_LONG_STATUS},
  {"kill",                 (char*) offsetof(STATUS_VAR, com_stat[(uint) SQLCOM_KILL]), SHOW_LONG_STATUS},
  {"load",                 (char*) offsetof(STATUS_VAR, com_stat[(uint) SQLCOM_LOAD]), SHOW_LONG_STATUS},
  {"lock_tables",          (char*) offsetof(STATUS_VAR, com_stat[(uint) SQLCOM_LOCK_TABLES]), SHOW_LONG_STATUS},
  {"optimize",             (char*) offsetof(STATUS_VAR, com_stat[(uint) SQLCOM_OPTIMIZE]), SHOW_LONG_STATUS},
  {"preload_keys",         (char*) offsetof(STATUS_VAR, com_stat[(uint) SQLCOM_PRELOAD_KEYS]), SHOW_LONG_STATUS},
  {"prepare_sql",          (char*) offsetof(STATUS_VAR, com_stat[(uint) SQLCOM_PREPARE]), SHOW_LONG_STATUS},
  {"purge",                (char*) offsetof(STATUS_VAR, com_stat[(uint) SQLCOM_PURGE]), SHOW_LONG_STATUS},
  {"purge_before_date",    (char*) offsetof(STATUS_VAR, com_stat[(uint) SQLCOM_PURGE_BEFORE]), SHOW_LONG_STATUS},
  {"release_savepoint",    (char*) offsetof(STATUS_VAR, com_stat[(uint) SQLCOM_RELEASE_SAVEPOINT]), SHOW_LONG_STATUS},
  {"rename_table",         (char*) offsetof(STATUS_VAR, com_stat[(uint) SQLCOM_RENAME_TABLE]), SHOW_LONG_STATUS},
  {"rename_user",          (char*) offsetof(STATUS_VAR, com_stat[(uint) SQLCOM_RENAME_USER]), SHOW_LONG_STATUS},
  {"repair",               (char*) offsetof(STATUS_VAR, com_stat[(uint) SQLCOM_REPAIR]), SHOW_LONG_STATUS},
  {"replace",              (char*) offsetof(STATUS_VAR, com_stat[(uint) SQLCOM_REPLACE]), SHOW_LONG_STATUS},
  {"replace_select",       (char*) offsetof(STATUS_VAR, com_stat[(uint) SQLCOM_REPLACE_SELECT]), SHOW_LONG_STATUS},
  {"reset",                (char*) offsetof(STATUS_VAR, com_stat[(uint) SQLCOM_RESET]), SHOW_LONG_STATUS},
  {"resignal",             (char*) offsetof(STATUS_VAR, com_stat[(uint) SQLCOM_RESIGNAL]), SHOW_LONG_STATUS},
  {"revoke",               (char*) offsetof(STATUS_VAR, com_stat[(uint) SQLCOM_REVOKE]), SHOW_LONG_STATUS},
  {"revoke_all",           (char*) offsetof(STATUS_VAR, com_stat[(uint) SQLCOM_REVOKE_ALL]), SHOW_LONG_STATUS},
  {"rollback",             (char*) offsetof(STATUS_VAR, com_stat[(uint) SQLCOM_ROLLBACK]), SHOW_LONG_STATUS},
  {"rollback_to_savepoint",(char*) offsetof(STATUS_VAR, com_stat[(uint) SQLCOM_ROLLBACK_TO_SAVEPOINT]), SHOW_LONG_STATUS},
  {"savepoint",            (char*) offsetof(STATUS_VAR, com_stat[(uint) SQLCOM_SAVEPOINT]), SHOW_LONG_STATUS},
  {"select",               (char*) offsetof(STATUS_VAR, com_stat[(uint) SQLCOM_SELECT]), SHOW_LONG_STATUS},
  {"set_option",           (char*) offsetof(STATUS_VAR, com_stat[(uint) SQLCOM_SET_OPTION]), SHOW_LONG_STATUS},
  {"signal",               (char*) offsetof(STATUS_VAR, com_stat[(uint) SQLCOM_SIGNAL]), SHOW_LONG_STATUS},
  {"show_authors",         (char*) offsetof(STATUS_VAR, com_stat[(uint) SQLCOM_SHOW_AUTHORS]), SHOW_LONG_STATUS},
  {"show_binlog_events",   (char*) offsetof(STATUS_VAR, com_stat[(uint) SQLCOM_SHOW_BINLOG_EVENTS]), SHOW_LONG_STATUS},
  {"show_binlogs",         (char*) offsetof(STATUS_VAR, com_stat[(uint) SQLCOM_SHOW_BINLOGS]), SHOW_LONG_STATUS},
  {"show_charsets",        (char*) offsetof(STATUS_VAR, com_stat[(uint) SQLCOM_SHOW_CHARSETS]), SHOW_LONG_STATUS},
  {"show_collations",      (char*) offsetof(STATUS_VAR, com_stat[(uint) SQLCOM_SHOW_COLLATIONS]), SHOW_LONG_STATUS},
  {"show_contributors",    (char*) offsetof(STATUS_VAR, com_stat[(uint) SQLCOM_SHOW_CONTRIBUTORS]), SHOW_LONG_STATUS},
  {"show_create_db",       (char*) offsetof(STATUS_VAR, com_stat[(uint) SQLCOM_SHOW_CREATE_DB]), SHOW_LONG_STATUS},
  {"show_create_event",    (char*) offsetof(STATUS_VAR, com_stat[(uint) SQLCOM_SHOW_CREATE_EVENT]), SHOW_LONG_STATUS},
  {"show_create_func",     (char*) offsetof(STATUS_VAR, com_stat[(uint) SQLCOM_SHOW_CREATE_FUNC]), SHOW_LONG_STATUS},
  {"show_create_proc",     (char*) offsetof(STATUS_VAR, com_stat[(uint) SQLCOM_SHOW_CREATE_PROC]), SHOW_LONG_STATUS},
  {"show_create_table",    (char*) offsetof(STATUS_VAR, com_stat[(uint) SQLCOM_SHOW_CREATE]), SHOW_LONG_STATUS},
  {"show_create_trigger",  (char*) offsetof(STATUS_VAR, com_stat[(uint) SQLCOM_SHOW_CREATE_TRIGGER]), SHOW_LONG_STATUS},
  {"show_databases",       (char*) offsetof(STATUS_VAR, com_stat[(uint) SQLCOM_SHOW_DATABASES]), SHOW_LONG_STATUS},
  {"show_engine_logs",     (char*) offsetof(STATUS_VAR, com_stat[(uint) SQLCOM_SHOW_ENGINE_LOGS]), SHOW_LONG_STATUS},
  {"show_engine_mutex",    (char*) offsetof(STATUS_VAR, com_stat[(uint) SQLCOM_SHOW_ENGINE_MUTEX]), SHOW_LONG_STATUS},
  {"show_engine_status",   (char*) offsetof(STATUS_VAR, com_stat[(uint) SQLCOM_SHOW_ENGINE_STATUS]), SHOW_LONG_STATUS},
  {"show_events",          (char*) offsetof(STATUS_VAR, com_stat[(uint) SQLCOM_SHOW_EVENTS]), SHOW_LONG_STATUS},
  {"show_errors",          (char*) offsetof(STATUS_VAR, com_stat[(uint) SQLCOM_SHOW_ERRORS]), SHOW_LONG_STATUS},
  {"show_fields",          (char*) offsetof(STATUS_VAR, com_stat[(uint) SQLCOM_SHOW_FIELDS]), SHOW_LONG_STATUS},
  {"show_function_code",   (char*) offsetof(STATUS_VAR, com_stat[(uint) SQLCOM_SHOW_FUNC_CODE]), SHOW_LONG_STATUS},
  {"show_function_status", (char*) offsetof(STATUS_VAR, com_stat[(uint) SQLCOM_SHOW_STATUS_FUNC]), SHOW_LONG_STATUS},
  {"show_grants",          (char*) offsetof(STATUS_VAR, com_stat[(uint) SQLCOM_SHOW_GRANTS]), SHOW_LONG_STATUS},
  {"show_keys",            (char*) offsetof(STATUS_VAR, com_stat[(uint) SQLCOM_SHOW_KEYS]), SHOW_LONG_STATUS},
  {"show_master_status",   (char*) offsetof(STATUS_VAR, com_stat[(uint) SQLCOM_SHOW_MASTER_STAT]), SHOW_LONG_STATUS},
  {"show_open_tables",     (char*) offsetof(STATUS_VAR, com_stat[(uint) SQLCOM_SHOW_OPEN_TABLES]), SHOW_LONG_STATUS},
  {"show_plugins",         (char*) offsetof(STATUS_VAR, com_stat[(uint) SQLCOM_SHOW_PLUGINS]), SHOW_LONG_STATUS},
  {"show_privileges",      (char*) offsetof(STATUS_VAR, com_stat[(uint) SQLCOM_SHOW_PRIVILEGES]), SHOW_LONG_STATUS},
  {"show_procedure_code",  (char*) offsetof(STATUS_VAR, com_stat[(uint) SQLCOM_SHOW_PROC_CODE]), SHOW_LONG_STATUS},
  {"show_procedure_status",(char*) offsetof(STATUS_VAR, com_stat[(uint) SQLCOM_SHOW_STATUS_PROC]), SHOW_LONG_STATUS},
  {"show_processlist",     (char*) offsetof(STATUS_VAR, com_stat[(uint) SQLCOM_SHOW_PROCESSLIST]), SHOW_LONG_STATUS},
  {"show_profile",         (char*) offsetof(STATUS_VAR, com_stat[(uint) SQLCOM_SHOW_PROFILE]), SHOW_LONG_STATUS},
  {"show_profiles",        (char*) offsetof(STATUS_VAR, com_stat[(uint) SQLCOM_SHOW_PROFILES]), SHOW_LONG_STATUS},
  {"show_relaylog_events", (char*) offsetof(STATUS_VAR, com_stat[(uint) SQLCOM_SHOW_RELAYLOG_EVENTS]), SHOW_LONG_STATUS},
  {"show_slave_hosts",     (char*) offsetof(STATUS_VAR, com_stat[(uint) SQLCOM_SHOW_SLAVE_HOSTS]), SHOW_LONG_STATUS},
  {"show_slave_status",    (char*) offsetof(STATUS_VAR, com_stat[(uint) SQLCOM_SHOW_SLAVE_STAT]), SHOW_LONG_STATUS},
  {"show_status",          (char*) offsetof(STATUS_VAR, com_stat[(uint) SQLCOM_SHOW_STATUS]), SHOW_LONG_STATUS},
  {"show_storage_engines", (char*) offsetof(STATUS_VAR, com_stat[(uint) SQLCOM_SHOW_STORAGE_ENGINES]), SHOW_LONG_STATUS},
  {"show_table_status",    (char*) offsetof(STATUS_VAR, com_stat[(uint) SQLCOM_SHOW_TABLE_STATUS]), SHOW_LONG_STATUS},
  {"show_tables",          (char*) offsetof(STATUS_VAR, com_stat[(uint) SQLCOM_SHOW_TABLES]), SHOW_LONG_STATUS},
  {"show_triggers",        (char*) offsetof(STATUS_VAR, com_stat[(uint) SQLCOM_SHOW_TRIGGERS]), SHOW_LONG_STATUS},
  {"show_variables",       (char*) offsetof(STATUS_VAR, com_stat[(uint) SQLCOM_SHOW_VARIABLES]), SHOW_LONG_STATUS},
  {"show_warnings",        (char*) offsetof(STATUS_VAR, com_stat[(uint) SQLCOM_SHOW_WARNS]), SHOW_LONG_STATUS},
  {"slave_start",          (char*) offsetof(STATUS_VAR, com_stat[(uint) SQLCOM_SLAVE_START]), SHOW_LONG_STATUS},
  {"slave_stop",           (char*) offsetof(STATUS_VAR, com_stat[(uint) SQLCOM_SLAVE_STOP]), SHOW_LONG_STATUS},
  {"stmt_close",           (char*) offsetof(STATUS_VAR, com_stmt_close), SHOW_LONG_STATUS},
  {"stmt_execute",         (char*) offsetof(STATUS_VAR, com_stmt_execute), SHOW_LONG_STATUS},
  {"stmt_fetch",           (char*) offsetof(STATUS_VAR, com_stmt_fetch), SHOW_LONG_STATUS},
  {"stmt_prepare",         (char*) offsetof(STATUS_VAR, com_stmt_prepare), SHOW_LONG_STATUS},
  {"stmt_reprepare",       (char*) offsetof(STATUS_VAR, com_stmt_reprepare), SHOW_LONG_STATUS},
  {"stmt_reset",           (char*) offsetof(STATUS_VAR, com_stmt_reset), SHOW_LONG_STATUS},
  {"stmt_send_long_data",  (char*) offsetof(STATUS_VAR, com_stmt_send_long_data), SHOW_LONG_STATUS},
  {"truncate",             (char*) offsetof(STATUS_VAR, com_stat[(uint) SQLCOM_TRUNCATE]), SHOW_LONG_STATUS},
  {"uninstall_plugin",     (char*) offsetof(STATUS_VAR, com_stat[(uint) SQLCOM_UNINSTALL_PLUGIN]), SHOW_LONG_STATUS},
  {"unlock_tables",        (char*) offsetof(STATUS_VAR, com_stat[(uint) SQLCOM_UNLOCK_TABLES]), SHOW_LONG_STATUS},
  {"update",               (char*) offsetof(STATUS_VAR, com_stat[(uint) SQLCOM_UPDATE]), SHOW_LONG_STATUS},
  {"update_multi",         (char*) offsetof(STATUS_VAR, com_stat[(uint) SQLCOM_UPDATE_MULTI]), SHOW_LONG_STATUS},
  {"xa_commit",            (char*) offsetof(STATUS_VAR, com_stat[(uint) SQLCOM_XA_COMMIT]),SHOW_LONG_STATUS},
  {"xa_end",               (char*) offsetof(STATUS_VAR, com_stat[(uint) SQLCOM_XA_END]),SHOW_LONG_STATUS},
  {"xa_prepare",           (char*) offsetof(STATUS_VAR, com_stat[(uint) SQLCOM_XA_PREPARE]),SHOW_LONG_STATUS},
  {"xa_recover",           (char*) offsetof(STATUS_VAR, com_stat[(uint) SQLCOM_XA_RECOVER]),SHOW_LONG_STATUS},
  {"xa_rollback",          (char*) offsetof(STATUS_VAR, com_stat[(uint) SQLCOM_XA_ROLLBACK]),SHOW_LONG_STATUS},
  {"xa_start",             (char*) offsetof(STATUS_VAR, com_stat[(uint) SQLCOM_XA_START]),SHOW_LONG_STATUS},
  {NullS, NullS, SHOW_LONG}
};

#ifdef HAVE_PSI_STATEMENT_INTERFACE
PSI_statement_info sql_statement_info[(uint) SQLCOM_END + 1];
PSI_statement_info com_statement_info[(uint) COM_END + 1];

/**
  Initialize the command names array.
  Since we do not want to maintain a separate array,
  this is populated from data mined in com_status_vars,
  which already has one name for each command.
*/
void init_sql_statement_info()
{
  char *first_com= (char*) offsetof(STATUS_VAR, com_stat[0]);
  char *last_com= (char*) offsetof(STATUS_VAR, com_stat[(uint) SQLCOM_END]);
  int record_size= (char*) offsetof(STATUS_VAR, com_stat[1])
                   - (char*) offsetof(STATUS_VAR, com_stat[0]);
  char *ptr;
  uint i;
  uint com_index;

  static const char* dummy= "";
  for (i= 0; i < ((uint) SQLCOM_END + 1); i++)
  {
    sql_statement_info[i].m_name= dummy;
    sql_statement_info[i].m_flags= 0;
  }

  SHOW_VAR *var= &com_status_vars[0];
  while (var->name != NULL)
  {
    ptr= var->value;
    if ((first_com <= ptr) && (ptr <= last_com))
    {
      com_index= ((int)(ptr - first_com))/record_size;
      DBUG_ASSERT(com_index < (uint) SQLCOM_END);
      sql_statement_info[com_index].m_name= var->name;
    }
    var++;
  }

  DBUG_ASSERT(strcmp(sql_statement_info[(uint) SQLCOM_SELECT].m_name, "select") == 0);
  DBUG_ASSERT(strcmp(sql_statement_info[(uint) SQLCOM_SIGNAL].m_name, "signal") == 0);

  sql_statement_info[(uint) SQLCOM_END].m_name= "error";
}

void init_com_statement_info()
{
  uint index;

  for (index= 0; index < (uint) COM_END + 1; index++)
  {
    com_statement_info[index].m_name= command_name[index].str;
    com_statement_info[index].m_flags= 0;
  }

  /* "statement/com/query" can mutate into "statement/sql/..." */
  com_statement_info[(uint) COM_QUERY].m_flags= PSI_FLAG_MUTABLE;
}
#endif

/**
  Create the name of the default general log file

  @param[IN] buff    Location for building new string.
  @param[IN] log_ext The extension for the file (e.g .log)
  @returns Pointer to a new string containing the name
*/
static inline char *make_default_log_name(char *buff,const char* log_ext)
{
  return make_log_name(buff, default_logfile_name, log_ext);
}

/**
  Create a replication file name or base for file names.

  @param[in] opt Value of option, or NULL
  @param[in] def Default value if option value is not set.
  @param[in] ext Extension to use for the path

  @returns Pointer to string containing the full file path, or NULL if
  it was not possible to create the path.
 */
static inline const char *
rpl_make_log_name(const char *opt,
                  const char *def,
                  const char *ext)
{
  DBUG_ENTER("rpl_make_log_name");
  DBUG_PRINT("enter", ("opt: %s, def: %s, ext: %s", opt, def, ext));
  char buff[FN_REFLEN];
  const char *base= opt ? opt : def;
  unsigned int options=
    MY_REPLACE_EXT | MY_UNPACK_FILENAME | MY_SAFE_PATH;

  /* mysql_real_data_home_ptr  may be null if no value of datadir has been
     specified through command-line or througha cnf file. If that is the 
     case we make mysql_real_data_home_ptr point to mysql_real_data_home
     which, in that case holds the default path for data-dir.
  */ 
  if(mysql_real_data_home_ptr == NULL)
    mysql_real_data_home_ptr= mysql_real_data_home;

  if (fn_format(buff, base, mysql_real_data_home_ptr, ext, options))
    DBUG_RETURN(strdup(buff));
  else
    DBUG_RETURN(NULL);
}


int init_common_variables()
{
  umask(((~my_umask) & 0666));
  connection_errors_select= 0;
  connection_errors_accept= 0;
  connection_errors_tcpwrap= 0;
  connection_errors_internal= 0;
  connection_errors_max_connection= 0;
  connection_errors_peer_addr= 0;
  my_decimal_set_zero(&decimal_zero); // set decimal_zero constant;
  tzset();      // Set tzname

  max_system_variables.pseudo_thread_id= (ulong)~0;
  server_start_time= flush_status_time= my_time(0);

  rpl_filter= new Rpl_filter;
  binlog_filter= new Rpl_filter;
  if (!rpl_filter || !binlog_filter)
  {
    sql_perror("Could not allocate replication and binlog filters");
    return 1;
  }

  if (init_thread_environment() ||
      mysql_init_variables())
    return 1;

  if (ignore_db_dirs_init())
    return 1;

#ifdef HAVE_TZNAME
  {
    struct tm tm_tmp;
    localtime_r(&server_start_time,&tm_tmp);
    strmake(system_time_zone, tzname[tm_tmp.tm_isdst != 0 ? 1 : 0],
            sizeof(system_time_zone)-1);

 }
#endif
  /*
    We set SYSTEM time zone as reasonable default and
    also for failure of my_tz_init() and bootstrap mode.
    If user explicitly set time zone with --default-time-zone
    option we will change this value in my_tz_init().
  */
  global_system_variables.time_zone= my_tz_SYSTEM;

#ifdef HAVE_PSI_INTERFACE
  /*
    Complete the mysql_bin_log initialization.
    Instrumentation keys are known only after the performance schema initialization,
    and can not be set in the MYSQL_BIN_LOG constructor (called before main()).
  */
  mysql_bin_log.set_psi_keys(key_BINLOG_LOCK_index,
                             key_BINLOG_update_cond,
                             key_file_binlog,
                             key_file_binlog_index);
#endif

  /*
    Init mutexes for the global MYSQL_BIN_LOG objects.
    As safe_mutex depends on what MY_INIT() does, we can't init the mutexes of
    global MYSQL_BIN_LOGs in their constructors, because then they would be
    inited before MY_INIT(). So we do it here.
  */
  mysql_bin_log.init_pthread_objects();

  /* TODO: remove this when my_time_t is 64 bit compatible */
  if (!IS_TIME_T_VALID_FOR_TIMESTAMP(server_start_time))
  {
    sql_print_error("This MySQL server doesn't support dates later then 2038");
    return 1;
  }

  if (gethostname(glob_hostname,sizeof(glob_hostname)) < 0)
  {
    strmake(glob_hostname, STRING_WITH_LEN("localhost"));
    sql_print_warning("gethostname failed, using '%s' as hostname",
                      glob_hostname);
    strmake(default_logfile_name, STRING_WITH_LEN("mysql"));
  }
  else
    strmake(default_logfile_name, glob_hostname,
      sizeof(default_logfile_name)-5);

  strmake(pidfile_name, default_logfile_name, sizeof(pidfile_name)-5);
  strmov(fn_ext(pidfile_name),".pid");    // Add proper extension


  /*
    The default-storage-engine entry in my_long_options should have a
    non-null default value. It was earlier intialized as
    (longlong)"MyISAM" in my_long_options but this triggered a
    compiler error in the Sun Studio 12 compiler. As a work-around we
    set the def_value member to 0 in my_long_options and initialize it
    to the correct value here.

    From MySQL 5.5 onwards, the default storage engine is InnoDB
    (except in the embedded server, where the default continues to
    be MyISAM)
  */
#ifdef EMBEDDED_LIBRARY
  default_storage_engine= const_cast<char *>("MyISAM");
#else
  default_storage_engine= const_cast<char *>("InnoDB");
#endif
  default_tmp_storage_engine= default_storage_engine;

  /*
    Add server status variables to the dynamic list of
    status variables that is shown by SHOW STATUS.
    Later, in plugin_init, and mysql_install_plugin
    new entries could be added to that list.
  */
  if (add_status_vars(status_vars))
    return 1; // an error was already reported

#ifndef DBUG_OFF
  /*
    We have few debug-only commands in com_status_vars, only visible in debug
    builds. for simplicity we enable the assert only in debug builds

    There are 8 Com_ variables which don't have corresponding SQLCOM_ values:
    (TODO strictly speaking they shouldn't be here, should not have Com_ prefix
    that is. Perhaps Stmt_ ? Comstmt_ ? Prepstmt_ ?)

      Com_admin_commands       => com_other
      Com_stmt_close           => com_stmt_close
      Com_stmt_execute         => com_stmt_execute
      Com_stmt_fetch           => com_stmt_fetch
      Com_stmt_prepare         => com_stmt_prepare
      Com_stmt_reprepare       => com_stmt_reprepare
      Com_stmt_reset           => com_stmt_reset
      Com_stmt_send_long_data  => com_stmt_send_long_data

    With this correction the number of Com_ variables (number of elements in
    the array, excluding the last element - terminator) must match the number
    of SQLCOM_ constants.
  */
  compile_time_assert(sizeof(com_status_vars)/sizeof(com_status_vars[0]) - 1 ==
                     SQLCOM_END + 8);
#endif

  if (get_options(&remaining_argc, &remaining_argv))
    return 1;
  set_server_version();

#ifndef EMBEDDED_LIBRARY
  if (opt_help && !opt_verbose)
    unireg_abort(0);
#endif /*!EMBEDDED_LIBRARY*/

  DBUG_PRINT("info",("%s  Ver %s for %s on %s\n",my_progname,
         server_version, SYSTEM_TYPE,MACHINE_TYPE));

#ifdef HAVE_LARGE_PAGES
  /* Initialize large page size */
  if (opt_large_pages && (opt_large_page_size= my_get_large_page_size()))
  {
      DBUG_PRINT("info", ("Large page set, large_page_size = %d",
                 opt_large_page_size));
      my_use_large_pages= 1;
      my_large_page_size= opt_large_page_size;
  }
  else
  {
    opt_large_pages= 0;
    /*
       Either not configured to use large pages or Linux haven't
       been compiled with large page support
    */
  }
#endif /* HAVE_LARGE_PAGES */
#ifdef HAVE_SOLARIS_LARGE_PAGES
#define LARGE_PAGESIZE (4*1024*1024)  /* 4MB */
#define SUPER_LARGE_PAGESIZE (256*1024*1024)  /* 256MB */
  if (opt_large_pages)
  {
  /*
    tell the kernel that we want to use 4/256MB page for heap storage
    and also for the stack. We use 4 MByte as default and if the
    super-large-page is set we increase it to 256 MByte. 256 MByte
    is for server installations with GBytes of RAM memory where
    the MySQL Server will have page caches and other memory regions
    measured in a number of GBytes.
    We use as big pages as possible which isn't bigger than the above
    desired page sizes.
  */
   int nelem;
   size_t max_desired_page_size;
   if (opt_super_large_pages)
     max_desired_page_size= SUPER_LARGE_PAGESIZE;
   else
     max_desired_page_size= LARGE_PAGESIZE;
   nelem = getpagesizes(NULL, 0);
   if (nelem > 0)
   {
     size_t *pagesize = (size_t *) malloc(sizeof(size_t) * nelem);
     if (pagesize != NULL && getpagesizes(pagesize, nelem) > 0)
     {
       size_t max_page_size= 0;
       for (int i= 0; i < nelem; i++)
       {
         if (pagesize[i] > max_page_size &&
             pagesize[i] <= max_desired_page_size)
            max_page_size= pagesize[i];
       }
       free(pagesize);
       if (max_page_size > 0)
       {
         struct memcntl_mha mpss;

         mpss.mha_cmd= MHA_MAPSIZE_BSSBRK;
         mpss.mha_pagesize= max_page_size;
         mpss.mha_flags= 0;
         memcntl(NULL, 0, MC_HAT_ADVISE, (caddr_t)&mpss, 0, 0);
         mpss.mha_cmd= MHA_MAPSIZE_STACK;
         memcntl(NULL, 0, MC_HAT_ADVISE, (caddr_t)&mpss, 0, 0);
       }
     }
   }
  }
#endif /* HAVE_SOLARIS_LARGE_PAGES */

  /* connections and databases needs lots of files */
  {
    uint files, wanted_files, max_open_files;

    /* MyISAM requires two file handles per table. */
    wanted_files= 10+max_connections+table_cache_size*2;
    /*
      We are trying to allocate no less than max_connections*5 file
      handles (i.e. we are trying to set the limit so that they will
      be available).  In addition, we allocate no less than how much
      was already allocated.  However below we report a warning and
      recompute values only if we got less file handles than were
      explicitly requested.  No warning and re-computation occur if we
      can't get max_connections*5 but still got no less than was
      requested (value of wanted_files).
    */
    max_open_files= max(max<ulong>(wanted_files, max_connections*5),
                        open_files_limit);
    files= my_set_max_open_files(max_open_files);

    if (files < wanted_files)
    {
      if (!open_files_limit)
      {
        /*
          If we have requested too much file handles than we bring
          max_connections in supported bounds.
        */
        max_connections= min<ulong>(files - 10 - TABLE_OPEN_CACHE_MIN * 2,
                                    max_connections);
        /*
          Decrease table_cache_size according to max_connections, but
          not below TABLE_OPEN_CACHE_MIN.  Outer min() ensures that we
          never increase table_cache_size automatically (that could
          happen if max_connections is decreased above).
        */
        table_cache_size= min<ulong>(max<ulong>((files-10-max_connections)/2,
                                                TABLE_OPEN_CACHE_MIN),
                                     table_cache_size);
  DBUG_PRINT("warning",
       ("Changed limits: max_open_files: %u  max_connections: %ld  table_cache: %ld",
        files, max_connections, table_cache_size));
  if (log_warnings)
    sql_print_warning("Changed limits: max_open_files: %u  max_connections: %ld  table_cache: %ld",
      files, max_connections, table_cache_size);
      }
      else if (log_warnings)
  sql_print_warning("Could not increase number of max_open_files to more than %u (request: %u)", files, wanted_files);
    }
    open_files_limit= files;
  }
  unireg_init(opt_specialflag); /* Set up extern variabels */
  if (!(my_default_lc_messages=
        my_locale_by_name(lc_messages)))
  {
    sql_print_error("Unknown locale: '%s'", lc_messages);
    return 1;
  }
  global_system_variables.lc_messages= my_default_lc_messages;
  if (init_errmessage())  /* Read error messages from file */
    return 1;
  init_client_errs();
  mysql_client_plugin_init();
  lex_init();
  if (item_create_init())
    return 1;
  item_init();
#ifndef EMBEDDED_LIBRARY
  my_regex_init(&my_charset_latin1, check_enough_stack_size);
#else
  my_regex_init(&my_charset_latin1, NULL);
#endif
  /*
    Process a comma-separated character set list and choose
    the first available character set. This is mostly for
    test purposes, to be able to start "mysqld" even if
    the requested character set is not available (see bug#18743).
  */
  for (;;)
  {
    char *next_character_set_name= strchr(default_character_set_name, ',');
    if (next_character_set_name)
      *next_character_set_name++= '\0';
    if (!(default_charset_info=
          get_charset_by_csname(default_character_set_name,
                                MY_CS_PRIMARY, MYF(MY_WME))))
    {
      if (next_character_set_name)
      {
        default_character_set_name= next_character_set_name;
        default_collation_name= 0;          // Ignore collation
      }
      else
        return 1;                           // Eof of the list
    }
    else
      break;
  }

  if (default_collation_name)
  {
    CHARSET_INFO *default_collation;
    default_collation= get_charset_by_name(default_collation_name, MYF(0));
    if (!default_collation)
    {
#ifdef WITH_PERFSCHEMA_STORAGE_ENGINE
      buffered_logs.print();
      buffered_logs.cleanup();
#endif
      sql_print_error(ER_DEFAULT(ER_UNKNOWN_COLLATION), default_collation_name);
      return 1;
    }
    if (!my_charset_same(default_charset_info, default_collation))
    {
      sql_print_error(ER_DEFAULT(ER_COLLATION_CHARSET_MISMATCH),
          default_collation_name,
          default_charset_info->csname);
      return 1;
    }
    default_charset_info= default_collation;
  }
  /* Set collactions that depends on the default collation */
  global_system_variables.collation_server=  default_charset_info;
  global_system_variables.collation_database=  default_charset_info;
  global_system_variables.collation_connection=  default_charset_info;
  global_system_variables.character_set_results= default_charset_info;
  global_system_variables.character_set_client=  default_charset_info;
  if (!(character_set_filesystem=
        get_charset_by_csname(character_set_filesystem_name,
                              MY_CS_PRIMARY, MYF(MY_WME))))
    return 1;
  global_system_variables.character_set_filesystem= character_set_filesystem;

  if (!(my_default_lc_time_names=
        my_locale_by_name(lc_time_names_name)))
  {
    sql_print_error("Unknown locale: '%s'", lc_time_names_name);
    return 1;
  }
  global_system_variables.lc_time_names= my_default_lc_time_names;

  /* check log options and issue warnings if needed */
  if (opt_log && opt_logname && !(log_output_options & LOG_FILE) &&
      !(log_output_options & LOG_NONE))
    sql_print_warning("Although a path was specified for the "
                      "--log option, log tables are used. "
                      "To enable logging to files use the --log-output option.");

  if (opt_slow_log && opt_slow_logname && !(log_output_options & LOG_FILE)
      && !(log_output_options & LOG_NONE))
    sql_print_warning("Although a path was specified for the "
                      "--log-slow-queries option, log tables are used. "
                      "To enable logging to files use the --log-output=file option.");

#define FIX_LOG_VAR(VAR, ALT)                                   \
  if (!VAR || !*VAR)                                            \
  {                                                             \
    my_free(VAR); /* it could be an allocated empty string "" */ \
    VAR= ALT;                                                    \
  }

  FIX_LOG_VAR(opt_logname,
              make_default_log_name(logname_path, ".log"));
  FIX_LOG_VAR(opt_slow_logname,
              make_default_log_name(slow_logname_path, "-slow.log"));

#if defined(ENABLED_DEBUG_SYNC)
  /* Initialize the debug sync facility. See debug_sync.cc. */
  if (debug_sync_init())
    return 1; /* purecov: tested */
#endif /* defined(ENABLED_DEBUG_SYNC) */

#if (ENABLE_TEMP_POOL)
  if (use_temp_pool && bitmap_init(&temp_pool,0,1024,1))
    return 1;
#else
  use_temp_pool= 0;
#endif

  if (my_dboptions_cache_init())
    return 1;

  /*
    Ensure that lower_case_table_names is set on system where we have case
    insensitive names.  If this is not done the users MyISAM tables will
    get corrupted if accesses with names of different case.
  */
  DBUG_PRINT("info", ("lower_case_table_names: %d", lower_case_table_names));
  lower_case_file_system= test_if_case_insensitive(mysql_real_data_home);
  if (!lower_case_table_names && lower_case_file_system == 1)
  {
    if (lower_case_table_names_used)
    {
      if (log_warnings)
  sql_print_warning("\
You have forced lower_case_table_names to 0 through a command-line \
option, even though your file system '%s' is case insensitive.  This means \
that you can corrupt a MyISAM table by accessing it with different cases. \
You should consider changing lower_case_table_names to 1 or 2",
      mysql_real_data_home);
    }
    else
    {
      if (log_warnings)
  sql_print_warning("Setting lower_case_table_names=2 because file system for %s is case insensitive", mysql_real_data_home);
      lower_case_table_names= 2;
    }
  }
  else if (lower_case_table_names == 2 &&
           !(lower_case_file_system=
             (test_if_case_insensitive(mysql_real_data_home) == 1)))
  {
    if (log_warnings)
      sql_print_warning("lower_case_table_names was set to 2, even though your "
                        "the file system '%s' is case sensitive.  Now setting "
                        "lower_case_table_names to 0 to avoid future problems.",
      mysql_real_data_home);
    lower_case_table_names= 0;
  }
  else
  {
    lower_case_file_system=
      (test_if_case_insensitive(mysql_real_data_home) == 1);
  }

  /* Reset table_alias_charset, now that lower_case_table_names is set. */
  table_alias_charset= (lower_case_table_names ?
      &my_charset_utf8_tolower_ci :
      &my_charset_bin);

  /*
    Build do_table and ignore_table rules to hush
    after the resetting of table_alias_charset
  */
  if (rpl_filter->build_do_table_hash() ||
      rpl_filter->build_ignore_table_hash())
  {
    sql_print_error("An error occurred while building do_table"
                    "and ignore_table rules to hush.");
    return 1;
  }

  if (ignore_db_dirs_process_additions())
  {
    sql_print_error("An error occurred while storing ignore_db_dirs to a hash.");
    return 1;
  }

  return 0;
}


static int init_thread_environment()
{
  mysql_mutex_init(key_LOCK_thread_count, &LOCK_thread_count, MY_MUTEX_INIT_FAST);
  mysql_mutex_init(key_LOCK_status, &LOCK_status, MY_MUTEX_INIT_FAST);
  mysql_mutex_init(key_LOCK_delayed_insert,
                   &LOCK_delayed_insert, MY_MUTEX_INIT_FAST);
  mysql_mutex_init(key_LOCK_delayed_status,
                   &LOCK_delayed_status, MY_MUTEX_INIT_FAST);
  mysql_mutex_init(key_LOCK_delayed_create,
                   &LOCK_delayed_create, MY_MUTEX_INIT_SLOW);
  mysql_mutex_init(key_LOCK_manager,
                   &LOCK_manager, MY_MUTEX_INIT_FAST);
  mysql_mutex_init(key_LOCK_crypt, &LOCK_crypt, MY_MUTEX_INIT_FAST);
  mysql_mutex_init(key_LOCK_user_conn, &LOCK_user_conn, MY_MUTEX_INIT_FAST);
  mysql_mutex_init(key_LOCK_active_mi, &LOCK_active_mi, MY_MUTEX_INIT_FAST);
  mysql_mutex_init(key_LOCK_global_system_variables,
                   &LOCK_global_system_variables, MY_MUTEX_INIT_FAST);
  mysql_rwlock_init(key_rwlock_LOCK_system_variables_hash,
                    &LOCK_system_variables_hash);
  mysql_mutex_init(key_LOCK_prepared_stmt_count,
                   &LOCK_prepared_stmt_count, MY_MUTEX_INIT_FAST);
  mysql_mutex_init(key_LOCK_error_messages,
                   &LOCK_error_messages, MY_MUTEX_INIT_FAST);
  mysql_mutex_init(key_LOCK_uuid_generator,
                   &LOCK_uuid_generator, MY_MUTEX_INIT_FAST);
  mysql_mutex_init(key_LOCK_connection_count,
                   &LOCK_connection_count, MY_MUTEX_INIT_FAST);
  mysql_mutex_init(key_LOCK_log_throttle_qni,
                   &LOCK_log_throttle_qni, MY_MUTEX_INIT_FAST);
#ifdef HAVE_OPENSSL
  mysql_mutex_init(key_LOCK_des_key_file,
                   &LOCK_des_key_file, MY_MUTEX_INIT_FAST);
#ifndef HAVE_YASSL
  openssl_stdlocks= (openssl_lock_t*) OPENSSL_malloc(CRYPTO_num_locks() *
                                                     sizeof(openssl_lock_t));
  for (int i= 0; i < CRYPTO_num_locks(); ++i)
    mysql_rwlock_init(key_rwlock_openssl, &openssl_stdlocks[i].lock);
  CRYPTO_set_dynlock_create_callback(openssl_dynlock_create);
  CRYPTO_set_dynlock_destroy_callback(openssl_dynlock_destroy);
  CRYPTO_set_dynlock_lock_callback(openssl_lock);
  CRYPTO_set_locking_callback(openssl_lock_function);
  CRYPTO_set_id_callback(openssl_id_function);
#endif
#endif
  mysql_rwlock_init(key_rwlock_LOCK_sys_init_connect, &LOCK_sys_init_connect);
  mysql_rwlock_init(key_rwlock_LOCK_sys_init_slave, &LOCK_sys_init_slave);
  mysql_rwlock_init(key_rwlock_LOCK_grant, &LOCK_grant);
  mysql_cond_init(key_COND_thread_count, &COND_thread_count, NULL);
  mysql_cond_init(key_COND_thread_cache, &COND_thread_cache, NULL);
  mysql_cond_init(key_COND_flush_thread_cache, &COND_flush_thread_cache, NULL);
  mysql_cond_init(key_COND_manager, &COND_manager, NULL);
  mysql_mutex_init(key_LOCK_server_started,
                   &LOCK_server_started, MY_MUTEX_INIT_FAST);
  mysql_cond_init(key_COND_server_started, &COND_server_started, NULL);
  sp_cache_init();
#ifdef HAVE_EVENT_SCHEDULER
  Events::init_mutexes();
#endif
  /* Parameter for threads created for connections */
  (void) pthread_attr_init(&connection_attrib);
  (void) pthread_attr_setdetachstate(&connection_attrib,
             PTHREAD_CREATE_DETACHED);
  pthread_attr_setscope(&connection_attrib, PTHREAD_SCOPE_SYSTEM);

  if (pthread_key_create(&THR_THD,NULL) ||
      pthread_key_create(&THR_MALLOC,NULL))
  {
    sql_print_error("Can't create thread-keys");
    return 1;
  }
  return 0;
}


#if defined(HAVE_OPENSSL) && !defined(HAVE_YASSL)
static unsigned long openssl_id_function()
{
  return (unsigned long) pthread_self();
}


static openssl_lock_t *openssl_dynlock_create(const char *file, int line)
{
  openssl_lock_t *lock= new openssl_lock_t;
  mysql_rwlock_init(key_rwlock_openssl, &lock->lock);
  return lock;
}


static void openssl_dynlock_destroy(openssl_lock_t *lock, const char *file,
            int line)
{
  mysql_rwlock_destroy(&lock->lock);
  delete lock;
}


static void openssl_lock_function(int mode, int n, const char *file, int line)
{
  if (n < 0 || n > CRYPTO_num_locks())
  {
    /* Lock number out of bounds. */
    sql_print_error("Fatal: OpenSSL interface problem (n = %d)", n);
    abort();
  }
  openssl_lock(mode, &openssl_stdlocks[n], file, line);
}


static void openssl_lock(int mode, openssl_lock_t *lock, const char *file,
       int line)
{
  int err;
  char const *what;

  switch (mode) {
  case CRYPTO_LOCK|CRYPTO_READ:
    what = "read lock";
    err= mysql_rwlock_rdlock(&lock->lock);
    break;
  case CRYPTO_LOCK|CRYPTO_WRITE:
    what = "write lock";
    err= mysql_rwlock_wrlock(&lock->lock);
    break;
  case CRYPTO_UNLOCK|CRYPTO_READ:
  case CRYPTO_UNLOCK|CRYPTO_WRITE:
    what = "unlock";
    err= mysql_rwlock_unlock(&lock->lock);
    break;
  default:
    /* Unknown locking mode. */
    sql_print_error("Fatal: OpenSSL interface problem (mode=0x%x)", mode);
    abort();
  }
  if (err)
  {
    sql_print_error("Fatal: can't %s OpenSSL lock", what);
    abort();
  }
}
#endif /* HAVE_OPENSSL */


static void init_ssl()
{
#ifdef HAVE_OPENSSL
#ifndef EMBEDDED_LIBRARY
  if (opt_use_ssl)
  {
    enum enum_ssl_init_error error= SSL_INITERR_NOERROR;

    /* having ssl_acceptor_fd != 0 signals the use of SSL */
    ssl_acceptor_fd= new_VioSSLAcceptorFd(opt_ssl_key, opt_ssl_cert,
					  opt_ssl_ca, opt_ssl_capath,
					  opt_ssl_cipher, &error,
                                          opt_ssl_crl, opt_ssl_crlpath);
    DBUG_PRINT("info",("ssl_acceptor_fd: 0x%lx", (long) ssl_acceptor_fd));
    if (!ssl_acceptor_fd)
    {
      sql_print_warning("Failed to setup SSL");
      sql_print_warning("SSL error: %s", sslGetErrString(error));
      opt_use_ssl = 0;
      have_ssl= SHOW_OPTION_DISABLED;
    }
  }
  else
  {
    have_ssl= SHOW_OPTION_DISABLED;
  }
#else
  have_ssl= SHOW_OPTION_DISABLED;
#endif /* ! EMBEDDED_LIBRARY */
  if (des_key_file)
    load_des_key_file(des_key_file);
#endif /* HAVE_OPENSSL */
}


static void end_ssl()
{
#ifdef HAVE_OPENSSL
#ifndef EMBEDDED_LIBRARY
  if (ssl_acceptor_fd)
  {
    free_vio_ssl_acceptor_fd(ssl_acceptor_fd);
    ssl_acceptor_fd= 0;
  }
#endif /* ! EMBEDDED_LIBRARY */
#endif /* HAVE_OPENSSL */
}

/**
  Generate a UUID and save it into server_uuid variable.

  @return Retur 0 or 1 if an error occurred.
 */
static int generate_server_uuid()
{
  THD *thd;
  Item_func_uuid *func_uuid;
  String uuid;

  /*
    To be able to run this from boot, we allocate a temporary THD
   */
  if (!(thd=new THD))
  {
    sql_print_error("Failed to generate a server UUID because it is failed"
                    " to allocate the THD.");
    return 1;
  }
  thd->thread_stack= (char*) &thd;
  thd->store_globals();
  lex_start(thd);
  func_uuid= new (thd->mem_root) Item_func_uuid();
  func_uuid->fixed= 1;
  func_uuid->val_str(&uuid);
  delete thd;
  /* Remember that we don't have a THD */
  my_pthread_setspecific_ptr(THR_THD,  0);

  strncpy(server_uuid, uuid.c_ptr(), UUID_LENGTH);
  server_uuid[UUID_LENGTH]= '\0';
  return 0;
}

/**
  Save all options which was auto-generated by server-self into the given file.

  @param fname The name of the file in which the auto-generated options will b
  e saved.

  @return Return 0 or 1 if an error occurred.
 */
int flush_auto_options(const char* fname)
{
  File fd;
  IO_CACHE io_cache;
  int result= 0;

  if ((fd= my_open((const char *)fname, O_CREAT|O_RDWR, MYF(MY_WME))) < 0)
  {
    sql_print_error("Failed to create file(file: '%s', errno %d)", fname, my_errno);
    return 1;
  }

  if (init_io_cache(&io_cache, fd, IO_SIZE*2, WRITE_CACHE, 0L, 0, MYF(MY_WME)))
  {
    sql_print_error("Failed to create a cache on (file: %s', errno %d)", fname, my_errno);
    my_close(fd, MYF(MY_WME));
    return 1;
  }

  my_b_seek(&io_cache, 0L);
  my_b_printf(&io_cache, "%s\n", "[auto]");
  my_b_printf(&io_cache, "server-uuid=%s\n", server_uuid);

  if (flush_io_cache(&io_cache) || my_sync(fd, MYF(MY_WME)))
    result= 1;

  my_close(fd, MYF(MY_WME));
  end_io_cache(&io_cache);
  return result;
}

/**
  File 'auto.cnf' resides in the data directory to hold values of options that
  server evaluates itself and that needs to be durable to sustain the server
  restart. There is only a section ['auto'] in the file. All these options are
  in the section. Only one option exists now, it is server_uuid.
  Note, the user may not supply any literal value to these auto-options, and
  only allowed to trigger (re)evaluation.
  For instance, 'server_uuid' value will be evaluated and stored if there is
  no corresponding line in the file.
  Because of the specifics of the auto-options, they need a seperate storage.
  Meanwhile, it is the 'auto.cnf' that has the same structure as 'my.cnf'.

  @todo consider to implement sql-query-able persistent storage by WL#5279.
  @return Return 0 or 1 if an error occurred.
 */
static int init_server_auto_options()
{
  bool flush= false;
  char fname[FN_REFLEN];
  char *name= (char *)"auto";
  const char *groups[]= {"auto", NULL};
  char *uuid= 0;
  my_option auto_options[]= {
    {"server-uuid", 0, "", &uuid, &uuid,
      0, GET_STR, REQUIRED_ARG, 0, 0, 0, 0, 0, 0},
    {0, 0, 0, 0, 0, 0, GET_NO_ARG, NO_ARG, 0, 0, 0, 0, 0, 0}
  };

  DBUG_ENTER("init_server_auto_options");

  if (NULL == fn_format(fname, "auto.cnf", mysql_data_home, "",
                        MY_UNPACK_FILENAME | MY_SAFE_PATH))
    DBUG_RETURN(1);

  /* load_defaults require argv[0] is not null */
  char **argv= &name;
  int argc= 1;
  /* load all options in 'auto.cnf'. */
  if (my_load_defaults(fname, groups, &argc, &argv, NULL))
    DBUG_RETURN(1);

  /*
    Record the origial pointer allocated by my_load_defaults for free,
    because argv will be changed by handle_options
   */
  char **old_argv= argv;
  if (handle_options(&argc, &argv, auto_options, mysqld_get_one_option))
    DBUG_RETURN(1);

  DBUG_PRINT("info", ("uuid=%p=%s server_uuid=%s", uuid, uuid, server_uuid));
  if (uuid)
  {
    if (!Uuid::is_valid(uuid))
    {
      sql_print_error("The server_uuid stored in auto.cnf file is not a valid UUID.");
      goto err;
    }
    strcpy(server_uuid, uuid);
  }
  else
  {
    DBUG_PRINT("info", ("generating server_uuid"));
    flush= TRUE;
    /* server_uuid will be set in the function */
    if (generate_server_uuid())
      goto err;
    DBUG_PRINT("info", ("generated server_uuid=%s", server_uuid));
    sql_print_warning("No existing UUID has been found, so we assume that this"
                      " is the first time that this server has been started."
                      " Generating a new UUID: %s.",
                      server_uuid);
  }
  /*
    The uuid has been copied to server_uuid, so the memory allocated by
    my_load_defaults can be freed now.
   */
  free_defaults(old_argv);

  if (flush)
    DBUG_RETURN(flush_auto_options(fname));
  DBUG_RETURN(0);
err:
  free_defaults(argv);
  DBUG_RETURN(1);
}


static bool
initialize_storage_engine(char *se_name, const char *se_kind,
                          plugin_ref *dest_plugin)
{
  LEX_STRING name= { se_name, strlen(se_name) };
  plugin_ref plugin;
  handlerton *hton;
  if ((plugin= ha_resolve_by_name(0, &name, FALSE)))
    hton= plugin_data(plugin, handlerton*);
  else
  {
    sql_print_error("Unknown/unsupported storage engine: %s", se_name);
    return true;
  }
  if (!ha_storage_engine_is_enabled(hton))
  {
    if (!opt_bootstrap)
    {
      sql_print_error("Default%s storage engine (%s) is not available",
                      se_kind, se_name);
      return true;
    }
    DBUG_ASSERT(*dest_plugin);
  }
  else
  {
    /*
      Need to unlock as global_system_variables.table_plugin
      was acquired during plugin_init()
    */
    plugin_unlock(0, *dest_plugin);
    *dest_plugin= plugin;
  }
  return false;
}


static int init_server_components()
{
  DBUG_ENTER("init_server_components");
  /*
    We need to call each of these following functions to ensure that
    all things are initialized so that unireg_abort() doesn't fail
  */
  mdl_init();
  if (table_def_init() | hostname_cache_init())
    unireg_abort(1);

  query_cache_set_min_res_unit(query_cache_min_res_unit);
  query_cache_init();
  query_cache_resize(query_cache_size);
  randominit(&sql_rand,(ulong) server_start_time,(ulong) server_start_time/2);
  setup_fpu();
  init_thr_lock();
#ifdef HAVE_REPLICATION
  init_slave_list();
#endif

  /* Setup logs */

  /*
    Enable old-fashioned error log, except when the user has requested
    help information. Since the implementation of plugin server
    variables the help output is now written much later.
  */
  if (opt_error_log && !opt_help)
  {
    if (!log_error_file_ptr[0])
      fn_format(log_error_file, pidfile_name, mysql_data_home, ".err",
                MY_REPLACE_EXT); /* replace '.<domain>' by '.err', bug#4997 */
    else
      fn_format(log_error_file, log_error_file_ptr, mysql_data_home, ".err",
                MY_UNPACK_FILENAME | MY_SAFE_PATH);
    /*
      _ptr may have been set to my_disabled_option or "" if no argument was
      passed, but we need to show the real name in SHOW VARIABLES:
    */
    log_error_file_ptr= log_error_file;
    if (!log_error_file[0])
      opt_error_log= 0;                         // Too long file name
    else
    {
      my_bool res;
#ifndef EMBEDDED_LIBRARY
      res= reopen_fstreams(log_error_file, stdout, stderr);
#else
      res= reopen_fstreams(log_error_file, NULL, stderr);
#endif

      if (!res)
        setbuf(stderr, NULL);
    }
  }

  proc_info_hook= set_thd_stage_info;

#ifdef WITH_PERFSCHEMA_STORAGE_ENGINE
  /*
    Parsing the performance schema command line option may have reported
    warnings/information messages.
    Now that the logger is finally available, and redirected
    to the proper file when the --log--error option is used,
    print the buffered messages to the log.
  */
  buffered_logs.print();
  buffered_logs.cleanup();
#endif /* WITH_PERFSCHEMA_STORAGE_ENGINE */

  if (xid_cache_init())
  {
    sql_print_error("Out of memory");
    unireg_abort(1);
  }

  /*
    initialize delegates for extension observers, errors have already
    been reported in the function
  */
  if (delegates_init())
    unireg_abort(1);

  /* need to configure logging before initializing storage engines */
  if (opt_log_slave_updates && !opt_bin_log)
  {
    sql_print_warning("You need to use --log-bin to make "
                    "--log-slave-updates work.");
  }
  if (binlog_format_used && !opt_bin_log)
    sql_print_warning("You need to use --log-bin to make "
                      "--binlog-format work.");

  /* Check that we have not let the format to unspecified at this point */
  DBUG_ASSERT((uint)global_system_variables.binlog_format <=
              array_elements(binlog_format_names)-1);

#ifdef HAVE_REPLICATION
  if (opt_log_slave_updates && replicate_same_server_id)
  {
    if (opt_bin_log)
    {
      sql_print_error("using --replicate-same-server-id in conjunction with \
--log-slave-updates is impossible, it would lead to infinite loops in this \
server.");
      unireg_abort(1);
    }
    else
      sql_print_warning("using --replicate-same-server-id in conjunction with \
--log-slave-updates would lead to infinite loops in this server. However this \
will be ignored as the --log-bin option is not defined.");
  }
#endif

  opt_server_id_mask = ~ulong(0);
#ifdef HAVE_REPLICATION
  opt_server_id_mask = (opt_server_id_bits == 32)?
    ~ ulong(0) : (1 << opt_server_id_bits) -1;
  if (server_id != (server_id & opt_server_id_mask))
  {
    sql_print_error("server-id configured is too large to represent with"
                    "server-id-bits configured.");
    unireg_abort(1);
  }
#endif

  if (opt_bin_log)
  {
    /* Reports an error and aborts, if the --log-bin's path
       is a directory.*/
    if (opt_bin_logname &&
        opt_bin_logname[strlen(opt_bin_logname) - 1] == FN_LIBCHAR)
    {
      sql_print_error("Path '%s' is a directory name, please specify \
a file name for --log-bin option", opt_bin_logname);
      unireg_abort(1);
    }

    /* Reports an error and aborts, if the --log-bin-index's path
       is a directory.*/
    if (opt_binlog_index_name &&
        opt_binlog_index_name[strlen(opt_binlog_index_name) - 1]
        == FN_LIBCHAR)
    {
      sql_print_error("Path '%s' is a directory name, please specify \
a file name for --log-bin-index option", opt_binlog_index_name);
      unireg_abort(1);
    }

    char buf[FN_REFLEN];
    const char *ln;
    ln= mysql_bin_log.generate_name(opt_bin_logname, "-bin", 1, buf);
    if (!opt_bin_logname && !opt_binlog_index_name)
    {
      /*
        User didn't give us info to name the binlog index file.
        Picking `hostname`-bin.index like did in 4.x, causes replication to
        fail if the hostname is changed later. So, we would like to instead
        require a name. But as we don't want to break many existing setups, we
        only give warning, not error.
      */
      sql_print_warning("No argument was provided to --log-bin, and "
                        "--log-bin-index was not used; so replication "
                        "may break when this MySQL server acts as a "
                        "master and has his hostname changed!! Please "
                        "use '--log-bin=%s' to avoid this problem.", ln);
    }
    if (ln == buf)
    {
      my_free(opt_bin_logname);
      opt_bin_logname=my_strdup(buf, MYF(0));
    }
    if (mysql_bin_log.open_index_file(opt_binlog_index_name, ln, TRUE))
    {
      unireg_abort(1);
    }
  }

  if (opt_bin_log)
  {
    log_bin_basename=
      rpl_make_log_name(opt_bin_logname, pidfile_name,
                        opt_bin_logname ? "" : "-bin");
    log_bin_index=
      rpl_make_log_name(opt_binlog_index_name, log_bin_basename, ".index");
    if (log_bin_basename == NULL || log_bin_index == NULL)
    {
      sql_print_error("Unable to create replication path names:"
                      " out of memory or path names too long"
                      " (path name exceeds " STRINGIFY_ARG(FN_REFLEN)
                      " or file name exceeds " STRINGIFY_ARG(FN_LEN) ").");
      unireg_abort(1);
    }
  }

#ifndef EMBEDDED_LIBRARY
  DBUG_PRINT("debug",
             ("opt_bin_logname: %s, opt_relay_logname: %s, pidfile_name: %s",
              opt_bin_logname, opt_relay_logname, pidfile_name));
  if (opt_relay_logname)
  {
    relay_log_basename=
      rpl_make_log_name(opt_relay_logname, pidfile_name,
                        opt_relay_logname ? "" : "-relay-bin");
    relay_log_index=
      rpl_make_log_name(opt_relaylog_index_name, relay_log_basename, ".index");
    if (relay_log_basename == NULL || relay_log_index == NULL)
    {
      sql_print_error("Unable to create replication path names:"
                      " out of memory or path names too long"
                      " (path name exceeds " STRINGIFY_ARG(FN_REFLEN)
                      " or file name exceeds " STRINGIFY_ARG(FN_LEN) ").");
      unireg_abort(1);
    }
  }
#endif /* !EMBEDDED_LIBRARY */

  /* call ha_init_key_cache() on all key caches to init them */
  process_key_caches(&ha_init_key_cache);

  /* Allow storage engine to give real error messages */
  if (ha_init_errors())
    DBUG_RETURN(1);

  if (opt_ignore_builtin_innodb)
    sql_print_warning("ignore-builtin-innodb is ignored "
                      "and will be removed in future releases.");

  if (plugin_init(&remaining_argc, remaining_argv,
                  (opt_noacl ? PLUGIN_INIT_SKIP_PLUGIN_TABLE : 0) |
                  (opt_help ? PLUGIN_INIT_SKIP_INITIALIZATION : 0)))
  {
    sql_print_error("Failed to initialize plugins.");
    unireg_abort(1);
  }
  plugins_are_initialized= TRUE;  /* Don't separate from init function */

  /* we do want to exit if there are any other unknown options */
  if (remaining_argc > 1)
  {
    int ho_error;
    struct my_option no_opts[]=
    {
      {0, 0, 0, 0, 0, 0, GET_NO_ARG, NO_ARG, 0, 0, 0, 0, 0, 0}
    };
    /*
      We need to eat any 'loose' arguments first before we conclude
      that there are unprocessed options.
    */
    my_getopt_skip_unknown= 0;

    if ((ho_error= handle_options(&remaining_argc, &remaining_argv, no_opts,
                                  mysqld_get_one_option)))
      unireg_abort(ho_error);
    /* Add back the program name handle_options removes */
    remaining_argc++;
    remaining_argv--;
    my_getopt_skip_unknown= TRUE;

    if (remaining_argc > 1)
    {
      fprintf(stderr, "%s: Too many arguments (first extra is '%s').\n"
              "Use --verbose --help to get a list of available options\n",
              my_progname, remaining_argv[1]);
      unireg_abort(1);
    }
  }

  if (opt_help)
    unireg_abort(0);

  /* if the errmsg.sys is not loaded, terminate to maintain behaviour */
  if (!DEFAULT_ERRMSGS[0][0])
    unireg_abort(1);

  /* We have to initialize the storage engines before CSV logging */
  if (ha_init())
  {
    sql_print_error("Can't init databases");
    unireg_abort(1);
  }

#ifdef WITH_CSV_STORAGE_ENGINE
  if (opt_bootstrap)
    log_output_options= LOG_FILE;
  else
    logger.init_log_tables();

  if (log_output_options & LOG_NONE)
  {
    /*
      Issue a warining if there were specified additional options to the
      log-output along with NONE. Probably this wasn't what user wanted.
    */
    if ((log_output_options & LOG_NONE) && (log_output_options & ~LOG_NONE))
      sql_print_warning("There were other values specified to "
                        "log-output besides NONE. Disabling slow "
                        "and general logs anyway.");
    logger.set_handlers(LOG_FILE, LOG_NONE, LOG_NONE);
  }
  else
  {
    /* fall back to the log files if tables are not present */
    LEX_STRING csv_name={C_STRING_WITH_LEN("csv")};
    if (!plugin_is_ready(&csv_name, MYSQL_STORAGE_ENGINE_PLUGIN))
    {
      /* purecov: begin inspected */
      sql_print_error("CSV engine is not present, falling back to the "
                      "log files");
      log_output_options= (log_output_options & ~LOG_TABLE) | LOG_FILE;
      /* purecov: end */
    }

    logger.set_handlers(LOG_FILE, opt_slow_log ? log_output_options:LOG_NONE,
                        opt_log ? log_output_options:LOG_NONE);
  }
#else
  logger.set_handlers(LOG_FILE, opt_slow_log ? LOG_FILE:LOG_NONE,
                      opt_log ? LOG_FILE:LOG_NONE);
#endif

  /*
    Set the default storage engines
  */
  if (initialize_storage_engine(default_storage_engine, "",
                                &global_system_variables.table_plugin))
    unireg_abort(1);
  if (initialize_storage_engine(default_tmp_storage_engine, " temp",
                                &global_system_variables.temp_table_plugin))
    unireg_abort(1);

  tc_log= (total_ha_2pc > 1 ? (opt_bin_log  ?
                               (TC_LOG *) &mysql_bin_log :
                               (TC_LOG *) &tc_log_mmap) :
           (TC_LOG *) &tc_log_dummy);

  if (tc_log->open(opt_bin_log ? opt_bin_logname : opt_tc_log_file))
  {
    sql_print_error("Can't init tc log");
    unireg_abort(1);
  }

  if (ha_recover(0))
  {
    unireg_abort(1);
  }

  if (gtid_mode >= 1 && !(opt_bin_log && opt_log_slave_updates))
  {
    sql_print_error("--gtid-mode=ON or UPGRADE_STEP_1 or UPGRADE_STEP_2 requires --log-bin and --log-slave-updates");
    unireg_abort(1);
  }
  if (gtid_mode >= 2 && !disable_gtid_unsafe_statements)
  {
    sql_print_error("--gtid-mode=ON or UPGRADE_STEP_1 requires --disable-gtid-unsafe-statements");
    unireg_abort(1);
  }
  if (gtid_mode == 1 || gtid_mode == 2)
  {
    sql_print_error("--gtid-mode=UPGRADE_STEP_1 or --gtid-mode=UPGRADE_STEP_2 are not yet supported");
    unireg_abort(1);
  }

  if (opt_bin_log)
  {
    /*
      Configures what object is used by the current log to store processed
      gtid(s). This is necessary in the MYSQL_BIN_LOG::MYSQL_BIN_LOG to
      corretly compute the set of previous gtids.
    */
    mysql_bin_log.set_previous_gtid_set(
      const_cast<Gtid_set*>(gtid_state.get_logged_gtids()));
    if (mysql_bin_log.open_binlog(opt_bin_logname, LOG_BIN, 0,
                                  WRITE_CACHE, 0, max_binlog_size, 0,
                                  true/*need mutex*/, true/*need sid_lock*/))
      unireg_abort(1);
  }

#ifdef HAVE_REPLICATION
  if (opt_bin_log && expire_logs_days)
  {
    time_t purge_time= server_start_time - expire_logs_days*24*60*60;
    if (purge_time >= 0)
      mysql_bin_log.purge_logs_before_date(purge_time);
  }
#endif

  if (opt_myisam_log)
    (void) mi_log(1);

#if defined(HAVE_MLOCKALL) && defined(MCL_CURRENT) && !defined(EMBEDDED_LIBRARY)
  if (locked_in_memory && !getuid())
  {
    if (setreuid((uid_t)-1, 0) == -1)
    {                        // this should never happen
      sql_perror("setreuid");
      unireg_abort(1);
    }
    if (mlockall(MCL_CURRENT))
    {
      if (log_warnings)
  sql_print_warning("Failed to lock memory. Errno: %d\n",errno);
      locked_in_memory= 0;
    }
    if (user_info)
      set_user(mysqld_user, user_info);
  }
  else
#endif
    locked_in_memory=0;

  ft_init_stopwords();

  init_max_user_conn();
  init_update_queries();
  DBUG_RETURN(0);
}


#ifndef EMBEDDED_LIBRARY

static void create_shutdown_thread()
{
#ifdef __WIN__
  hEventShutdown=CreateEvent(0, FALSE, FALSE, shutdown_event_name);
  pthread_t hThread;
  if (mysql_thread_create(key_thread_handle_shutdown,
                          &hThread, &connection_attrib, handle_shutdown, 0))
    sql_print_warning("Can't create thread to handle shutdown requests");

  // On "Stop Service" we have to do regular shutdown
  Service.SetShutdownEvent(hEventShutdown);
#endif /* __WIN__ */
}

#endif /* EMBEDDED_LIBRARY */


#if (defined(_WIN32) || defined(HAVE_SMEM)) && !defined(EMBEDDED_LIBRARY)
static void handle_connections_methods()
{
  pthread_t hThread;
  DBUG_ENTER("handle_connections_methods");
  if (hPipe == INVALID_HANDLE_VALUE &&
      (!have_tcpip || opt_disable_networking) &&
      !opt_enable_shared_memory)
  {
    sql_print_error("TCP/IP, --shared-memory, or --named-pipe should be configured on NT OS");
    unireg_abort(1);        // Will not return
  }

  mysql_mutex_lock(&LOCK_thread_count);
  mysql_cond_init(key_COND_handler_count, &COND_handler_count, NULL);
  handler_count=0;
  if (hPipe != INVALID_HANDLE_VALUE)
  {
    handler_count++;
    if (mysql_thread_create(key_thread_handle_con_namedpipes,
                            &hThread, &connection_attrib,
                            handle_connections_namedpipes, 0))
    {
      sql_print_warning("Can't create thread to handle named pipes");
      handler_count--;
    }
  }
  if (have_tcpip && !opt_disable_networking)
  {
    handler_count++;
    if (mysql_thread_create(key_thread_handle_con_sockets,
                            &hThread, &connection_attrib,
                            handle_connections_sockets_thread, 0))
    {
      sql_print_warning("Can't create thread to handle TCP/IP");
      handler_count--;
    }
  }
#ifdef HAVE_SMEM
  if (opt_enable_shared_memory)
  {
    handler_count++;
    if (mysql_thread_create(key_thread_handle_con_sharedmem,
                            &hThread, &connection_attrib,
                            handle_connections_shared_memory, 0))
    {
      sql_print_warning("Can't create thread to handle shared memory");
      handler_count--;
    }
  }
#endif

  while (handler_count > 0)
    mysql_cond_wait(&COND_handler_count, &LOCK_thread_count);
  mysql_mutex_unlock(&LOCK_thread_count);
  DBUG_VOID_RETURN;
}

void decrement_handler_count()
{
  mysql_mutex_lock(&LOCK_thread_count);
  handler_count--;
  mysql_cond_signal(&COND_handler_count);
  mysql_mutex_unlock(&LOCK_thread_count);
  my_thread_end();
}
#else
#define decrement_handler_count()
#endif /* defined(_WIN32) || defined(HAVE_SMEM) */


#ifndef EMBEDDED_LIBRARY
#ifndef DBUG_OFF
/*
  Debugging helper function to keep the locale database
  (see sql_locale.cc) and max_month_name_length and
  max_day_name_length variable values in consistent state.
*/
static void test_lc_time_sz()
{
  DBUG_ENTER("test_lc_time_sz");
  for (MY_LOCALE **loc= my_locales; *loc; loc++)
  {
    uint max_month_len= 0;
    uint max_day_len = 0;
    for (const char **month= (*loc)->month_names->type_names; *month; month++)
    {
      set_if_bigger(max_month_len,
                    my_numchars_mb(&my_charset_utf8_general_ci,
                                   *month, *month + strlen(*month)));
    }
    for (const char **day= (*loc)->day_names->type_names; *day; day++)
    {
      set_if_bigger(max_day_len,
                    my_numchars_mb(&my_charset_utf8_general_ci,
                                   *day, *day + strlen(*day)));
    }
    if ((*loc)->max_month_name_length != max_month_len ||
        (*loc)->max_day_name_length != max_day_len)
    {
      DBUG_PRINT("Wrong max day name(or month name) length for locale:",
                 ("%s", (*loc)->name));
      DBUG_ASSERT(0);
    }
  }
  DBUG_VOID_RETURN;
}
#endif//DBUG_OFF

#ifdef __WIN__
int win_main(int argc, char **argv)
#else
int mysqld_main(int argc, char **argv)
#endif
{
  /*
    Perform basic thread library and malloc initialization,
    to be able to read defaults files and parse options.
  */
  my_progname= argv[0];
#ifdef HAVE_NPTL
  ld_assume_kernel_is_set= (getenv("LD_ASSUME_KERNEL") != 0);
#endif
#ifndef _WIN32
  // For windows, my_init() is called from the win specific mysqld_main
  if (my_init())                 // init my_sys library & pthreads
  {
    fprintf(stderr, "my_init() failed.");
    return 1;
  }
#endif

  orig_argc= argc;
  orig_argv= argv;
  my_getopt_use_args_separator= TRUE;
  if (load_defaults(MYSQL_CONFIG_NAME, load_default_groups, &argc, &argv))
    return 1;
  my_getopt_use_args_separator= FALSE;
  defaults_argc= argc;
  defaults_argv= argv;
  remaining_argc= argc;
  remaining_argv= argv;

  /* Must be initialized early for comparison of options name */
  system_charset_info= &my_charset_utf8_general_ci;

  sys_var_init();

#ifdef WITH_PERFSCHEMA_STORAGE_ENGINE
  /*
    The performance schema needs to be initialized as early as possible,
    before to-be-instrumented objects of the server are initialized.
  */
  int ho_error;
  vector<my_option> all_early_options;
  all_early_options.reserve(100);

  my_getopt_register_get_addr(NULL);
  /* Skip unknown options so that they may be processed later */
  my_getopt_skip_unknown= TRUE;

  /* prepare all_early_options array */
  sys_var_add_options(&all_early_options, sys_var::PARSE_EARLY);
  add_terminator(&all_early_options);

  /*
    Logs generated while parsing the command line
    options are buffered and printed later.
  */
  buffered_logs.init();
  my_getopt_error_reporter= buffered_option_error_reporter;
  my_charset_error_reporter= buffered_option_error_reporter;

  /*
    Initialize the array of performance schema instrument configurations.
  */
  init_pfs_instrument_array();

  ho_error= handle_options(&remaining_argc, &remaining_argv,
                           &all_early_options[0], mysqld_get_one_option);
  // Swap with an empty vector, i.e. delete elements and free allocated space.
  vector<my_option>().swap(all_early_options);

  if (ho_error == 0)
  {
    /* Add back the program name handle_options removes */
    remaining_argc++;
    remaining_argv--;
    if (pfs_param.m_enabled)
    {
      PSI_hook= initialize_performance_schema(&pfs_param);
      if (PSI_hook == NULL)
      {
        pfs_param.m_enabled= false;
        buffered_logs.buffer(WARNING_LEVEL,
                             "Performance schema disabled (reason: init failed).");
      }
    }
  }
#else
  /*
    Other provider of the instrumentation interface should
    initialize PSI_hook here:
    - HAVE_PSI_INTERFACE is for the instrumentation interface
    - WITH_PERFSCHEMA_STORAGE_ENGINE is for one implementation
      of the interface,
    but there could be alternate implementations, which is why
    these two defines are kept separate.
  */
#endif /* WITH_PERFSCHEMA_STORAGE_ENGINE */

#ifdef HAVE_PSI_INTERFACE
  /*
    Obtain the current performance schema instrumentation interface,
    if available.
  */
  if (PSI_hook)
  {
    PSI *psi_server= (PSI*) PSI_hook->get_interface(PSI_CURRENT_VERSION);
    if (likely(psi_server != NULL))
    {
      set_psi_server(psi_server);

      /*
        Now that we have parsed the command line arguments, and have initialized
        the performance schema itself, the next step is to register all the
        server instruments.
      */
      init_server_psi_keys();
      /* Instrument the main thread */
      PSI_thread *psi= PSI_CALL(new_thread)(key_thread_main, NULL, 0);
      PSI_CALL(set_thread)(psi);

      /*
        Now that some instrumentation is in place,
        recreate objects which were initialised early,
        so that they are instrumented as well.
      */
      my_thread_global_reinit();
    }
  }
#endif /* HAVE_PSI_INTERFACE */

  init_error_log_mutex();

  /* Set signal used to kill MySQL */
#if defined(SIGUSR2)
  thr_kill_signal= thd_lib_detected == THD_LIB_LT ? SIGINT : SIGUSR2;
#else
  thr_kill_signal= SIGINT;
#endif

  /* Initialize audit interface globals. Audit plugins are inited later. */
  mysql_audit_initialize();

  /*
    Perform basic logger initialization logger. Should be called after
    MY_INIT, as it initializes mutexes. Log tables are inited later.
  */
  logger.init_base();

#ifdef WITH_PERFSCHEMA_STORAGE_ENGINE
  if (ho_error)
  {
    /*
      Parsing command line option failed,
      Since we don't have a workable remaining_argc/remaining_argv
      to continue the server initialization, this is as far as this
      code can go.
      This is the best effort to log meaningful messages:
      - messages will be printed to stderr, which is not redirected yet,
      - messages will be printed in the NT event log, for windows.
    */
    buffered_logs.print();
    buffered_logs.cleanup();
    /*
      Not enough initializations for unireg_abort()
      Using exit() for windows.
    */
    exit (ho_error);
  }
#endif /* WITH_PERFSCHEMA_STORAGE_ENGINE */

#ifdef _CUSTOMSTARTUPCONFIG_
  if (_cust_check_startup())
  {
    / * _cust_check_startup will report startup failure error * /
    exit(1);
  }
#endif

  if (init_common_variables())
    unireg_abort(1);        // Will do exit

  my_init_signals();
#if defined(__ia64__) || defined(__ia64)
  /*
    Peculiar things with ia64 platforms - it seems we only have half the
    stack size in reality, so we have to double it here
  */
  pthread_attr_setstacksize(&connection_attrib,my_thread_stack_size*2);
#else
  pthread_attr_setstacksize(&connection_attrib,my_thread_stack_size);
#endif
#ifdef HAVE_PTHREAD_ATTR_GETSTACKSIZE
  {
    /* Retrieve used stack size;  Needed for checking stack overflows */
    size_t stack_size= 0;
    pthread_attr_getstacksize(&connection_attrib, &stack_size);
#if defined(__ia64__) || defined(__ia64)
    stack_size/= 2;
#endif
    /* We must check if stack_size = 0 as Solaris 2.9 can return 0 here */
    if (stack_size && stack_size < my_thread_stack_size)
    {
      if (log_warnings)
  sql_print_warning("Asked for %lu thread stack, but got %ld",
        my_thread_stack_size, (long) stack_size);
#if defined(__ia64__) || defined(__ia64)
      my_thread_stack_size= stack_size*2;
#else
      my_thread_stack_size= stack_size;
#endif
    }
  }
#endif

  (void) thr_setconcurrency(concurrency); // 10 by default

  select_thread=pthread_self();
  select_thread_in_use=1;

#ifdef HAVE_LIBWRAP
  libwrapName= my_progname+dirname_length(my_progname);
  openlog(libwrapName, LOG_PID, LOG_AUTH);
#endif

#ifndef DBUG_OFF
  test_lc_time_sz();
  srand(time(NULL));
#endif

  /*
    We have enough space for fiddling with the argv, continue
  */
  check_data_home(mysql_real_data_home);
  if (my_setwd(mysql_real_data_home,MYF(MY_WME)) && !opt_help)
    unireg_abort(1);        /* purecov: inspected */

  if ((user_info= check_user(mysqld_user)))
  {
#if defined(HAVE_MLOCKALL) && defined(MCL_CURRENT)
    if (locked_in_memory) // getuid() == 0 here
      set_effective_user(user_info);
    else
#endif
      set_user(mysqld_user, user_info);
  }

  if (opt_bin_log && server_id == 0)
  {
    server_id= 1;
#ifdef EXTRA_DEBUG
    sql_print_warning("You have enabled the binary log, but you haven't set "
                      "server-id to a non-zero value: we force server id to 1; "
                      "updates will be logged to the binary log, but "
                      "connections from slaves will not be accepted.");
#endif
  }

  /* 
   The subsequent calls may take a long time : e.g. innodb log read.
   Thus set the long running service control manager timeout
  */
#if defined(_WIN32) && !defined(EMBEDDED_LIBRARY)
  Service.SetSlowStarting(slow_start_timeout);
#endif

  if (init_server_components())
    unireg_abort(1);

  /*
    Each server should have one UUID. We will create it automatically, if it
    does not exist.
   */
  if (!opt_bootstrap)
  {
    if (init_server_auto_options())
    {
      sql_print_error("Initialzation of the server's UUID failed because it could"
                      " not be read from the auto.cnf file. If this is a new"
                      " server, the initialization failed because it was not"
                      " possible to generate a new UUID.");
      unireg_abort(1);
    }

    if (opt_bin_log)
    {
      /*
        Add server_uuid to the sid_map.  This must be done after
        server_uuid has been initialized in init_server_auto_options and
        after the binary log (and sid_map file) has been initialized in
        init_server_components().

        No error message is needed: init_sid_map() prints a message.
      */
      global_sid_lock.rdlock();
      int ret= gtid_state.init();
      global_sid_lock.unlock();
      if (ret)
        unireg_abort(1);

      if (mysql_bin_log.init_gtid_sets(
            const_cast<Gtid_set *>(gtid_state.get_logged_gtids()),
            const_cast<Gtid_set *>(gtid_state.get_lost_gtids()),
            opt_master_verify_checksum,
            true/*true=need lock*/))
        unireg_abort(1);

      /*
        Write the previous set of gtids at this point because during
        the creation of the binary log this is not done as we cannot
        move the init_gtid_sets() to a place before openning the binary
        log. This requires some investigation.

        /Alfranio
      */
      if (gtid_mode > 0)
      {
        global_sid_lock.wrlock();
        const Gtid_set *logged_gtids= gtid_state.get_logged_gtids();
        if (gtid_mode > 1 || !logged_gtids->is_empty())
        {
          Previous_gtids_log_event prev_gtids_ev(logged_gtids);
          global_sid_lock.unlock();

          prev_gtids_ev.checksum_alg= binlog_checksum_options;

          if (prev_gtids_ev.write(mysql_bin_log.get_log_file()))
            unireg_abort(1);
          mysql_bin_log.add_bytes_written(prev_gtids_ev.data_written);

          if (flush_io_cache(mysql_bin_log.get_log_file()) ||
              mysql_file_sync(mysql_bin_log.get_log_file()->file, MYF(MY_WME)))
            unireg_abort(1);
        }
        else
          global_sid_lock.unlock();
      }
    }
  }

  init_ssl();
  network_init();

#ifdef __WIN__
  if (!opt_console)
  {
    if (reopen_fstreams(log_error_file, stdout, stderr))
      unireg_abort(1);
    setbuf(stderr, NULL);
    FreeConsole();        // Remove window
  }
#endif

  /*
   Initialize my_str_malloc() and my_str_free()
  */
  my_str_malloc= &my_str_malloc_mysqld;
  my_str_free= &my_str_free_mysqld;

  /*
    init signals & alarm
    After this we can't quit by a simple unireg_abort
  */
  error_handler_hook= my_message_sql;
  start_signal_handler();       // Creates pidfile

  if (mysql_rm_tmp_tables() || acl_init(opt_noacl) ||
      my_tz_init((THD *)0, default_tz_name, opt_bootstrap))
  {
    abort_loop=1;
    select_thread_in_use=0;

    (void) pthread_kill(signal_thread, MYSQL_KILL_SIGNAL);

    delete_pid_file(MYF(MY_WME));

    if (mysql_socket_getfd(unix_sock) != INVALID_SOCKET)
      unlink(mysqld_unix_port);
    exit(1);
  }

  if (!opt_noacl)
    (void) grant_init();

  if (!opt_bootstrap)
    servers_init(0);

  if (!opt_noacl)
  {
#ifdef HAVE_DLOPEN
    udf_init();
#endif
  }

  init_status_vars();
  if (opt_bootstrap) /* If running with bootstrap, do not start replication. */
    opt_skip_slave_start= 1;

  check_binlog_cache_size(NULL);
  check_binlog_stmt_cache_size(NULL);

  binlog_unsafe_map_init();

  // Make @@slave_skip_errors show the nice human-readable value.
  set_slave_skip_errors(&opt_slave_skip_errors);

  /*
    init_slave() must be called after the thread keys are created.
  */
  if (server_id != 0 && init_slave() && active_mi == NULL)
  {
    unireg_abort(1);
  }

#ifdef WITH_PERFSCHEMA_STORAGE_ENGINE
  initialize_performance_schema_acl(opt_bootstrap);
  /*
    Do not check the structure of the performance schema tables
    during bootstrap:
    - the tables are not supposed to exist yet, bootstrap will create them
    - a check would print spurious error messages
  */
  if (! opt_bootstrap)
    check_performance_schema();
#endif

  initialize_information_schema_acl();

  execute_ddl_log_recovery();

  if (Events::init(opt_noacl || opt_bootstrap))
    unireg_abort(1);

  if (opt_bootstrap)
  {
    select_thread_in_use= 0;                    // Allow 'kill' to work
    bootstrap(mysql_stdin);
    unireg_abort(bootstrap_error ? 1 : 0);
  }
  if (opt_init_file && *opt_init_file)
  {
    if (read_init_file(opt_init_file))
      unireg_abort(1);
  }

  create_shutdown_thread();
  start_handle_manager();

  sql_print_information(ER_DEFAULT(ER_STARTUP),my_progname,server_version,
                        ((mysql_socket_getfd(unix_sock) == INVALID_SOCKET) ? (char*) ""
                                                       : mysqld_unix_port),
                         mysqld_port,
                         MYSQL_COMPILATION_COMMENT);
#if defined(_WIN32) && !defined(EMBEDDED_LIBRARY)
  Service.SetRunning();
#endif


  /* Signal threads waiting for server to be started */
  mysql_mutex_lock(&LOCK_server_started);
  mysqld_server_started= 1;
  mysql_cond_signal(&COND_server_started);
  mysql_mutex_unlock(&LOCK_server_started);

#ifdef WITH_NDBCLUSTER_STORAGE_ENGINE
  /* engine specific hook, to be made generic */
  if (ndb_wait_setup_func && ndb_wait_setup_func(opt_ndb_wait_setup))
  {
    sql_print_warning("NDB : Tables not available after %lu seconds."
                      "  Consider increasing --ndb-wait-setup value",
                      opt_ndb_wait_setup);
  }
#endif

#if defined(_WIN32) || defined(HAVE_SMEM)
  handle_connections_methods();
#else
  handle_connections_sockets();
#endif /* _WIN32 || HAVE_SMEM */

  /* (void) pthread_attr_destroy(&connection_attrib); */

  DBUG_PRINT("quit",("Exiting main thread"));

#ifndef __WIN__
#ifdef EXTRA_DEBUG2
  sql_print_error("Before Lock_thread_count");
#endif
  mysql_mutex_lock(&LOCK_thread_count);
  DBUG_PRINT("quit", ("Got thread_count mutex"));
  select_thread_in_use=0;     // For close_connections
  mysql_mutex_unlock(&LOCK_thread_count);
  mysql_cond_broadcast(&COND_thread_count);
#ifdef EXTRA_DEBUG2
  sql_print_error("After lock_thread_count");
#endif
#endif /* __WIN__ */

#ifdef HAVE_PSI_THREAD_INTERFACE
  /*
    Disable the main thread instrumentation,
    to avoid recording events during the shutdown.
  */
  PSI_CALL(delete_current_thread)();
#endif

  /* Wait until cleanup is done */
  mysql_mutex_lock(&LOCK_thread_count);
  while (!ready_to_exit)
    mysql_cond_wait(&COND_thread_count, &LOCK_thread_count);
  mysql_mutex_unlock(&LOCK_thread_count);

#if defined(__WIN__) && !defined(EMBEDDED_LIBRARY)
  if (Service.IsNT() && start_mode)
    Service.Stop();
  else
  {
    Service.SetShutdownEvent(0);
    if (hEventShutdown)
      CloseHandle(hEventShutdown);
  }
#endif
  clean_up(1);
  mysqld_exit(0);
}

#endif /* !EMBEDDED_LIBRARY */


/****************************************************************************
  Main and thread entry function for Win32
  (all this is needed only to run mysqld as a service on WinNT)
****************************************************************************/

#if defined(__WIN__) && !defined(EMBEDDED_LIBRARY)
int mysql_service(void *p)
{
  if (my_thread_init())
    return 1;

  if (use_opt_args)
    win_main(opt_argc, opt_argv);
  else
    win_main(Service.my_argc, Service.my_argv);

  my_thread_end();
  return 0;
}


/* Quote string if it contains space, else copy */

static char *add_quoted_string(char *to, const char *from, char *to_end)
{
  uint length= (uint) (to_end-to);

  if (!strchr(from, ' '))
    return strmake(to, from, length-1);
  return strxnmov(to, length-1, "\"", from, "\"", NullS);
}


/**
  Handle basic handling of services, like installation and removal.

  @param argv             Pointer to argument list
  @param servicename    Internal name of service
  @param displayname    Display name of service (in taskbar ?)
  @param file_path    Path to this program
  @param startup_option Startup option to mysqld

  @retval
    0   option handled
  @retval
    1   Could not handle option
*/

static bool
default_service_handling(char **argv,
       const char *servicename,
       const char *displayname,
       const char *file_path,
       const char *extra_opt,
       const char *account_name)
{
  char path_and_service[FN_REFLEN+FN_REFLEN+32], *pos, *end;
  const char *opt_delim;
  end= path_and_service + sizeof(path_and_service)-3;

  /* We have to quote filename if it contains spaces */
  pos= add_quoted_string(path_and_service, file_path, end);
  if (*extra_opt)
  {
    /*
     Add option after file_path. There will be zero or one extra option.  It's
     assumed to be --defaults-file=file but isn't checked.  The variable (not
     the option name) should be quoted if it contains a string.
    */
    *pos++= ' ';
    if (opt_delim= strchr(extra_opt, '='))
    {
      size_t length= ++opt_delim - extra_opt;
      pos= strnmov(pos, extra_opt, length);
    }
    else
      opt_delim= extra_opt;

    pos= add_quoted_string(pos, opt_delim, end);
  }
  /* We must have servicename last */
  *pos++= ' ';
  (void) add_quoted_string(pos, servicename, end);

  if (Service.got_service_option(argv, "install"))
  {
    Service.Install(1, servicename, displayname, path_and_service,
                    account_name);
    return 0;
  }
  if (Service.got_service_option(argv, "install-manual"))
  {
    Service.Install(0, servicename, displayname, path_and_service,
                    account_name);
    return 0;
  }
  if (Service.got_service_option(argv, "remove"))
  {
    Service.Remove(servicename);
    return 0;
  }
  return 1;
}


int mysqld_main(int argc, char **argv)
{
  /*
    When several instances are running on the same machine, we
    need to have an  unique  named  hEventShudown  through the
    application PID e.g.: MySQLShutdown1890; MySQLShutdown2342
  */
  int10_to_str((int) GetCurrentProcessId(),strmov(shutdown_event_name,
                                                  "MySQLShutdown"), 10);

  /* Must be initialized early for comparison of service name */
  system_charset_info= &my_charset_utf8_general_ci;

  if (my_init())
  {
    fprintf(stderr, "my_init() failed.");
    return 1;
  }

  if (Service.GetOS())  /* true NT family */
  {
    char file_path[FN_REFLEN];
    my_path(file_path, argv[0], "");          /* Find name in path */
    fn_format(file_path,argv[0],file_path,"",
        MY_REPLACE_DIR | MY_UNPACK_FILENAME | MY_RESOLVE_SYMLINKS);

    if (argc == 2)
    {
      if (!default_service_handling(argv, MYSQL_SERVICENAME, MYSQL_SERVICENAME,
           file_path, "", NULL))
  return 0;
      if (Service.IsService(argv[1]))        /* Start an optional service */
      {
  /*
    Only add the service name to the groups read from the config file
    if it's not "MySQL". (The default service name should be 'mysqld'
    but we started a bad tradition by calling it MySQL from the start
    and we are now stuck with it.
  */
  if (my_strcasecmp(system_charset_info, argv[1],"mysql"))
    load_default_groups[load_default_groups_sz-2]= argv[1];
        start_mode= 1;
        Service.Init(argv[1], mysql_service);
        return 0;
      }
    }
    else if (argc == 3) /* install or remove any optional service */
    {
      if (!default_service_handling(argv, argv[2], argv[2], file_path, "",
                                    NULL))
  return 0;
      if (Service.IsService(argv[2]))
      {
  /*
    mysqld was started as
    mysqld --defaults-file=my_path\my.ini service-name
  */
  use_opt_args=1;
  opt_argc= 2;        // Skip service-name
  opt_argv=argv;
  start_mode= 1;
  if (my_strcasecmp(system_charset_info, argv[2],"mysql"))
    load_default_groups[load_default_groups_sz-2]= argv[2];
  Service.Init(argv[2], mysql_service);
  return 0;
      }
    }
    else if (argc == 4 || argc == 5)
    {
      /*
        This may seem strange, because we handle --local-service while
        preserving 4.1's behavior of allowing any one other argument that is
        passed to the service on startup. (The assumption is that this is
        --defaults-file=file, but that was not enforced in 4.1, so we don't
        enforce it here.)
      */
      const char *extra_opt= NullS;
      const char *account_name = NullS;
      int index;
      for (index = 3; index < argc; index++)
      {
        if (!strcmp(argv[index], "--local-service"))
          account_name= "NT AUTHORITY\\LocalService";
        else
          extra_opt= argv[index];
      }

      if (argc == 4 || account_name)
        if (!default_service_handling(argv, argv[2], argv[2], file_path,
                                      extra_opt, account_name))
          return 0;
    }
    else if (argc == 1 && Service.IsService(MYSQL_SERVICENAME))
    {
      /* start the default service */
      start_mode= 1;
      Service.Init(MYSQL_SERVICENAME, mysql_service);
      return 0;
    }
  }
  /* Start as standalone server */
  Service.my_argc=argc;
  Service.my_argv=argv;
  mysql_service(NULL);
  return 0;
}
#endif


/**
  Execute all commands from a file. Used by the mysql_install_db script to
  create MySQL privilege tables without having to start a full MySQL server.
*/

static void bootstrap(MYSQL_FILE *file)
{
  DBUG_ENTER("bootstrap");

  THD *thd= new THD;
  thd->bootstrap=1;
  my_net_init(&thd->net,(st_vio*) 0);
  thd->max_client_packet_length= thd->net.max_packet;
  thd->security_ctx->master_access= ~(ulong)0;
  thd->thread_id= thd->variables.pseudo_thread_id= thread_id++;
  thread_count++;
  in_bootstrap= TRUE;

  bootstrap_file=file;
#ifndef EMBEDDED_LIBRARY      // TODO:  Enable this
  if (mysql_thread_create(key_thread_bootstrap,
                          &thd->real_id, &connection_attrib, handle_bootstrap,
                          (void*) thd))
  {
    sql_print_warning("Can't create thread to handle bootstrap");
    bootstrap_error=-1;
    DBUG_VOID_RETURN;
  }
  /* Wait for thread to die */
  mysql_mutex_lock(&LOCK_thread_count);
  while (in_bootstrap)
  {
    mysql_cond_wait(&COND_thread_count, &LOCK_thread_count);
    DBUG_PRINT("quit",("One thread died (count=%u)",thread_count));
  }
  mysql_mutex_unlock(&LOCK_thread_count);
#else
  thd->mysql= 0;
  do_handle_bootstrap(thd);
#endif

  DBUG_VOID_RETURN;
}


static bool read_init_file(char *file_name)
{
  MYSQL_FILE *file;
  DBUG_ENTER("read_init_file");
  DBUG_PRINT("enter",("name: %s",file_name));

  sql_print_information("Execution of init_file \'%s\' started.", file_name);

  if (!(file= mysql_file_fopen(key_file_init, file_name,
                               O_RDONLY, MYF(MY_WME))))
    DBUG_RETURN(TRUE);
  bootstrap(file);
  mysql_file_fclose(file, MYF(MY_WME));

  sql_print_information("Execution of init_file \'%s\' ended.", file_name);

  DBUG_RETURN(FALSE);
}


/**
  Increment number of created threads
*/
void inc_thread_created(void)
{
  thread_created++;
}

#ifndef EMBEDDED_LIBRARY

/*
   Simple scheduler that use the main thread to handle the request

   NOTES
     This is only used for debugging, when starting mysqld with
     --thread-handling=no-threads or --one-thread

     When we enter this function, LOCK_thread_count is hold!
*/

void handle_connection_in_main_thread(THD *thd)
{
  mysql_mutex_assert_owner(&LOCK_thread_count);
  thread_cache_size=0;      // Safety
  threads.push_front(thd);
  mysql_mutex_unlock(&LOCK_thread_count);
  thd->start_utime= my_micro_time();
  do_handle_one_connection(thd);
}


/*
  Scheduler that uses one thread per connection
*/

void create_thread_to_handle_connection(THD *thd)
{
  if (cached_thread_count > wake_thread)
  {
    /* Get thread from cache */
    thread_cache.push_front(thd);
    wake_thread++;
    mysql_cond_signal(&COND_thread_cache);
  }
  else
  {
    char error_message_buff[MYSQL_ERRMSG_SIZE];
    /* Create new thread to handle connection */
    int error;
    thread_created++;
    threads.push_front(thd);
    DBUG_PRINT("info",(("creating thread %lu"), thd->thread_id));
    thd->prior_thr_create_utime= thd->start_utime= my_micro_time();
    if ((error= mysql_thread_create(key_thread_one_connection,
                                    &thd->real_id, &connection_attrib,
                                    handle_one_connection,
                                    (void*) thd)))
    {
      /* purecov: begin inspected */
      DBUG_PRINT("error",
                 ("Can't create thread to handle request (error %d)",
                  error));
      thread_count--;
      thd->killed= THD::KILL_CONNECTION;      // Safety
      mysql_mutex_unlock(&LOCK_thread_count);

      mysql_mutex_lock(&LOCK_connection_count);
      --connection_count;
      mysql_mutex_unlock(&LOCK_connection_count);

      statistic_increment(aborted_connects,&LOCK_status);
      statistic_increment(connection_errors_internal, &LOCK_status);
      /* Can't use my_error() since store_globals has not been called. */
      my_snprintf(error_message_buff, sizeof(error_message_buff),
                  ER_THD(thd, ER_CANT_CREATE_THREAD), error);
      net_send_error(thd, ER_CANT_CREATE_THREAD, error_message_buff, NULL);
      close_connection(thd);
      mysql_mutex_lock(&LOCK_thread_count);
      delete thd;
      mysql_mutex_unlock(&LOCK_thread_count);
      return;
      /* purecov: end */
    }
  }
  mysql_mutex_unlock(&LOCK_thread_count);
  DBUG_PRINT("info",("Thread created"));
}


/**
  Create new thread to handle incoming connection.

    This function will create new thread to handle the incoming
    connection.  If there are idle cached threads one will be used.
    'thd' will be pushed into 'threads'.

    In single-threaded mode (\#define ONE_THREAD) connection will be
    handled inside this function.

  @param[in,out] thd    Thread handle of future thread.
*/

static void create_new_thread(THD *thd)
{
  DBUG_ENTER("create_new_thread");

  /*
    Don't allow too many connections. We roughly check here that we allow
    only (max_connections + 1) connections.
  */

  mysql_mutex_lock(&LOCK_connection_count);

  if (connection_count >= max_connections + 1 || abort_loop)
  {
    mysql_mutex_unlock(&LOCK_connection_count);

    DBUG_PRINT("error",("Too many connections"));
    /*
      The server just accepted the socket connection from the network,
      and we already have too many connections.
      Note that the server knows nothing of the client yet,
      and in particular thd->client_capabilities has not been negotiated.
      ER_CON_COUNT_ERROR is normally associated with SQLSTATE '08004',
      but sending a SQLSTATE in the network assumes CLIENT_PROTOCOL_41.
      See net_send_error_packet().
      The error packet returned here will only contain the error code,
      with no sqlstate.
      A client expecting a SQLSTATE will not find any, and assume 'HY000'.
    */
    close_connection(thd, ER_CON_COUNT_ERROR);
    delete thd;
    statistic_increment(connection_errors_max_connection, &LOCK_status);
    DBUG_VOID_RETURN;
  }

  ++connection_count;

  if (connection_count > max_used_connections)
    max_used_connections= connection_count;

  mysql_mutex_unlock(&LOCK_connection_count);

  /* Start a new thread to handle connection. */

  mysql_mutex_lock(&LOCK_thread_count);

  /*
    The initialization of thread_id is done in create_embedded_thd() for
    the embedded library.
    TODO: refactor this to avoid code duplication there
  */
  thd->thread_id= thd->variables.pseudo_thread_id= thread_id++;

  thread_count++;

  MYSQL_CALLBACK(thread_scheduler, add_connection, (thd));

  DBUG_VOID_RETURN;
}
#endif /* EMBEDDED_LIBRARY */


#ifdef SIGNALS_DONT_BREAK_READ
inline void kill_broken_server()
{
  /* hack to get around signals ignored in syscalls for problem OS's */
  if (mysql_get_fd(unix_sock) == INVALID_SOCKET ||
      (!opt_disable_networking && mysql_socket_getfd(ip_sock) == INVALID_SOCKET))
  {
    select_thread_in_use = 0;
    /* The following call will never return */
    kill_server((void*) MYSQL_KILL_SIGNAL);
  }
}
#define MAYBE_BROKEN_SYSCALL kill_broken_server();
#else
#define MAYBE_BROKEN_SYSCALL
#endif

  /* Handle new connections and spawn new process to handle them */

#ifndef EMBEDDED_LIBRARY

void handle_connections_sockets()
{
  MYSQL_SOCKET sock= mysql_socket_invalid();
  MYSQL_SOCKET new_sock= mysql_socket_invalid();
  uint error_count=0;
  THD *thd;
  struct sockaddr_storage cAddr;
  int ip_flags=0,socket_flags=0,flags=0,retval;
  st_vio *vio_tmp;
#ifdef HAVE_POLL
  int socket_count= 0;
  struct pollfd fds[2]; // for ip_sock and unix_sock
  MYSQL_SOCKET pfs_fds[2]; // for performance schema
#else
  fd_set readFDs,clientFDs;
  uint max_used_connection= max<uint>(mysql_socket_getfd(ip_sock), mysql_socket_getfd(unix_sock)) + 1;
#endif

  DBUG_ENTER("handle_connections_sockets");

  (void) ip_flags;
  (void) socket_flags;

#ifndef HAVE_POLL
  FD_ZERO(&clientFDs);
#endif

  if (mysql_socket_getfd(ip_sock) != INVALID_SOCKET)
  {
    mysql_socket_set_thread_owner(ip_sock);
#ifdef HAVE_POLL
    fds[socket_count].fd= mysql_socket_getfd(ip_sock);
    fds[socket_count].events= POLLIN;
    pfs_fds[socket_count]= ip_sock;
    socket_count++;
#else
    FD_SET(mysql_socket_getfd(ip_sock), &clientFDs);
#endif
#ifdef HAVE_FCNTL
    ip_flags = fcntl(mysql_socket_getfd(ip_sock), F_GETFL, 0);
#endif
  }
#ifdef HAVE_SYS_UN_H
  mysql_socket_set_thread_owner(unix_sock);
#ifdef HAVE_POLL
  fds[socket_count].fd= mysql_socket_getfd(unix_sock);
  fds[socket_count].events= POLLIN;
  pfs_fds[socket_count]= unix_sock;
  socket_count++;
#else
  FD_SET(mysql_socket_getfd(unix_sock), &clientFDs);
#endif
#ifdef HAVE_FCNTL
  socket_flags=fcntl(mysql_socket_getfd(unix_sock), F_GETFL, 0);
#endif
#endif

  DBUG_PRINT("general",("Waiting for connections."));
  MAYBE_BROKEN_SYSCALL;
  while (!abort_loop)
  {
#ifdef HAVE_POLL
    retval= poll(fds, socket_count, -1);
#else
    readFDs=clientFDs;

    retval= select((int) max_used_connection,&readFDs,0,0,0);
#endif

    if (retval < 0)
    {
      if (socket_errno != SOCKET_EINTR)
      {
        /*
          select(2)/poll(2) failed on the listening port.
          There is not much details to report about the client,
          increment the server global status variable.
        */
        statistic_increment(connection_errors_select, &LOCK_status);
        if (!select_errors++ && !abort_loop)  /* purecov: inspected */
          sql_print_error("mysqld: Got error %d from select",socket_errno); /* purecov: inspected */
      }
      MAYBE_BROKEN_SYSCALL
      continue;
    }

    if (abort_loop)
    {
      MAYBE_BROKEN_SYSCALL;
      break;
    }

    /* Is this a new connection request ? */
#ifdef HAVE_POLL
    for (int i= 0; i < socket_count; ++i)
    {
      if (fds[i].revents & POLLIN)
      {
        sock= pfs_fds[i];
#ifdef HAVE_FCNTL
        flags= fcntl(mysql_socket_getfd(sock), F_GETFL, 0);
#else
        flags= 0;
#endif // HAVE_FCNTL
        break;
      }
    }
#else  // HAVE_POLL
#ifdef HAVE_SYS_UN_H
    if (FD_ISSET(mysql_socket_getfd(unix_sock), &readFDs))
    {
      sock = unix_sock;
      flags= socket_flags;
    }
    else
#endif // HAVE_SYS_UN_H
    {
      sock = ip_sock;
      flags= ip_flags;
    }
#endif // HAVE_POLL

#if !defined(NO_FCNTL_NONBLOCK)
    if (!(test_flags & TEST_BLOCKING))
    {
#if defined(O_NONBLOCK)
      fcntl(mysql_socket_getfd(sock), F_SETFL, flags | O_NONBLOCK);
#elif defined(O_NDELAY)
      fcntl(mysql_socket_getfd(sock), F_SETFL, flags | O_NDELAY);
#endif
    }
#endif /* NO_FCNTL_NONBLOCK */
    for (uint retry=0; retry < MAX_ACCEPT_RETRY; retry++)
    {
      size_socket length= sizeof(struct sockaddr_storage);
      new_sock= mysql_socket_accept(key_socket_client_connection, sock,
                                    (struct sockaddr *)(&cAddr), &length);
      if (mysql_socket_getfd(new_sock) != INVALID_SOCKET ||
          (socket_errno != SOCKET_EINTR && socket_errno != SOCKET_EAGAIN))
        break;
      MAYBE_BROKEN_SYSCALL;
#if !defined(NO_FCNTL_NONBLOCK)
      if (!(test_flags & TEST_BLOCKING))
      {
        if (retry == MAX_ACCEPT_RETRY - 1)
          fcntl(mysql_socket_getfd(sock), F_SETFL, flags);    // Try without O_NONBLOCK
      }
#endif
    }
#if !defined(NO_FCNTL_NONBLOCK)
    if (!(test_flags & TEST_BLOCKING))
      fcntl(mysql_socket_getfd(sock), F_SETFL, flags);
#endif
    if (mysql_socket_getfd(new_sock) == INVALID_SOCKET)
    {
      /*
        accept(2) failed on the listening port, after many retries.
        There is not much details to report about the client,
        increment the server global status variable.
      */
      statistic_increment(connection_errors_accept, &LOCK_status);
      if ((error_count++ & 255) == 0)   // This can happen often
        sql_perror("Error in accept");
      MAYBE_BROKEN_SYSCALL;
      if (socket_errno == SOCKET_ENFILE || socket_errno == SOCKET_EMFILE)
        sleep(1);       // Give other threads some time
      continue;
    }

#ifdef HAVE_LIBWRAP
    {
      if (mysql_socket_getfd(sock) == mysql_socket_getfd(ip_sock))
      {
        struct request_info req;
        signal(SIGCHLD, SIG_DFL);
        request_init(&req, RQ_DAEMON, libwrapName, RQ_FILE, mysql_socket_getfd(new_sock), NULL);
        my_fromhost(&req);

        if (!my_hosts_access(&req))
        {
          /*
            This may be stupid but refuse() includes an exit(0)
            which we surely don't want...
            clean_exit() - same stupid thing ...
          */
          syslog(deny_severity, "refused connect from %s",
          my_eval_client(&req));

          /*
            C++ sucks (the gibberish in front just translates the supplied
            sink function pointer in the req structure from a void (*sink)();
            to a void(*sink)(int) if you omit the cast, the C++ compiler
            will cry...
          */
          if (req.sink)
            ((void (*)(int))req.sink)(req.fd);

          mysql_socket_shutdown(new_sock, SHUT_RDWR);
          mysql_socket_close(new_sock);
          /*
            The connection was refused by TCP wrappers.
            There are no details (by client IP) available to update the host_cache.
          */
          statistic_increment(connection_tcpwrap_errors, &LOCK_status);
          continue;
        }
      }
    }
#endif /* HAVE_LIBWRAP */

    /*
    ** Don't allow too many connections
    */

    if (!(thd= new THD))
    {
      (void) mysql_socket_shutdown(new_sock, SHUT_RDWR);
      (void) mysql_socket_close(new_sock);
      statistic_increment(connection_errors_internal, &LOCK_status);
      continue;
    }

    bool is_unix_sock= (mysql_socket_getfd(sock) == mysql_socket_getfd(unix_sock));
    enum_vio_type vio_type= (is_unix_sock ? VIO_TYPE_SOCKET : VIO_TYPE_TCPIP);
    uint vio_flags= (is_unix_sock ? VIO_LOCALHOST : 0);

    vio_tmp= mysql_socket_vio_new(new_sock, vio_type, vio_flags);

    if (!vio_tmp || my_net_init(&thd->net, vio_tmp))
    {
      /*
        Only delete the temporary vio if we didn't already attach it to the
        NET object. The destructor in THD will delete any initialized net
        structure.
      */
      if (vio_tmp && thd->net.vio != vio_tmp)
        vio_delete(vio_tmp);
      else
      {
        (void) mysql_socket_shutdown(new_sock, SHUT_RDWR);
        (void) mysql_socket_close(new_sock);
      }
      delete thd;
      statistic_increment(connection_errors_internal, &LOCK_status);
      continue;
    }
    init_net_server_extension(thd);
    if (mysql_socket_getfd(sock) == mysql_socket_getfd(unix_sock))
      thd->security_ctx->host=(char*) my_localhost;

    create_new_thread(thd);
  }
  DBUG_VOID_RETURN;
}


#ifdef _WIN32
pthread_handler_t handle_connections_sockets_thread(void *arg)
{
  my_thread_init();
  handle_connections_sockets();
  decrement_handler_count();
  return 0;
}

pthread_handler_t handle_connections_namedpipes(void *arg)
{
  HANDLE hConnectedPipe;
  OVERLAPPED connectOverlapped= {0};
  THD *thd;
  my_thread_init();
  DBUG_ENTER("handle_connections_namedpipes");
  connectOverlapped.hEvent= CreateEvent(NULL, TRUE, FALSE, NULL);
  if (!connectOverlapped.hEvent)
  {
    sql_print_error("Can't create event, last error=%u", GetLastError());
    unireg_abort(1);
  }
  DBUG_PRINT("general",("Waiting for named pipe connections."));
  while (!abort_loop)
  {
    /* wait for named pipe connection */
    BOOL fConnected= ConnectNamedPipe(hPipe, &connectOverlapped);
    if (!fConnected && (GetLastError() == ERROR_IO_PENDING))
    {
        /*
          ERROR_IO_PENDING says async IO has started but not yet finished.
          GetOverlappedResult will wait for completion.
        */
        DWORD bytes;
        fConnected= GetOverlappedResult(hPipe, &connectOverlapped,&bytes, TRUE);
    }
    if (abort_loop)
      break;
    if (!fConnected)
      fConnected = GetLastError() == ERROR_PIPE_CONNECTED;
    if (!fConnected)
    {
      CloseHandle(hPipe);
      if ((hPipe= CreateNamedPipe(pipe_name,
                                  PIPE_ACCESS_DUPLEX |
                                  FILE_FLAG_OVERLAPPED,
                                  PIPE_TYPE_BYTE |
                                  PIPE_READMODE_BYTE |
                                  PIPE_WAIT,
                                  PIPE_UNLIMITED_INSTANCES,
                                  (int) global_system_variables.
                                  net_buffer_length,
                                  (int) global_system_variables.
                                  net_buffer_length,
                                  NMPWAIT_USE_DEFAULT_WAIT,
                                  &saPipeSecurity)) ==
    INVALID_HANDLE_VALUE)
      {
  sql_perror("Can't create new named pipe!");
  break;          // Abort
      }
    }
    hConnectedPipe = hPipe;
    /* create new pipe for new connection */
    if ((hPipe = CreateNamedPipe(pipe_name,
                 PIPE_ACCESS_DUPLEX |
                 FILE_FLAG_OVERLAPPED,
         PIPE_TYPE_BYTE |
         PIPE_READMODE_BYTE |
         PIPE_WAIT,
         PIPE_UNLIMITED_INSTANCES,
         (int) global_system_variables.net_buffer_length,
         (int) global_system_variables.net_buffer_length,
         NMPWAIT_USE_DEFAULT_WAIT,
         &saPipeSecurity)) ==
  INVALID_HANDLE_VALUE)
    {
      sql_perror("Can't create new named pipe!");
      hPipe=hConnectedPipe;
      continue;         // We have to try again
    }

    if (!(thd = new THD))
    {
      DisconnectNamedPipe(hConnectedPipe);
      CloseHandle(hConnectedPipe);
      continue;
    }
    if (!(thd->net.vio= vio_new_win32pipe(hConnectedPipe)) ||
  my_net_init(&thd->net, thd->net.vio))
    {
      close_connection(thd, ER_OUT_OF_RESOURCES);
      delete thd;
      continue;
    }
    /* Host is unknown */
    thd->security_ctx->host= my_strdup(my_localhost, MYF(0));
    create_new_thread(thd);
  }
  CloseHandle(connectOverlapped.hEvent);
  DBUG_LEAVE;
  decrement_handler_count();
  return 0;
}
#endif /* _WIN32 */


#ifdef HAVE_SMEM

/**
  Thread of shared memory's service.

  @param arg                              Arguments of thread
*/
pthread_handler_t handle_connections_shared_memory(void *arg)
{
  /* file-mapping object, use for create shared memory */
  HANDLE handle_connect_file_map= 0;
  char  *handle_connect_map= 0;                 // pointer on shared memory
  HANDLE event_connect_answer= 0;
  ulong smem_buffer_length= shared_memory_buffer_length + 4;
  ulong connect_number= 1;
  char *tmp= NULL;
  char *suffix_pos;
  char connect_number_char[22], *p;
  const char *errmsg= 0;
  SECURITY_ATTRIBUTES *sa_event= 0, *sa_mapping= 0;
  my_thread_init();
  DBUG_ENTER("handle_connections_shared_memorys");
  DBUG_PRINT("general",("Waiting for allocated shared memory."));

  /*
     get enough space base-name + '_' + longest suffix we might ever send
   */
  if (!(tmp= (char *)my_malloc(strlen(shared_memory_base_name) + 32L, MYF(MY_FAE))))
    goto error;

  if (my_security_attr_create(&sa_event, &errmsg,
                              GENERIC_ALL, SYNCHRONIZE | EVENT_MODIFY_STATE))
    goto error;

  if (my_security_attr_create(&sa_mapping, &errmsg,
                             GENERIC_ALL, FILE_MAP_READ | FILE_MAP_WRITE))
    goto error;

  /*
    The name of event and file-mapping events create agree next rule:
      shared_memory_base_name+unique_part
    Where:
      shared_memory_base_name is unique value for each server
      unique_part is unique value for each object (events and file-mapping)
  */
  suffix_pos= strxmov(tmp,shared_memory_base_name,"_",NullS);
  strmov(suffix_pos, "CONNECT_REQUEST");
  if ((smem_event_connect_request= CreateEvent(sa_event,
                                               FALSE, FALSE, tmp)) == 0)
  {
    errmsg= "Could not create request event";
    goto error;
  }
  strmov(suffix_pos, "CONNECT_ANSWER");
  if ((event_connect_answer= CreateEvent(sa_event, FALSE, FALSE, tmp)) == 0)
  {
    errmsg="Could not create answer event";
    goto error;
  }
  strmov(suffix_pos, "CONNECT_DATA");
  if ((handle_connect_file_map=
       CreateFileMapping(INVALID_HANDLE_VALUE, sa_mapping,
                         PAGE_READWRITE, 0, sizeof(connect_number), tmp)) == 0)
  {
    errmsg= "Could not create file mapping";
    goto error;
  }
  if ((handle_connect_map= (char *)MapViewOfFile(handle_connect_file_map,
              FILE_MAP_WRITE,0,0,
              sizeof(DWORD))) == 0)
  {
    errmsg= "Could not create shared memory service";
    goto error;
  }

  while (!abort_loop)
  {
    /* Wait a request from client */
    WaitForSingleObject(smem_event_connect_request,INFINITE);

    /*
       it can be after shutdown command
    */
    if (abort_loop)
      goto error;

    HANDLE handle_client_file_map= 0;
    char  *handle_client_map= 0;
    HANDLE event_client_wrote= 0;
    HANDLE event_client_read= 0;    // for transfer data server <-> client
    HANDLE event_server_wrote= 0;
    HANDLE event_server_read= 0;
    HANDLE event_conn_closed= 0;
    THD *thd= 0;

    p= int10_to_str(connect_number, connect_number_char, 10);
    /*
      The name of event and file-mapping events create agree next rule:
        shared_memory_base_name+unique_part+number_of_connection
        Where:
    shared_memory_base_name is uniquel value for each server
    unique_part is unique value for each object (events and file-mapping)
    number_of_connection is connection-number between server and client
    */
    suffix_pos= strxmov(tmp,shared_memory_base_name,"_",connect_number_char,
       "_",NullS);
    strmov(suffix_pos, "DATA");
    if ((handle_client_file_map=
         CreateFileMapping(INVALID_HANDLE_VALUE, sa_mapping,
                           PAGE_READWRITE, 0, smem_buffer_length, tmp)) == 0)
    {
      errmsg= "Could not create file mapping";
      goto errorconn;
    }
    if ((handle_client_map= (char*)MapViewOfFile(handle_client_file_map,
              FILE_MAP_WRITE,0,0,
              smem_buffer_length)) == 0)
    {
      errmsg= "Could not create memory map";
      goto errorconn;
    }
    strmov(suffix_pos, "CLIENT_WROTE");
    if ((event_client_wrote= CreateEvent(sa_event, FALSE, FALSE, tmp)) == 0)
    {
      errmsg= "Could not create client write event";
      goto errorconn;
    }
    strmov(suffix_pos, "CLIENT_READ");
    if ((event_client_read= CreateEvent(sa_event, FALSE, FALSE, tmp)) == 0)
    {
      errmsg= "Could not create client read event";
      goto errorconn;
    }
    strmov(suffix_pos, "SERVER_READ");
    if ((event_server_read= CreateEvent(sa_event, FALSE, FALSE, tmp)) == 0)
    {
      errmsg= "Could not create server read event";
      goto errorconn;
    }
    strmov(suffix_pos, "SERVER_WROTE");
    if ((event_server_wrote= CreateEvent(sa_event,
                                         FALSE, FALSE, tmp)) == 0)
    {
      errmsg= "Could not create server write event";
      goto errorconn;
    }
    strmov(suffix_pos, "CONNECTION_CLOSED");
    if ((event_conn_closed= CreateEvent(sa_event,
                                        TRUE, FALSE, tmp)) == 0)
    {
      errmsg= "Could not create closed connection event";
      goto errorconn;
    }
    if (abort_loop)
      goto errorconn;
    if (!(thd= new THD))
      goto errorconn;
    /* Send number of connection to client */
    int4store(handle_connect_map, connect_number);
    if (!SetEvent(event_connect_answer))
    {
      errmsg= "Could not send answer event";
      goto errorconn;
    }
    /* Set event that client should receive data */
    if (!SetEvent(event_client_read))
    {
      errmsg= "Could not set client to read mode";
      goto errorconn;
    }
    if (!(thd->net.vio= vio_new_win32shared_memory(handle_client_file_map,
                                                   handle_client_map,
                                                   event_client_wrote,
                                                   event_client_read,
                                                   event_server_wrote,
                                                   event_server_read,
                                                   event_conn_closed)) ||
                        my_net_init(&thd->net, thd->net.vio))
    {
      close_connection(thd, ER_OUT_OF_RESOURCES);
      errmsg= 0;
      goto errorconn;
    }
    thd->security_ctx->host= my_strdup(my_localhost, MYF(0)); /* Host is unknown */
    create_new_thread(thd);
    connect_number++;
    continue;

errorconn:
    /* Could not form connection;  Free used handlers/memort and retry */
    if (errmsg)
    {
      char buff[180];
      strxmov(buff, "Can't create shared memory connection: ", errmsg, ".",
        NullS);
      sql_perror(buff);
    }
    if (handle_client_file_map)
      CloseHandle(handle_client_file_map);
    if (handle_client_map)
      UnmapViewOfFile(handle_client_map);
    if (event_server_wrote)
      CloseHandle(event_server_wrote);
    if (event_server_read)
      CloseHandle(event_server_read);
    if (event_client_wrote)
      CloseHandle(event_client_wrote);
    if (event_client_read)
      CloseHandle(event_client_read);
    if (event_conn_closed)
      CloseHandle(event_conn_closed);
    delete thd;
  }

  /* End shared memory handling */
error:
  if (tmp)
    my_free(tmp);

  if (errmsg)
  {
    char buff[180];
    strxmov(buff, "Can't create shared memory service: ", errmsg, ".", NullS);
    sql_perror(buff);
  }
  my_security_attr_free(sa_event);
  my_security_attr_free(sa_mapping);
  if (handle_connect_map) UnmapViewOfFile(handle_connect_map);
  if (handle_connect_file_map)  CloseHandle(handle_connect_file_map);
  if (event_connect_answer) CloseHandle(event_connect_answer);
  if (smem_event_connect_request) CloseHandle(smem_event_connect_request);
  DBUG_LEAVE;
  decrement_handler_count();
  return 0;
}
#endif /* HAVE_SMEM */
#endif /* EMBEDDED_LIBRARY */


/****************************************************************************
  Handle start options
******************************************************************************/

vector<my_option> all_options;

/**
  System variables are automatically command-line options (few
  exceptions are documented in sys_var.h), so don't need
  to be listed here.
*/

struct my_option my_long_options[]=
{
  {"help", '?', "Display this help and exit.",
   &opt_help, &opt_help, 0, GET_BOOL, NO_ARG, 0, 0, 0, 0,
   0, 0},
#ifdef HAVE_REPLICATION
  {"abort-slave-event-count", 0,
   "Option used by mysql-test for debugging and testing of replication.",
   &abort_slave_event_count,  &abort_slave_event_count,
   0, GET_INT, REQUIRED_ARG, 0, 0, 0, 0, 0, 0},
#endif /* HAVE_REPLICATION */
  {"allow-suspicious-udfs", 0,
   "Allows use of UDFs consisting of only one symbol xxx() "
   "without corresponding xxx_init() or xxx_deinit(). That also means "
   "that one can load any function from any library, for example exit() "
   "from libc.so",
   &opt_allow_suspicious_udfs, &opt_allow_suspicious_udfs,
   0, GET_BOOL, NO_ARG, 0, 0, 0, 0, 0, 0},
  {"ansi", 'a', "Use ANSI SQL syntax instead of MySQL syntax. This mode "
   "will also set transaction isolation level 'serializable'.", 0, 0, 0,
   GET_NO_ARG, NO_ARG, 0, 0, 0, 0, 0, 0},
  /*
    Because Sys_var_bit does not support command-line options, we need to
    explicitely add one for --autocommit
  */
  {"autocommit", 0, "Set default value for autocommit (0 or 1)",
   &opt_autocommit, &opt_autocommit, 0,
   GET_BOOL, OPT_ARG, 1, 0, 0, 0, 0, NULL},
  {"binlog-do-db", OPT_BINLOG_DO_DB,
   "Tells the master it should log updates for the specified database, "
   "and exclude all others not explicitly mentioned.",
   0, 0, 0, GET_STR, REQUIRED_ARG, 0, 0, 0, 0, 0, 0},
  {"binlog-ignore-db", OPT_BINLOG_IGNORE_DB,
   "Tells the master that updates to the given database should not be logged to the binary log.",
   0, 0, 0, GET_STR, REQUIRED_ARG, 0, 0, 0, 0, 0, 0},
  {"binlog-row-event-max-size", 0,
   "The maximum size of a row-based binary log event in bytes. Rows will be "
   "grouped into events smaller than this size if possible. "
   "The value has to be a multiple of 256.",
   &opt_binlog_rows_event_max_size, &opt_binlog_rows_event_max_size,
   0, GET_ULONG, REQUIRED_ARG,
   /* def_value */ 1024, /* min_value */  256, /* max_value */ ULONG_MAX,
   /* sub_size */     0, /* block_size */ 256,
   /* app_type */ 0
  },
#ifndef DISABLE_GRANT_OPTIONS
  {"bootstrap", OPT_BOOTSTRAP, "Used by mysql installation scripts.", 0, 0, 0,
   GET_NO_ARG, NO_ARG, 0, 0, 0, 0, 0, 0},
#endif
  {"character-set-client-handshake", 0,
   "Don't ignore client side character set value sent during handshake.",
   &opt_character_set_client_handshake,
   &opt_character_set_client_handshake,
    0, GET_BOOL, NO_ARG, 1, 0, 0, 0, 0, 0},
  {"character-set-filesystem", 0,
   "Set the filesystem character set.",
   &character_set_filesystem_name,
   &character_set_filesystem_name,
   0, GET_STR, REQUIRED_ARG, 0, 0, 0, 0, 0, 0 },
  {"character-set-server", 'C', "Set the default character set.",
   &default_character_set_name, &default_character_set_name,
   0, GET_STR, REQUIRED_ARG, 0, 0, 0, 0, 0, 0 },
  {"chroot", 'r', "Chroot mysqld daemon during startup.",
   &mysqld_chroot, &mysqld_chroot, 0, GET_STR, REQUIRED_ARG,
   0, 0, 0, 0, 0, 0},
  {"collation-server", 0, "Set the default collation.",
   &default_collation_name, &default_collation_name,
   0, GET_STR, REQUIRED_ARG, 0, 0, 0, 0, 0, 0 },
  {"console", OPT_CONSOLE, "Write error output on screen; don't remove the console window on windows.",
   &opt_console, &opt_console, 0, GET_BOOL, NO_ARG, 0, 0, 0,
   0, 0, 0},
  {"core-file", OPT_WANT_CORE, "Write core on errors.", 0, 0, 0, GET_NO_ARG,
   NO_ARG, 0, 0, 0, 0, 0, 0},
  /* default-storage-engine should have "MyISAM" as def_value. Instead
     of initializing it here it is done in init_common_variables() due
     to a compiler bug in Sun Studio compiler. */
  {"default-storage-engine", 0, "The default storage engine for new tables",
   &default_storage_engine, 0, 0, GET_STR, REQUIRED_ARG,
   0, 0, 0, 0, 0, 0 },
  {"default-tmp-storage-engine", 0, 
    "The default storage engine for new explict temporary tables",
   &default_tmp_storage_engine, 0, 0, GET_STR, REQUIRED_ARG,
   0, 0, 0, 0, 0, 0 },
  {"default-time-zone", 0, "Set the default time zone.",
   &default_tz_name, &default_tz_name,
   0, GET_STR, REQUIRED_ARG, 0, 0, 0, 0, 0, 0 },
#ifdef HAVE_OPENSSL
  {"des-key-file", 0,
   "Load keys for des_encrypt() and des_encrypt from given file.",
   &des_key_file, &des_key_file, 0, GET_STR, REQUIRED_ARG,
   0, 0, 0, 0, 0, 0},
#endif /* HAVE_OPENSSL */
#ifdef HAVE_REPLICATION
  {"disconnect-slave-event-count", 0,
   "Option used by mysql-test for debugging and testing of replication.",
   &disconnect_slave_event_count, &disconnect_slave_event_count,
   0, GET_INT, REQUIRED_ARG, 0, 0, 0, 0, 0, 0},
#endif /* HAVE_REPLICATION */
  {"exit-info", 'T', "Used for debugging. Use at your own risk.", 0, 0, 0,
   GET_LONG, OPT_ARG, 0, 0, 0, 0, 0, 0},

  {"external-locking", 0, "Use system (external) locking (disabled by "
   "default).  With this option enabled you can run myisamchk to test "
   "(not repair) tables while the MySQL server is running. Disable with "
   "--skip-external-locking.", &opt_external_locking, &opt_external_locking,
   0, GET_BOOL, NO_ARG, 0, 0, 0, 0, 0, 0},
  /* We must always support the next option to make scripts like mysqltest
     easier to do */
  {"gdb", 0,
   "Set up signals usable for debugging.",
   &opt_debugging, &opt_debugging,
   0, GET_BOOL, NO_ARG, 0, 0, 0, 0, 0, 0},
#ifdef HAVE_LARGE_PAGE_OPTION
  {"super-large-pages", 0, "Enable support for super large pages.",
   &opt_super_large_pages, &opt_super_large_pages, 0,
   GET_BOOL, OPT_ARG, 0, 0, 1, 0, 1, 0},
#endif
  {"ignore-db-dir", OPT_IGNORE_DB_DIRECTORY,
   "Specifies a directory to add to the ignore list when collecting "
   "database names from the datadir. Put a blank argument to reset "
   "the list accumulated so far.", 0, 0, 0, GET_STR, REQUIRED_ARG, 
   0, 0, 0, 0, 0, 0},
  {"language", 'L',
   "Client error messages in given language. May be given as a full path. "
   "Deprecated. Use --lc-messages-dir instead.",
   &lc_messages_dir_ptr, &lc_messages_dir_ptr, 0,
   GET_STR, REQUIRED_ARG, 0, 0, 0, 0, 0, 0},
  {"lc-messages", 0,
   "Set the language used for the error messages.",
   &lc_messages, &lc_messages, 0, GET_STR, REQUIRED_ARG,
   0, 0, 0, 0, 0, 0 },
  {"lc-time-names", 0,
   "Set the language used for the month names and the days of the week.",
   &lc_time_names_name, &lc_time_names_name,
   0, GET_STR, REQUIRED_ARG, 0, 0, 0, 0, 0, 0 },
  {"log-bin", OPT_BIN_LOG,
   "Log update queries in binary format. Optional (but strongly recommended "
   "to avoid replication problems if server's hostname changes) argument "
   "should be the chosen location for the binary log files.",
   &opt_bin_logname, &opt_bin_logname, 0, GET_STR_ALLOC,
   OPT_ARG, 0, 0, 0, 0, 0, 0},
  {"log-bin-index", 0,
   "File that holds the names for binary log files.",
   &opt_binlog_index_name, &opt_binlog_index_name, 0, GET_STR,
   REQUIRED_ARG, 0, 0, 0, 0, 0, 0},
  {"relay-log-index", 0,
   "File that holds the names for relay log files.",
   &opt_relaylog_index_name, &opt_relaylog_index_name, 0, GET_STR,
   REQUIRED_ARG, 0, 0, 0, 0, 0, 0},
  {"log-isam", OPT_ISAM_LOG, "Log all MyISAM changes to file.",
   &myisam_log_filename, &myisam_log_filename, 0, GET_STR,
   OPT_ARG, 0, 0, 0, 0, 0, 0},
  {"log-raw", 0,
   "Log to general log before any rewriting of the query. For use in debugging, not production as "
   "sensitive information may be logged.",
   &opt_log_raw, &opt_log_raw,
   0, GET_BOOL, NO_ARG, 0, 0, 1, 0, 1, 0 },
  {"log-short-format", 0,
   "Don't log extra information to update and slow-query logs.",
   &opt_short_log_format, &opt_short_log_format,
   0, GET_BOOL, NO_ARG, 0, 0, 0, 0, 0, 0},
  {"log-slow-admin-statements", 0,
   "Log slow OPTIMIZE, ANALYZE, ALTER and other administrative statements to "
   "the slow log if it is open.", &opt_log_slow_admin_statements,
   &opt_log_slow_admin_statements, 0, GET_BOOL, NO_ARG, 0, 0, 0, 0, 0, 0},
 {"log-slow-slave-statements", 0,
  "Log slow statements executed by slave thread to the slow log if it is open.",
  &opt_log_slow_slave_statements, &opt_log_slow_slave_statements,
  0, GET_BOOL, NO_ARG, 0, 0, 0, 0, 0, 0},
  {"log-tc", 0,
   "Path to transaction coordinator log (used for transactions that affect "
   "more than one storage engine, when binary log is disabled).",
   &opt_tc_log_file, &opt_tc_log_file, 0, GET_STR,
   REQUIRED_ARG, 0, 0, 0, 0, 0, 0},
#ifdef HAVE_MMAP
  {"log-tc-size", 0, "Size of transaction coordinator log.",
   &opt_tc_log_size, &opt_tc_log_size, 0, GET_ULONG,
   REQUIRED_ARG, TC_LOG_MIN_SIZE, TC_LOG_MIN_SIZE, ULONG_MAX, 0,
   TC_LOG_PAGE_SIZE, 0},
#endif
  {"master-info-file", 0,
   "The location and name of the file that remembers the master and where "
   "the I/O replication thread is in the master's binlogs.",
   &master_info_file, &master_info_file, 0, GET_STR,
   REQUIRED_ARG, 0, 0, 0, 0, 0, 0},
  {"master-retry-count", OPT_MASTER_RETRY_COUNT,
   "The number of tries the slave will make to connect to the master before giving up. "
   "Deprecated option, use 'CHANGE MASTER TO master_retry_count = <num>' instead.",
   &master_retry_count, &master_retry_count, 0, GET_ULONG,
   REQUIRED_ARG, 3600*24, 0, 0, 0, 0, 0},
#ifdef HAVE_REPLICATION
  {"max-binlog-dump-events", 0,
   "Option used by mysql-test for debugging and testing of replication.",
   &max_binlog_dump_events, &max_binlog_dump_events, 0,
   GET_INT, REQUIRED_ARG, 0, 0, 0, 0, 0, 0},
#endif /* HAVE_REPLICATION */
  {"memlock", 0, "Lock mysqld in memory.", &locked_in_memory,
   &locked_in_memory, 0, GET_BOOL, NO_ARG, 0, 0, 0, 0, 0, 0},
  {"old-style-user-limits", 0,
   "Enable old-style user limits (before 5.0.3, user resources were counted "
   "per each user+host vs. per account).",
   &opt_old_style_user_limits, &opt_old_style_user_limits,
   0, GET_BOOL, NO_ARG, 0, 0, 0, 0, 0, 0},
  {"port-open-timeout", 0,
   "Maximum time in seconds to wait for the port to become free. "
   "(Default: No wait).", &mysqld_port_timeout, &mysqld_port_timeout, 0,
   GET_UINT, REQUIRED_ARG, 0, 0, 0, 0, 0, 0},
  {"replicate-do-db", OPT_REPLICATE_DO_DB,
   "Tells the slave thread to restrict replication to the specified database. "
   "To specify more than one database, use the directive multiple times, "
   "once for each database. Note that this will only work if you do not use "
   "cross-database queries such as UPDATE some_db.some_table SET foo='bar' "
   "while having selected a different or no database. If you need cross "
   "database updates to work, make sure you have 3.23.28 or later, and use "
   "replicate-wild-do-table=db_name.%.",
   0, 0, 0, GET_STR, REQUIRED_ARG, 0, 0, 0, 0, 0, 0},
  {"replicate-do-table", OPT_REPLICATE_DO_TABLE,
   "Tells the slave thread to restrict replication to the specified table. "
   "To specify more than one table, use the directive multiple times, once "
   "for each table. This will work for cross-database updates, in contrast "
   "to replicate-do-db.", 0, 0, 0, GET_STR, REQUIRED_ARG, 0, 0, 0, 0, 0, 0},
  {"replicate-ignore-db", OPT_REPLICATE_IGNORE_DB,
   "Tells the slave thread to not replicate to the specified database. To "
   "specify more than one database to ignore, use the directive multiple "
   "times, once for each database. This option will not work if you use "
   "cross database updates. If you need cross database updates to work, "
   "make sure you have 3.23.28 or later, and use replicate-wild-ignore-"
   "table=db_name.%. ", 0, 0, 0, GET_STR, REQUIRED_ARG, 0, 0, 0, 0, 0, 0},
  {"replicate-ignore-table", OPT_REPLICATE_IGNORE_TABLE,
   "Tells the slave thread to not replicate to the specified table. To specify "
   "more than one table to ignore, use the directive multiple times, once for "
   "each table. This will work for cross-database updates, in contrast to "
   "replicate-ignore-db.", 0, 0, 0, GET_STR, REQUIRED_ARG, 0, 0, 0, 0, 0, 0},
  {"replicate-rewrite-db", OPT_REPLICATE_REWRITE_DB,
   "Updates to a database with a different name than the original. Example: "
   "replicate-rewrite-db=master_db_name->slave_db_name.",
   0, 0, 0, GET_STR, REQUIRED_ARG, 0, 0, 0, 0, 0, 0},
#ifdef HAVE_REPLICATION
  {"replicate-same-server-id", 0,
   "In replication, if set to 1, do not skip events having our server id. "
   "Default value is 0 (to break infinite loops in circular replication). "
   "Can't be set to 1 if --log-slave-updates is used.",
   &replicate_same_server_id, &replicate_same_server_id,
   0, GET_BOOL, NO_ARG, 0, 0, 0, 0, 0, 0},
#endif
  {"replicate-wild-do-table", OPT_REPLICATE_WILD_DO_TABLE,
   "Tells the slave thread to restrict replication to the tables that match "
   "the specified wildcard pattern. To specify more than one table, use the "
   "directive multiple times, once for each table. This will work for cross-"
   "database updates. Example: replicate-wild-do-table=foo%.bar% will "
   "replicate only updates to tables in all databases that start with foo "
   "and whose table names start with bar.",
   0, 0, 0, GET_STR, REQUIRED_ARG, 0, 0, 0, 0, 0, 0},
  {"replicate-wild-ignore-table", OPT_REPLICATE_WILD_IGNORE_TABLE,
   "Tells the slave thread to not replicate to the tables that match the "
   "given wildcard pattern. To specify more than one table to ignore, use "
   "the directive multiple times, once for each table. This will work for "
   "cross-database updates. Example: replicate-wild-ignore-table=foo%.bar% "
   "will not do updates to tables in databases that start with foo and whose "
   "table names start with bar.",
   0, 0, 0, GET_STR, REQUIRED_ARG, 0, 0, 0, 0, 0, 0},
  {"safe-mode", OPT_SAFE, "Skip some optimize stages (for testing).",
   0, 0, 0, GET_NO_ARG, NO_ARG, 0, 0, 0, 0, 0, 0},
  {"safe-user-create", 0,
   "Don't allow new user creation by the user who has no write privileges to the mysql.user table.",
   &opt_safe_user_create, &opt_safe_user_create, 0, GET_BOOL,
   NO_ARG, 0, 0, 0, 0, 0, 0},
  {"show-slave-auth-info", 0,
   "Show user and password in SHOW SLAVE HOSTS on this master.",
   &opt_show_slave_auth_info, &opt_show_slave_auth_info, 0,
   GET_BOOL, NO_ARG, 0, 0, 0, 0, 0, 0},
#ifndef DISABLE_GRANT_OPTIONS
  {"skip-grant-tables", 0,
   "Start without grant tables. This gives all users FULL ACCESS to all tables.",
   &opt_noacl, &opt_noacl, 0, GET_BOOL, NO_ARG, 0, 0, 0, 0, 0,
   0},
#endif
  {"skip-host-cache", OPT_SKIP_HOST_CACHE, "Don't cache host names.", 0, 0, 0,
   GET_NO_ARG, NO_ARG, 0, 0, 0, 0, 0, 0},
  {"skip-new", OPT_SKIP_NEW, "Don't use new, possibly wrong routines.",
   0, 0, 0, GET_NO_ARG, NO_ARG, 0, 0, 0, 0, 0, 0},
  {"skip-slave-start", 0,
   "If set, slave is not autostarted.", &opt_skip_slave_start,
   &opt_skip_slave_start, 0, GET_BOOL, NO_ARG, 0, 0, 0, 0, 0, 0},
  {"skip-stack-trace", OPT_SKIP_STACK_TRACE,
   "Don't print a stack trace on failure.", 0, 0, 0, GET_NO_ARG, NO_ARG, 0, 0,
   0, 0, 0, 0},
#if defined(_WIN32) && !defined(EMBEDDED_LIBRARY)
  {"slow-start-timeout", 0,
   "Maximum number of milliseconds that the service control manager should wait "
   "before trying to kill the windows service during startup"
   "(Default: 15000).", &slow_start_timeout, &slow_start_timeout, 0,
   GET_ULONG, REQUIRED_ARG, 15000, 0, 0, 0, 0, 0},
#endif
#ifdef HAVE_REPLICATION
  {"sporadic-binlog-dump-fail", 0,
   "Option used by mysql-test for debugging and testing of replication.",
   &opt_sporadic_binlog_dump_fail,
   &opt_sporadic_binlog_dump_fail, 0, GET_BOOL, NO_ARG, 0, 0, 0, 0, 0,
   0},
#endif /* HAVE_REPLICATION */
#ifdef HAVE_OPENSSL
  {"ssl", 0,
   "Enable SSL for connection (automatically enabled with other flags).",
   &opt_use_ssl, &opt_use_ssl, 0, GET_BOOL, OPT_ARG, 0, 0, 0,
   0, 0, 0},
#endif
#ifdef __WIN__
  {"standalone", 0,
  "Dummy option to start as a standalone program (NT).", 0, 0, 0, GET_NO_ARG,
   NO_ARG, 0, 0, 0, 0, 0, 0},
#endif
  {"symbolic-links", 's', "Enable symbolic link support.",
   &my_use_symdir, &my_use_symdir, 0, GET_BOOL, NO_ARG,
   /*
     The system call realpath() produces warnings under valgrind and
     purify. These are not suppressed: instead we disable symlinks
     option if compiled with valgrind support.
   */
   IF_PURIFY(0,1), 0, 0, 0, 0, 0},
  {"sysdate-is-now", 0,
   "Non-default option to alias SYSDATE() to NOW() to make it safe-replicable. "
   "Since 5.0, SYSDATE() returns a `dynamic' value different for different "
   "invocations, even within the same statement.",
   &global_system_variables.sysdate_is_now,
   0, 0, GET_BOOL, NO_ARG, 0, 0, 1, 0, 1, 0},
  {"tc-heuristic-recover", 0,
   "Decision to use in heuristic recover process. Possible values are COMMIT "
   "or ROLLBACK.", &tc_heuristic_recover, &tc_heuristic_recover,
   &tc_heuristic_recover_typelib, GET_ENUM, REQUIRED_ARG, 0, 0, 0, 0, 0, 0},
#if defined(ENABLED_DEBUG_SYNC)
  {"debug-sync-timeout", OPT_DEBUG_SYNC_TIMEOUT,
   "Enable the debug sync facility "
   "and optionally specify a default wait timeout in seconds. "
   "A zero value keeps the facility disabled.",
   &opt_debug_sync_timeout, 0,
   0, GET_UINT, OPT_ARG, 0, 0, UINT_MAX, 0, 0, 0},
#endif /* defined(ENABLED_DEBUG_SYNC) */
  {"temp-pool", 0,
#if (ENABLE_TEMP_POOL)
   "Using this option will cause most temporary files created to use a small "
   "set of names, rather than a unique name for each new file.",
#else
   "This option is ignored on this OS.",
#endif
   &use_temp_pool, &use_temp_pool, 0, GET_BOOL, NO_ARG, 1,
   0, 0, 0, 0, 0},
  {"transaction-isolation", 0,
   "Default transaction isolation level.",
   &global_system_variables.tx_isolation,
   &global_system_variables.tx_isolation, &tx_isolation_typelib,
   GET_ENUM, REQUIRED_ARG, ISO_REPEATABLE_READ, 0, 0, 0, 0, 0},
  {"transaction-read-only", 0,
   "Default transaction access mode. "
   "True if transactions are read-only.",
   &global_system_variables.tx_read_only,
   &global_system_variables.tx_read_only, 0,
   GET_BOOL, OPT_ARG, 0, 0, 0, 0, 0, 0},
  {"user", 'u', "Run mysqld daemon as user.", 0, 0, 0, GET_STR, REQUIRED_ARG,
   0, 0, 0, 0, 0, 0},
  {"verbose", 'v', "Used with --help option for detailed help.",
   &opt_verbose, &opt_verbose, 0, GET_BOOL, NO_ARG, 0, 0, 0, 0, 0, 0},
  {"version", 'V', "Output version information and exit.", 0, 0, 0, GET_NO_ARG,
   NO_ARG, 0, 0, 0, 0, 0, 0},
  {"plugin-load", OPT_PLUGIN_LOAD,
   "Optional semicolon-separated list of plugins to load, where each plugin is "
   "identified as name=library, where name is the plugin name and library "
   "is the plugin library in plugin_dir.",
   0, 0, 0,
   GET_STR, REQUIRED_ARG, 0, 0, 0, 0, 0, 0},
  {"plugin-load-add", OPT_PLUGIN_LOAD_ADD,
   "Optional semicolon-separated list of plugins to load, where each plugin is "
   "identified as name=library, where name is the plugin name and library "
   "is the plugin library in plugin_dir. This option adds to the list "
   "speficied by --plugin-load in an incremental way. "
   "Multiple --plugin-load-add are supported.",
   0, 0, 0,
   GET_STR, REQUIRED_ARG, 0, 0, 0, 0, 0, 0},
  {"table_cache", 0, "Deprecated; use --table-open-cache instead.",
   &table_cache_size, &table_cache_size, 0, GET_ULONG,
   REQUIRED_ARG, TABLE_OPEN_CACHE_DEFAULT, 1, 512*1024L, 0, 1, 0},
  {0, 0, 0, 0, 0, 0, GET_NO_ARG, NO_ARG, 0, 0, 0, 0, 0, 0}
};


static int show_queries(THD *thd, SHOW_VAR *var, char *buff)
{
  var->type= SHOW_LONGLONG;
  var->value= (char *)&thd->query_id;
  return 0;
}


static int show_net_compression(THD *thd, SHOW_VAR *var, char *buff)
{
  var->type= SHOW_MY_BOOL;
  var->value= (char *)&thd->net.compress;
  return 0;
}

static int show_starttime(THD *thd, SHOW_VAR *var, char *buff)
{
  var->type= SHOW_LONGLONG;
  var->value= buff;
  *((longlong *)buff)= (longlong) (thd->query_start() - server_start_time);
  return 0;
}

#ifdef ENABLED_PROFILING
static int show_flushstatustime(THD *thd, SHOW_VAR *var, char *buff)
{
  var->type= SHOW_LONGLONG;
  var->value= buff;
  *((longlong *)buff)= (longlong) (thd->query_start() - flush_status_time);
  return 0;
}
#endif

#ifdef HAVE_REPLICATION
static int show_slave_running(THD *thd, SHOW_VAR *var, char *buff)
{
  var->type= SHOW_MY_BOOL;
  mysql_mutex_lock(&LOCK_active_mi);
  var->value= buff;
  *((my_bool *)buff)= (my_bool) (active_mi &&
                                 active_mi->slave_running == MYSQL_SLAVE_RUN_CONNECT &&
                                 active_mi->rli->slave_running);
  mysql_mutex_unlock(&LOCK_active_mi);
  return 0;
}

static int show_slave_retried_trans(THD *thd, SHOW_VAR *var, char *buff)
{
  /*
    TODO: with multimaster, have one such counter per line in
    SHOW SLAVE STATUS, and have the sum over all lines here.
  */
  mysql_mutex_lock(&LOCK_active_mi);
  if (active_mi)
  {
    var->type= SHOW_LONG;
    var->value= buff;
    mysql_mutex_lock(&active_mi->rli->data_lock);
    *((long *)buff)= (long)active_mi->rli->retried_trans;
    mysql_mutex_unlock(&active_mi->rli->data_lock);
  }
  else
    var->type= SHOW_UNDEF;
  mysql_mutex_unlock(&LOCK_active_mi);
  return 0;
}

static int show_slave_received_heartbeats(THD *thd, SHOW_VAR *var, char *buff)
{
  mysql_mutex_lock(&LOCK_active_mi);
  if (active_mi)
  {
    var->type= SHOW_LONGLONG;
    var->value= buff;
    mysql_mutex_lock(&active_mi->rli->data_lock);
    *((longlong *)buff)= active_mi->received_heartbeats;
    mysql_mutex_unlock(&active_mi->rli->data_lock);
  }
  else
    var->type= SHOW_UNDEF;
  mysql_mutex_unlock(&LOCK_active_mi);
  return 0;
}

static int show_slave_last_heartbeat(THD *thd, SHOW_VAR *var, char *buff)
{
  MYSQL_TIME received_heartbeat_time;
  mysql_mutex_lock(&LOCK_active_mi);
  if (active_mi)
  {
    var->type= SHOW_CHAR;
    var->value= buff;
    if (active_mi->last_heartbeat == 0)
      buff[0]='\0';
    else
    {
      thd->variables.time_zone->gmt_sec_to_TIME(&received_heartbeat_time, 
        active_mi->last_heartbeat);
      my_datetime_to_str(&received_heartbeat_time, buff, 0);
    }
  }
  else
    var->type= SHOW_UNDEF;
  mysql_mutex_unlock(&LOCK_active_mi);
  return 0;
}

static int show_heartbeat_period(THD *thd, SHOW_VAR *var, char *buff)
{
  mysql_mutex_lock(&LOCK_active_mi);
  if (active_mi)
  {
    var->type= SHOW_CHAR;
    var->value= buff;
    sprintf(buff, "%.3f", active_mi->heartbeat_period);
  }
  else
    var->type= SHOW_UNDEF;
  mysql_mutex_unlock(&LOCK_active_mi);
  return 0;
}


#endif /* HAVE_REPLICATION */

static int show_open_tables(THD *thd, SHOW_VAR *var, char *buff)
{
  var->type= SHOW_LONG;
  var->value= buff;
  *((long *)buff)= (long)cached_open_tables();
  return 0;
}

static int show_prepared_stmt_count(THD *thd, SHOW_VAR *var, char *buff)
{
  var->type= SHOW_LONG;
  var->value= buff;
  mysql_mutex_lock(&LOCK_prepared_stmt_count);
  *((long *)buff)= (long)prepared_stmt_count;
  mysql_mutex_unlock(&LOCK_prepared_stmt_count);
  return 0;
}

static int show_table_definitions(THD *thd, SHOW_VAR *var, char *buff)
{
  var->type= SHOW_LONG;
  var->value= buff;
  *((long *)buff)= (long)cached_table_definitions();
  return 0;
}

#if defined(HAVE_OPENSSL) && !defined(EMBEDDED_LIBRARY)
/* Functions relying on CTX */
static int show_ssl_ctx_sess_accept(THD *thd, SHOW_VAR *var, char *buff)
{
  var->type= SHOW_LONG;
  var->value= buff;
  *((long *)buff)= (!ssl_acceptor_fd ? 0 :
                     SSL_CTX_sess_accept(ssl_acceptor_fd->ssl_context));
  return 0;
}

static int show_ssl_ctx_sess_accept_good(THD *thd, SHOW_VAR *var, char *buff)
{
  var->type= SHOW_LONG;
  var->value= buff;
  *((long *)buff)= (!ssl_acceptor_fd ? 0 :
                     SSL_CTX_sess_accept_good(ssl_acceptor_fd->ssl_context));
  return 0;
}

static int show_ssl_ctx_sess_connect_good(THD *thd, SHOW_VAR *var, char *buff)
{
  var->type= SHOW_LONG;
  var->value= buff;
  *((long *)buff)= (!ssl_acceptor_fd ? 0 :
                     SSL_CTX_sess_connect_good(ssl_acceptor_fd->ssl_context));
  return 0;
}

static int show_ssl_ctx_sess_accept_renegotiate(THD *thd, SHOW_VAR *var, char *buff)
{
  var->type= SHOW_LONG;
  var->value= buff;
  *((long *)buff)= (!ssl_acceptor_fd ? 0 :
                     SSL_CTX_sess_accept_renegotiate(ssl_acceptor_fd->ssl_context));
  return 0;
}

static int show_ssl_ctx_sess_connect_renegotiate(THD *thd, SHOW_VAR *var, char *buff)
{
  var->type= SHOW_LONG;
  var->value= buff;
  *((long *)buff)= (!ssl_acceptor_fd ? 0 :
                     SSL_CTX_sess_connect_renegotiate(ssl_acceptor_fd->ssl_context));
  return 0;
}

static int show_ssl_ctx_sess_cb_hits(THD *thd, SHOW_VAR *var, char *buff)
{
  var->type= SHOW_LONG;
  var->value= buff;
  *((long *)buff)= (!ssl_acceptor_fd ? 0 :
                     SSL_CTX_sess_cb_hits(ssl_acceptor_fd->ssl_context));
  return 0;
}

static int show_ssl_ctx_sess_hits(THD *thd, SHOW_VAR *var, char *buff)
{
  var->type= SHOW_LONG;
  var->value= buff;
  *((long *)buff)= (!ssl_acceptor_fd ? 0 :
                     SSL_CTX_sess_hits(ssl_acceptor_fd->ssl_context));
  return 0;
}

static int show_ssl_ctx_sess_cache_full(THD *thd, SHOW_VAR *var, char *buff)
{
  var->type= SHOW_LONG;
  var->value= buff;
  *((long *)buff)= (!ssl_acceptor_fd ? 0 :
                     SSL_CTX_sess_cache_full(ssl_acceptor_fd->ssl_context));
  return 0;
}

static int show_ssl_ctx_sess_misses(THD *thd, SHOW_VAR *var, char *buff)
{
  var->type= SHOW_LONG;
  var->value= buff;
  *((long *)buff)= (!ssl_acceptor_fd ? 0 :
                     SSL_CTX_sess_misses(ssl_acceptor_fd->ssl_context));
  return 0;
}

static int show_ssl_ctx_sess_timeouts(THD *thd, SHOW_VAR *var, char *buff)
{
  var->type= SHOW_LONG;
  var->value= buff;
  *((long *)buff)= (!ssl_acceptor_fd ? 0 :
                     SSL_CTX_sess_timeouts(ssl_acceptor_fd->ssl_context));
  return 0;
}

static int show_ssl_ctx_sess_number(THD *thd, SHOW_VAR *var, char *buff)
{
  var->type= SHOW_LONG;
  var->value= buff;
  *((long *)buff)= (!ssl_acceptor_fd ? 0 :
                     SSL_CTX_sess_number(ssl_acceptor_fd->ssl_context));
  return 0;
}

static int show_ssl_ctx_sess_connect(THD *thd, SHOW_VAR *var, char *buff)
{
  var->type= SHOW_LONG;
  var->value= buff;
  *((long *)buff)= (!ssl_acceptor_fd ? 0 :
                     SSL_CTX_sess_connect(ssl_acceptor_fd->ssl_context));
  return 0;
}

static int show_ssl_ctx_sess_get_cache_size(THD *thd, SHOW_VAR *var, char *buff)
{
  var->type= SHOW_LONG;
  var->value= buff;
  *((long *)buff)= (!ssl_acceptor_fd ? 0 :
                     SSL_CTX_sess_get_cache_size(ssl_acceptor_fd->ssl_context));
  return 0;
}

static int show_ssl_ctx_get_verify_mode(THD *thd, SHOW_VAR *var, char *buff)
{
  var->type= SHOW_LONG;
  var->value= buff;
  *((long *)buff)= (!ssl_acceptor_fd ? 0 :
                     SSL_CTX_get_verify_mode(ssl_acceptor_fd->ssl_context));
  return 0;
}

static int show_ssl_ctx_get_verify_depth(THD *thd, SHOW_VAR *var, char *buff)
{
  var->type= SHOW_LONG;
  var->value= buff;
  *((long *)buff)= (!ssl_acceptor_fd ? 0 :
                     SSL_CTX_get_verify_depth(ssl_acceptor_fd->ssl_context));
  return 0;
}

static int show_ssl_ctx_get_session_cache_mode(THD *thd, SHOW_VAR *var, char *buff)
{
  var->type= SHOW_CHAR;
  if (!ssl_acceptor_fd)
    var->value= const_cast<char*>("NONE");
  else
    switch (SSL_CTX_get_session_cache_mode(ssl_acceptor_fd->ssl_context))
    {
    case SSL_SESS_CACHE_OFF:
      var->value= const_cast<char*>("OFF"); break;
    case SSL_SESS_CACHE_CLIENT:
      var->value= const_cast<char*>("CLIENT"); break;
    case SSL_SESS_CACHE_SERVER:
      var->value= const_cast<char*>("SERVER"); break;
    case SSL_SESS_CACHE_BOTH:
      var->value= const_cast<char*>("BOTH"); break;
    case SSL_SESS_CACHE_NO_AUTO_CLEAR:
      var->value= const_cast<char*>("NO_AUTO_CLEAR"); break;
    case SSL_SESS_CACHE_NO_INTERNAL_LOOKUP:
      var->value= const_cast<char*>("NO_INTERNAL_LOOKUP"); break;
    default:
      var->value= const_cast<char*>("Unknown"); break;
    }
  return 0;
}

/*
   Functions relying on SSL
   Note: In the show_ssl_* functions, we need to check if we have a
         valid vio-object since this isn't always true, specifically
         when session_status or global_status is requested from
         inside an Event.
 */
static int show_ssl_get_version(THD *thd, SHOW_VAR *var, char *buff)
{
  var->type= SHOW_CHAR;
  if( thd->vio_ok() && thd->net.vio->ssl_arg )
    var->value= const_cast<char*>(SSL_get_version((SSL*) thd->net.vio->ssl_arg));
  else
    var->value= (char *)"";
  return 0;
}

static int show_ssl_session_reused(THD *thd, SHOW_VAR *var, char *buff)
{
  var->type= SHOW_LONG;
  var->value= buff;
  if( thd->vio_ok() && thd->net.vio->ssl_arg )
    *((long *)buff)= (long)SSL_session_reused((SSL*) thd->net.vio->ssl_arg);
  else
    *((long *)buff)= 0;
  return 0;
}

static int show_ssl_get_default_timeout(THD *thd, SHOW_VAR *var, char *buff)
{
  var->type= SHOW_LONG;
  var->value= buff;
  if( thd->vio_ok() && thd->net.vio->ssl_arg )
    *((long *)buff)= (long)SSL_get_default_timeout((SSL*)thd->net.vio->ssl_arg);
  else
    *((long *)buff)= 0;
  return 0;
}

static int show_ssl_get_verify_mode(THD *thd, SHOW_VAR *var, char *buff)
{
  var->type= SHOW_LONG;
  var->value= buff;
  if( thd->net.vio && thd->net.vio->ssl_arg )
    *((long *)buff)= (long)SSL_get_verify_mode((SSL*)thd->net.vio->ssl_arg);
  else
    *((long *)buff)= 0;
  return 0;
}

static int show_ssl_get_verify_depth(THD *thd, SHOW_VAR *var, char *buff)
{
  var->type= SHOW_LONG;
  var->value= buff;
  if( thd->vio_ok() && thd->net.vio->ssl_arg )
    *((long *)buff)= (long)SSL_get_verify_depth((SSL*)thd->net.vio->ssl_arg);
  else
    *((long *)buff)= 0;
  return 0;
}

static int show_ssl_get_cipher(THD *thd, SHOW_VAR *var, char *buff)
{
  var->type= SHOW_CHAR;
  if( thd->vio_ok() && thd->net.vio->ssl_arg )
    var->value= const_cast<char*>(SSL_get_cipher((SSL*) thd->net.vio->ssl_arg));
  else
    var->value= (char *)"";
  return 0;
}

static int show_ssl_get_cipher_list(THD *thd, SHOW_VAR *var, char *buff)
{
  var->type= SHOW_CHAR;
  var->value= buff;
  if (thd->vio_ok() && thd->net.vio->ssl_arg)
  {
    int i;
    const char *p;
    char *end= buff + SHOW_VAR_FUNC_BUFF_SIZE;
    for (i=0; (p= SSL_get_cipher_list((SSL*) thd->net.vio->ssl_arg,i)) &&
               buff < end; i++)
    {
      buff= strnmov(buff, p, end-buff-1);
      *buff++= ':';
    }
    if (i)
      buff--;
  }
  *buff=0;
  return 0;
}


#ifdef HAVE_YASSL

static char *
my_asn1_time_to_string(ASN1_TIME *time, char *buf, size_t len)
{
  return yaSSL_ASN1_TIME_to_string(time, buf, len);
}

#else /* openssl */

static char *
my_asn1_time_to_string(ASN1_TIME *time, char *buf, size_t len)
{
  int n_read;
  char *res= NULL;
  BIO *bio= BIO_new(BIO_s_mem());

  if (bio == NULL)
    return NULL;

  if (!ASN1_TIME_print(bio, time))
    goto end;

  n_read= BIO_read(bio, buf, (int) (len - 1));

  if (n_read > 0)
  {
    buf[n_read]= 0;
    res= buf;
  }

end:
  BIO_free(bio);
  return res;
}

#endif


/**
  Handler function for the 'ssl_get_server_not_before' variable

  @param      thd  the mysql thread structure
  @param      var  the data for the variable
  @param[out] buf  the string to put the value of the variable into

  @return          status
  @retval     0    success
*/

static int
show_ssl_get_server_not_before(THD *thd, SHOW_VAR *var, char *buff)
{
  var->type= SHOW_CHAR;
  if(thd->vio_ok() && thd->net.vio->ssl_arg)
  {
    SSL *ssl= (SSL*) thd->net.vio->ssl_arg;
    X509 *cert= SSL_get_certificate(ssl);
    ASN1_TIME *not_before= X509_get_notBefore(cert);

    var->value= my_asn1_time_to_string(not_before, buff,
                                       SHOW_VAR_FUNC_BUFF_SIZE);
    if (!var->value)
      return 1;
    var->value= buff;
  }
  else
    var->value= empty_c_string;
  return 0;
}


/**
  Handler function for the 'ssl_get_server_not_after' variable

  @param      thd  the mysql thread structure
  @param      var  the data for the variable
  @param[out] buf  the string to put the value of the variable into

  @return          status
  @retval     0    success
*/

static int
show_ssl_get_server_not_after(THD *thd, SHOW_VAR *var, char *buff)
{
  var->type= SHOW_CHAR;
  if(thd->vio_ok() && thd->net.vio->ssl_arg)
  {
    SSL *ssl= (SSL*) thd->net.vio->ssl_arg;
    X509 *cert= SSL_get_certificate(ssl);
    ASN1_TIME *not_after= X509_get_notAfter(cert);

    var->value= my_asn1_time_to_string(not_after, buff,
                                       SHOW_VAR_FUNC_BUFF_SIZE);
    if (!var->value)
      return 1;
  }
  else
    var->value= empty_c_string;
  return 0;
}

#endif /* HAVE_OPENSSL && !EMBEDDED_LIBRARY */


/*
  Variables shown by SHOW STATUS in alphabetical order
*/

SHOW_VAR status_vars[]= {
  {"Aborted_clients",          (char*) &aborted_threads,        SHOW_LONG},
  {"Aborted_connects",         (char*) &aborted_connects,       SHOW_LONG},
  {"Binlog_cache_disk_use",    (char*) &binlog_cache_disk_use,  SHOW_LONG},
  {"Binlog_cache_use",         (char*) &binlog_cache_use,       SHOW_LONG},
  {"Binlog_stmt_cache_disk_use",(char*) &binlog_stmt_cache_disk_use,  SHOW_LONG},
  {"Binlog_stmt_cache_use",    (char*) &binlog_stmt_cache_use,       SHOW_LONG},
  {"Bytes_received",           (char*) offsetof(STATUS_VAR, bytes_received), SHOW_LONGLONG_STATUS},
  {"Bytes_sent",               (char*) offsetof(STATUS_VAR, bytes_sent), SHOW_LONGLONG_STATUS},
  {"Com",                      (char*) com_status_vars, SHOW_ARRAY},
  {"Compression",              (char*) &show_net_compression, SHOW_FUNC},
  {"Connections",              (char*) &thread_id,              SHOW_LONG_NOFLUSH},
  {"Connection_errors_accept", (char*) &connection_errors_accept, SHOW_LONG},
  {"Connection_errors_internal", (char*) &connection_errors_internal, SHOW_LONG},
  {"Connection_errors_max_connections", (char*) &connection_errors_max_connection, SHOW_LONG},
  {"Connection_errors_peer_address", (char*) &connection_errors_peer_addr, SHOW_LONG},
  {"Connection_errors_select", (char*) &connection_errors_select, SHOW_LONG},
  {"Connection_errors_tcpwrap", (char*) &connection_errors_tcpwrap, SHOW_LONG},
  {"Created_tmp_disk_tables",  (char*) offsetof(STATUS_VAR, created_tmp_disk_tables), SHOW_LONGLONG_STATUS},
  {"Created_tmp_files",        (char*) &my_tmp_file_created, SHOW_LONG},
  {"Created_tmp_tables",       (char*) offsetof(STATUS_VAR, created_tmp_tables), SHOW_LONGLONG_STATUS},
  {"Delayed_errors",           (char*) &delayed_insert_errors,  SHOW_LONG},
  {"Delayed_insert_threads",   (char*) &delayed_insert_threads, SHOW_LONG_NOFLUSH},
  {"Delayed_writes",           (char*) &delayed_insert_writes,  SHOW_LONG},
  {"Flush_commands",           (char*) &refresh_version,        SHOW_LONG_NOFLUSH},
  {"Handler_commit",           (char*) offsetof(STATUS_VAR, ha_commit_count), SHOW_LONGLONG_STATUS},
  {"Handler_delete",           (char*) offsetof(STATUS_VAR, ha_delete_count), SHOW_LONGLONG_STATUS},
  {"Handler_discover",         (char*) offsetof(STATUS_VAR, ha_discover_count), SHOW_LONGLONG_STATUS},
  {"Handler_external_lock",    (char*) offsetof(STATUS_VAR, ha_external_lock_count), SHOW_LONGLONG_STATUS},
  {"Handler_mrr_init",         (char*) offsetof(STATUS_VAR, ha_multi_range_read_init_count),  SHOW_LONGLONG_STATUS},
  {"Handler_prepare",          (char*) offsetof(STATUS_VAR, ha_prepare_count),  SHOW_LONGLONG_STATUS},
  {"Handler_read_first",       (char*) offsetof(STATUS_VAR, ha_read_first_count), SHOW_LONGLONG_STATUS},
  {"Handler_read_key",         (char*) offsetof(STATUS_VAR, ha_read_key_count), SHOW_LONGLONG_STATUS},
  {"Handler_read_last",        (char*) offsetof(STATUS_VAR, ha_read_last_count), SHOW_LONGLONG_STATUS},
  {"Handler_read_next",        (char*) offsetof(STATUS_VAR, ha_read_next_count), SHOW_LONGLONG_STATUS},
  {"Handler_read_prev",        (char*) offsetof(STATUS_VAR, ha_read_prev_count), SHOW_LONGLONG_STATUS},
  {"Handler_read_rnd",         (char*) offsetof(STATUS_VAR, ha_read_rnd_count), SHOW_LONGLONG_STATUS},
  {"Handler_read_rnd_next",    (char*) offsetof(STATUS_VAR, ha_read_rnd_next_count), SHOW_LONGLONG_STATUS},
  {"Handler_rollback",         (char*) offsetof(STATUS_VAR, ha_rollback_count), SHOW_LONGLONG_STATUS},
  {"Handler_savepoint",        (char*) offsetof(STATUS_VAR, ha_savepoint_count), SHOW_LONGLONG_STATUS},
  {"Handler_savepoint_rollback",(char*) offsetof(STATUS_VAR, ha_savepoint_rollback_count), SHOW_LONGLONG_STATUS},
  {"Handler_update",           (char*) offsetof(STATUS_VAR, ha_update_count), SHOW_LONGLONG_STATUS},
  {"Handler_write",            (char*) offsetof(STATUS_VAR, ha_write_count), SHOW_LONGLONG_STATUS},
  {"Key_blocks_not_flushed",   (char*) offsetof(KEY_CACHE, global_blocks_changed), SHOW_KEY_CACHE_LONG},
  {"Key_blocks_unused",        (char*) offsetof(KEY_CACHE, blocks_unused), SHOW_KEY_CACHE_LONG},
  {"Key_blocks_used",          (char*) offsetof(KEY_CACHE, blocks_used), SHOW_KEY_CACHE_LONG},
  {"Key_read_requests",        (char*) offsetof(KEY_CACHE, global_cache_r_requests), SHOW_KEY_CACHE_LONGLONG},
  {"Key_reads",                (char*) offsetof(KEY_CACHE, global_cache_read), SHOW_KEY_CACHE_LONGLONG},
  {"Key_write_requests",       (char*) offsetof(KEY_CACHE, global_cache_w_requests), SHOW_KEY_CACHE_LONGLONG},
  {"Key_writes",               (char*) offsetof(KEY_CACHE, global_cache_write), SHOW_KEY_CACHE_LONGLONG},
  {"Last_query_cost",          (char*) offsetof(STATUS_VAR, last_query_cost), SHOW_DOUBLE_STATUS},
  {"Last_query_partial_plans", (char*) offsetof(STATUS_VAR, last_query_partial_plans), SHOW_LONGLONG_STATUS},
  {"Max_used_connections",     (char*) &max_used_connections,  SHOW_LONG},
  {"Not_flushed_delayed_rows", (char*) &delayed_rows_in_use,    SHOW_LONG_NOFLUSH},
  {"Open_files",               (char*) &my_file_opened,         SHOW_LONG_NOFLUSH},
  {"Open_streams",             (char*) &my_stream_opened,       SHOW_LONG_NOFLUSH},
  {"Open_table_definitions",   (char*) &show_table_definitions, SHOW_FUNC},
  {"Open_tables",              (char*) &show_open_tables,       SHOW_FUNC},
  {"Opened_files",             (char*) &my_file_total_opened, SHOW_LONG_NOFLUSH},
  {"Opened_tables",            (char*) offsetof(STATUS_VAR, opened_tables), SHOW_LONGLONG_STATUS},
  {"Opened_table_definitions", (char*) offsetof(STATUS_VAR, opened_shares), SHOW_LONGLONG_STATUS},
  {"Prepared_stmt_count",      (char*) &show_prepared_stmt_count, SHOW_FUNC},
#ifdef HAVE_QUERY_CACHE
  {"Qcache_free_blocks",       (char*) &query_cache.free_memory_blocks, SHOW_LONG_NOFLUSH},
  {"Qcache_free_memory",       (char*) &query_cache.free_memory, SHOW_LONG_NOFLUSH},
  {"Qcache_hits",              (char*) &query_cache.hits,       SHOW_LONG},
  {"Qcache_inserts",           (char*) &query_cache.inserts,    SHOW_LONG},
  {"Qcache_lowmem_prunes",     (char*) &query_cache.lowmem_prunes, SHOW_LONG},
  {"Qcache_not_cached",        (char*) &query_cache.refused,    SHOW_LONG},
  {"Qcache_queries_in_cache",  (char*) &query_cache.queries_in_cache, SHOW_LONG_NOFLUSH},
  {"Qcache_total_blocks",      (char*) &query_cache.total_blocks, SHOW_LONG_NOFLUSH},
#endif /*HAVE_QUERY_CACHE*/
  {"Queries",                  (char*) &show_queries,            SHOW_FUNC},
  {"Questions",                (char*) offsetof(STATUS_VAR, questions), SHOW_LONGLONG_STATUS},
  {"Select_full_join",         (char*) offsetof(STATUS_VAR, select_full_join_count), SHOW_LONGLONG_STATUS},
  {"Select_full_range_join",   (char*) offsetof(STATUS_VAR, select_full_range_join_count), SHOW_LONGLONG_STATUS},
  {"Select_range",             (char*) offsetof(STATUS_VAR, select_range_count), SHOW_LONGLONG_STATUS},
  {"Select_range_check",       (char*) offsetof(STATUS_VAR, select_range_check_count), SHOW_LONGLONG_STATUS},
  {"Select_scan",	       (char*) offsetof(STATUS_VAR, select_scan_count), SHOW_LONGLONG_STATUS},
  {"Slave_open_temp_tables",   (char*) &slave_open_temp_tables, SHOW_INT},
#ifdef HAVE_REPLICATION
  {"Slave_retried_transactions",(char*) &show_slave_retried_trans, SHOW_FUNC},
  {"Slave_heartbeat_period",   (char*) &show_heartbeat_period, SHOW_FUNC},
  {"Slave_received_heartbeats",(char*) &show_slave_received_heartbeats, SHOW_FUNC},
  {"Slave_last_heartbeat",     (char*) &show_slave_last_heartbeat, SHOW_FUNC},
  {"Slave_running",            (char*) &show_slave_running,     SHOW_FUNC},
#endif
  {"Slow_launch_threads",      (char*) &slow_launch_threads,    SHOW_LONG},
  {"Slow_queries",             (char*) offsetof(STATUS_VAR, long_query_count), SHOW_LONGLONG_STATUS},
  {"Sort_merge_passes",        (char*) offsetof(STATUS_VAR, filesort_merge_passes), SHOW_LONGLONG_STATUS},
  {"Sort_range",               (char*) offsetof(STATUS_VAR, filesort_range_count), SHOW_LONGLONG_STATUS},
  {"Sort_rows",                (char*) offsetof(STATUS_VAR, filesort_rows), SHOW_LONGLONG_STATUS},
  {"Sort_scan",                (char*) offsetof(STATUS_VAR, filesort_scan_count), SHOW_LONGLONG_STATUS},
#ifdef HAVE_OPENSSL
#ifndef EMBEDDED_LIBRARY
  {"Ssl_accept_renegotiates",  (char*) &show_ssl_ctx_sess_accept_renegotiate, SHOW_FUNC},
  {"Ssl_accepts",              (char*) &show_ssl_ctx_sess_accept, SHOW_FUNC},
  {"Ssl_callback_cache_hits",  (char*) &show_ssl_ctx_sess_cb_hits, SHOW_FUNC},
  {"Ssl_cipher",               (char*) &show_ssl_get_cipher, SHOW_FUNC},
  {"Ssl_cipher_list",          (char*) &show_ssl_get_cipher_list, SHOW_FUNC},
  {"Ssl_client_connects",      (char*) &show_ssl_ctx_sess_connect, SHOW_FUNC},
  {"Ssl_connect_renegotiates", (char*) &show_ssl_ctx_sess_connect_renegotiate, SHOW_FUNC},
  {"Ssl_ctx_verify_depth",     (char*) &show_ssl_ctx_get_verify_depth, SHOW_FUNC},
  {"Ssl_ctx_verify_mode",      (char*) &show_ssl_ctx_get_verify_mode, SHOW_FUNC},
  {"Ssl_default_timeout",      (char*) &show_ssl_get_default_timeout, SHOW_FUNC},
  {"Ssl_finished_accepts",     (char*) &show_ssl_ctx_sess_accept_good, SHOW_FUNC},
  {"Ssl_finished_connects",    (char*) &show_ssl_ctx_sess_connect_good, SHOW_FUNC},
  {"Ssl_session_cache_hits",   (char*) &show_ssl_ctx_sess_hits, SHOW_FUNC},
  {"Ssl_session_cache_misses", (char*) &show_ssl_ctx_sess_misses, SHOW_FUNC},
  {"Ssl_session_cache_mode",   (char*) &show_ssl_ctx_get_session_cache_mode, SHOW_FUNC},
  {"Ssl_session_cache_overflows", (char*) &show_ssl_ctx_sess_cache_full, SHOW_FUNC},
  {"Ssl_session_cache_size",   (char*) &show_ssl_ctx_sess_get_cache_size, SHOW_FUNC},
  {"Ssl_session_cache_timeouts", (char*) &show_ssl_ctx_sess_timeouts, SHOW_FUNC},
  {"Ssl_sessions_reused",      (char*) &show_ssl_session_reused, SHOW_FUNC},
  {"Ssl_used_session_cache_entries",(char*) &show_ssl_ctx_sess_number, SHOW_FUNC},
  {"Ssl_verify_depth",         (char*) &show_ssl_get_verify_depth, SHOW_FUNC},
  {"Ssl_verify_mode",          (char*) &show_ssl_get_verify_mode, SHOW_FUNC},
  {"Ssl_version",              (char*) &show_ssl_get_version, SHOW_FUNC},
  {"Ssl_server_not_before",    (char*) &show_ssl_get_server_not_before,
    SHOW_FUNC},
  {"Ssl_server_not_after",     (char*) &show_ssl_get_server_not_after,
    SHOW_FUNC},
#endif
#endif /* HAVE_OPENSSL */
  {"Table_locks_immediate",    (char*) &locks_immediate,        SHOW_LONG},
  {"Table_locks_waited",       (char*) &locks_waited,           SHOW_LONG},
#ifdef HAVE_MMAP
  {"Tc_log_max_pages_used",    (char*) &tc_log_max_pages_used,  SHOW_LONG},
  {"Tc_log_page_size",         (char*) &tc_log_page_size,       SHOW_LONG},
  {"Tc_log_page_waits",        (char*) &tc_log_page_waits,      SHOW_LONG},
#endif
  {"Threads_cached",           (char*) &cached_thread_count,    SHOW_LONG_NOFLUSH},
  {"Threads_connected",        (char*) &connection_count,       SHOW_INT},
  {"Threads_created",        (char*) &thread_created,   SHOW_LONG_NOFLUSH},
  {"Threads_running",          (char*) &thread_running,         SHOW_INT},
  {"Uptime",                   (char*) &show_starttime,         SHOW_FUNC},
#ifdef ENABLED_PROFILING
  {"Uptime_since_flush_status",(char*) &show_flushstatustime,   SHOW_FUNC},
#endif
  {NullS, NullS, SHOW_LONG}
};

void add_terminator(vector<my_option> *options)
{
  my_option empty_element=
    {0, 0, 0, 0, 0, 0, GET_NO_ARG, NO_ARG, 0, 0, 0, 0, 0, 0};
  options->push_back(empty_element);
}

#ifndef EMBEDDED_LIBRARY
static void print_version(void)
{
  set_server_version();

  printf("%s  Ver %s for %s on %s (%s)\n",my_progname,
   server_version,SYSTEM_TYPE,MACHINE_TYPE, MYSQL_COMPILATION_COMMENT);
}

/** Compares two options' names, treats - and _ the same */
static bool operator<(const my_option &a, const my_option &b)
{
  const char *sa= a.name;
  const char *sb= b.name;
  for (; *sa || *sb; sa++, sb++)
  {
    if (*sa < *sb)
    {
      if (*sa == '-' && *sb == '_')
        continue;
      else
        return true;
    }
    if (*sa > *sb)
    {
      if (*sa == '_' && *sb == '-')
        continue;
      else
        return false;
    }
  }
  DBUG_ASSERT(a.name == b.name);
  return false;
}

static void print_help()
{
  MEM_ROOT mem_root;
  init_alloc_root(&mem_root, 4096, 4096);

  all_options.pop_back();
  sys_var_add_options(&all_options, sys_var::PARSE_EARLY);
  add_plugin_options(&all_options, &mem_root);
  std::sort(all_options.begin(), all_options.end(), std::less<my_option>());
  add_terminator(&all_options);

  my_print_help(&all_options[0]);
  my_print_variables(&all_options[0]);

  free_root(&mem_root, MYF(0));
  vector<my_option>().swap(all_options);  // Deletes the vector contents.
}

static void usage(void)
{
  DBUG_ENTER("usage");
  if (!(default_charset_info= get_charset_by_csname(default_character_set_name,
                     MY_CS_PRIMARY,
               MYF(MY_WME))))
    exit(1);
  if (!default_collation_name)
    default_collation_name= (char*) default_charset_info->name;
  print_version();
  puts(ORACLE_WELCOME_COPYRIGHT_NOTICE("2000, 2011"));
  puts("Starts the MySQL database server.\n");
  printf("Usage: %s [OPTIONS]\n", my_progname);
  if (!opt_verbose)
    puts("\nFor more help options (several pages), use mysqld --verbose --help.");
  else
  {
#ifdef __WIN__
  puts("NT and Win32 specific options:\n\
  --install                     Install the default service (NT).\n\
  --install-manual              Install the default service started manually (NT).\n\
  --install service_name        Install an optional service (NT).\n\
  --install-manual service_name Install an optional service started manually (NT).\n\
  --remove                      Remove the default service from the service list (NT).\n\
  --remove service_name         Remove the service_name from the service list (NT).\n\
  --enable-named-pipe           Only to be used for the default server (NT).\n\
  --standalone                  Dummy option to start as a standalone server (NT).\
");
  puts("");
#endif
  print_defaults(MYSQL_CONFIG_NAME,load_default_groups);
  puts("");
  set_ports();

  /* Print out all the options including plugin supplied options */
  print_help();

  if (! plugins_are_initialized)
  {
    puts("\n\
Plugins have parameters that are not reflected in this list\n\
because execution stopped before plugins were initialized.");
  }

  puts("\n\
To see what values a running MySQL server is using, type\n\
'mysqladmin variables' instead of 'mysqld --verbose --help'.");
  }
  DBUG_VOID_RETURN;
}
#endif /*!EMBEDDED_LIBRARY*/

/**
  Initialize MySQL global variables to default values.

  @note
    The reason to set a lot of global variables to zero is to allow one to
    restart the embedded server with a clean environment
    It's also needed on some exotic platforms where global variables are
    not set to 0 when a program starts.

    We don't need to set variables refered to in my_long_options
    as these are initialized by my_getopt.
*/

static int mysql_init_variables(void)
{
  /* Things reset to zero */
  opt_skip_slave_start= opt_reckless_slave = 0;
  mysql_home[0]= pidfile_name[0]= log_error_file[0]= 0;
  myisam_test_invalid_symlink= test_if_data_home_dir;
  opt_log= opt_slow_log= 0;
  opt_bin_log= 0;
  opt_disable_networking= opt_skip_show_db=0;
  opt_skip_name_resolve= 0;
  opt_ignore_builtin_innodb= 0;
  opt_logname= opt_update_logname= opt_binlog_index_name= opt_slow_logname= 0;
  opt_tc_log_file= (char *)"tc.log";      // no hostname in tc_log file name !
  opt_secure_auth= 0;
  opt_secure_file_priv= NULL;
  opt_bootstrap= opt_myisam_log= 0;
  mqh_used= 0;
  kill_in_progress= 0;
  cleanup_done= 0;
  server_id_supplied= 0;
  test_flags= select_errors= dropping_tables= ha_open_options=0;
  thread_count= thread_running= kill_cached_threads= wake_thread=0;
  slave_open_temp_tables= 0;
  cached_thread_count= 0;
  opt_endinfo= using_udf_functions= 0;
  opt_using_transactions= 0;
  abort_loop= select_thread_in_use= signal_thread_in_use= 0;
  ready_to_exit= shutdown_in_progress= grant_option= 0;
  aborted_threads= aborted_connects= 0;
  delayed_insert_threads= delayed_insert_writes= delayed_rows_in_use= 0;
  delayed_insert_errors= thread_created= 0;
  specialflag= 0;
  binlog_cache_use=  binlog_cache_disk_use= 0;
  max_used_connections= slow_launch_threads = 0;
  mysqld_user= mysqld_chroot= opt_init_file= opt_bin_logname = 0;
  prepared_stmt_count= 0;
  mysqld_unix_port= opt_mysql_tmpdir= my_bind_addr_str= NullS;
  memset(&mysql_tmpdir_list, 0, sizeof(mysql_tmpdir_list));
  memset(&global_status_var, 0, sizeof(global_status_var));
  opt_large_pages= 0;
  opt_super_large_pages= 0;
#if defined(ENABLED_DEBUG_SYNC)
  opt_debug_sync_timeout= 0;
#endif /* defined(ENABLED_DEBUG_SYNC) */
  key_map_full.set_all();
  server_uuid[0]= 0;

  /* Character sets */
  system_charset_info= &my_charset_utf8_general_ci;
  files_charset_info= &my_charset_utf8_general_ci;
  national_charset_info= &my_charset_utf8_general_ci;
  table_alias_charset= &my_charset_bin;
  character_set_filesystem= &my_charset_bin;

  opt_specialflag= SPECIAL_ENGLISH;
  unix_sock= MYSQL_INVALID_SOCKET;
  ip_sock= MYSQL_INVALID_SOCKET;
  mysql_home_ptr= mysql_home;
  pidfile_name_ptr= pidfile_name;
  log_error_file_ptr= log_error_file;
  lc_messages_dir_ptr= lc_messages_dir;
  protocol_version= PROTOCOL_VERSION;
  what_to_log= ~ (1L << (uint) COM_TIME);
  refresh_version= 1L;  /* Increments on each reload */
  global_query_id= thread_id= 1L;
  my_atomic_rwlock_init(&global_query_id_lock);
  my_atomic_rwlock_init(&thread_running_lock);
  strmov(server_version, MYSQL_SERVER_VERSION);
  threads.empty();
  thread_cache.empty();
  key_caches.empty();
  if (!(dflt_key_cache= get_or_create_key_cache(default_key_cache_base.str,
                                                default_key_cache_base.length)))
  {
    sql_print_error("Cannot allocate the keycache");
    return 1;
  }
  /* set key_cache_hash.default_value = dflt_key_cache */
  multi_keycache_init();

  /* Set directory paths */
  mysql_real_data_home_len=
    strmake(mysql_real_data_home, get_relative_path(MYSQL_DATADIR),
            sizeof(mysql_real_data_home)-1) - mysql_real_data_home;
  /* Replication parameters */
  master_info_file= (char*) "master.info",
    relay_log_info_file= (char*) "relay-log.info";
  report_user= report_password = report_host= 0;  /* TO BE DELETED */
  opt_relay_logname= opt_relaylog_index_name= 0;
  log_bin_basename= NULL;
  log_bin_index= NULL;

  /* Handler variables */
  total_ha= 0;
  total_ha_2pc= 0;
  /* Variables in libraries */
  charsets_dir= 0;
  default_character_set_name= (char*) MYSQL_DEFAULT_CHARSET_NAME;
  default_collation_name= compiled_default_collation_name;
  character_set_filesystem_name= (char*) "binary";
  lc_messages= (char*) "en_US";
  lc_time_names_name= (char*) "en_US";

  /* Variables that depends on compile options */
#ifndef DBUG_OFF
  default_dbug_option=IF_WIN("d:t:i:O,\\mysqld.trace",
           "d:t:i:o,/tmp/mysqld.trace");
#endif
  opt_error_log= IF_WIN(1,0);
#ifdef ENABLED_PROFILING
    have_profiling = SHOW_OPTION_YES;
#else
    have_profiling = SHOW_OPTION_NO;
#endif

#ifdef HAVE_OPENSSL
  have_ssl=SHOW_OPTION_YES;
#else
  have_ssl=SHOW_OPTION_NO;
#endif
#ifdef HAVE_BROKEN_REALPATH
  have_symlink=SHOW_OPTION_NO;
#else
  have_symlink=SHOW_OPTION_YES;
#endif
#ifdef HAVE_DLOPEN
  have_dlopen=SHOW_OPTION_YES;
#else
  have_dlopen=SHOW_OPTION_NO;
#endif
#ifdef HAVE_QUERY_CACHE
  have_query_cache=SHOW_OPTION_YES;
#else
  have_query_cache=SHOW_OPTION_NO;
#endif
#ifdef HAVE_SPATIAL
  have_geometry=SHOW_OPTION_YES;
#else
  have_geometry=SHOW_OPTION_NO;
#endif
#ifdef HAVE_RTREE_KEYS
  have_rtree_keys=SHOW_OPTION_YES;
#else
  have_rtree_keys=SHOW_OPTION_NO;
#endif
#ifdef HAVE_CRYPT
  have_crypt=SHOW_OPTION_YES;
#else
  have_crypt=SHOW_OPTION_NO;
#endif
#ifdef HAVE_COMPRESS
  have_compress= SHOW_OPTION_YES;
#else
  have_compress= SHOW_OPTION_NO;
#endif
#ifdef HAVE_LIBWRAP
  libwrapName= NullS;
#endif
#ifdef HAVE_OPENSSL
  des_key_file = 0;
#ifndef EMBEDDED_LIBRARY
  ssl_acceptor_fd= 0;
#endif /* ! EMBEDDED_LIBRARY */
#endif /* HAVE_OPENSSL */
#ifdef HAVE_SMEM
  shared_memory_base_name= default_shared_memory_base_name;
#endif

#if defined(__WIN__)
  /* Allow Win32 users to move MySQL anywhere */
  {
    char prg_dev[LIBLEN];
    char executing_path_name[LIBLEN];
    if (!test_if_hard_path(my_progname))
    {
      // we don't want to use GetModuleFileName inside of my_path since
      // my_path is a generic path dereferencing function and here we care
      // only about the executing binary.
      GetModuleFileName(NULL, executing_path_name, sizeof(executing_path_name));
      my_path(prg_dev, executing_path_name, NULL);
    }
    else
      my_path(prg_dev, my_progname, "mysql/bin");
    strcat(prg_dev,"/../");     // Remove 'bin' to get base dir
    cleanup_dirname(mysql_home,prg_dev);
  }
#else
  const char *tmpenv;
  if (!(tmpenv = getenv("MY_BASEDIR_VERSION")))
    tmpenv = DEFAULT_MYSQL_HOME;
  (void) strmake(mysql_home, tmpenv, sizeof(mysql_home)-1);
#endif
  return 0;
}

my_bool
mysqld_get_one_option(int optid,
                      const struct my_option *opt __attribute__((unused)),
                      char *argument)
{
  switch(optid) {
  case '#':
#ifndef DBUG_OFF
    DBUG_SET_INITIAL(argument ? argument : default_dbug_option);
#endif
    opt_endinfo=1;        /* unireg: memory allocation */
    break;
  case 'a':
    global_system_variables.sql_mode= MODE_ANSI;
    global_system_variables.tx_isolation= ISO_SERIALIZABLE;
    break;
  case 'b':
    strmake(mysql_home,argument,sizeof(mysql_home)-1);
    break;
  case 'C':
    if (default_collation_name == compiled_default_collation_name)
      default_collation_name= 0;
    break;
  case 'h':
    strmake(mysql_real_data_home,argument, sizeof(mysql_real_data_home)-1);
    /* Correct pointer set by my_getopt (for embedded library) */
    mysql_real_data_home_ptr= mysql_real_data_home;
    break;
  case 'u':
    if (!mysqld_user || !strcmp(mysqld_user, argument))
      mysqld_user= argument;
    else
      sql_print_warning("Ignoring user change to '%s' because the user was set to '%s' earlier on the command line\n", argument, mysqld_user);
    break;
  case 'L':
    WARN_DEPRECATED(NULL, "--language/-l", "'--lc-messages-dir'");
    /* Note:  fall-through */
  case OPT_LC_MESSAGES_DIRECTORY:
    strmake(lc_messages_dir, argument, sizeof(lc_messages_dir)-1);
    lc_messages_dir_ptr= lc_messages_dir;
    break;
  case OPT_BINLOG_FORMAT:
    binlog_format_used= true;
    break;
#include <sslopt-case.h>
#ifndef EMBEDDED_LIBRARY
  case 'V':
    print_version();
    exit(0);
#endif /*EMBEDDED_LIBRARY*/
  case 'W':
    if (!argument)
      log_warnings++;
    else if (argument == disabled_my_option)
      log_warnings= 0L;
    else
      log_warnings= atoi(argument);
    break;
  case 'T':
    test_flags= argument ? (uint) atoi(argument) : 0;
    opt_endinfo=1;
    break;
  case (int) OPT_ISAM_LOG:
    opt_myisam_log=1;
    break;
  case (int) OPT_BIN_LOG:
    opt_bin_log= test(argument != disabled_my_option);
    break;
#ifdef HAVE_REPLICATION
  case (int)OPT_REPLICATE_IGNORE_DB:
  {
    rpl_filter->add_ignore_db(argument);
    break;
  }
  case (int)OPT_REPLICATE_DO_DB:
  {
    rpl_filter->add_do_db(argument);
    break;
  }
  case (int)OPT_REPLICATE_REWRITE_DB:
  {
    char* key = argument,*p, *val;

    if (!(p= strstr(argument, "->")))
    {
      sql_print_error("Bad syntax in replicate-rewrite-db - missing '->'!\n");
      return 1;
    }
    val= p + 2;
    while(p > argument && my_isspace(mysqld_charset, p[-1]))
      p--;
    *p= 0;
    if (!*key)
    {
      sql_print_error("Bad syntax in replicate-rewrite-db - empty FROM db!\n");
      return 1;
    }
    while (*val && my_isspace(mysqld_charset, *val))
      val++;
    if (!*val)
    {
      sql_print_error("Bad syntax in replicate-rewrite-db - empty TO db!\n");
      return 1;
    }

    rpl_filter->add_db_rewrite(key, val);
    break;
  }

  case (int)OPT_BINLOG_IGNORE_DB:
  {
    binlog_filter->add_ignore_db(argument);
    break;
  }
  case (int)OPT_BINLOG_DO_DB:
  {
    binlog_filter->add_do_db(argument);
    break;
  }
  case (int)OPT_REPLICATE_DO_TABLE:
  {
    if (rpl_filter->add_do_table_array(argument))
    {
      sql_print_error("Could not add do table rule '%s'!\n", argument);
      return 1;
    }
    break;
  }
  case (int)OPT_REPLICATE_WILD_DO_TABLE:
  {
    if (rpl_filter->add_wild_do_table(argument))
    {
      sql_print_error("Could not add do table rule '%s'!\n", argument);
      return 1;
    }
    break;
  }
  case (int)OPT_REPLICATE_WILD_IGNORE_TABLE:
  {
    if (rpl_filter->add_wild_ignore_table(argument))
    {
      sql_print_error("Could not add ignore table rule '%s'!\n", argument);
      return 1;
    }
    break;
  }
  case (int)OPT_REPLICATE_IGNORE_TABLE:
  {
    if (rpl_filter->add_ignore_table_array(argument))
    {
      sql_print_error("Could not add ignore table rule '%s'!\n", argument);
      return 1;
    }
    break;
  }
#endif /* HAVE_REPLICATION */
  case (int) OPT_MASTER_RETRY_COUNT:
    WARN_DEPRECATED(NULL, "--master-retry-count", "'CHANGE MASTER TO master_retry_count = <num>'");
    break;
  case (int) OPT_SKIP_NEW:
    opt_specialflag|= SPECIAL_NO_NEW_FUNC;
    delay_key_write_options= DELAY_KEY_WRITE_NONE;
    myisam_concurrent_insert=0;
    myisam_recover_options= HA_RECOVER_OFF;
    sp_automatic_privileges=0;
    my_use_symdir=0;
    ha_open_options&= ~(HA_OPEN_ABORT_IF_CRASHED | HA_OPEN_DELAY_KEY_WRITE);
#ifdef HAVE_QUERY_CACHE
    query_cache_size=0;
#endif
    break;
  case (int) OPT_SAFE:
    opt_specialflag|= SPECIAL_SAFE_MODE;
    delay_key_write_options= DELAY_KEY_WRITE_NONE;
    myisam_recover_options= HA_RECOVER_DEFAULT;
    ha_open_options&= ~(HA_OPEN_DELAY_KEY_WRITE);
    break;
  case (int) OPT_SKIP_HOST_CACHE:
    opt_specialflag|= SPECIAL_NO_HOST_CACHE;
    break;
  case (int) OPT_SKIP_RESOLVE:
    opt_skip_name_resolve= 1;
    opt_specialflag|=SPECIAL_NO_RESOLVE;
    break;
  case (int) OPT_WANT_CORE:
    test_flags |= TEST_CORE_ON_SIGNAL;
    break;
  case (int) OPT_SKIP_STACK_TRACE:
    test_flags|=TEST_NO_STACKTRACE;
    break;
<<<<<<< HEAD
  case (int) OPT_BIND_ADDRESS:
    {
      struct addrinfo *res_lst, hints;

      memset(&hints, 0, sizeof(struct addrinfo));
      hints.ai_socktype= SOCK_STREAM;
      hints.ai_protocol= IPPROTO_TCP;

      if (getaddrinfo(argument, NULL, &hints, &res_lst) != 0)
      {
        sql_print_error("Can't start server: cannot resolve hostname!");
        return 1;
      }

      if (res_lst->ai_next)
      {
        sql_print_error("Can't start server: bind-address refers to multiple interfaces!");
        return 1;
      }
      freeaddrinfo(res_lst);
    }
    break;
=======
>>>>>>> aab9623a
  case OPT_CONSOLE:
    if (opt_console)
      opt_error_log= 0;     // Force logs to stdout
    break;
  case OPT_BOOTSTRAP:
    opt_noacl=opt_bootstrap=1;
    break;
  case OPT_SERVER_ID:
    server_id_supplied = 1;
    break;
  case OPT_LOWER_CASE_TABLE_NAMES:
    lower_case_table_names_used= 1;
    break;
#if defined(ENABLED_DEBUG_SYNC)
  case OPT_DEBUG_SYNC_TIMEOUT:
    /*
      Debug Sync Facility. See debug_sync.cc.
      Default timeout for WAIT_FOR action.
      Default value is zero (facility disabled).
      If option is given without an argument, supply a non-zero value.
    */
    if (!argument)
    {
      /* purecov: begin tested */
      opt_debug_sync_timeout= DEBUG_SYNC_DEFAULT_WAIT_TIMEOUT;
      /* purecov: end */
    }
    break;
#endif /* defined(ENABLED_DEBUG_SYNC) */
  case OPT_ENGINE_CONDITION_PUSHDOWN:
    /*
      The last of --engine-condition-pushdown and --optimizer_switch on
      command line wins (see get_options().
    */
    if (global_system_variables.engine_condition_pushdown)
      global_system_variables.optimizer_switch|=
        OPTIMIZER_SWITCH_ENGINE_CONDITION_PUSHDOWN;
    else
      global_system_variables.optimizer_switch&=
        ~OPTIMIZER_SWITCH_ENGINE_CONDITION_PUSHDOWN;
    break;
  case OPT_LOG_ERROR:
    /*
      "No --log-error" == "write errors to stderr",
      "--log-error without argument" == "write errors to a file".
    */
    if (argument == NULL) /* no argument */
      log_error_file_ptr= const_cast<char*>("");
    break;

  case OPT_IGNORE_DB_DIRECTORY:
    if (*argument == 0)
      ignore_db_dirs_reset();
    else
    {
      if (push_ignored_db_dir(argument))
      {
        sql_print_error("Can't start server: "
                        "cannot process --ignore-db-dir=%.*s", 
                        FN_REFLEN, argument);
        return 1;
      }
    }
    break;


  case OPT_PLUGIN_LOAD:
    free_list(opt_plugin_load_list_ptr);
    /* fall through */
  case OPT_PLUGIN_LOAD_ADD:
    opt_plugin_load_list_ptr->push_back(new i_string(argument));
    break;

  case OPT_PFS_INSTRUMENT:
#ifdef WITH_PERFSCHEMA_STORAGE_ENGINE
    /* Parse instrument name and value from argument string */
    char* name = argument,*p, *val;

    /* Assignment required */
    if (!(p= strchr(argument, '=')))
    {
       my_getopt_error_reporter(WARNING_LEVEL,
                             "Missing value for performance_schema_instrument "
                             "'%s'", argument);
      return 0;
    }

    /* Option value */
    val= p + 1;
    if (!*val)
    {
       my_getopt_error_reporter(WARNING_LEVEL,
                             "Missing value for performance_schema_instrument "
                             "'%s'", argument);
      return 0;
    }

    /* Trim leading spaces from instrument name */
    while (*name && my_isspace(mysqld_charset, *name))
      name++;

    /* Trim trailing spaces and slashes from instrument name */
    while (p > argument && (my_isspace(mysqld_charset, p[-1]) || p[-1] == '/'))
      p--;
    *p= 0;

    if (!*name)
    {
       my_getopt_error_reporter(WARNING_LEVEL,
                             "Invalid instrument name for "
                             "performance_schema_instrument '%s'", argument);
      return 0;
    }

    /* Trim leading spaces from option value */
    while (*val && my_isspace(mysqld_charset, *val))
      val++;

    /* Trim trailing spaces from option value */
    if ((p= my_strchr(mysqld_charset, val, val+strlen(val), ' ')) != NULL)
      *p= 0;

    if (!*val)
    {
       my_getopt_error_reporter(WARNING_LEVEL,
                             "Invalid value for performance_schema_instrument "
                             "'%s'", argument);
      return 0;
    }

    /* Add instrument name and value to array of configuration options */
    if (add_pfs_instr_to_array(name, val))
    {
       my_getopt_error_reporter(WARNING_LEVEL,
                             "Invalid value for performance_schema_instrument "
                             "'%s'", argument);
      return 0;
    }

#endif
    break;
  }
  return 0;
}


/** Handle arguments for multiple key caches. */

C_MODE_START

static void*
mysql_getopt_value(const char *keyname, uint key_length,
       const struct my_option *option, int *error)
{
  if (error)
    *error= 0;
  switch (option->id) {
  case OPT_KEY_BUFFER_SIZE:
  case OPT_KEY_CACHE_BLOCK_SIZE:
  case OPT_KEY_CACHE_DIVISION_LIMIT:
  case OPT_KEY_CACHE_AGE_THRESHOLD:
  {
    KEY_CACHE *key_cache;
    if (!(key_cache= get_or_create_key_cache(keyname, key_length)))
    {
      if (error)
        *error= EXIT_OUT_OF_MEMORY;
      return 0;
    }
    switch (option->id) {
    case OPT_KEY_BUFFER_SIZE:
      return &key_cache->param_buff_size;
    case OPT_KEY_CACHE_BLOCK_SIZE:
      return &key_cache->param_block_size;
    case OPT_KEY_CACHE_DIVISION_LIMIT:
      return &key_cache->param_division_limit;
    case OPT_KEY_CACHE_AGE_THRESHOLD:
      return &key_cache->param_age_threshold;
    }
  }
  }
  return option->value;
}

static void option_error_reporter(enum loglevel level, const char *format, ...)
{
  va_list args;
  va_start(args, format);

  /* Don't print warnings for --loose options during bootstrap */
  if (level == ERROR_LEVEL || !opt_bootstrap ||
      log_warnings)
  {
    vprint_msg_to_log(level, format, args);
  }
  va_end(args);
}

C_MODE_END

/**
  Get server options from the command line,
  and perform related server initializations.
  @param [in, out] argc_ptr       command line options (count)
  @param [in, out] argv_ptr       command line options (values)
  @return 0 on success

  @todo
  - FIXME add EXIT_TOO_MANY_ARGUMENTS to "mysys_err.h" and return that code?
*/
static int get_options(int *argc_ptr, char ***argv_ptr)
{
  int ho_error;

  my_getopt_register_get_addr(mysql_getopt_value);
  my_getopt_error_reporter= option_error_reporter;

  /* prepare all_options array */
  all_options.reserve(array_elements(my_long_options));
  for (my_option *opt= my_long_options;
       opt < my_long_options + array_elements(my_long_options) - 1;
       opt++)
    all_options.push_back(*opt);
  sys_var_add_options(&all_options, sys_var::PARSE_NORMAL);
  add_terminator(&all_options);

  /* Skip unknown options so that they may be processed later by plugins */
  my_getopt_skip_unknown= TRUE;

  if ((ho_error= handle_options(argc_ptr, argv_ptr, &all_options[0],
                                mysqld_get_one_option)))
    return ho_error;

  if (!opt_help)
    vector<my_option>().swap(all_options);  // Deletes the vector contents.

  /* Add back the program name handle_options removes */
  (*argc_ptr)++;
  (*argv_ptr)--;

  /*
    Options have been parsed. Now some of them need additional special
    handling, like custom value checking, checking of incompatibilites
    between options, setting of multiple variables, etc.
    Do them here.
  */

  if ((opt_log_slow_admin_statements || opt_log_queries_not_using_indexes ||
       opt_log_slow_slave_statements) &&
      !opt_slow_log)
    sql_print_warning("options --log-slow-admin-statements, --log-queries-not-using-indexes and --log-slow-slave-statements have no effect if --log_slow_queries is not set");
  if (global_system_variables.net_buffer_length >
      global_system_variables.max_allowed_packet)
  {
    sql_print_warning("net_buffer_length (%lu) is set to be larger "
                      "than max_allowed_packet (%lu). Please rectify.",
                      global_system_variables.net_buffer_length,
                      global_system_variables.max_allowed_packet);
  }

  if (log_error_file_ptr != disabled_my_option)
    opt_error_log= 1;
  else
    log_error_file_ptr= const_cast<char*>("");

  opt_init_connect.length=strlen(opt_init_connect.str);
  opt_init_slave.length=strlen(opt_init_slave.str);

  if (global_system_variables.low_priority_updates)
    thr_upgraded_concurrent_insert_lock= TL_WRITE_LOW_PRIORITY;

  if (ft_boolean_check_syntax_string((uchar*) ft_boolean_syntax))
  {
    sql_print_error("Invalid ft-boolean-syntax string: %s\n",
                    ft_boolean_syntax);
    return 1;
  }

  if (opt_disable_networking)
    mysqld_port= 0;

  if (opt_skip_show_db)
    opt_specialflag|= SPECIAL_SKIP_SHOW_DB;

  if (myisam_flush)
    flush_time= 0;

#ifdef HAVE_REPLICATION
  if (opt_slave_skip_errors)
    add_slave_skip_errors(opt_slave_skip_errors);
#endif

  if (global_system_variables.max_join_size == HA_POS_ERROR)
    global_system_variables.option_bits|= OPTION_BIG_SELECTS;
  else
    global_system_variables.option_bits&= ~OPTION_BIG_SELECTS;

  // Synchronize @@global.autocommit on --autocommit
  const ulonglong turn_bit_on= opt_autocommit ?
    OPTION_AUTOCOMMIT : OPTION_NOT_AUTOCOMMIT;
  global_system_variables.option_bits=
    (global_system_variables.option_bits &
     ~(OPTION_NOT_AUTOCOMMIT | OPTION_AUTOCOMMIT)) | turn_bit_on;

  global_system_variables.sql_mode=
    expand_sql_mode(global_system_variables.sql_mode);
#if defined(HAVE_BROKEN_REALPATH)
  my_use_symdir=0;
  my_disable_symlinks=1;
  have_symlink=SHOW_OPTION_NO;
#else
  if (!my_use_symdir)
  {
    my_disable_symlinks=1;
    have_symlink=SHOW_OPTION_DISABLED;
  }
#endif
  if (opt_debugging)
  {
    /* Allow break with SIGINT, no core or stack trace */
    test_flags|= TEST_SIGINT | TEST_NO_STACKTRACE;
    test_flags&= ~TEST_CORE_ON_SIGNAL;
  }
  /* Set global MyISAM variables from delay_key_write_options */
  fix_delay_key_write(0, 0, OPT_GLOBAL);

#ifndef EMBEDDED_LIBRARY
  if (mysqld_chroot)
    set_root(mysqld_chroot);
#else
  thread_handling = SCHEDULER_NO_THREADS;
  max_allowed_packet= global_system_variables.max_allowed_packet;
  net_buffer_length= global_system_variables.net_buffer_length;
#endif
  if (fix_paths())
    return 1;

  /*
    Set some global variables from the global_system_variables
    In most cases the global variables will not be used
  */
  my_disable_locking= myisam_single_user= test(opt_external_locking == 0);
  my_default_record_cache_size=global_system_variables.read_buff_size;

  global_system_variables.long_query_time= (ulonglong)
    (global_system_variables.long_query_time_double * 1e6);

  if (opt_short_log_format)
    opt_specialflag|= SPECIAL_SHORT_LOG_FORMAT;

  if (init_global_datetime_format(MYSQL_TIMESTAMP_DATE,
                                  &global_date_format) ||
      init_global_datetime_format(MYSQL_TIMESTAMP_TIME,
                                  &global_time_format) ||
      init_global_datetime_format(MYSQL_TIMESTAMP_DATETIME,
                                  &global_datetime_format))
    return 1;

#ifdef EMBEDDED_LIBRARY
  one_thread_scheduler();
#else
  if (thread_handling <= SCHEDULER_ONE_THREAD_PER_CONNECTION)
    one_thread_per_connection_scheduler();
  else                  /* thread_handling == SCHEDULER_NO_THREADS) */
    one_thread_scheduler();
#endif

  global_system_variables.engine_condition_pushdown=
    test(global_system_variables.optimizer_switch &
         OPTIMIZER_SWITCH_ENGINE_CONDITION_PUSHDOWN);

  opt_readonly= read_only;

  return 0;
}


/*
  Create version name for running mysqld version
  We automaticly add suffixes -debug, -embedded and -log to the version
  name to make the version more descriptive.
  (MYSQL_SERVER_SUFFIX is set by the compilation environment)
*/

static void set_server_version(void)
{
  char *end= strxmov(server_version, MYSQL_SERVER_VERSION,
                     MYSQL_SERVER_SUFFIX_STR, NullS);
#ifdef EMBEDDED_LIBRARY
  end= strmov(end, "-embedded");
#endif
#ifndef DBUG_OFF
  if (!strstr(MYSQL_SERVER_SUFFIX_STR, "-debug"))
    end= strmov(end, "-debug");
#endif
  if (opt_log || opt_slow_log || opt_bin_log)
    strmov(end, "-log");                        // This may slow down system
}


static char *get_relative_path(const char *path)
{
  if (test_if_hard_path(path) &&
      is_prefix(path,DEFAULT_MYSQL_HOME) &&
      strcmp(DEFAULT_MYSQL_HOME,FN_ROOTDIR))
  {
    path+=(uint) strlen(DEFAULT_MYSQL_HOME);
    while (*path == FN_LIBCHAR || *path == FN_LIBCHAR2)
      path++;
  }
  return (char*) path;
}


/**
  Fix filename and replace extension where 'dir' is relative to
  mysql_real_data_home.
  @return
    1 if len(path) > FN_REFLEN
*/

bool
fn_format_relative_to_data_home(char * to, const char *name,
        const char *dir, const char *extension)
{
  char tmp_path[FN_REFLEN];
  if (!test_if_hard_path(dir))
  {
    strxnmov(tmp_path,sizeof(tmp_path)-1, mysql_real_data_home,
       dir, NullS);
    dir=tmp_path;
  }
  return !fn_format(to, name, dir, extension,
        MY_APPEND_EXT | MY_UNPACK_FILENAME | MY_SAFE_PATH);
}


/**
  Test a file path to determine if the path is compatible with the secure file
  path restriction.

  @param path null terminated character string

  @return
    @retval TRUE The path is secure
    @retval FALSE The path isn't secure
*/

bool is_secure_file_path(char *path)
{
  char buff1[FN_REFLEN], buff2[FN_REFLEN];
  size_t opt_secure_file_priv_len;
  /*
    All paths are secure if opt_secure_file_path is 0
  */
  if (!opt_secure_file_priv)
    return TRUE;

  opt_secure_file_priv_len= strlen(opt_secure_file_priv);

  if (strlen(path) >= FN_REFLEN)
    return FALSE;

  if (my_realpath(buff1, path, 0))
  {
    /*
      The supplied file path might have been a file and not a directory.
    */
    int length= (int)dirname_length(path);
    if (length >= FN_REFLEN)
      return FALSE;
    memcpy(buff2, path, length);
    buff2[length]= '\0';
    if (length == 0 || my_realpath(buff1, buff2, 0))
      return FALSE;
  }
  convert_dirname(buff2, buff1, NullS);
  if (!lower_case_file_system)
  {
    if (strncmp(opt_secure_file_priv, buff2, opt_secure_file_priv_len))
      return FALSE;
  }
  else
  {
    if (files_charset_info->coll->strnncoll(files_charset_info,
                                            (uchar *) buff2, strlen(buff2),
                                            (uchar *) opt_secure_file_priv,
                                            opt_secure_file_priv_len,
                                            TRUE))
      return FALSE;
  }
  return TRUE;
}


static int fix_paths(void)
{
  char buff[FN_REFLEN],*pos;
  convert_dirname(mysql_home,mysql_home,NullS);
  /* Resolve symlinks to allow 'mysql_home' to be a relative symlink */
  my_realpath(mysql_home,mysql_home,MYF(0));
  /* Ensure that mysql_home ends in FN_LIBCHAR */
  pos=strend(mysql_home);
  if (pos[-1] != FN_LIBCHAR)
  {
    pos[0]= FN_LIBCHAR;
    pos[1]= 0;
  }
  convert_dirname(lc_messages_dir, lc_messages_dir, NullS);
  convert_dirname(mysql_real_data_home,mysql_real_data_home,NullS);
  (void) my_load_path(mysql_home,mysql_home,""); // Resolve current dir
  (void) my_load_path(mysql_real_data_home,mysql_real_data_home,mysql_home);
  (void) my_load_path(pidfile_name, pidfile_name_ptr, mysql_real_data_home);

  convert_dirname(opt_plugin_dir, opt_plugin_dir_ptr ? opt_plugin_dir_ptr : 
                                  get_relative_path(PLUGINDIR), NullS);
  (void) my_load_path(opt_plugin_dir, opt_plugin_dir, mysql_home);
  opt_plugin_dir_ptr= opt_plugin_dir;

  my_realpath(mysql_unpacked_real_data_home, mysql_real_data_home, MYF(0));
  mysql_unpacked_real_data_home_len=
    (int) strlen(mysql_unpacked_real_data_home);
  if (mysql_unpacked_real_data_home[mysql_unpacked_real_data_home_len-1] == FN_LIBCHAR)
    --mysql_unpacked_real_data_home_len;

  char *sharedir=get_relative_path(SHAREDIR);
  if (test_if_hard_path(sharedir))
    strmake(buff,sharedir,sizeof(buff)-1);    /* purecov: tested */
  else
    strxnmov(buff,sizeof(buff)-1,mysql_home,sharedir,NullS);
  convert_dirname(buff,buff,NullS);
  (void) my_load_path(lc_messages_dir, lc_messages_dir, buff);

  /* If --character-sets-dir isn't given, use shared library dir */
  if (charsets_dir)
    strmake(mysql_charsets_dir, charsets_dir, sizeof(mysql_charsets_dir)-1);
  else
    strxnmov(mysql_charsets_dir, sizeof(mysql_charsets_dir)-1, buff,
       CHARSET_DIR, NullS);
  (void) my_load_path(mysql_charsets_dir, mysql_charsets_dir, buff);
  convert_dirname(mysql_charsets_dir, mysql_charsets_dir, NullS);
  charsets_dir=mysql_charsets_dir;

  if (init_tmpdir(&mysql_tmpdir_list, opt_mysql_tmpdir))
    return 1;
  if (!opt_mysql_tmpdir)
    opt_mysql_tmpdir= mysql_tmpdir;
#ifdef HAVE_REPLICATION
  if (!slave_load_tmpdir)
    slave_load_tmpdir= mysql_tmpdir;
#endif /* HAVE_REPLICATION */
  /*
    Convert the secure-file-priv option to system format, allowing
    a quick strcmp to check if read or write is in an allowed dir
   */
  if (opt_secure_file_priv)
  {
    if (*opt_secure_file_priv == 0)
      opt_secure_file_priv= NULL;
    else
    {
      if (strlen(opt_secure_file_priv) >= FN_REFLEN)
        opt_secure_file_priv[FN_REFLEN-1]= '\0';
      if (my_realpath(buff, opt_secure_file_priv, 0))
      {
        sql_print_warning("Failed to normalize the argument for --secure-file-priv.");
        return 1;
      }
      convert_dirname(secure_file_real_path, buff, NullS);
      opt_secure_file_priv= secure_file_real_path;
    }
  }

  return 0;
}

/**
  Check if file system used for databases is case insensitive.

  @param dir_name     Directory to test

  @retval
    -1  Don't know (Test failed)
  @retval
    0   File system is case sensitive
  @retval
    1   File system is case insensitive
*/

static int test_if_case_insensitive(const char *dir_name)
{
  int result= 0;
  File file;
  char buff[FN_REFLEN], buff2[FN_REFLEN];
  MY_STAT stat_info;
  DBUG_ENTER("test_if_case_insensitive");

  fn_format(buff, glob_hostname, dir_name, ".lower-test",
      MY_UNPACK_FILENAME | MY_REPLACE_EXT | MY_REPLACE_DIR);
  fn_format(buff2, glob_hostname, dir_name, ".LOWER-TEST",
      MY_UNPACK_FILENAME | MY_REPLACE_EXT | MY_REPLACE_DIR);
  mysql_file_delete(key_file_casetest, buff2, MYF(0));
  if ((file= mysql_file_create(key_file_casetest,
                               buff, 0666, O_RDWR, MYF(0))) < 0)
  {
    sql_print_warning("Can't create test file %s", buff);
    DBUG_RETURN(-1);
  }
  mysql_file_close(file, MYF(0));
  if (mysql_file_stat(key_file_casetest, buff2, &stat_info, MYF(0)))
    result= 1;          // Can access file
  mysql_file_delete(key_file_casetest, buff, MYF(MY_WME));
  DBUG_PRINT("exit", ("result: %d", result));
  DBUG_RETURN(result);
}


#ifndef EMBEDDED_LIBRARY

/**
  Create file to store pid number.
*/
static void create_pid_file()
{
  File file;
  if ((file= mysql_file_create(key_file_pid, pidfile_name, 0664,
                               O_WRONLY | O_TRUNC, MYF(MY_WME))) >= 0)
  {
    char buff[MAX_BIGINT_WIDTH + 1], *end;
    end= int10_to_str((long) getpid(), buff, 10);
    *end++= '\n';
    if (!mysql_file_write(file, (uchar*) buff, (uint) (end-buff),
                          MYF(MY_WME | MY_NABP)))
    {
      mysql_file_close(file, MYF(0));
      pid_file_created= true;
      return;
    }
    mysql_file_close(file, MYF(0));
  }
  sql_perror("Can't start server: can't create PID file");
  exit(1);
}
#endif /* EMBEDDED_LIBRARY */


/**
  Remove the process' pid file.
  
  @param  flags  file operation flags
*/

static void delete_pid_file(myf flags)
{
#ifndef EMBEDDED_LIBRARY
  File file;
  if (opt_bootstrap ||
      !pid_file_created ||
      !(file= mysql_file_open(key_file_pid, pidfile_name,
                              O_RDONLY, flags)))
    return;

  /* Make sure that the pid file was created by the same process. */    
  uchar buff[MAX_BIGINT_WIDTH + 1];
  size_t error= mysql_file_read(file, buff, sizeof(buff), flags);
  mysql_file_close(file, flags);
  buff[sizeof(buff) - 1]= '\0'; 
  if (error != MY_FILE_ERROR &&
      atol((char *) buff) == (long) getpid())
  {
    mysql_file_delete(key_file_pid, pidfile_name, flags);
    pid_file_created= false;
  }
#endif /* EMBEDDED_LIBRARY */
  return;
}


/** Clear most status variables. */
void refresh_status(THD *thd)
{
  mysql_mutex_lock(&LOCK_status);

  /* Add thread's status variabes to global status */
  add_to_status(&global_status_var, &thd->status_var);

  /* Reset thread's status variables */
  memset(&thd->status_var, 0, sizeof(thd->status_var));

  /* Reset some global variables */
  reset_status_vars();

  /* Reset the counters of all key caches (default and named). */
  process_key_caches(reset_key_cache_counters);
  flush_status_time= time((time_t*) 0);
  mysql_mutex_unlock(&LOCK_status);

  /*
    Set max_used_connections to the number of currently open
    connections.  Lock LOCK_thread_count out of LOCK_status to avoid
    deadlocks.  Status reset becomes not atomic, but status data is
    not exact anyway.
  */
  mysql_mutex_lock(&LOCK_thread_count);
  max_used_connections= thread_count-delayed_insert_threads;
  mysql_mutex_unlock(&LOCK_thread_count);
}


/*****************************************************************************
  Instantiate variables for missing storage engines
  This section should go away soon
*****************************************************************************/

#ifdef HAVE_PSI_INTERFACE
#ifdef HAVE_MMAP
PSI_mutex_key key_PAGE_lock, key_LOCK_sync, key_LOCK_active, key_LOCK_pool;
#endif /* HAVE_MMAP */

#ifdef HAVE_OPENSSL
PSI_mutex_key key_LOCK_des_key_file;
#endif /* HAVE_OPENSSL */

PSI_mutex_key key_BINLOG_LOCK_index, key_BINLOG_LOCK_prep_xids,
  key_delayed_insert_mutex, key_hash_filo_lock, key_LOCK_active_mi,
  key_LOCK_connection_count, key_LOCK_crypt, key_LOCK_delayed_create,
  key_LOCK_delayed_insert, key_LOCK_delayed_status, key_LOCK_error_log,
  key_LOCK_gdl, key_LOCK_global_system_variables,
  key_LOCK_manager,
  key_LOCK_prepared_stmt_count,
  key_LOCK_server_started, key_LOCK_status,
  key_LOCK_system_variables_hash, key_LOCK_table_share, key_LOCK_thd_data,
  key_LOCK_user_conn, key_LOCK_uuid_generator, key_LOG_LOCK_log,
  key_master_info_data_lock, key_master_info_run_lock,
  key_master_info_sleep_lock,
  key_mutex_slave_reporting_capability_err_lock, key_relay_log_info_data_lock,
  key_relay_log_info_sleep_lock,
  key_relay_log_info_log_space_lock, key_relay_log_info_run_lock,
  key_mutex_slave_parallel_pend_jobs, key_mutex_mts_temp_tables_lock,
  key_mutex_slave_parallel_worker,
  key_structure_guard_mutex, key_TABLE_SHARE_LOCK_ha_data,
  key_LOCK_error_messages, key_LOG_INFO_lock, key_LOCK_thread_count,
  key_LOCK_log_throttle_qni;
PSI_mutex_key key_RELAYLOG_LOCK_index;

static PSI_mutex_info all_server_mutexes[]=
{
#ifdef HAVE_MMAP
  { &key_PAGE_lock, "PAGE::lock", 0},
  { &key_LOCK_sync, "TC_LOG_MMAP::LOCK_sync", 0},
  { &key_LOCK_active, "TC_LOG_MMAP::LOCK_active", 0},
  { &key_LOCK_pool, "TC_LOG_MMAP::LOCK_pool", 0},
#endif /* HAVE_MMAP */

#ifdef HAVE_OPENSSL
  { &key_LOCK_des_key_file, "LOCK_des_key_file", PSI_FLAG_GLOBAL},
#endif /* HAVE_OPENSSL */

  { &key_BINLOG_LOCK_index, "MYSQL_BIN_LOG::LOCK_index", 0},
  { &key_BINLOG_LOCK_prep_xids, "MYSQL_BIN_LOG::LOCK_prep_xids", 0},
  { &key_RELAYLOG_LOCK_index, "MYSQL_RELAY_LOG::LOCK_index", 0},
  { &key_delayed_insert_mutex, "Delayed_insert::mutex", 0},
  { &key_hash_filo_lock, "hash_filo::lock", 0},
  { &key_LOCK_active_mi, "LOCK_active_mi", PSI_FLAG_GLOBAL},
  { &key_LOCK_connection_count, "LOCK_connection_count", PSI_FLAG_GLOBAL},
  { &key_LOCK_crypt, "LOCK_crypt", PSI_FLAG_GLOBAL},
  { &key_LOCK_delayed_create, "LOCK_delayed_create", PSI_FLAG_GLOBAL},
  { &key_LOCK_delayed_insert, "LOCK_delayed_insert", PSI_FLAG_GLOBAL},
  { &key_LOCK_delayed_status, "LOCK_delayed_status", PSI_FLAG_GLOBAL},
  { &key_LOCK_error_log, "LOCK_error_log", PSI_FLAG_GLOBAL},
  { &key_LOCK_gdl, "LOCK_gdl", PSI_FLAG_GLOBAL},
  { &key_LOCK_global_system_variables, "LOCK_global_system_variables", PSI_FLAG_GLOBAL},
  { &key_LOCK_manager, "LOCK_manager", PSI_FLAG_GLOBAL},
  { &key_LOCK_prepared_stmt_count, "LOCK_prepared_stmt_count", PSI_FLAG_GLOBAL},
  { &key_LOCK_server_started, "LOCK_server_started", PSI_FLAG_GLOBAL},
  { &key_LOCK_status, "LOCK_status", PSI_FLAG_GLOBAL},
  { &key_LOCK_system_variables_hash, "LOCK_system_variables_hash", PSI_FLAG_GLOBAL},
  { &key_LOCK_table_share, "LOCK_table_share", PSI_FLAG_GLOBAL},
  { &key_LOCK_thd_data, "THD::LOCK_thd_data", 0},
  { &key_LOCK_user_conn, "LOCK_user_conn", PSI_FLAG_GLOBAL},
  { &key_LOCK_uuid_generator, "LOCK_uuid_generator", PSI_FLAG_GLOBAL},
  { &key_LOG_LOCK_log, "LOG::LOCK_log", 0},
  { &key_master_info_data_lock, "Master_info::data_lock", 0},
  { &key_master_info_run_lock, "Master_info::run_lock", 0},
  { &key_master_info_sleep_lock, "Master_info::sleep_lock", 0},
  { &key_mutex_slave_reporting_capability_err_lock, "Slave_reporting_capability::err_lock", 0},
  { &key_relay_log_info_data_lock, "Relay_log_info::data_lock", 0},
  { &key_relay_log_info_sleep_lock, "Relay_log_info::sleep_lock", 0},
  { &key_relay_log_info_log_space_lock, "Relay_log_info::log_space_lock", 0},
  { &key_relay_log_info_run_lock, "Relay_log_info::run_lock", 0},
  { &key_mutex_slave_parallel_pend_jobs, "Relay_log_info::pending_jobs_lock", 0},
  { &key_mutex_mts_temp_tables_lock, "Relay_log_info::temp_tables_lock", 0},
  { &key_mutex_slave_parallel_worker, "Worker_info::jobs_lock", 0},
  { &key_structure_guard_mutex, "Query_cache::structure_guard_mutex", 0},
  { &key_TABLE_SHARE_LOCK_ha_data, "TABLE_SHARE::LOCK_ha_data", 0},
  { &key_LOCK_error_messages, "LOCK_error_messages", PSI_FLAG_GLOBAL},
  { &key_LOG_INFO_lock, "LOG_INFO::lock", 0},
  { &key_LOCK_thread_count, "LOCK_thread_count", PSI_FLAG_GLOBAL},
  { &key_LOCK_log_throttle_qni, "LOCK_log_throttle_qni", PSI_FLAG_GLOBAL}
};

PSI_rwlock_key key_rwlock_LOCK_grant, key_rwlock_LOCK_logger,
  key_rwlock_LOCK_sys_init_connect, key_rwlock_LOCK_sys_init_slave,
  key_rwlock_LOCK_system_variables_hash, key_rwlock_query_cache_query_lock;

static PSI_rwlock_info all_server_rwlocks[]=
{
#if defined (HAVE_OPENSSL) && !defined(HAVE_YASSL)
  { &key_rwlock_openssl, "CRYPTO_dynlock_value::lock", 0},
#endif
  { &key_rwlock_LOCK_grant, "LOCK_grant", PSI_FLAG_GLOBAL},
  { &key_rwlock_LOCK_logger, "LOGGER::LOCK_logger", 0},
  { &key_rwlock_LOCK_sys_init_connect, "LOCK_sys_init_connect", PSI_FLAG_GLOBAL},
  { &key_rwlock_LOCK_sys_init_slave, "LOCK_sys_init_slave", PSI_FLAG_GLOBAL},
  { &key_rwlock_LOCK_system_variables_hash, "LOCK_system_variables_hash", PSI_FLAG_GLOBAL},
  { &key_rwlock_query_cache_query_lock, "Query_cache_query::lock", 0}
};

#ifdef HAVE_MMAP
PSI_cond_key key_PAGE_cond, key_COND_active, key_COND_pool;
#endif /* HAVE_MMAP */

PSI_cond_key key_BINLOG_COND_prep_xids, key_BINLOG_update_cond,
  key_COND_cache_status_changed, key_COND_manager,
  key_COND_server_started,
  key_delayed_insert_cond, key_delayed_insert_cond_client,
  key_item_func_sleep_cond, key_master_info_data_cond,
  key_master_info_start_cond, key_master_info_stop_cond,
  key_master_info_sleep_cond,
  key_relay_log_info_data_cond, key_relay_log_info_log_space_cond,
  key_relay_log_info_start_cond, key_relay_log_info_stop_cond,
  key_relay_log_info_sleep_cond, key_cond_slave_parallel_pend_jobs,
  key_cond_slave_parallel_worker,
  key_TABLE_SHARE_cond, key_user_level_lock_cond,
  key_COND_thread_count, key_COND_thread_cache, key_COND_flush_thread_cache;
PSI_cond_key key_RELAYLOG_update_cond;

static PSI_cond_info all_server_conds[]=
{
#if (defined(_WIN32) || defined(HAVE_SMEM)) && !defined(EMBEDDED_LIBRARY)
  { &key_COND_handler_count, "COND_handler_count", PSI_FLAG_GLOBAL},
#endif /* _WIN32 || HAVE_SMEM && !EMBEDDED_LIBRARY */
#ifdef HAVE_MMAP
  { &key_PAGE_cond, "PAGE::cond", 0},
  { &key_COND_active, "TC_LOG_MMAP::COND_active", 0},
  { &key_COND_pool, "TC_LOG_MMAP::COND_pool", 0},
#endif /* HAVE_MMAP */
  { &key_BINLOG_COND_prep_xids, "MYSQL_BIN_LOG::COND_prep_xids", 0},
  { &key_BINLOG_update_cond, "MYSQL_BIN_LOG::update_cond", 0},
  { &key_RELAYLOG_update_cond, "MYSQL_RELAY_LOG::update_cond", 0},
  { &key_COND_cache_status_changed, "Query_cache::COND_cache_status_changed", 0},
  { &key_COND_manager, "COND_manager", PSI_FLAG_GLOBAL},
  { &key_COND_server_started, "COND_server_started", PSI_FLAG_GLOBAL},
  { &key_delayed_insert_cond, "Delayed_insert::cond", 0},
  { &key_delayed_insert_cond_client, "Delayed_insert::cond_client", 0},
  { &key_item_func_sleep_cond, "Item_func_sleep::cond", 0},
  { &key_master_info_data_cond, "Master_info::data_cond", 0},
  { &key_master_info_start_cond, "Master_info::start_cond", 0},
  { &key_master_info_stop_cond, "Master_info::stop_cond", 0},
  { &key_master_info_sleep_cond, "Master_info::sleep_cond", 0},
  { &key_relay_log_info_data_cond, "Relay_log_info::data_cond", 0},
  { &key_relay_log_info_log_space_cond, "Relay_log_info::log_space_cond", 0},
  { &key_relay_log_info_start_cond, "Relay_log_info::start_cond", 0},
  { &key_relay_log_info_stop_cond, "Relay_log_info::stop_cond", 0},
  { &key_relay_log_info_sleep_cond, "Relay_log_info::sleep_cond", 0},
  { &key_cond_slave_parallel_pend_jobs, "Relay_log_info::pending_jobs_cond", 0},
  { &key_cond_slave_parallel_worker, "Worker_info::jobs_cond", 0},
  { &key_TABLE_SHARE_cond, "TABLE_SHARE::cond", 0},
  { &key_user_level_lock_cond, "User_level_lock::cond", 0},
  { &key_COND_thread_count, "COND_thread_count", PSI_FLAG_GLOBAL},
  { &key_COND_thread_cache, "COND_thread_cache", PSI_FLAG_GLOBAL},
  { &key_COND_flush_thread_cache, "COND_flush_thread_cache", PSI_FLAG_GLOBAL}
};

PSI_thread_key key_thread_bootstrap, key_thread_delayed_insert,
  key_thread_handle_manager, key_thread_main,
  key_thread_one_connection, key_thread_signal_hand;

static PSI_thread_info all_server_threads[]=
{
#if (defined(_WIN32) || defined(HAVE_SMEM)) && !defined(EMBEDDED_LIBRARY)
  { &key_thread_handle_con_namedpipes, "con_named_pipes", PSI_FLAG_GLOBAL},
#endif /* _WIN32 || HAVE_SMEM && !EMBEDDED_LIBRARY */

#if defined(HAVE_SMEM) && !defined(EMBEDDED_LIBRARY)
  { &key_thread_handle_con_sharedmem, "con_shared_mem", PSI_FLAG_GLOBAL},
#endif /* HAVE_SMEM && !EMBEDDED_LIBRARY */

#if (defined(_WIN32) || defined(HAVE_SMEM)) && !defined(EMBEDDED_LIBRARY)
  { &key_thread_handle_con_sockets, "con_sockets", PSI_FLAG_GLOBAL},
#endif /* _WIN32 || HAVE_SMEM && !EMBEDDED_LIBRARY */

#ifdef __WIN__
  { &key_thread_handle_shutdown, "shutdown", PSI_FLAG_GLOBAL},
#endif /* __WIN__ */

  { &key_thread_bootstrap, "bootstrap", PSI_FLAG_GLOBAL},
  { &key_thread_delayed_insert, "delayed_insert", 0},
  { &key_thread_handle_manager, "manager", PSI_FLAG_GLOBAL},
  { &key_thread_main, "main", PSI_FLAG_GLOBAL},
  { &key_thread_one_connection, "one_connection", 0},
  { &key_thread_signal_hand, "signal_handler", PSI_FLAG_GLOBAL}
};

#ifdef HAVE_MMAP
PSI_file_key key_file_map;
#endif /* HAVE_MMAP */

PSI_file_key key_file_binlog, key_file_binlog_index, key_file_casetest,
  key_file_dbopt, key_file_des_key_file, key_file_ERRMSG, key_select_to_file,
  key_file_fileparser, key_file_frm, key_file_global_ddl_log, key_file_load,
  key_file_loadfile, key_file_log_event_data, key_file_log_event_info,
  key_file_master_info, key_file_misc, key_file_partition,
  key_file_pid, key_file_relay_log_info, key_file_send_file, key_file_tclog,
  key_file_trg, key_file_trn, key_file_init;
PSI_file_key key_file_query_log, key_file_slow_log;
PSI_file_key key_file_relaylog, key_file_relaylog_index;

static PSI_file_info all_server_files[]=
{
#ifdef HAVE_MMAP
  { &key_file_map, "map", 0},
#endif /* HAVE_MMAP */
  { &key_file_binlog, "binlog", 0},
  { &key_file_binlog_index, "binlog_index", 0},
  { &key_file_relaylog, "relaylog", 0},
  { &key_file_relaylog_index, "relaylog_index", 0},
  { &key_file_casetest, "casetest", 0},
  { &key_file_dbopt, "dbopt", 0},
  { &key_file_des_key_file, "des_key_file", 0},
  { &key_file_ERRMSG, "ERRMSG", 0},
  { &key_select_to_file, "select_to_file", 0},
  { &key_file_fileparser, "file_parser", 0},
  { &key_file_frm, "FRM", 0},
  { &key_file_global_ddl_log, "global_ddl_log", 0},
  { &key_file_load, "load", 0},
  { &key_file_loadfile, "LOAD_FILE", 0},
  { &key_file_log_event_data, "log_event_data", 0},
  { &key_file_log_event_info, "log_event_info", 0},
  { &key_file_master_info, "master_info", 0},
  { &key_file_misc, "misc", 0},
  { &key_file_partition, "partition", 0},
  { &key_file_pid, "pid", 0},
  { &key_file_query_log, "query_log", 0},
  { &key_file_relay_log_info, "relay_log_info", 0},
  { &key_file_send_file, "send_file", 0},
  { &key_file_slow_log, "slow_log", 0},
  { &key_file_tclog, "tclog", 0},
  { &key_file_trg, "trigger_name", 0},
  { &key_file_trn, "trigger", 0},
  { &key_file_init, "init", 0}
};
#endif /* HAVE_PSI_INTERFACE */

PSI_stage_info stage_after_create= { 0, "After create", 0};
PSI_stage_info stage_allocating_local_table= { 0, "allocating local table", 0};
PSI_stage_info stage_changing_master= { 0, "Changing master", 0};
PSI_stage_info stage_checking_master_version= { 0, "Checking master version", 0};
PSI_stage_info stage_checking_permissions= { 0, "checking permissions", 0};
PSI_stage_info stage_checking_privileges_on_cached_query= { 0, "checking privileges on cached query", 0};
PSI_stage_info stage_checking_query_cache_for_query= { 0, "checking query cache for query", 0};
PSI_stage_info stage_cleaning_up= { 0, "cleaning up", 0};
PSI_stage_info stage_closing_tables= { 0, "closing tables", 0};
PSI_stage_info stage_connecting_to_master= { 0, "Connecting to master", 0};
PSI_stage_info stage_converting_heap_to_myisam= { 0, "converting HEAP to MyISAM", 0};
PSI_stage_info stage_copying_to_group_table= { 0, "Copying to group table", 0};
PSI_stage_info stage_copying_to_tmp_table= { 0, "Copying to tmp table", 0};
PSI_stage_info stage_copy_to_tmp_table= { 0, "copy to tmp table", 0};
PSI_stage_info stage_creating_delayed_handler= { 0, "Creating delayed handler", 0};
PSI_stage_info stage_creating_sort_index= { 0, "Creating sort index", 0};
PSI_stage_info stage_creating_table= { 0, "creating table", 0};
PSI_stage_info stage_creating_tmp_table= { 0, "Creating tmp table", 0};
PSI_stage_info stage_deleting_from_main_table= { 0, "deleting from main table", 0};
PSI_stage_info stage_deleting_from_reference_tables= { 0, "deleting from reference tables", 0};
PSI_stage_info stage_discard_or_import_tablespace= { 0, "discard_or_import_tablespace", 0};
PSI_stage_info stage_end= { 0, "end", 0};
PSI_stage_info stage_executing= { 0, "executing", 0};
PSI_stage_info stage_execution_of_init_command= { 0, "Execution of init_command", 0};
PSI_stage_info stage_explaining= { 0, "explaining", 0};
PSI_stage_info stage_finished_reading_one_binlog_switching_to_next_binlog= { 0, "Finished reading one binlog; switching to next binlog", 0};
PSI_stage_info stage_flushing_relay_log_and_master_info_repository= { 0, "Flushing relay log and master info repository.", 0};
PSI_stage_info stage_flushing_relay_log_info_file= { 0, "Flushing relay-log info file.", 0};
PSI_stage_info stage_freeing_items= { 0, "freeing items", 0};
PSI_stage_info stage_fulltext_initialization= { 0, "FULLTEXT initialization", 0};
PSI_stage_info stage_got_handler_lock= { 0, "got handler lock", 0};
PSI_stage_info stage_got_old_table= { 0, "got old table", 0};
PSI_stage_info stage_init= { 0, "init", 0};
PSI_stage_info stage_insert= { 0, "insert", 0};
PSI_stage_info stage_invalidating_query_cache_entries_table= { 0, "invalidating query cache entries (table)", 0};
PSI_stage_info stage_invalidating_query_cache_entries_table_list= { 0, "invalidating query cache entries (table list)", 0};
PSI_stage_info stage_killing_slave= { 0, "Killing slave", 0};
PSI_stage_info stage_logging_slow_query= { 0, "logging slow query", 0};
PSI_stage_info stage_making_temp_file_append_before_load_data= { 0, "Making temporary file (append) before replaying LOAD DATA INFILE.", 0};
PSI_stage_info stage_making_temp_file_create_before_load_data= { 0, "Making temporary file (create) before replaying LOAD DATA INFILE.", 0};
PSI_stage_info stage_manage_keys= { 0, "manage keys", 0};
PSI_stage_info stage_master_has_sent_all_binlog_to_slave= { 0, "Master has sent all binlog to slave; waiting for binlog to be updated", 0};
PSI_stage_info stage_opening_tables= { 0, "Opening tables", 0};
PSI_stage_info stage_optimizing= { 0, "optimizing", 0};
PSI_stage_info stage_preparing= { 0, "preparing", 0};
PSI_stage_info stage_purging_old_relay_logs= { 0, "Purging old relay logs", 0};
PSI_stage_info stage_query_end= { 0, "query end", 0};
PSI_stage_info stage_queueing_master_event_to_the_relay_log= { 0, "Queueing master event to the relay log", 0};
PSI_stage_info stage_reading_event_from_the_relay_log= { 0, "Reading event from the relay log", 0};
PSI_stage_info stage_registering_slave_on_master= { 0, "Registering slave on master", 0};
PSI_stage_info stage_removing_duplicates= { 0, "Removing duplicates", 0};
PSI_stage_info stage_removing_tmp_table= { 0, "removing tmp table", 0};
PSI_stage_info stage_rename= { 0, "rename", 0};
PSI_stage_info stage_rename_result_table= { 0, "rename result table", 0};
PSI_stage_info stage_requesting_binlog_dump= { 0, "Requesting binlog dump", 0};
PSI_stage_info stage_reschedule= { 0, "reschedule", 0};
PSI_stage_info stage_searching_rows_for_update= { 0, "Searching rows for update", 0};
PSI_stage_info stage_sending_binlog_event_to_slave= { 0, "Sending binlog event to slave", 0};
PSI_stage_info stage_sending_cached_result_to_client= { 0, "sending cached result to client", 0};
PSI_stage_info stage_sending_data= { 0, "Sending data", 0};
PSI_stage_info stage_setup= { 0, "setup", 0};
PSI_stage_info stage_slave_has_read_all_relay_log= { 0, "Slave has read all relay log; waiting for the slave I/O thread to update it", 0};
PSI_stage_info stage_sorting_for_group= { 0, "Sorting for group", 0};
PSI_stage_info stage_sorting_for_order= { 0, "Sorting for order", 0};
PSI_stage_info stage_sorting_result= { 0, "Sorting result", 0};
PSI_stage_info stage_statistics= { 0, "statistics", 0};
PSI_stage_info stage_sql_thd_waiting_until_delay= { 0, "Waiting until MASTER_DELAY seconds after master executed event", 0 };
PSI_stage_info stage_storing_result_in_query_cache= { 0, "storing result in query cache", 0};
PSI_stage_info stage_storing_row_into_queue= { 0, "storing row into queue", 0};
PSI_stage_info stage_system_lock= { 0, "System lock", 0};
PSI_stage_info stage_update= { 0, "update", 0};
PSI_stage_info stage_updating= { 0, "updating", 0};
PSI_stage_info stage_updating_main_table= { 0, "updating main table", 0};
PSI_stage_info stage_updating_reference_tables= { 0, "updating reference tables", 0};
PSI_stage_info stage_upgrading_lock= { 0, "upgrading lock", 0};
PSI_stage_info stage_user_lock= { 0, "User lock", 0};
PSI_stage_info stage_user_sleep= { 0, "User sleep", 0};
PSI_stage_info stage_verifying_table= { 0, "verifying table", 0};
PSI_stage_info stage_waiting_for_delay_list= { 0, "waiting for delay_list", 0};
PSI_stage_info stage_waiting_for_gtid_to_be_written_to_binary_log= { 0, "waiting for GTID to be written to binary log", 0};
PSI_stage_info stage_waiting_for_handler_insert= { 0, "waiting for handler insert", 0};
PSI_stage_info stage_waiting_for_handler_lock= { 0, "waiting for handler lock", 0};
PSI_stage_info stage_waiting_for_handler_open= { 0, "waiting for handler open", 0};
PSI_stage_info stage_waiting_for_insert= { 0, "Waiting for INSERT", 0};
PSI_stage_info stage_waiting_for_master_to_send_event= { 0, "Waiting for master to send event", 0};
PSI_stage_info stage_waiting_for_master_update= { 0, "Waiting for master update", 0};
PSI_stage_info stage_waiting_for_relay_log_space= { 0, "Waiting for the slave SQL thread to free enough relay log space", 0};
PSI_stage_info stage_waiting_for_slave_mutex_on_exit= { 0, "Waiting for slave mutex on exit", 0};
PSI_stage_info stage_waiting_for_slave_thread_to_start= { 0, "Waiting for slave thread to start", 0};
PSI_stage_info stage_waiting_for_table_flush= { 0, "Waiting for table flush", 0};
PSI_stage_info stage_waiting_for_query_cache_lock= { 0, "Waiting for query cache lock", 0};
PSI_stage_info stage_waiting_for_the_next_event_in_relay_log= { 0, "Waiting for the next event in relay log", 0};
PSI_stage_info stage_waiting_for_the_slave_thread_to_advance_position= { 0, "Waiting for the slave SQL thread to advance position", 0};
PSI_stage_info stage_waiting_to_finalize_termination= { 0, "Waiting to finalize termination", 0};
PSI_stage_info stage_waiting_to_get_readlock= { 0, "Waiting to get readlock", 0};
PSI_stage_info stage_slave_waiting_workers_to_exit= { 0, "Waiting for workers to exit", 0};
PSI_stage_info stage_slave_waiting_worker_to_release_partition= { 0, "Waiting for Slave Worker to release partition", 0};
PSI_stage_info stage_slave_waiting_worker_to_free_events= { 0, "Waiting for Slave Workers to free pending events", 0};
PSI_stage_info stage_slave_waiting_worker_queue= { 0, "Waiting for Slave Worker queue", 0};
PSI_stage_info stage_slave_waiting_event_from_coordinator= { 0, "Waiting for an event from Coordinator", 0};

#ifdef HAVE_PSI_INTERFACE

PSI_stage_info *all_server_stages[]=
{
  & stage_after_create,
  & stage_allocating_local_table,
  & stage_changing_master,
  & stage_checking_master_version,
  & stage_checking_permissions,
  & stage_checking_privileges_on_cached_query,
  & stage_checking_query_cache_for_query,
  & stage_cleaning_up,
  & stage_closing_tables,
  & stage_connecting_to_master,
  & stage_converting_heap_to_myisam,
  & stage_copying_to_group_table,
  & stage_copying_to_tmp_table,
  & stage_copy_to_tmp_table,
  & stage_creating_delayed_handler,
  & stage_creating_sort_index,
  & stage_creating_table,
  & stage_creating_tmp_table,
  & stage_deleting_from_main_table,
  & stage_deleting_from_reference_tables,
  & stage_discard_or_import_tablespace,
  & stage_end,
  & stage_executing,
  & stage_execution_of_init_command,
  & stage_explaining,
  & stage_finished_reading_one_binlog_switching_to_next_binlog,
  & stage_flushing_relay_log_and_master_info_repository,
  & stage_flushing_relay_log_info_file,
  & stage_freeing_items,
  & stage_fulltext_initialization,
  & stage_got_handler_lock,
  & stage_got_old_table,
  & stage_init,
  & stage_insert,
  & stage_invalidating_query_cache_entries_table,
  & stage_invalidating_query_cache_entries_table_list,
  & stage_killing_slave,
  & stage_logging_slow_query,
  & stage_making_temp_file_append_before_load_data,
  & stage_making_temp_file_create_before_load_data,
  & stage_manage_keys,
  & stage_master_has_sent_all_binlog_to_slave,
  & stage_opening_tables,
  & stage_optimizing,
  & stage_preparing,
  & stage_purging_old_relay_logs,
  & stage_query_end,
  & stage_queueing_master_event_to_the_relay_log,
  & stage_reading_event_from_the_relay_log,
  & stage_registering_slave_on_master,
  & stage_removing_duplicates,
  & stage_removing_tmp_table,
  & stage_rename,
  & stage_rename_result_table,
  & stage_requesting_binlog_dump,
  & stage_reschedule,
  & stage_searching_rows_for_update,
  & stage_sending_binlog_event_to_slave,
  & stage_sending_cached_result_to_client,
  & stage_sending_data,
  & stage_setup,
  & stage_slave_has_read_all_relay_log,
  & stage_sorting_for_group,
  & stage_sorting_for_order,
  & stage_sorting_result,
  & stage_sql_thd_waiting_until_delay,
  & stage_statistics,
  & stage_storing_result_in_query_cache,
  & stage_storing_row_into_queue,
  & stage_system_lock,
  & stage_update,
  & stage_updating,
  & stage_updating_main_table,
  & stage_updating_reference_tables,
  & stage_upgrading_lock,
  & stage_user_lock,
  & stage_user_sleep,
  & stage_verifying_table,
  & stage_waiting_for_delay_list,
  & stage_waiting_for_handler_insert,
  & stage_waiting_for_handler_lock,
  & stage_waiting_for_handler_open,
  & stage_waiting_for_insert,
  & stage_waiting_for_master_to_send_event,
  & stage_waiting_for_master_update,
  & stage_waiting_for_slave_mutex_on_exit,
  & stage_waiting_for_slave_thread_to_start,
  & stage_waiting_for_table_flush,
  & stage_waiting_for_query_cache_lock,
  & stage_waiting_for_the_next_event_in_relay_log,
  & stage_waiting_for_the_slave_thread_to_advance_position,
  & stage_waiting_to_finalize_termination,
  & stage_waiting_to_get_readlock
};

PSI_socket_key key_socket_tcpip, key_socket_unix, key_socket_client_connection;

static PSI_socket_info all_server_sockets[]=
{
  { &key_socket_tcpip, "server_tcpip_socket", PSI_FLAG_GLOBAL},
  { &key_socket_unix, "server_unix_socket", PSI_FLAG_GLOBAL},
  { &key_socket_client_connection, "client_connection", 0}
};

/**
  Initialise all the performance schema instrumentation points
  used by the server.
*/
void init_server_psi_keys(void)
{
  const char* category= "sql";
  int count;

  count= array_elements(all_server_mutexes);
  mysql_mutex_register(category, all_server_mutexes, count);

  count= array_elements(all_server_rwlocks);
  mysql_rwlock_register(category, all_server_rwlocks, count);

  count= array_elements(all_server_conds);
  mysql_cond_register(category, all_server_conds, count);

  count= array_elements(all_server_threads);
  mysql_thread_register(category, all_server_threads, count);

  count= array_elements(all_server_files);
  mysql_file_register(category, all_server_files, count);

  count= array_elements(all_server_stages);
  mysql_stage_register(category, all_server_stages, count);

  count= array_elements(all_server_sockets);
  mysql_socket_register(category, all_server_sockets, count);

#ifdef HAVE_PSI_STATEMENT_INTERFACE
  init_sql_statement_info();
  count= array_elements(sql_statement_info);
  mysql_statement_register(category, sql_statement_info, count);

  category= "com";
  init_com_statement_info();
  count= array_elements(com_statement_info);
  mysql_statement_register(category, com_statement_info, count);

  /*
    When a new packet is received,
    it is instrumented as "statement/com/".
    Based on the packet type found, it later mutates to the
    proper narrow type, for example
    "statement/com/query" or "statement/com/ping".
    In cases of "statement/com/query", SQL queries are given to
    the parser, which mutates the statement type to an even more
    narrow classification, for example "statement/sql/select".
  */
  stmt_info_new_packet.m_key= 0;
  stmt_info_new_packet.m_name= "";
  stmt_info_new_packet.m_flags= PSI_FLAG_MUTABLE;
  mysql_statement_register(category, & stmt_info_new_packet, 1);
#endif
}

#endif /* HAVE_PSI_INTERFACE */
<|MERGE_RESOLUTION|>--- conflicted
+++ resolved
@@ -1925,11 +1925,11 @@
 }
 
 
-static my_socket create_socket(const struct addrinfo *addrinfo_list,
-                               int addr_family,
-                               struct addrinfo **use_addrinfo)
-{
-  my_socket sock= INVALID_SOCKET;
+static MYSQL_SOCKET create_socket(const struct addrinfo *addrinfo_list,
+                                  int addr_family,
+                                  struct addrinfo **use_addrinfo)
+{
+  MYSQL_SOCKET sock= MYSQL_INVALID_SOCKET;
 
   for (const struct addrinfo *cur_ai= addrinfo_list; cur_ai != NULL;
        cur_ai= cur_ai->ai_next)
@@ -1937,7 +1937,8 @@
     if (cur_ai->ai_family != addr_family)
       continue;
 
-    sock= socket(cur_ai->ai_family, cur_ai->ai_socktype, cur_ai->ai_protocol);
+    sock= mysql_socket_socket(key_socket_tcpip, cur_ai->ai_family,
+                              cur_ai->ai_socktype, cur_ai->ai_protocol);
 
     char ip_addr[INET6_ADDRSTRLEN];
 
@@ -1947,12 +1948,13 @@
       ip_addr[0]= 0;
     }
 
-    if (sock == INVALID_SOCKET)
+    if (mysql_socket_getfd(sock) == INVALID_SOCKET)
     {
       sql_print_error("Failed to create a socket for %s '%s': errno: %d.",
                       (addr_family == AF_INET) ? "IPv4" : "IPv6",
                       (const char *) ip_addr,
                       (int) socket_errno);
+
       continue;
     }
 
@@ -1963,7 +1965,7 @@
     return sock;
   }
 
-  return INVALID_SOCKET;
+  return MYSQL_INVALID_SOCKET;
 }
 
 
@@ -1996,15 +1998,11 @@
     struct addrinfo *ai, *a;
     struct addrinfo hints;
 
-<<<<<<< HEAD
-    memset(&hints, 0, sizeof (hints));
-=======
     sql_print_information("Server hostname (bind-address): '%s'; port: %d",
                           my_bind_addr_str, mysqld_port);
 
     // Get list of IP-addresses associated with the server hostname.
-    bzero(&hints, sizeof (hints));
->>>>>>> aab9623a
+    memset(&hints, 0, sizeof (hints));
     hints.ai_flags= AI_PASSIVE;
     hints.ai_socktype= SOCK_STREAM;
     hints.ai_family= AF_UNSPEC;
@@ -2013,25 +2011,13 @@
     if (getaddrinfo(my_bind_addr_str, port_buf, &hints, &ai))
     {
       sql_perror(ER_DEFAULT(ER_IPSOCK_ERROR));  /* purecov: tested */
-<<<<<<< HEAD
-      unireg_abort(1);        /* purecov: tested */
-=======
       sql_print_error("Can't start server: cannot resolve hostname!");
       unireg_abort(1);				/* purecov: tested */
->>>>>>> aab9623a
     }
 
     // Log all the IP-addresses.
     for (struct addrinfo *cur_ai= ai; cur_ai != NULL; cur_ai= cur_ai->ai_next)
     {
-<<<<<<< HEAD
-      ip_sock= mysql_socket_socket(key_socket_tcpip, a->ai_family, a->ai_socktype, a->ai_protocol);
-      if (mysql_socket_getfd(ip_sock) != INVALID_SOCKET)
-        break;
-    }
-
-    if (mysql_socket_getfd(ip_sock) == INVALID_SOCKET)
-=======
       char ip_addr[INET6_ADDRSTRLEN];
 
       if (vio_get_normalized_ip_string(cur_ai->ai_addr, cur_ai->ai_addrlen,
@@ -2056,24 +2042,18 @@
 
     ip_sock= create_socket(ai, AF_INET, &a);
 
-    if (ip_sock == INVALID_SOCKET)
+    if (mysql_socket_getfd(ip_sock) == INVALID_SOCKET)
       ip_sock= create_socket(ai, AF_INET6, &a);
 
     // Report user-error if we failed to create a socket.
-    if (ip_sock == INVALID_SOCKET)
->>>>>>> aab9623a
+    if (mysql_socket_getfd(ip_sock) == INVALID_SOCKET)
     {
       sql_perror(ER_DEFAULT(ER_IPSOCK_ERROR));  /* purecov: tested */
-<<<<<<< HEAD
-      unireg_abort(1);        /* purecov: tested */
+      unireg_abort(1);                          /* purecov: tested */
     }
 
     mysql_socket_set_thread_owner(ip_sock);
 
-=======
-      unireg_abort(1);                          /* purecov: tested */
-    }
->>>>>>> aab9623a
 #ifndef __WIN__
     /*
       We should not use SO_REUSEADDR on windows as this would enable a
@@ -7925,31 +7905,6 @@
   case (int) OPT_SKIP_STACK_TRACE:
     test_flags|=TEST_NO_STACKTRACE;
     break;
-<<<<<<< HEAD
-  case (int) OPT_BIND_ADDRESS:
-    {
-      struct addrinfo *res_lst, hints;
-
-      memset(&hints, 0, sizeof(struct addrinfo));
-      hints.ai_socktype= SOCK_STREAM;
-      hints.ai_protocol= IPPROTO_TCP;
-
-      if (getaddrinfo(argument, NULL, &hints, &res_lst) != 0)
-      {
-        sql_print_error("Can't start server: cannot resolve hostname!");
-        return 1;
-      }
-
-      if (res_lst->ai_next)
-      {
-        sql_print_error("Can't start server: bind-address refers to multiple interfaces!");
-        return 1;
-      }
-      freeaddrinfo(res_lst);
-    }
-    break;
-=======
->>>>>>> aab9623a
   case OPT_CONSOLE:
     if (opt_console)
       opt_error_log= 0;     // Force logs to stdout

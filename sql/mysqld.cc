--- conflicted
+++ resolved
@@ -24,27 +24,15 @@
 #include "stacktrace.h"
 #include "mysqld_suffix.h"
 #include "mysys_err.h"
-<<<<<<< HEAD
 #include "events.h"
-=======
-#ifdef HAVE_BERKELEY_DB
-#include "ha_berkeley.h"
-#endif
-#ifdef HAVE_INNOBASE_DB
-#include "ha_innodb.h"
-#endif
-#include "ha_myisam.h"
-#ifdef HAVE_NDBCLUSTER_DB
-#include "ha_ndbcluster.h"
-#endif
+
+#include "../storage/myisam/ha_myisam.h"
+
+#include "rpl_injector.h"
+
 #ifdef HAVE_SYS_PRCTL_H
 #include <sys/prctl.h>
 #endif
->>>>>>> 73035c27
-
-#include "../storage/myisam/ha_myisam.h"
-
-#include "rpl_injector.h"
 
 #ifdef WITH_NDBCLUSTER_STORAGE_ENGINE
 #if defined(NOT_ENOUGH_TESTED) \
@@ -6365,7 +6353,6 @@
   return 0;
 }
 
-<<<<<<< HEAD
 static int show_starttime(THD *thd, SHOW_VAR *var, char *buff)
 {
   var->type= SHOW_LONG;
@@ -6705,9 +6692,6 @@
 */
 
 SHOW_VAR status_vars[]= {
-=======
-struct show_var_st status_vars[]= {
->>>>>>> 73035c27
   {"Aborted_clients",          (char*) &aborted_threads,        SHOW_LONG},
   {"Aborted_connects",         (char*) &aborted_connects,       SHOW_LONG},
   {"Binlog_cache_disk_use",    (char*) &binlog_cache_disk_use,  SHOW_LONG},
@@ -6716,10 +6700,7 @@
   {"Bytes_sent",               (char*) offsetof(STATUS_VAR, bytes_sent), SHOW_LONGLONG_STATUS},
   {"Com_admin_commands",       (char*) offsetof(STATUS_VAR, com_other), SHOW_LONG_STATUS},
   {"Com_alter_db",	       (char*) offsetof(STATUS_VAR, com_stat[(uint) SQLCOM_ALTER_DB]), SHOW_LONG_STATUS},
-<<<<<<< HEAD
   {"Com_alter_event",	       (char*) offsetof(STATUS_VAR, com_stat[(uint) SQLCOM_ALTER_EVENT]), SHOW_LONG_STATUS},
-=======
->>>>>>> 73035c27
   {"Com_alter_table",	       (char*) offsetof(STATUS_VAR, com_stat[(uint) SQLCOM_ALTER_TABLE]), SHOW_LONG_STATUS},
   {"Com_analyze",	       (char*) offsetof(STATUS_VAR, com_stat[(uint) SQLCOM_ANALYZE]), SHOW_LONG_STATUS},
   {"Com_backup_table",	       (char*) offsetof(STATUS_VAR, com_stat[(uint) SQLCOM_BACKUP_TABLE]), SHOW_LONG_STATUS},

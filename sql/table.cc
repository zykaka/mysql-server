--- conflicted
+++ resolved
@@ -6473,32 +6473,12 @@
   */
   table= 0;
 
- /*
-   Reset table_name and table_name_length,if it is a anonymous derived table
-   or schema table. They are not valid as TABLEs were closed in the end of
-   previous prepare or execute call. For derived table of view, restore view's
-   name and database wiped out by derived table processing.
- */
-<<<<<<< HEAD
-  if (is_derived())
-=======
-  if (derived != NULL)
->>>>>>> ee6ed9b5
-  {
-    if (view != NULL)
-    {
-      db= view_db.str;
-      db_length= view_db.length;
-      table_name= view_name.str;
-      table_name_length= view_name.length;
-    }
-    else
-    {
-      table_name= NULL;
-      table_name_length= 0;
-    }
-  }
-  else if (schema_table_name)
+  /*
+    Reset table_name and table_name_length for schema table.
+    They are not valid as TABLEs were closed in the end of previous prepare
+    or execute call.
+  */
+  if (schema_table_name)
   {
     table_name= schema_table_name;
     table_name_length= strlen(schema_table_name);

--- conflicted
+++ resolved
@@ -2037,13 +2037,8 @@
   DBUG_PRINT("enter", ("table: 0x%lx", (long) table));
 
   if (table->db_stat)
-<<<<<<< HEAD
     error=table->file->ha_close();
-  my_free((char*) table->alias, MYF(MY_ALLOW_ZERO_PTR));
-=======
-    error=table->file->close();
   my_free((void *) table->alias);
->>>>>>> c191cc8f
   table->alias= 0;
   if (table->field)
   {

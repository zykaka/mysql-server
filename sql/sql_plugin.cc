/* Copyright (c) 2005, 2019, Oracle and/or its affiliates. All rights reserved.

   This program is free software; you can redistribute it and/or modify
   it under the terms of the GNU General Public License, version 2.0,
   as published by the Free Software Foundation.

   This program is also distributed with certain software (including
   but not limited to OpenSSL) that is licensed under separate terms,
   as designated in a particular file or component or in included license
   documentation.  The authors of MySQL hereby grant you an additional
   permission to link the program and your derivative works with the
   separately licensed software that they have included with MySQL.

   This program is distributed in the hope that it will be useful,
   but WITHOUT ANY WARRANTY; without even the implied warranty of
   MERCHANTABILITY or FITNESS FOR A PARTICULAR PURPOSE.  See the
   GNU General Public License, version 2.0, for more details.

   You should have received a copy of the GNU General Public License
   along with this program; if not, write to the Free Software
   Foundation, Inc., 51 Franklin St, Fifth Floor, Boston, MA 02110-1301  USA */

#include "sql/sql_plugin.h"

#include "my_config.h"

#include <stdarg.h>
#include <stdio.h>
#include <string.h>

#include "m_ctype.h"
#include "m_string.h"
#include "map_helpers.h"
#include "mutex_lock.h"  // MUTEX_LOCK
#include "my_alloc.h"
#include "my_base.h"
#include "my_compiler.h"
#include "my_dbug.h"
#include "my_default.h"  // free_defaults
#include "my_getopt.h"
#include "my_inttypes.h"
#include "my_list.h"
#include "my_loglevel.h"
#include "my_macros.h"
#include "my_psi_config.h"
#include "my_sharedlib.h"
#include "my_sys.h"
#include "my_thread_local.h"
#include "mysql/components/services/log_builtins.h"
#include "mysql/components/services/log_shared.h"
#include "mysql/components/services/psi_memory_bits.h"
#include "mysql/components/services/psi_mutex_bits.h"
#include "mysql/components/services/system_variable_source_type.h"
#include "mysql/plugin_audit.h"
#include "mysql/plugin_auth.h"
#include "mysql/plugin_clone.h"
#include "mysql/plugin_group_replication.h"
#include "mysql/plugin_keyring.h"
#include "mysql/plugin_validate_password.h"
#include "mysql/psi/mysql_memory.h"
#include "mysql/psi/mysql_mutex.h"
#include "mysql/psi/mysql_rwlock.h"
#include "mysql/psi/mysql_system.h"
#include "mysql/psi/mysql_thread.h"
#include "mysql/psi/psi_base.h"
#include "mysql/service_mysql_alloc.h"
#include "mysql_com.h"
#include "mysql_version.h"
#include "mysqld_error.h"
#include "prealloced_array.h"
#include "sql/auth/auth_acls.h"
#include "sql/auth/auth_common.h"  // check_table_access
#include "sql/auto_thd.h"          // Auto_THD
#include "sql/current_thd.h"
#include "sql/dd/cache/dictionary_client.h"  // dd::cache::Dictionary_client
#include "sql/dd/dd_schema.h"                // dd::Schema_MDL_locker
#include "sql/dd/info_schema/metadata.h"  // dd::info_schema::store_dynamic_p...
#include "sql/dd/string_type.h"           // dd::String_type
#include "sql/dd_sql_view.h"              // update_referencing_views_metadata
#include "sql/debug_sync.h"               // DEBUG_SYNC
#include "sql/derror.h"                   // ER_THD
#include "sql/field.h"
#include "sql/handler.h"  // ha_initalize_handlerton
#include "sql/key.h"      // key_copy
#include "sql/log.h"
#include "sql/mdl.h"
#include "sql/mysqld.h"              // files_charset_info
#include "sql/persisted_variable.h"  // Persisted_variables_cache
#include "sql/protocol_classic.h"
#include "sql/psi_memory_key.h"
#include "sql/records.h"  // READ_RECORD
#include "sql/row_iterator.h"
#include "sql/set_var.h"
#include "sql/sql_audit.h"        // mysql_audit_acquire_plugins
#include "sql/sql_backup_lock.h"  // acquire_shared_backup_lock
#include "sql/sql_base.h"         // close_mysql_tables
#include "sql/sql_class.h"        // THD
#include "sql/sql_const.h"
#include "sql/sql_error.h"
#include "sql/sql_lex.h"
#include "sql/sql_list.h"
#include "sql/sql_parse.h"  // check_string_char_length
#include "sql/sql_plugin_var.h"
#include "sql/sql_show.h"  // add_status_vars
#include "sql/sql_table.h"
#include "sql/sys_vars_resource_mgr.h"
#include "sql/sys_vars_shared.h"  // intern_find_sys_var
#include "sql/system_variables.h"
#include "sql/table.h"
#include "sql/thd_raii.h"
#include "sql/thr_malloc.h"
#include "sql/transaction.h"  // trans_rollback_stmt
#include "sql_string.h"
#include "template_utils.h"  // pointer_cast
#include "thr_lock.h"
#include "thr_mutex.h"
#include "typelib.h"

/* clang-format off */
/**
  @page page_ext_plugins Plugins

  The Big Picture
  ----------------

  @startuml
  actor "SQL client" as client
  box "MySQL Server" #LightBlue
    participant "Server Code" as server
    participant "Plugin" as plugin
  endbox

  == INSTALL PLUGIN ==
  server -> plugin : initialize
  activate plugin
  plugin --> server : initialization done

  == CLIENT SESSION ==
  loop many
    client -> server : SQL command
    server -> server : Add reference for Plugin if absent
    loop one or many
      server -> plugin : plugin API call
      plugin --> server : plugin API call result
    end
    server -> server : Optionally release reference for Plugin
    server --> client : SQL command reply
  end

  == UNINSTALL PLUGIN ==
  server -> plugin : deinitialize
  plugin --> server : deinitialization done
  deactivate plugin
  @enduml

  @sa Sql_cmd_install_plugin, Sql_cmd_uninstall_plugin.
*/

/**
  @page page_ext_plugin_services Plugin Services

  Adding Plugin Services Into The Big Picture
  ------------------------------------

  You probably remember the big picture for @ref page_ext_plugins.
  Below is an extended version of it with plugin services added.

  @startuml

  actor "SQL client" as client
  box "MySQL Server" #LightBlue
    participant "Server Code" as server
    participant "Plugin" as plugin
  endbox

  == INSTALL PLUGIN ==
  server -> plugin : initialize
  activate plugin

  loop zero or many
    plugin -> server : service API call
    server --> plugin : service API result
  end
  plugin --> server : initialization done

  == CLIENT SESSION ==
  loop many
    client -> server : SQL command
    server -> server : Add reference for Plugin if absent
    loop one or many
      server -> plugin : plugin API call
      loop zero or many
        plugin -> server : service API call
        server --> plugin : service API result
      end
      plugin --> server : plugin API call result
    end
    server -> server : Optionally release reference for Plugin
    server --> client : SQL command reply
  end

  == UNINSTALL PLUGIN ==
  server -> plugin : deinitialize
  loop zero or many
    plugin -> server : service API call
    server --> plugin : service API result
  end
  plugin --> server : deinitialization done
  deactivate plugin
  @enduml

  Understanding and creating plugin services
  -----------------------------

  - @subpage page_ext_plugin_svc_anathomy
  - @subpage page_ext_plugin_svc_new_service_howto
  - @subpage page_ext_plugin_api_goodservices

  @section sect_ext_plugin_svc_reference Plugin Services Reference

   See @ref group_ext_plugin_services
*/

/**
  @page page_ext_plugin_svc_anathomy Plugin Service Anathomy

  A "service" is a struct of C function pointers.

  It is a tool to expose a pre-exitsing set of server functions to plugins.
  You need the actual server functions as a starting point.

  The server has all service structs defined and initialized so
  that the the function pointers point to the actual service implementation
  functions.

  The server also keeps a global list of the plugin service reference
  structures called ::list_of_services.

  See ::st_service_ref for details of what a service reference is.

  The server copies of all plugin structures are filled in at compile time
  with the function pointers of the actual server functions that implement
  the service functions. References to them are stored into the relevant
  element of ::list_of_services.

  Each plugin must export pointer symbols for every plugin service that
  the server knows about.

  The plugin service pointers are initialized with the version of the plugin
  service that the plugin expects.

  When a dynamic plugin shared object is loaded by ::plugin_dl_add it will
  iterate over ::list_of_services, find the plugin symbol by name,
  check the service version stored in that symbol against the one stored into
  ::st_service_ref and then will replace the version stored in plugin's struct
  pointer with the actual pointer of the server's copy of the same structure.

  When that is filled in the plugin can use the newly set server structure
  through its local pointer to call into the service method pointers that point
  to the server implementaiton functions.

  Once set to the server's structure, the plugin's service pointer value is
  never reset back to service version.

  The plugin service header also defines a set of convenience macros
  that replace top level plugin service calls with the corresponding function
  pointer call, i.e. for service foo:

  ~~~~
  struct foo_service_st {
     int (*foo_mtd_1)(int a);
  }

  struct foo_service_st *foo_service;
  ~~~~

  a convenience macro is defined for `foo_mtd_1` as follows:

  ~~~~
  #define foo_mtd_1(a)  foo_service->foo_mtd_1(a)
  ~~~~

  This trick allows plugin service functions to look as top level function
  calls inside the plugin code.

  @sa plugin_add, plugin_del, plugin_dl_add, plugin_dl_del, list_of_services,
    st_service_ref
*/
/* clang-format on */

#ifdef HAVE_DLFCN_H
#include <dlfcn.h>
#endif

#include <algorithm>
#include <memory>
#include <new>
#include <unordered_map>
#include <utility>

#include "sql/srv_session.h"  // Srv_session::check_for_stale_threads()

using std::max;
using std::min;

#define REPORT_TO_LOG 1
#define REPORT_TO_USER 2

#ifndef DBUG_OFF
static PSI_memory_key key_memory_plugin_ref;
#endif

static PSI_memory_key key_memory_plugin_mem_root;
static PSI_memory_key key_memory_plugin_init_tmp;
static PSI_memory_key key_memory_plugin_int_mem_root;
static PSI_memory_key key_memory_mysql_plugin;
static PSI_memory_key key_memory_mysql_plugin_dl;
static PSI_memory_key key_memory_plugin_bookmark;

extern st_mysql_plugin *mysql_optional_plugins[];
extern st_mysql_plugin *mysql_mandatory_plugins[];

/**
  @note The order of the enumeration is critical.
  @see construct_options
*/
const char *global_plugin_typelib_names[] = {"OFF", "ON", "FORCE",
                                             "FORCE_PLUS_PERMANENT", NULL};
static TYPELIB global_plugin_typelib = {
    array_elements(global_plugin_typelib_names) - 1, "",
    global_plugin_typelib_names, NULL};

static I_List<i_string> opt_plugin_load_list;
I_List<i_string> *opt_plugin_load_list_ptr = &opt_plugin_load_list;
static I_List<i_string> opt_early_plugin_load_list;
I_List<i_string> *opt_early_plugin_load_list_ptr = &opt_early_plugin_load_list;
char *opt_plugin_dir_ptr;
char opt_plugin_dir[FN_REFLEN];
/*
  When you ad a new plugin type, add both a string and make sure that the
  init and deinit array are correctly updated.
*/
const LEX_STRING plugin_type_names[MYSQL_MAX_PLUGIN_TYPE_NUM] = {
    {C_STRING_WITH_LEN("UDF")},
    {C_STRING_WITH_LEN("STORAGE ENGINE")},
    {C_STRING_WITH_LEN("FTPARSER")},
    {C_STRING_WITH_LEN("DAEMON")},
    {C_STRING_WITH_LEN("INFORMATION SCHEMA")},
    {C_STRING_WITH_LEN("AUDIT")},
    {C_STRING_WITH_LEN("REPLICATION")},
    {C_STRING_WITH_LEN("AUTHENTICATION")},
    {C_STRING_WITH_LEN("VALIDATE PASSWORD")},
    {C_STRING_WITH_LEN("GROUP REPLICATION")},
    {C_STRING_WITH_LEN("KEYRING")},
    {C_STRING_WITH_LEN("CLONE")}};

extern int initialize_schema_table(st_plugin_int *plugin);
extern int finalize_schema_table(st_plugin_int *plugin);

/*
  The number of elements in both plugin_type_initialize and
  plugin_type_deinitialize should equal to the number of plugins
  defined.
*/
plugin_type_init plugin_type_initialize[MYSQL_MAX_PLUGIN_TYPE_NUM] = {
    0,
    ha_initialize_handlerton,
    0,
    0,
    initialize_schema_table,
    initialize_audit_plugin,
    0,
    0,
    0};

plugin_type_init plugin_type_deinitialize[MYSQL_MAX_PLUGIN_TYPE_NUM] = {
    0,
    ha_finalize_handlerton,
    0,
    0,
    finalize_schema_table,
    finalize_audit_plugin,
    0,
    0,
    0};

static const char *plugin_interface_version_sym =
    "_mysql_plugin_interface_version_";
static const char *sizeof_st_plugin_sym = "_mysql_sizeof_struct_st_plugin_";
static const char *plugin_declarations_sym = "_mysql_plugin_declarations_";
static int min_plugin_interface_version =
    MYSQL_PLUGIN_INTERFACE_VERSION & ~0xFF;

static void *innodb_callback_data;

/* Note that 'int version' must be the first field of every plugin
   sub-structure (plugin->info).
*/
static int min_plugin_info_interface_version[MYSQL_MAX_PLUGIN_TYPE_NUM] = {
    0x0000,
    MYSQL_HANDLERTON_INTERFACE_VERSION,
    MYSQL_FTPARSER_INTERFACE_VERSION,
    MYSQL_DAEMON_INTERFACE_VERSION,
    MYSQL_INFORMATION_SCHEMA_INTERFACE_VERSION,
    MYSQL_AUDIT_INTERFACE_VERSION,
    MYSQL_REPLICATION_INTERFACE_VERSION,
    MYSQL_AUTHENTICATION_INTERFACE_VERSION,
    MYSQL_VALIDATE_PASSWORD_INTERFACE_VERSION,
    MYSQL_GROUP_REPLICATION_INTERFACE_VERSION,
    MYSQL_KEYRING_INTERFACE_VERSION,
    MYSQL_CLONE_INTERFACE_VERSION};
static int cur_plugin_info_interface_version[MYSQL_MAX_PLUGIN_TYPE_NUM] = {
    0x0000, /* UDF: not implemented */
    MYSQL_HANDLERTON_INTERFACE_VERSION,
    MYSQL_FTPARSER_INTERFACE_VERSION,
    MYSQL_DAEMON_INTERFACE_VERSION,
    MYSQL_INFORMATION_SCHEMA_INTERFACE_VERSION,
    MYSQL_AUDIT_INTERFACE_VERSION,
    MYSQL_REPLICATION_INTERFACE_VERSION,
    MYSQL_AUTHENTICATION_INTERFACE_VERSION,
    MYSQL_VALIDATE_PASSWORD_INTERFACE_VERSION,
    MYSQL_GROUP_REPLICATION_INTERFACE_VERSION,
    MYSQL_KEYRING_INTERFACE_VERSION,
    MYSQL_CLONE_INTERFACE_VERSION};

/* support for Services */

#include "sql/sql_plugin_services.h"

/*
  A mutex LOCK_plugin_delete must be acquired before calling plugin_del
  function.
*/
mysql_mutex_t LOCK_plugin_delete;

/**
  Serializes access to the global plugin memory list.

  LOCK_plugin must be acquired before accessing
  plugin_dl_array, plugin_array and plugin_hash.
  We are always manipulating ref count, so a rwlock here is unneccessary.
  If it must be taken together with the LOCK_system_variables_hash then
  LOCK_plugin must be taken before LOCK_system_variables_hash.
*/
mysql_mutex_t LOCK_plugin;
/**
  Serializes the INSTALL and UNINSTALL PLUGIN commands.
  Must be taken before LOCK_plugin.
*/
mysql_mutex_t LOCK_plugin_install;
static Prealloced_array<st_plugin_dl *, 16> *plugin_dl_array;
static Prealloced_array<st_plugin_int *, 16> *plugin_array;
static collation_unordered_map<std::string, st_plugin_int *>
    *plugin_hash[MYSQL_MAX_PLUGIN_TYPE_NUM] = {nullptr};
static bool reap_needed = false;
static int plugin_array_version = 0;

static bool initialized = false;

static MEM_ROOT plugin_mem_root;
static uint global_variables_dynamic_size = 0;
static malloc_unordered_map<std::string, st_bookmark *> *bookmark_hash;
/** Hash for system variables of string type with MEMALLOC flag. */
static malloc_unordered_map<std::string, st_bookmark *>
    *malloced_string_type_sysvars_bookmark_hash;

/* prototypes */
static void plugin_load(MEM_ROOT *tmp_root, int *argc, char **argv);
static bool plugin_load_list(MEM_ROOT *tmp_root, int *argc, char **argv,
                             const char *list, bool load_early);
static bool check_if_option_is_deprecated(int optid,
                                          const struct my_option *opt,
                                          char *argument);
static int test_plugin_options(MEM_ROOT *, st_plugin_int *, int *, char **);
static bool register_builtin(st_mysql_plugin *, st_plugin_int *,
                             st_plugin_int **);
static void unlock_variables(struct System_variables *vars);
static void cleanup_variables(THD *thd, struct System_variables *vars);
static void plugin_vars_free_values(sys_var *vars);
static void plugin_var_memalloc_free(struct System_variables *vars);
static void restore_pluginvar_names(sys_var *first);
#define my_intern_plugin_lock(A, B) intern_plugin_lock(A, B)
#define my_intern_plugin_lock_ci(A, B) intern_plugin_lock(A, B)
static plugin_ref intern_plugin_lock(LEX *lex, plugin_ref plugin);
static void intern_plugin_unlock(LEX *lex, plugin_ref plugin);
static void reap_plugins(void);

malloc_unordered_map<std::string, st_bookmark *> *get_bookmark_hash(void) {
  return bookmark_hash;
}

/**
 @warning Make sure all errors reported to the log here are
 defined at least twice in share/errmsg-utf8.txt

 @arg where_to  a combination of @ref REPORT_TO_USER and @ref REPORT_TO_LOG
 @arg error  the code for the mysql_error()
*/
static void report_error(int where_to, uint error, ...) {
  va_list args;
  if (where_to & REPORT_TO_USER) {
    va_start(args, error);
    my_printv_error(error, ER_THD(current_thd, error), MYF(0), args);
    va_end(args);
  }
  if (where_to & REPORT_TO_LOG) {
    longlong ecode = 0;
    switch (error) {
      case ER_UDF_NO_PATHS:
        ecode = ER_NO_PATH_FOR_SHARED_LIBRARY;
        break;
      case ER_CANT_OPEN_LIBRARY:
        ecode = ER_FAILED_TO_OPEN_SHARED_LIBRARY;
        break;
      case ER_CANT_FIND_DL_ENTRY:
        ecode = ER_FAILED_TO_FIND_DL_ENTRY;
        break;
      case ER_OUTOFMEMORY:
        ecode = ER_SERVER_OUTOFMEMORY;
        break;
      case ER_UDF_EXISTS:
        ecode = ER_UDF_ALREADY_EXISTS;
        break;
      case ER_PLUGIN_NO_INSTALL:
        ecode = ER_PLUGIN_NO_INSTALL_DUP;
        break;
      case ER_PLUGIN_NOT_EARLY:
        ecode = ER_PLUGIN_NOT_EARLY_DUP;
        break;
      default:
        DBUG_ASSERT(false);
        return;
    }
    va_start(args, error);
    LogEvent().type(LOG_TYPE_ERROR).prio(ERROR_LEVEL).lookupv(ecode, args);
    va_end(args);
  }
}

/**
   Check if the provided path is valid in the sense that it does cause
   a relative reference outside the directory.

   @note Currently, this function only check if there are any
   characters in FN_DIRSEP in the string, but it might change in the
   future.

   @code
   check_valid_path("../foo.so") -> true
   check_valid_path("foo.so") -> false
   @endcode
 */
bool check_valid_path(const char *path, size_t len) {
  size_t prefix = my_strcspn(files_charset_info, path, path + len, FN_DIRSEP,
                             strlen(FN_DIRSEP));
  return prefix < len;
}

/****************************************************************************
  Plugin support code
****************************************************************************/

static st_plugin_dl *plugin_dl_find(const LEX_STRING *dl) {
  DBUG_ENTER("plugin_dl_find");
  for (st_plugin_dl **it = plugin_dl_array->begin();
       it != plugin_dl_array->end(); ++it) {
    st_plugin_dl *tmp = *it;
    if (tmp->ref_count &&
        !my_strnncoll(files_charset_info, pointer_cast<uchar *>(dl->str),
                      dl->length, pointer_cast<uchar *>(tmp->dl.str),
                      tmp->dl.length))
      DBUG_RETURN(tmp);
  }
  DBUG_RETURN(NULL);
}

static st_plugin_dl *plugin_dl_insert_or_reuse(st_plugin_dl *plugin_dl) {
  DBUG_ENTER("plugin_dl_insert_or_reuse");
  st_plugin_dl *tmp;
  for (st_plugin_dl **it = plugin_dl_array->begin();
       it != plugin_dl_array->end(); ++it) {
    tmp = *it;
    if (!tmp->ref_count) {
      memcpy(tmp, plugin_dl, sizeof(st_plugin_dl));
      DBUG_RETURN(tmp);
    }
  }
  if (plugin_dl_array->push_back(plugin_dl)) DBUG_RETURN(NULL);
  tmp = plugin_dl_array->back() = static_cast<st_plugin_dl *>(
      memdup_root(&plugin_mem_root, plugin_dl, sizeof(st_plugin_dl)));
  DBUG_RETURN(tmp);
}

static inline void free_plugin_mem(st_plugin_dl *p) {
  /*
     The valgrind leak report is done at the end of the program execution.
     But since the plugins are unloaded from the memory,
     it is impossible for valgrind to correctly report the leak locations.
     So leave the shared objects (.DLL/.so) open for the symbols definition.
   */
  bool preserve_shared_objects_after_unload = false;
  DBUG_EXECUTE_IF("preserve_shared_objects_after_unload",
                  { preserve_shared_objects_after_unload = true; });
  if (p->handle != nullptr && !preserve_shared_objects_after_unload) {
#ifdef HAVE_PSI_SYSTEM_INTERFACE
    PSI_SYSTEM_CALL(unload_plugin)
    (std::string(p->dl.str, p->dl.length).c_str());
#endif
    dlclose(p->handle);
  }
  my_free(p->dl.str);
  if (p->version != MYSQL_PLUGIN_INTERFACE_VERSION) my_free(p->plugins);
}

/**
  Loads a dynamic plugin

  Fills in a ::st_plugin_dl structure.
  Initializes the plugin services pointer inside the plugin.
  Does not initialize the individual plugins.
  Must have LOCK_plugin and LOCK_system_variables locked(write).
  On error releases LOCK_system_variables and LOCK_plugin.

  @arg dl      The path to the plugin binary to load
  @arg report  a bitmask that's passed down to report_error()
  @arg load_early true if loading the "early" plugins (--early-plugin-load etc)

  @return      A plugin reference.
  @retval      NULL      failed to load the plugin
*/
static st_plugin_dl *plugin_dl_add(const LEX_STRING *dl, int report,
                                   bool load_early) {
  char dlpath[FN_REFLEN];
  uint dummy_errors, i;
  size_t plugin_dir_len, dlpathlen;
  st_plugin_dl *tmp, plugin_dl;
  void *sym;
  DBUG_ENTER("plugin_dl_add");
  DBUG_PRINT("enter",
             ("dl->str: '%s', dl->length: %d", dl->str, (int)dl->length));
  plugin_dir_len = strlen(opt_plugin_dir);
  /*
    Ensure that the dll doesn't have a path.
    This is done to ensure that only approved libraries from the
    plugin directory are used (to make this even remotely secure).
  */
  LEX_CSTRING dl_cstr = {dl->str, dl->length};
  if (check_valid_path(dl->str, dl->length) ||
      check_string_char_length(dl_cstr, "", NAME_CHAR_LEN, system_charset_info,
                               1) ||
      plugin_dir_len + dl->length + 1 >= FN_REFLEN) {
    mysql_rwlock_unlock(&LOCK_system_variables_hash);
    mysql_mutex_unlock(&LOCK_plugin);
    report_error(report, ER_UDF_NO_PATHS);
    DBUG_RETURN(NULL);
  }
  /* If this dll is already loaded just increase ref_count. */
  if ((tmp = plugin_dl_find(dl))) {
    tmp->ref_count++;
    DBUG_RETURN(tmp);
  }
  memset(&plugin_dl, 0, sizeof(plugin_dl));
  /* Compile dll path */
  dlpathlen = strxnmov(dlpath, sizeof(dlpath) - 1, opt_plugin_dir, "/", dl->str,
                       NullS) -
              dlpath;
  (void)unpack_filename(dlpath, dlpath);
  plugin_dl.ref_count = 1;
  /* Open new dll handle */
  mysql_mutex_assert_owner(&LOCK_plugin);
  if (!(plugin_dl.handle = dlopen(dlpath, RTLD_NOW))) {
    const char *errmsg;
    int error_number = dlopen_errno;
    /*
      Conforming applications should use a critical section to retrieve
      the error pointer and buffer...
    */
    DLERROR_GENERATE(errmsg, error_number);

    if (!strncmp(
            dlpath, errmsg,
            dlpathlen)) {  // if errmsg starts from dlpath, trim this prefix.
      errmsg += dlpathlen;
      if (*errmsg == ':') errmsg++;
      if (*errmsg == ' ') errmsg++;
    }
    mysql_rwlock_unlock(&LOCK_system_variables_hash);
    mysql_mutex_unlock(&LOCK_plugin);
    report_error(report, ER_CANT_OPEN_LIBRARY, dlpath, error_number, errmsg);

    /*
      "The messages returned by dlerror() may reside in a static buffer
       that is overwritten on each call to dlerror()."

      Some implementations have a static pointer instead, and the memory it
      points to may be reported as "still reachable" by Valgrind.
      Calling dlerror() once more will free the memory.
     */
#if !defined(_WIN32)
    errmsg = dlerror();
    DBUG_ASSERT(errmsg == NULL);
#endif
    DBUG_RETURN(NULL);
  }
  /* Determine interface version */
  if (!(sym = dlsym(plugin_dl.handle, plugin_interface_version_sym))) {
    free_plugin_mem(&plugin_dl);
    mysql_rwlock_unlock(&LOCK_system_variables_hash);
    mysql_mutex_unlock(&LOCK_plugin);
    report_error(report, ER_CANT_FIND_DL_ENTRY, plugin_interface_version_sym);
    DBUG_RETURN(NULL);
  }
  plugin_dl.version = *(int *)sym;
  /* Versioning */
  if (plugin_dl.version < min_plugin_interface_version ||
      (plugin_dl.version >> 8) > (MYSQL_PLUGIN_INTERFACE_VERSION >> 8)) {
    free_plugin_mem(&plugin_dl);
    mysql_rwlock_unlock(&LOCK_system_variables_hash);
    mysql_mutex_unlock(&LOCK_plugin);
    report_error(report, ER_CANT_OPEN_LIBRARY, dlpath, 0,
                 "plugin interface version mismatch");
    DBUG_RETURN(NULL);
  }

  /* link the services in */
  for (i = 0; i < array_elements(list_of_services); i++) {
    if ((sym = dlsym(plugin_dl.handle, list_of_services[i].name))) {
      uint ver = (uint)(intptr) * (void **)sym;
      if ((*(void **)sym) !=
              list_of_services[i].service && /* already replaced */
          (ver > list_of_services[i].version ||
           (ver >> 8) < (list_of_services[i].version >> 8))) {
        char buf[MYSQL_ERRMSG_SIZE];
        snprintf(buf, sizeof(buf), "service '%s' interface version mismatch",
                 list_of_services[i].name);
        mysql_rwlock_unlock(&LOCK_system_variables_hash);
        mysql_mutex_unlock(&LOCK_plugin);
        report_error(report, ER_CANT_OPEN_LIBRARY, dlpath, 0, buf);
        DBUG_RETURN(NULL);
      }
      *(void **)sym = list_of_services[i].service;
    }
  }

  /* Find plugin declarations */
  if (!(sym = dlsym(plugin_dl.handle, plugin_declarations_sym))) {
    free_plugin_mem(&plugin_dl);
    mysql_rwlock_unlock(&LOCK_system_variables_hash);
    mysql_mutex_unlock(&LOCK_plugin);
    report_error(report, ER_CANT_FIND_DL_ENTRY, plugin_declarations_sym);
    DBUG_RETURN(NULL);
  }

  if (plugin_dl.version != MYSQL_PLUGIN_INTERFACE_VERSION) {
    uint sizeof_st_plugin;
    st_mysql_plugin *old, *cur;
    char *ptr = (char *)sym;

    if ((sym = dlsym(plugin_dl.handle, sizeof_st_plugin_sym)))
      sizeof_st_plugin = *(int *)sym;
    else {
      /*
        When the following assert starts failing, we'll have to call
        report_error(report, ER_CANT_FIND_DL_ENTRY, sizeof_st_plugin_sym);
      */
      DBUG_ASSERT(min_plugin_interface_version == 0);
      sizeof_st_plugin = (int)offsetof(st_mysql_plugin, version);
    }

    /*
      What's the purpose of this loop? If the goal is to catch a
      missing 0 record at the end of a list, it will fail miserably
      since the compiler is likely to optimize this away. /Matz
     */
    for (i = 0; ((st_mysql_plugin *)(ptr + i * sizeof_st_plugin))->info; i++)
      /* no op */;

    cur = (st_mysql_plugin *)my_malloc(key_memory_mysql_plugin,
                                       (i + 1) * sizeof(st_mysql_plugin),
                                       MYF(MY_ZEROFILL | MY_WME));
    if (!cur) {
      free_plugin_mem(&plugin_dl);
      mysql_rwlock_unlock(&LOCK_system_variables_hash);
      mysql_mutex_unlock(&LOCK_plugin);
      report_error(report, ER_OUTOFMEMORY,
                   static_cast<int>(plugin_dl.dl.length));
      DBUG_RETURN(NULL);
    }
    /*
      All st_plugin fields not initialized in the plugin explicitly, are
      set to 0. It matches C standard behaviour for struct initializers that
      have less values than the struct definition.
    */
    for (i = 0; (old = (st_mysql_plugin *)(ptr + i * sizeof_st_plugin))->info;
         i++)
      memcpy(cur + i, old, min<size_t>(sizeof(cur[i]), sizeof_st_plugin));

    sym = cur;
  }
  plugin_dl.plugins = (st_mysql_plugin *)sym;

  /*
    If report is REPORT_TO_USER, we were called from
    mysql_install_plugin. Otherwise, we are called
    indirectly from plugin_register_dynamic_and_init_all().
   */
  if (report == REPORT_TO_USER) {
    st_mysql_plugin *plugin = plugin_dl.plugins;
    for (; plugin->info; ++plugin)
      if (plugin->flags & PLUGIN_OPT_NO_INSTALL) {
        mysql_rwlock_unlock(&LOCK_system_variables_hash);
        mysql_mutex_unlock(&LOCK_plugin);
        report_error(report, ER_PLUGIN_NO_INSTALL, plugin->name);
        free_plugin_mem(&plugin_dl);
        DBUG_RETURN(NULL);
      }
  }

  if (load_early) {
    st_mysql_plugin *plugin = plugin_dl.plugins;
    for (; plugin->info; ++plugin)
      if (!(plugin->flags & PLUGIN_OPT_ALLOW_EARLY)) {
        mysql_rwlock_unlock(&LOCK_system_variables_hash);
        mysql_mutex_unlock(&LOCK_plugin);
        report_error(report, ER_PLUGIN_NOT_EARLY, plugin->name);
        free_plugin_mem(&plugin_dl);
        DBUG_RETURN(NULL);
      }
  }

  /* Duplicate and convert dll name */
  plugin_dl.dl.length = dl->length * files_charset_info->mbmaxlen + 1;
  if (!(plugin_dl.dl.str = (char *)my_malloc(key_memory_mysql_plugin_dl,
                                             plugin_dl.dl.length, MYF(0)))) {
    mysql_rwlock_unlock(&LOCK_system_variables_hash);
    mysql_mutex_unlock(&LOCK_plugin);
    free_plugin_mem(&plugin_dl);
    report_error(report, ER_OUTOFMEMORY, static_cast<int>(plugin_dl.dl.length));
    DBUG_RETURN(NULL);
  }
  plugin_dl.dl.length = copy_and_convert(
      plugin_dl.dl.str, plugin_dl.dl.length, files_charset_info, dl->str,
      dl->length, system_charset_info, &dummy_errors);
  plugin_dl.dl.str[plugin_dl.dl.length] = 0;
  /* Add this dll to array */
  if (!(tmp = plugin_dl_insert_or_reuse(&plugin_dl))) {
    mysql_rwlock_unlock(&LOCK_system_variables_hash);
    mysql_mutex_unlock(&LOCK_plugin);
    free_plugin_mem(&plugin_dl);
    report_error(report, ER_OUTOFMEMORY,
                 static_cast<int>(sizeof(st_plugin_dl)));
    DBUG_RETURN(NULL);
  }
  DBUG_RETURN(tmp);
}

static void plugin_dl_del(const LEX_STRING *dl) {
  DBUG_ENTER("plugin_dl_del");

  mysql_mutex_assert_owner(&LOCK_plugin);

  for (st_plugin_dl **it = plugin_dl_array->begin();
       it != plugin_dl_array->end(); ++it) {
    st_plugin_dl *tmp = *it;
    if (tmp->ref_count &&
        !my_strnncoll(files_charset_info, pointer_cast<uchar *>(dl->str),
                      dl->length, pointer_cast<uchar *>(tmp->dl.str),
                      tmp->dl.length)) {
      /* Do not remove this element, unless no other plugin uses this dll. */
      if (!--tmp->ref_count) {
        free_plugin_mem(tmp);
        memset(tmp, 0, sizeof(st_plugin_dl));
      }
      break;
    }
  }
  DBUG_VOID_RETURN;
}

static st_plugin_int *plugin_find_internal(const LEX_CSTRING &name, int type) {
  uint i;
  DBUG_ENTER("plugin_find_internal");
  if (!initialized) DBUG_RETURN(NULL);

  mysql_mutex_assert_owner(&LOCK_plugin);

  if (type == MYSQL_ANY_PLUGIN) {
    for (i = 0; i < MYSQL_MAX_PLUGIN_TYPE_NUM; i++) {
      const auto it = plugin_hash[i]->find(to_string(name));
      if (it != plugin_hash[i]->end()) DBUG_RETURN(it->second);
    }
  } else
    DBUG_RETURN(find_or_nullptr(*plugin_hash[type], to_string(name)));
  DBUG_RETURN(NULL);
}

static SHOW_COMP_OPTION plugin_status(const LEX_CSTRING &name, int type) {
  SHOW_COMP_OPTION rc = SHOW_OPTION_NO;
  st_plugin_int *plugin;
  DBUG_ENTER("plugin_is_ready");
  mysql_mutex_lock(&LOCK_plugin);
  if ((plugin = plugin_find_internal(name, type))) {
    rc = SHOW_OPTION_DISABLED;
    if (plugin->state == PLUGIN_IS_READY) rc = SHOW_OPTION_YES;
  }
  mysql_mutex_unlock(&LOCK_plugin);
  DBUG_RETURN(rc);
}

bool plugin_is_ready(const LEX_CSTRING &name, int type) {
  bool rc = false;
  if (plugin_status(name, type) == SHOW_OPTION_YES) rc = true;
  return rc;
}

SHOW_COMP_OPTION plugin_status(const char *name, size_t len, int type) {
  LEX_CSTRING plugin_name = {name, len};
  return plugin_status(plugin_name, type);
}

static plugin_ref intern_plugin_lock(LEX *lex, plugin_ref rc) {
  st_plugin_int *pi = plugin_ref_to_int(rc);
  DBUG_ENTER("intern_plugin_lock");

  mysql_mutex_assert_owner(&LOCK_plugin);

  if (pi->state & (PLUGIN_IS_READY | PLUGIN_IS_UNINITIALIZED)) {
    plugin_ref plugin;
#ifdef DBUG_OFF
    /* built-in plugins don't need ref counting */
    if (!pi->plugin_dl) DBUG_RETURN(pi);

    plugin = pi;
#else
    /*
      For debugging, we do an additional malloc which allows the
      memory manager and/or valgrind to track locked references and
      double unlocks to aid resolving reference counting problems.
    */
    if (!(plugin = (plugin_ref)my_malloc(key_memory_plugin_ref, sizeof(pi),
                                         MYF(MY_WME))))
      DBUG_RETURN(NULL);

    *plugin = pi;
#endif
    pi->ref_count++;
    DBUG_PRINT("info", ("thd: %p, plugin: \"%s\", ref_count: %d", current_thd,
                        pi->name.str, pi->ref_count));
    if (lex) lex->plugins.push_back(plugin);
    DBUG_RETURN(plugin);
  }
  DBUG_RETURN(NULL);
}

plugin_ref plugin_lock(THD *thd, plugin_ref *ptr) {
  LEX *lex = thd ? thd->lex : 0;
  plugin_ref rc;
  DBUG_ENTER("plugin_lock");
  mysql_mutex_lock(&LOCK_plugin);
  rc = my_intern_plugin_lock_ci(lex, *ptr);
  mysql_mutex_unlock(&LOCK_plugin);
  DBUG_RETURN(rc);
}

plugin_ref plugin_lock_by_name(THD *thd, const LEX_CSTRING &name, int type) {
  LEX *lex = thd ? thd->lex : 0;
  plugin_ref rc = NULL;
  st_plugin_int *plugin;
  DBUG_ENTER("plugin_lock_by_name");
  mysql_mutex_lock(&LOCK_plugin);
  if ((plugin = plugin_find_internal(name, type)))
    rc = my_intern_plugin_lock_ci(lex, plugin_int_to_ref(plugin));
  mysql_mutex_unlock(&LOCK_plugin);
  DBUG_RETURN(rc);
}

static st_plugin_int *plugin_insert_or_reuse(st_plugin_int *plugin) {
  DBUG_ENTER("plugin_insert_or_reuse");
  st_plugin_int *tmp;
  for (st_plugin_int **it = plugin_array->begin(); it != plugin_array->end();
       ++it) {
    tmp = *it;
    if (tmp->state == PLUGIN_IS_FREED) {
      *tmp = std::move(*plugin);
      DBUG_RETURN(tmp);
    }
  }
  if (plugin_array->push_back(plugin)) DBUG_RETURN(NULL);
  tmp = plugin_array->back() =
      new (&plugin_mem_root) st_plugin_int(std::move(*plugin));
  DBUG_RETURN(tmp);
}

/**
  Adds a plugin to the global plugin list.

  Also installs the plugin variables.
  In case of error releases ::LOCK_system_variables_hash and ::LOCK_plugin
  and reports the error.
  @note Requires that a write-lock is held on ::LOCK_plugin and
  ::LOCK_system_variables_hash
*/
static bool plugin_add(MEM_ROOT *tmp_root, const LEX_STRING *name,
                       const LEX_STRING *dl, int *argc, char **argv, int report,
                       bool load_early) {
  st_plugin_int tmp;
  st_mysql_plugin *plugin;
  DBUG_ENTER("plugin_add");
  LEX_CSTRING name_cstr = {name->str, name->length};

  mysql_mutex_assert_owner(&LOCK_plugin);
  if (plugin_find_internal(name_cstr, MYSQL_ANY_PLUGIN)) {
    mysql_rwlock_unlock(&LOCK_system_variables_hash);
    mysql_mutex_unlock(&LOCK_plugin);
    report_error(report, ER_UDF_EXISTS, name->str);
    DBUG_RETURN(true);
  }
  if (!(tmp.plugin_dl = plugin_dl_add(dl, report, load_early)))
    DBUG_RETURN(true);
  /* Find plugin by name */
  for (plugin = tmp.plugin_dl->plugins; plugin->info; plugin++) {
    size_t name_len = strlen(plugin->name);
    if (plugin->type >= 0 && plugin->type < MYSQL_MAX_PLUGIN_TYPE_NUM &&
        !my_strnncoll(system_charset_info,
                      pointer_cast<const uchar *>(name->str), name->length,
                      pointer_cast<const uchar *>(plugin->name), name_len)) {
      st_plugin_int *tmp_plugin_ptr;
      if (*(int *)plugin->info <
              min_plugin_info_interface_version[plugin->type] ||
          ((*(int *)plugin->info) >> 8) >
              (cur_plugin_info_interface_version[plugin->type] >> 8)) {
        char buf[256], dl_name[FN_REFLEN];
        strxnmov(buf, sizeof(buf) - 1, "API version for ",
                 plugin_type_names[plugin->type].str,
                 " plugin is too different", NullS);
        /* copy the library name so we can release the mutex */
        strncpy(dl_name, dl->str, sizeof(dl_name) - 1);
        dl_name[sizeof(dl_name) - 1] = 0;
        plugin_dl_del(dl);
        mysql_rwlock_unlock(&LOCK_system_variables_hash);
        mysql_mutex_unlock(&LOCK_plugin);
        report_error(report, ER_CANT_OPEN_LIBRARY, dl_name, 0, buf);
        DBUG_RETURN(true);
      }
      tmp.plugin = plugin;
      tmp.name.str = (char *)plugin->name;
      tmp.name.length = name_len;
      tmp.ref_count = 0;
      tmp.state = PLUGIN_IS_UNINITIALIZED;
      tmp.load_option = PLUGIN_ON;
      if (test_plugin_options(tmp_root, &tmp, argc, argv))
        tmp.state = PLUGIN_IS_DISABLED;

      if ((tmp_plugin_ptr = plugin_insert_or_reuse(&tmp))) {
        plugin_array_version++;
        if (plugin_hash[plugin->type]
                ->emplace(to_string(tmp_plugin_ptr->name), tmp_plugin_ptr)
                .second) {
          init_alloc_root(key_memory_plugin_int_mem_root,
                          &tmp_plugin_ptr->mem_root, 4096, 4096);
          DBUG_RETURN(false);
        }
        tmp_plugin_ptr->state = PLUGIN_IS_FREED;
      }
      mysql_del_sys_var_chain(tmp.system_vars);
      restore_pluginvar_names(tmp.system_vars);
      plugin_dl_del(dl);
      mysql_rwlock_unlock(&LOCK_system_variables_hash);
      mysql_mutex_unlock(&LOCK_plugin);
      DBUG_RETURN(true);
    }
  }
  plugin_dl_del(dl);
  mysql_rwlock_unlock(&LOCK_system_variables_hash);
  mysql_mutex_unlock(&LOCK_plugin);
  report_error(report, ER_CANT_FIND_DL_ENTRY, name->str);
  DBUG_RETURN(true);
}

static void plugin_deinitialize(st_plugin_int *plugin, bool ref_check) {
  /*
    we don't want to hold the LOCK_plugin mutex as it may cause
    deinitialization to deadlock if plugins have worker threads
    with plugin locks
  */
  mysql_mutex_assert_not_owner(&LOCK_plugin);

  if (plugin->plugin->status_vars) {
    remove_status_vars(plugin->plugin->status_vars);
  }

  if (plugin_type_deinitialize[plugin->plugin->type]) {
    if ((*plugin_type_deinitialize[plugin->plugin->type])(plugin)) {
      LogErr(ERROR_LEVEL, ER_PLUGIN_FAILED_DEINITIALIZATION, plugin->name.str,
             plugin_type_names[plugin->plugin->type].str);
    }
  } else if (plugin->plugin->deinit) {
    DBUG_PRINT("info", ("Deinitializing plugin: '%s'", plugin->name.str));
    if (plugin->plugin->deinit(plugin)) {
      DBUG_PRINT("warning", ("Plugin '%s' deinit function returned error.",
                             plugin->name.str));
    }
  }
  plugin->state = PLUGIN_IS_UNINITIALIZED;

  Srv_session::check_for_stale_threads(plugin);
  /*
    We do the check here because NDB has a worker THD which doesn't
    exit until NDB is shut down.
  */
  if (ref_check && plugin->ref_count)
    LogErr(ERROR_LEVEL, ER_PLUGIN_HAS_NONZERO_REFCOUNT_AFTER_DEINITIALIZATION,
           plugin->name.str, plugin->ref_count);
}

/*
  Unload a plugin.
  Note: During valgrind testing, the plugin's shared object (.dll/.so)
        is not unloaded in order to keep the call stack
        of the leaked objects.
*/
static void plugin_del(st_plugin_int *plugin) {
  DBUG_ENTER("plugin_del(plugin)");
  mysql_mutex_assert_owner(&LOCK_plugin);
  mysql_mutex_assert_owner(&LOCK_plugin_delete);
  /* Free allocated strings before deleting the plugin. */
  mysql_rwlock_wrlock(&LOCK_system_variables_hash);
  mysql_del_sys_var_chain(plugin->system_vars);
  mysql_rwlock_unlock(&LOCK_system_variables_hash);
  restore_pluginvar_names(plugin->system_vars);
  plugin_vars_free_values(plugin->system_vars);
  plugin_hash[plugin->plugin->type]->erase(to_string(plugin->name));

  if (plugin->plugin_dl) plugin_dl_del(&plugin->plugin_dl->dl);
  plugin->state = PLUGIN_IS_FREED;
  plugin_array_version++;
  free_root(&plugin->mem_root, MYF(0));
  DBUG_VOID_RETURN;
}

static void reap_plugins(void) {
  st_plugin_int *plugin, **reap, **list;

  mysql_mutex_assert_owner(&LOCK_plugin);

  if (!reap_needed) return;

  reap_needed = false;
  const size_t count = plugin_array->size();
  reap = (st_plugin_int **)my_alloca(sizeof(plugin) * (count + 1));
  *(reap++) = NULL;

  for (size_t idx = 0; idx < count; idx++) {
    plugin = plugin_array->at(idx);
    if (plugin->state == PLUGIN_IS_DELETED && !plugin->ref_count) {
      /* change the status flag to prevent reaping by another thread */
      plugin->state = PLUGIN_IS_DYING;
      *(reap++) = plugin;
    }
  }

  mysql_mutex_unlock(&LOCK_plugin);

  list = reap;
  while ((plugin = *(--list))) {
    if (!opt_initialize)
      LogErr(INFORMATION_LEVEL, ER_PLUGIN_SHUTTING_DOWN_PLUGIN,
             plugin->name.str);
    plugin_deinitialize(plugin, true);
  }

  mysql_mutex_lock(&LOCK_plugin_delete);
  mysql_mutex_lock(&LOCK_plugin);

  while ((plugin = *(--reap))) plugin_del(plugin);

  mysql_mutex_unlock(&LOCK_plugin_delete);
}

static void intern_plugin_unlock(LEX *lex, plugin_ref plugin) {
  st_plugin_int *pi;
  DBUG_ENTER("intern_plugin_unlock");

  mysql_mutex_assert_owner(&LOCK_plugin);

  if (!plugin) DBUG_VOID_RETURN;

  pi = plugin_ref_to_int(plugin);

#ifdef DBUG_OFF
  if (!pi->plugin_dl) DBUG_VOID_RETURN;
#else
  my_free(plugin);
#endif

  DBUG_PRINT("info", ("unlocking plugin, name= %s, ref_count= %d", pi->name.str,
                      pi->ref_count));
  if (lex) {
    /*
      Remove one instance of this plugin from the use list.
      We are searching backwards so that plugins locked last
      could be unlocked faster - optimizing for LIFO semantics.
    */
    plugin_ref *iter = lex->plugins.end() - 1;
    bool found_it MY_ATTRIBUTE((unused)) = false;
    for (; iter >= lex->plugins.begin() - 1; --iter) {
      if (plugin == *iter) {
        lex->plugins.erase(iter);
        found_it = true;
        break;
      }
    }
    DBUG_ASSERT(found_it);
  }

  DBUG_ASSERT(pi->ref_count);
  pi->ref_count--;

  if (pi->state == PLUGIN_IS_DELETED && !pi->ref_count) reap_needed = true;

  DBUG_VOID_RETURN;
}

void plugin_unlock(THD *thd, plugin_ref plugin) {
  LEX *lex = thd ? thd->lex : 0;
  DBUG_ENTER("plugin_unlock");
  if (!plugin) DBUG_VOID_RETURN;
#ifdef DBUG_OFF
  /* built-in plugins don't need ref counting */
  if (!plugin_dlib(plugin)) DBUG_VOID_RETURN;
#endif
  mysql_mutex_lock(&LOCK_plugin);
  intern_plugin_unlock(lex, plugin);
  reap_plugins();
  mysql_mutex_unlock(&LOCK_plugin);
  DBUG_VOID_RETURN;
}

void plugin_unlock_list(THD *thd, plugin_ref *list, size_t count) {
  LEX *lex = thd ? thd->lex : 0;
  DBUG_ENTER("plugin_unlock_list");
  DBUG_ASSERT(list);

  /*
    In unit tests, LOCK_plugin may be uninitialized, so do not lock it.
    Besides: there's no point in locking it, if there are no plugins to unlock.
   */
  if (count == 0) DBUG_VOID_RETURN;

  mysql_mutex_lock(&LOCK_plugin);
  while (count--) intern_plugin_unlock(lex, *list++);
  reap_plugins();
  mysql_mutex_unlock(&LOCK_plugin);
  DBUG_VOID_RETURN;
}

static int plugin_initialize(st_plugin_int *plugin) {
  int ret = 1;
  DBUG_ENTER("plugin_initialize");

  mysql_mutex_assert_owner(&LOCK_plugin);
  uint state = plugin->state;
  DBUG_ASSERT(state == PLUGIN_IS_UNINITIALIZED);

  mysql_mutex_unlock(&LOCK_plugin);

  DEBUG_SYNC(current_thd, "in_plugin_initialize");

  if (plugin_type_initialize[plugin->plugin->type]) {
    if ((*plugin_type_initialize[plugin->plugin->type])(plugin)) {
      LogErr(ERROR_LEVEL, ER_PLUGIN_REGISTRATION_FAILED, plugin->name.str,
             plugin_type_names[plugin->plugin->type].str);
      goto err;
    }

    /* FIXME: Need better solution to transfer the callback function
    array to memcached */
    if (strcmp(plugin->name.str, "InnoDB") == 0) {
      innodb_callback_data = ((handlerton *)plugin->data)->data;
    }
  } else if (plugin->plugin->init) {
    if (strcmp(plugin->name.str, "daemon_memcached") == 0) {
      plugin->data = innodb_callback_data;
    }

    if (plugin->plugin->init(plugin)) {
      LogErr(ERROR_LEVEL, ER_PLUGIN_INIT_FAILED, plugin->name.str);
      goto err;
    }
  }
  state = PLUGIN_IS_READY;  // plugin->init() succeeded

  if (plugin->plugin->status_vars) {
    if (add_status_vars(plugin->plugin->status_vars)) goto err;
  }

  /*
    set the plugin attribute of plugin's sys vars so they are pointing
    to the active plugin
  */
  if (plugin->system_vars) {
    sys_var_pluginvar *var = plugin->system_vars->cast_pluginvar();
    for (;;) {
      var->plugin = plugin;
      if (!var->next) break;
      var = var->next->cast_pluginvar();
    }
  }

  ret = 0;

err:
  mysql_mutex_lock(&LOCK_plugin);
  plugin->state = state;

  DBUG_RETURN(ret);
}

static inline void convert_dash_to_underscore(char *str, size_t len) {
  for (char *p = str; p <= str + len; p++)
    if (*p == '-') *p = '_';
}

#ifdef HAVE_PSI_INTERFACE
static PSI_mutex_key key_LOCK_plugin;
static PSI_mutex_key key_LOCK_plugin_delete;
static PSI_mutex_key key_LOCK_plugin_install;

/* clang-format off */
static PSI_mutex_info all_plugin_mutexes[]=
{
  { &key_LOCK_plugin, "LOCK_plugin", PSI_FLAG_SINGLETON, 0, PSI_DOCUMENT_ME},
  { &key_LOCK_plugin_delete, "LOCK_plugin_delete", PSI_FLAG_SINGLETON, 0, PSI_DOCUMENT_ME},
  { &key_LOCK_plugin_install, "LOCK_plugin_install", PSI_FLAG_SINGLETON, 0, PSI_DOCUMENT_ME}
};
/* clang-format on */

/* clang-format off */
static PSI_memory_info all_plugin_memory[]=
{
#ifndef DBUG_OFF
  { &key_memory_plugin_ref, "plugin_ref", PSI_FLAG_ONLY_GLOBAL_STAT, 0, PSI_DOCUMENT_ME},
#endif
  { &key_memory_plugin_mem_root, "plugin_mem_root", PSI_FLAG_ONLY_GLOBAL_STAT, 0, PSI_DOCUMENT_ME},
  { &key_memory_plugin_init_tmp, "plugin_init_tmp", 0, 0, PSI_DOCUMENT_ME},
  { &key_memory_plugin_int_mem_root, "plugin_int_mem_root", 0, 0, PSI_DOCUMENT_ME},
  { &key_memory_mysql_plugin_dl, "mysql_plugin_dl", PSI_FLAG_ONLY_GLOBAL_STAT, 0, PSI_DOCUMENT_ME},
  { &key_memory_mysql_plugin, "mysql_plugin", PSI_FLAG_ONLY_GLOBAL_STAT, 0, PSI_DOCUMENT_ME},
  { &key_memory_plugin_bookmark, "plugin_bookmark", PSI_FLAG_ONLY_GLOBAL_STAT, 0, PSI_DOCUMENT_ME}
};
/* clang-format on */

static void init_plugin_psi_keys(void) {
  const char *category = "sql";
  int count;

  count = array_elements(all_plugin_mutexes);
  mysql_mutex_register(category, all_plugin_mutexes, count);

  count = array_elements(all_plugin_memory);
  mysql_memory_register(category, all_plugin_memory, count);
}
#endif /* HAVE_PSI_INTERFACE */

/**
  Initialize the internals of the plugin system. Allocate required
  resources, initialize mutex, etc.

  @return Operation outcome, false means no errors
 */
static bool plugin_init_internals() {
#ifdef HAVE_PSI_INTERFACE
  init_plugin_psi_keys();
#endif

  init_alloc_root(key_memory_plugin_mem_root, &plugin_mem_root, 4096, 4096);

  bookmark_hash = new malloc_unordered_map<std::string, st_bookmark *>(
      key_memory_plugin_bookmark);

  malloced_string_type_sysvars_bookmark_hash =
      new malloc_unordered_map<std::string, st_bookmark *>(
          key_memory_plugin_bookmark);

  mysql_mutex_init(key_LOCK_plugin, &LOCK_plugin, MY_MUTEX_INIT_FAST);
  mysql_mutex_init(key_LOCK_plugin_delete, &LOCK_plugin_delete,
                   MY_MUTEX_INIT_FAST);
  mysql_mutex_init(key_LOCK_plugin_install, &LOCK_plugin_install,
                   MY_MUTEX_INIT_FAST);

  plugin_dl_array = new (std::nothrow)
      Prealloced_array<st_plugin_dl *, 16>(key_memory_mysql_plugin_dl);
  plugin_array = new (std::nothrow)
      Prealloced_array<st_plugin_int *, 16>(key_memory_mysql_plugin);
  if (plugin_dl_array == NULL || plugin_array == NULL) goto err;

  for (uint i = 0; i < MYSQL_MAX_PLUGIN_TYPE_NUM; i++) {
    plugin_hash[i] = new collation_unordered_map<std::string, st_plugin_int *>(
        system_charset_info, key_memory_plugin_mem_root);
  }
  return false;

err:
  return true;
}

/**
  Initialize the plugins. Reap those that fail to initialize.

  @return Operation outcome, false means no errors
 */
static bool plugin_init_initialize_and_reap() {
  struct st_plugin_int *plugin_ptr;
  struct st_plugin_int **reap;

  /* Now we initialize all plugins that are not already initialized */
  mysql_mutex_lock(&LOCK_plugin);
  reap =
      (st_plugin_int **)my_alloca((plugin_array->size() + 1) * sizeof(void *));
  *(reap++) = NULL;

  for (st_plugin_int **it = plugin_array->begin(); it != plugin_array->end();
       ++it) {
    plugin_ptr = *it;
    if (plugin_ptr->state == PLUGIN_IS_UNINITIALIZED) {
      if (plugin_initialize(plugin_ptr)) {
        plugin_ptr->state = PLUGIN_IS_DYING;
        *(reap++) = plugin_ptr;
      }
    }
  }

  /* Check if any plugins have to be reaped */
  bool reaped_mandatory_plugin = false;
  while ((plugin_ptr = *(--reap))) {
    mysql_mutex_unlock(&LOCK_plugin);
    if (plugin_ptr->load_option == PLUGIN_FORCE ||
        plugin_ptr->load_option == PLUGIN_FORCE_PLUS_PERMANENT)
      reaped_mandatory_plugin = true;
    plugin_deinitialize(plugin_ptr, true);
    mysql_mutex_lock(&LOCK_plugin_delete);
    mysql_mutex_lock(&LOCK_plugin);
    plugin_del(plugin_ptr);
    mysql_mutex_unlock(&LOCK_plugin_delete);
  }

  mysql_mutex_unlock(&LOCK_plugin);
  if (reaped_mandatory_plugin) return true;

  return false;
}

/**
   Register and initialize early plugins.

   @param argc  Command line argument counter
   @param argv  Command line arguments
   @param flags Flags to control whether dynamic loading
                and plugin initialization should be skipped

   @return Operation outcome, false if no errors
*/
bool plugin_register_early_plugins(int *argc, char **argv, int flags) {
  bool retval = false;
  DBUG_ENTER("plugin_register_dynamic_and_init_all");

  /* Don't allow initializing twice */
  DBUG_ASSERT(!initialized);

  /* Make sure the internals are initialized */
  if ((retval = plugin_init_internals())) DBUG_RETURN(retval);

  /* Allocate the temporary mem root, will be freed before returning */
  MEM_ROOT tmp_root;
  init_alloc_root(key_memory_plugin_init_tmp, &tmp_root, 4096, 4096);

  I_List_iterator<i_string> iter(opt_early_plugin_load_list);
  i_string *item;
  while (NULL != (item = iter++))
    plugin_load_list(&tmp_root, argc, argv, item->ptr, true);

  /* Temporary mem root not needed anymore, can free it here */
  free_root(&tmp_root, MYF(0));

  if (!(flags & PLUGIN_INIT_SKIP_INITIALIZATION))
    retval = plugin_init_initialize_and_reap();

  DBUG_RETURN(retval);
}

/**
  Register the builtin plugins. Some of the plugins (MyISAM, CSV and InnoDB)
  are also initialized.

  @param argc number of arguments, propagated to the plugin
  @param argv actual arguments, propagated to the plugin
  @return Operation outcome, false means no errors
 */
bool plugin_register_builtin_and_init_core_se(int *argc, char **argv) {
  bool mandatory = true;
  DBUG_ENTER("plugin_register_builtin_and_init_core_se");

  /* Don't allow initializing twice */
  DBUG_ASSERT(!initialized);

  /* Allocate the temporary mem root, will be freed before returning */
  MEM_ROOT tmp_root;
  init_alloc_root(key_memory_plugin_init_tmp, &tmp_root, 4096, 4096);

  mysql_mutex_lock(&LOCK_plugin);
  initialized = true;

  /* First we register the builtin mandatory and optional plugins */
  for (struct st_mysql_plugin **builtins = mysql_mandatory_plugins;
       *builtins || mandatory; builtins++) {
    /* Switch to optional plugins when done with the mandatory ones */
    if (!*builtins) {
      builtins = mysql_optional_plugins;
      mandatory = false;
      if (!*builtins) break;
    }
    for (struct st_mysql_plugin *plugin = *builtins; plugin->info; plugin++) {
      struct st_plugin_int tmp;
      tmp.plugin = plugin;
      tmp.name.str = (char *)plugin->name;
      tmp.name.length = strlen(plugin->name);
      tmp.state = 0;
      tmp.load_option = mandatory ? PLUGIN_FORCE : PLUGIN_ON;

      /*
        If the performance schema is compiled in,
        treat the storage engine plugin as 'mandatory',
        to suppress any plugin-level options such as '--performance-schema'.
        This is specific to the performance schema, and is done on purpose:
        the server-level option '--performance-schema' controls the overall
        performance schema initialization, which consists of much more that
        the underlying storage engine initialization.
        See mysqld.cc, set_vars.cc.
        Suppressing ways to interfere directly with the storage engine alone
        prevents awkward situations where:
        - the user wants the performance schema functionality, by using
          '--enable-performance-schema' (the server option),
        - yet disable explicitly a component needed for the functionality
          to work, by using '--skip-performance-schema' (the plugin)
      */
      if (!my_strcasecmp(&my_charset_latin1, plugin->name,
                         "PERFORMANCE_SCHEMA")) {
        tmp.load_option = PLUGIN_FORCE;
      }

      free_root(&tmp_root, MYF(MY_MARK_BLOCKS_FREE));
      if (test_plugin_options(&tmp_root, &tmp, argc, argv))
        tmp.state = PLUGIN_IS_DISABLED;
      else
        tmp.state = PLUGIN_IS_UNINITIALIZED;

      struct st_plugin_int *plugin_ptr;  // Pointer to registered plugin
      if (register_builtin(plugin, &tmp, &plugin_ptr)) goto err_unlock;

      /*
        Only initialize MyISAM, InnoDB and CSV at this stage.
        Note that when the --help option is supplied, InnoDB is not
        initialized because the plugin table will not be read anyway,
        as indicated by the flag set when the plugin_init() function
        is called.
      */
      bool is_myisam =
          !my_strcasecmp(&my_charset_latin1, plugin->name, "MyISAM");
      bool is_innodb =
          !my_strcasecmp(&my_charset_latin1, plugin->name, "InnoDB");
      if (!is_myisam && (!is_innodb || is_help_or_validate_option()) &&
          my_strcasecmp(&my_charset_latin1, plugin->name, "CSV"))
        continue;

      if (plugin_ptr->state != PLUGIN_IS_UNINITIALIZED ||
          plugin_initialize(plugin_ptr))
        goto err_unlock;

      /*
        Initialize the global default storage engine so that it may
        not be null in any child thread.
      */
      if (is_myisam) {
        DBUG_ASSERT(!global_system_variables.table_plugin);
        DBUG_ASSERT(!global_system_variables.temp_table_plugin);
        global_system_variables.table_plugin =
            my_intern_plugin_lock(NULL, plugin_int_to_ref(plugin_ptr));
        global_system_variables.temp_table_plugin =
            my_intern_plugin_lock(NULL, plugin_int_to_ref(plugin_ptr));
        DBUG_ASSERT(plugin_ptr->ref_count == 2);
      }
    }
  }

  /* Should now be set to MyISAM storage engine */
  DBUG_ASSERT(global_system_variables.table_plugin);
  DBUG_ASSERT(global_system_variables.temp_table_plugin);

  mysql_mutex_unlock(&LOCK_plugin);

  free_root(&tmp_root, MYF(0));
  DBUG_RETURN(false);

err_unlock:
  mysql_mutex_unlock(&LOCK_plugin);
  free_root(&tmp_root, MYF(0));
  DBUG_RETURN(true);
}

bool is_builtin_and_core_se_initialized() { return initialized; }

/**
  Register and initialize the dynamic plugins. Also initialize
  the remaining builtin plugins that are not initialized
  already.

  @param argc  Command line argument counter
  @param argv  Command line arguments
  @param flags Flags to control whether dynamic loading
               and plugin initialization should be skipped

  @return Operation outcome, false if no errors
*/
bool plugin_register_dynamic_and_init_all(int *argc, char **argv, int flags) {
  DBUG_ENTER("plugin_register_dynamic_and_init_all");

  /* Make sure the internals are initialized and builtins registered */
  if (!initialized) DBUG_RETURN(true);

  /* Allocate the temporary mem root, will be freed before returning */
  MEM_ROOT tmp_root;
  init_alloc_root(key_memory_plugin_init_tmp, &tmp_root, 4096, 4096);

  /* Register all dynamic plugins */
  if (!(flags & PLUGIN_INIT_SKIP_DYNAMIC_LOADING)) {
    I_List_iterator<i_string> iter(opt_plugin_load_list);
    i_string *item;
    while (NULL != (item = iter++))
      plugin_load_list(&tmp_root, argc, argv, item->ptr, false);

    if (!(flags & PLUGIN_INIT_SKIP_PLUGIN_TABLE))
      plugin_load(&tmp_root, argc, argv);
  }

  /* Temporary mem root not needed anymore, can free it here */
  free_root(&tmp_root, MYF(0));

  Auto_THD fake_session;
  Disable_autocommit_guard autocommit_guard(fake_session.thd);
  dd::cache::Dictionary_client::Auto_releaser releaser(
      fake_session.thd->dd_client());
  if (!(flags & PLUGIN_INIT_SKIP_INITIALIZATION))
    if (plugin_init_initialize_and_reap()) {
      DBUG_RETURN(::end_transaction(fake_session.thd, true));
    }

  DBUG_RETURN(::end_transaction(fake_session.thd, false));
}

static bool register_builtin(st_mysql_plugin *plugin, st_plugin_int *tmp,
                             st_plugin_int **ptr) {
  DBUG_ENTER("register_builtin");
  tmp->ref_count = 0;
  tmp->plugin_dl = 0;

  if (plugin_array->push_back(tmp)) DBUG_RETURN(true);

  *ptr = plugin_array->back() =
      new (&plugin_mem_root) st_plugin_int(std::move(*tmp));

  plugin_hash[plugin->type]->emplace(to_string((*ptr)->name), *ptr);

  DBUG_RETURN(0);
}

/**
  Reads the plugins from mysql.plugin and loads them

  Called only by plugin_register_dynamic_and_init_all()
  a.k.a. the bootstrap sequence.

  @arg tmp_root  memory root to use for plugin_add()
  @arg argc      number of command line arguments to process
  @arg argv      array of command line argument to read values from
  @retval true   failure
  @retval false  success
*/
static void plugin_load(MEM_ROOT *tmp_root, int *argc, char **argv) {
  THD thd;
  TABLE_LIST tables;
  TABLE *table;
  int error;
  THD *new_thd = &thd;
  bool result;
  DBUG_ENTER("plugin_load");

  new_thd->thread_stack = (char *)&tables;
  new_thd->store_globals();
  LEX_CSTRING db_lex_cstr = {STRING_WITH_LEN("mysql")};
  new_thd->set_db(db_lex_cstr);
  thd.get_protocol_classic()->wipe_net();
  tables.init_one_table("mysql", 5, "plugin", 6, "plugin", TL_READ);

  result = open_trans_system_tables_for_read(new_thd, &tables);

  if (result) {
    DBUG_PRINT("error", ("Can't open plugin table"));
    LogErr(ERROR_LEVEL, ER_PLUGIN_CANT_OPEN_PLUGIN_TABLE);
    DBUG_VOID_RETURN;
  }
  table = tables.table;
  READ_RECORD read_record_info;
  if (init_read_record(&read_record_info, new_thd, table, NULL, false,
                       /*ignore_not_found_rows=*/false)) {
    close_trans_system_tables(new_thd);
    DBUG_VOID_RETURN;
  }
  table->use_all_columns();
  /*
    there're no other threads running yet, so we don't need a mutex.
    but plugin_add() before is designed to work in multi-threaded
    environment, and it uses mysql_mutex_assert_owner(), so we lock
    the mutex here to satisfy the assert
  */
  while (!(error = read_record_info->Read())) {
    DBUG_PRINT("info", ("init plugin record"));
    String str_name, str_dl;
    get_field(tmp_root, table->field[0], &str_name);
    get_field(tmp_root, table->field[1], &str_dl);

    LEX_STRING name = str_name.lex_string();
    LEX_STRING dl = str_dl.lex_string();

    /*
      The whole locking sequence is not strictly speaking needed since this
      is a function that's executed only during server bootstrap, but we do
      it properly for uniformity of the environment for plugin_add.
      Note that it must be done for each iteration since, unlike INSTALL PLUGIN
      the bootstrap process just reports the error and goes on.
      So to ensure the right sequence of lock and unlock we need to take and
      release both the wlock and the mutex.
    */
    mysql_mutex_lock(&LOCK_plugin);
    mysql_rwlock_wrlock(&LOCK_system_variables_hash);
    if (plugin_add(tmp_root, &name, &dl, argc, argv, REPORT_TO_LOG, false)) {
      LogErr(WARNING_LEVEL, ER_PLUGIN_CANT_LOAD, str_name.c_ptr(),
             str_dl.c_ptr());
    } else {
      mysql_rwlock_unlock(&LOCK_system_variables_hash);
      mysql_mutex_unlock(&LOCK_plugin);
    }
    free_root(tmp_root, MYF(MY_MARK_BLOCKS_FREE));
  }
  if (error > 0) {
    char errbuf[MYSQL_ERRMSG_SIZE];
    LogErr(ERROR_LEVEL, ER_GET_ERRNO_FROM_STORAGE_ENGINE, my_errno(),
           my_strerror(errbuf, MYSQL_ERRMSG_SIZE, my_errno()));
  }
  read_record_info.iterator.reset();
  table->m_needs_reopen = true;  // Force close to free memory

  close_trans_system_tables(new_thd);

  DBUG_VOID_RETURN;
}

/**
  Load a list of plugins

  Called by plugin_register_early_plugins() and
  plugin_register_dynamic_and_init_all(), a.k.a. the bootstrap sequence.

  @arg tmp_root  memory root to use for plugin_add()
  @arg argc      number of command line arguments to process
  @arg argv      array of command line argument to read values from
  @arg list      list of plugins to load. Ends with a NULL pointer
  @arg load_early true if loading plugins via --early-plugin-load or migration
  @retval true   failure
  @retval false  success
*/
static bool plugin_load_list(MEM_ROOT *tmp_root, int *argc, char **argv,
                             const char *list, bool load_early) {
  char buffer[FN_REFLEN];
  LEX_STRING name = {buffer, 0}, dl = {NULL, 0}, *str = &name;
  st_plugin_dl *plugin_dl;
  st_mysql_plugin *plugin;
  char *p = buffer;
  DBUG_ENTER("plugin_load_list");
  while (list) {
    if (p == buffer + sizeof(buffer) - 1) {
      LogErr(ERROR_LEVEL, ER_PLUGIN_LOAD_PARAMETER_TOO_LONG);
      DBUG_RETURN(true);
    }

    switch ((*(p++) = *(list++))) {
      case '\0':
        list = NULL; /* terminate the loop */
                     /* fall through */
      case ';':
#ifndef _WIN32
      case ':': /* can't use this as delimiter as it may be drive letter */
#endif
        str->str[str->length] = '\0';
        if (str == &name)  // load all plugins in named module
        {
          if (!name.length) {
            p--; /* reset pointer */
            continue;
          }

          dl = name;
          /*
            The whole locking sequence is not strictly speaking needed since
            this is a function that's executed only during server bootstrap, but
            we do it properly for uniformity of the environment for plugin_add.
          */
          mysql_mutex_lock(&LOCK_plugin);
          mysql_rwlock_wrlock(&LOCK_system_variables_hash);
          if ((plugin_dl = plugin_dl_add(&dl, REPORT_TO_LOG, load_early))) {
            for (plugin = plugin_dl->plugins; plugin->info; plugin++) {
              name.str = (char *)plugin->name;
              name.length = strlen(name.str);

              free_root(tmp_root, MYF(MY_MARK_BLOCKS_FREE));
              if (plugin_add(tmp_root, &name, &dl, argc, argv, REPORT_TO_LOG,
                             load_early))
                goto error;
            }
            plugin_dl_del(&dl);  // reduce ref count
          } else
            goto error;
        } else {
          free_root(tmp_root, MYF(MY_MARK_BLOCKS_FREE));
          /*
            The whole locking sequence is not strictly speaking needed since
            this is a function that's executed only during server bootstrap, but
            we do it properly for uniformity of the environment for plugin_add.
          */
          mysql_mutex_lock(&LOCK_plugin);
          mysql_rwlock_wrlock(&LOCK_system_variables_hash);
          if (plugin_add(tmp_root, &name, &dl, argc, argv, REPORT_TO_LOG,
                         load_early))
            goto error;
        }
        mysql_rwlock_unlock(&LOCK_system_variables_hash);
        mysql_mutex_unlock(&LOCK_plugin);
        name.length = dl.length = 0;
        dl.str = NULL;
        name.str = p = buffer;
        str = &name;
        continue;
      case '=':
      case '#':
        if (str == &name) {
          name.str[name.length] = '\0';
          str = &dl;
          str->str = p;
          continue;
        }
        // Fall through.
      default:
        str->length++;
        continue;
    }
  }
  DBUG_RETURN(false);
error:
  LogErr(ERROR_LEVEL, ER_PLUGIN_CANT_LOAD, name.str, dl.str);
  DBUG_RETURN(true);
}

/*
  Shutdown memcached plugin before binlog shuts down
*/
void memcached_shutdown(void) {
  if (initialized) {
    for (st_plugin_int **it = plugin_array->begin(); it != plugin_array->end();
         ++it) {
      st_plugin_int *plugin = *it;

      if (plugin->state == PLUGIN_IS_READY &&
          strcmp(plugin->name.str, "daemon_memcached") == 0) {
        plugin_deinitialize(plugin, true);

        mysql_mutex_lock(&LOCK_plugin_delete);
        mysql_mutex_lock(&LOCK_plugin);
        plugin->state = PLUGIN_IS_DYING;
        plugin_del(plugin);
        mysql_mutex_unlock(&LOCK_plugin);
        mysql_mutex_unlock(&LOCK_plugin_delete);
      }
    }
  }
}

/*
  Deinitialize and unload all the loaded plugins.
  Note: During valgrind testing, the shared objects (.dll/.so)
        are not unloaded in order to keep the call stack
        of the leaked objects.
*/
void plugin_shutdown(void) {
  size_t i;
  st_plugin_int **plugins, *plugin;
  st_plugin_dl **dl;
  bool skip_binlog = true;

  DBUG_ENTER("plugin_shutdown");

  if (initialized) {
    size_t count = plugin_array->size();
    mysql_mutex_lock(&LOCK_plugin);

    reap_needed = true;

    /*
      We want to shut down plugins in a reasonable order, this will
      become important when we have plugins which depend upon each other.
      Circular references cannot be reaped so they are forced afterwards.
      TODO: Have an additional step here to notify all active plugins that
      shutdown is requested to allow plugins to deinitialize in parallel.
    */
    while (reap_needed && (count = plugin_array->size())) {
      reap_plugins();
      for (i = 0; i < count; i++) {
        plugin = plugin_array->at(i);

        if (plugin->state == PLUGIN_IS_READY &&
            strcmp(plugin->name.str, "binlog") == 0 && skip_binlog) {
          skip_binlog = false;

        } else if (plugin->state == PLUGIN_IS_READY) {
          plugin->state = PLUGIN_IS_DELETED;
          reap_needed = true;
        }
      }
      if (!reap_needed) {
        /*
          release any plugin references held.
        */
        unlock_variables(&global_system_variables);
        unlock_variables(&max_system_variables);
      }
    }

    plugins = (st_plugin_int **)my_alloca(sizeof(void *) * (count + 1));

    /*
      If we have any plugins which did not die cleanly, we force shutdown
    */
    for (i = 0; i < count; i++) {
      plugins[i] = plugin_array->at(i);
      /* change the state to ensure no reaping races */
      if (plugins[i]->state == PLUGIN_IS_DELETED)
        plugins[i]->state = PLUGIN_IS_DYING;
    }
    mysql_mutex_unlock(&LOCK_plugin);

    /*
      We loop through all plugins and call deinit() if they have one.
    */
    for (i = 0; i < count; i++)
      if (!(plugins[i]->state &
            (PLUGIN_IS_UNINITIALIZED | PLUGIN_IS_FREED | PLUGIN_IS_DISABLED))) {
        LogErr(WARNING_LEVEL, ER_PLUGIN_FORCING_SHUTDOWN, plugins[i]->name.str);
        /*
          We are forcing deinit on plugins so we don't want to do a ref_count
          check until we have processed all the plugins.
        */
        plugin_deinitialize(plugins[i], false);
      }

    /*
      It's perfectly safe not to lock LOCK_plugin, LOCK_plugin_delete, as
      there're no concurrent threads anymore. But some functions called from
      here use mysql_mutex_assert_owner(), so we lock the mutex to satisfy it
    */
    mysql_mutex_lock(&LOCK_plugin_delete);
    mysql_mutex_lock(&LOCK_plugin);

    /*
      We defer checking ref_counts until after all plugins are deinitialized
      as some may have worker threads holding on to plugin references.
    */
    for (i = 0; i < count; i++) {
      if (plugins[i]->ref_count)
        LogErr(ERROR_LEVEL, ER_PLUGIN_HAS_NONZERO_REFCOUNT_AFTER_SHUTDOWN,
               plugins[i]->name.str, plugins[i]->ref_count);
      if (plugins[i]->state & PLUGIN_IS_UNINITIALIZED) plugin_del(plugins[i]);
    }

    /*
      Now we can deallocate all memory.
    */

    cleanup_variables(NULL, &global_system_variables);
    cleanup_variables(NULL, &max_system_variables);
    mysql_mutex_unlock(&LOCK_plugin);
    mysql_mutex_unlock(&LOCK_plugin_delete);

    initialized = false;
    mysql_mutex_destroy(&LOCK_plugin);
    mysql_mutex_destroy(&LOCK_plugin_delete);
    mysql_mutex_destroy(&LOCK_plugin_install);
  }

  /* Dispose of the memory */

  for (i = 0; i < MYSQL_MAX_PLUGIN_TYPE_NUM; i++) {
    delete plugin_hash[i];
    plugin_hash[i] = nullptr;
  }
  delete plugin_array;
  plugin_array = NULL;

  if (plugin_dl_array != NULL) {
    size_t count = plugin_dl_array->size();
    dl = (st_plugin_dl **)my_alloca(sizeof(void *) * count);
    for (i = 0; i < count; i++) dl[i] = plugin_dl_array->at(i);
    for (i = 0; i < plugin_dl_array->size(); i++) free_plugin_mem(dl[i]);
    delete plugin_dl_array;
    plugin_dl_array = NULL;
  }

  delete bookmark_hash;
  bookmark_hash = nullptr;
  delete malloced_string_type_sysvars_bookmark_hash;
  malloced_string_type_sysvars_bookmark_hash = nullptr;
  free_root(&plugin_mem_root, MYF(0));

  global_variables_dynamic_size = 0;

  DBUG_VOID_RETURN;
}

// Helper function to do rollback or commit, depending on error.
bool end_transaction(THD *thd, bool error) {
  if (error) {
    // Rollback the statement before we can rollback the real transaction.
    trans_rollback_stmt(thd);
    trans_rollback(thd);
  } else if (trans_commit_stmt(thd) || trans_commit(thd)) {
    error = true;
    trans_rollback(thd);
  }

  // Close tables regardless of error.
  close_thread_tables(thd);
  return error;
}

/**
  Initialize one plugin. This function is used to early load one single
  plugin. This function is used by key migration tool.

   @param[in]   argc  Command line argument counter
   @param[in]   argv  Command line arguments
   @param[in]   plugin library file name

   @return Operation status
     @retval 0 OK
     @retval 1 ERROR
*/
bool plugin_early_load_one(int *argc, char **argv, const char *plugin) {
  bool retval = false;
  DBUG_ENTER("plugin_early_load_one");

  /* Make sure the internals are initialized */
  if (!initialized) {
    if ((retval = plugin_init_internals()))
      DBUG_RETURN(retval);
    else
      initialized = true;
  }
  /* Allocate the temporary mem root, will be freed before returning */
  MEM_ROOT tmp_root;
  init_alloc_root(PSI_NOT_INSTRUMENTED, &tmp_root, 4096, 4096);

  plugin_load_list(&tmp_root, argc, argv, plugin, true);

  /* Temporary mem root not needed anymore, can free it here */
  free_root(&tmp_root, MYF(0));

  retval = plugin_init_initialize_and_reap();

  DBUG_RETURN(retval);
}

static bool mysql_install_plugin(THD *thd, const LEX_STRING *name,
                                 const LEX_STRING *dl) {
  TABLE_LIST tables;
  TABLE *table;
  bool error = true;
  int argc = orig_argc;
  char **argv = orig_argv;
  st_plugin_int *tmp = nullptr;
  LEX_CSTRING name_cstr = {name->str, name->length};
  bool store_infoschema_metadata = false;
  dd::Schema_MDL_locker mdl_handler(thd);
  Persisted_variables_cache *pv = Persisted_variables_cache::get_instance();

  DBUG_ENTER("mysql_install_plugin");

  Disable_autocommit_guard autocommit_guard(thd);
  dd::cache::Dictionary_client::Auto_releaser releaser(thd->dd_client());

  tables.init_one_table("mysql", 5, "plugin", 6, "plugin", TL_WRITE);

  if (!opt_noacl &&
      check_table_access(thd, INSERT_ACL, &tables, false, 1, false))
    DBUG_RETURN(true);

  if (acquire_shared_backup_lock(thd, thd->variables.lock_wait_timeout))
    DBUG_RETURN(true);

  /* need to open before acquiring LOCK_plugin or it will deadlock */
  if (!(table = open_ltable(thd, &tables, TL_WRITE, MYSQL_LOCK_IGNORE_TIMEOUT)))
    DBUG_RETURN(true);

  /*
    Pre-acquire audit plugins for events that may potentially occur
    during [UN]INSTALL PLUGIN.

    When audit event is triggered, audit subsystem acquires interested
    plugins by walking through plugin list. Evidently plugin list
    iterator protects plugin list by acquiring LOCK_plugin, see
    plugin_foreach_with_mask().

    On the other hand [UN]INSTALL PLUGIN is acquiring LOCK_plugin
    rather for a long time.

    When audit event is triggered during [UN]INSTALL PLUGIN, plugin
    list iterator acquires the same lock (within the same thread)
    second time.

    This hack should be removed when LOCK_plugin is fixed so it
    protects only what it supposed to protect.
    */
  mysql_audit_acquire_plugins(thd, MYSQL_AUDIT_GENERAL_CLASS,
                              MYSQL_AUDIT_GENERAL_ALL);

  mysql_mutex_lock(&LOCK_plugin_install);
  mysql_mutex_lock(&LOCK_plugin);
  DEBUG_SYNC(thd, "acquired_LOCK_plugin");
  mysql_rwlock_wrlock(&LOCK_system_variables_hash);

  {
    MEM_ROOT alloc{PSI_NOT_INSTRUMENTED, 512};
    my_getopt_use_args_separator = true;
    if (my_load_defaults(MYSQL_CONFIG_NAME, load_default_groups, &argc, &argv,
                         &alloc, NULL)) {
      mysql_rwlock_unlock(&LOCK_system_variables_hash);
      mysql_mutex_unlock(&LOCK_plugin);
      report_error(REPORT_TO_USER, ER_PLUGIN_IS_NOT_LOADED, name->str);
      goto err;
    }
    my_getopt_use_args_separator = false;
    /*
     Append static variables present in mysqld-auto.cnf file for the
     newly installed plugin to process those options which are specific
     to this plugin.
    */
    if (pv && pv->append_read_only_variables(&argc, &argv, true)) {
      mysql_rwlock_unlock(&LOCK_system_variables_hash);
      mysql_mutex_unlock(&LOCK_plugin);
      report_error(REPORT_TO_USER, ER_PLUGIN_IS_NOT_LOADED, name->str);
      goto err;
    }
    error =
        plugin_add(thd->mem_root, name, dl, &argc, argv, REPORT_TO_USER, false);
  }

  /* LOCK_plugin and LOCK_system_variables_hash already unlocked by plugin_add()
     if error */
  if (error) goto err;

  mysql_rwlock_unlock(&LOCK_system_variables_hash);
  if (!(tmp = plugin_find_internal(name_cstr, MYSQL_ANY_PLUGIN))) {
    mysql_mutex_unlock(&LOCK_plugin);
    goto err;
  }

  error = false;
  if (tmp->state == PLUGIN_IS_DISABLED) {
    push_warning_printf(thd, Sql_condition::SL_WARNING, ER_CANT_INITIALIZE_UDF,
                        ER_THD(thd, ER_CANT_INITIALIZE_UDF), name->str,
                        "Plugin is disabled");
  }

  // Check if we need to store I_S plugin metadata in DD.
  store_infoschema_metadata =
      (tmp->plugin->type == MYSQL_INFORMATION_SCHEMA_PLUGIN &&
       tmp->state != PLUGIN_IS_DISABLED);
  mysql_mutex_unlock(&LOCK_plugin);

  // Acquire MDL lock if we are storing metadata in DD.
  if (store_infoschema_metadata) {
    if (!mdl_handler.ensure_locked(INFORMATION_SCHEMA_NAME.str)) {
      MDL_request mdl_request;
      MDL_REQUEST_INIT(&mdl_request, MDL_key::TABLE,
                       INFORMATION_SCHEMA_NAME.str, tmp->name.str,
                       MDL_EXCLUSIVE, MDL_TRANSACTION);
      if (thd->mdl_context.acquire_lock(&mdl_request,
                                        thd->variables.lock_wait_timeout))
        error = true;
    } else
      error = true;

    if (error) {
      report_error(REPORT_TO_USER, ER_PLUGIN_INSTALL_ERROR, name->str,
                   "error acquiring metadata lock");
    }
  }

  /*
    We do not replicate the INSTALL PLUGIN statement. Disable binlogging
    of the insert into the plugin table, so that it is not replicated in
    row based mode.
  */
  if (!error) {
    Disable_binlog_guard binlog_guard(thd);
    table->use_all_columns();
    restore_record(table, s->default_values);
    table->field[0]->store(name->str, name->length, system_charset_info);
    table->field[1]->store(dl->str, dl->length, files_charset_info);
    error = table->file->ha_write_row(table->record[0]);
    if (error) {
      const char msg[] = "got '%s' writing to mysql.plugin";
      char buf[MYSQL_ERRMSG_SIZE + sizeof(msg) - 2];
      char errbuf[MYSQL_ERRMSG_SIZE];
      my_strerror(errbuf, sizeof(errbuf), error);
      snprintf(buf, sizeof(buf), msg, errbuf);
      report_error(REPORT_TO_USER, ER_PLUGIN_INSTALL_ERROR, name->str, buf);
    } else {
      mysql_mutex_lock(&LOCK_plugin);

      if (tmp->state != PLUGIN_IS_DISABLED && plugin_initialize(tmp)) {
        my_error(ER_CANT_INITIALIZE_UDF, MYF(0), name->str,
                 "Plugin initialization function failed.");
        error = true;
      }

      /*
        Store plugin I_S table metadata into DD tables. The
        tables are closed before the function returns.
       */
      error = error || thd->transaction_rollback_request;
      if (!error && store_infoschema_metadata) {
        error = dd::info_schema::store_dynamic_plugin_I_S_metadata(thd, tmp);
        if (error) {
          report_error(REPORT_TO_USER, ER_PLUGIN_INSTALL_ERROR, name->str,
                       "error storing metadata");
        }
      }
      mysql_mutex_unlock(&LOCK_plugin);

      if (!error && store_infoschema_metadata) {
        Uncommitted_tables_guard uncommitted_tables(thd);
        error = update_referencing_views_metadata(
            thd, INFORMATION_SCHEMA_NAME.str, tmp->name.str, false,
            &uncommitted_tables);
        if (error) {
          report_error(REPORT_TO_USER, ER_PLUGIN_INSTALL_ERROR, name->str,
                       "error updating metadata");
        }
      }
    }
  }

  if (error) {
    mysql_mutex_lock(&LOCK_plugin);
    tmp->state = PLUGIN_IS_DELETED;
    reap_needed = true;
    reap_plugins();
    mysql_mutex_unlock(&LOCK_plugin);
  }

err:
  mysql_mutex_unlock(&LOCK_plugin_install);
  DBUG_RETURN(end_transaction(thd, error));
}

static bool mysql_uninstall_plugin(THD *thd, const LEX_STRING *name) {
  TABLE *table;
  TABLE_LIST tables;
  st_plugin_int *plugin;
  LEX_CSTRING name_cstr = {name->str, name->length};
  bool error = true;
  int rc = 0;
  bool remove_IS_metadata_from_dd = false;
  dd::Schema_MDL_locker mdl_handler(thd);
  dd::String_type orig_plugin_name;

  DBUG_ENTER("mysql_uninstall_plugin");

  tables.init_one_table("mysql", 5, "plugin", 6, "plugin", TL_WRITE);

  if (!opt_noacl &&
      check_table_access(thd, DELETE_ACL, &tables, false, 1, false)) {
    DBUG_ASSERT(thd->is_error());
    DBUG_RETURN(true);
  }

  if (acquire_shared_backup_lock(thd, thd->variables.lock_wait_timeout))
    DBUG_RETURN(true);

  Disable_autocommit_guard autocommit_guard(thd);
  dd::cache::Dictionary_client::Auto_releaser releaser(thd->dd_client());
  /* need to open before acquiring LOCK_plugin or it will deadlock */
  if (!(table =
            open_ltable(thd, &tables, TL_WRITE, MYSQL_LOCK_IGNORE_TIMEOUT))) {
    DBUG_ASSERT(thd->is_error());
    DBUG_RETURN(true);
  }

  mysql_mutex_lock(&LOCK_plugin_install);
  if (!table->key_info) {
    my_error(ER_MISSING_KEY, MYF(0), table->s->db.str,
             table->s->table_name.str);
    goto err;
  }

  /*
    Pre-acquire audit plugins for events that may potentially occur
    during [UN]INSTALL PLUGIN.

    When audit event is triggered, audit subsystem acquires interested
    plugins by walking through plugin list. Evidently plugin list
    iterator protects plugin list by acquiring LOCK_plugin, see
    plugin_foreach_with_mask().

    On the other hand [UN]INSTALL PLUGIN is acquiring LOCK_plugin
    rather for a long time.

    When audit event is triggered during [UN]INSTALL PLUGIN, plugin
    list iterator acquires the same lock (within the same thread)
    second time.

    This hack should be removed when LOCK_plugin is fixed so it
    protects only what it supposed to protect.
  */
  mysql_audit_acquire_plugins(thd, MYSQL_AUDIT_GENERAL_CLASS,
                              MYSQL_AUDIT_GENERAL_ALL);

  mysql_mutex_lock(&LOCK_plugin);
  if (!(plugin = plugin_find_internal(name_cstr, MYSQL_ANY_PLUGIN)) ||
      plugin->state & (PLUGIN_IS_UNINITIALIZED | PLUGIN_IS_DYING)) {
    mysql_mutex_unlock(&LOCK_plugin);
    my_error(ER_SP_DOES_NOT_EXIST, MYF(0), "PLUGIN", name->str);
    goto err;
  }
  if (!plugin->plugin_dl) {
    mysql_mutex_unlock(&LOCK_plugin);
    my_error(ER_PLUGIN_DELETE_BUILTIN, MYF(0));
    goto err;
  }
  if (plugin->load_option == PLUGIN_FORCE_PLUS_PERMANENT) {
    mysql_mutex_unlock(&LOCK_plugin);
    my_error(ER_PLUGIN_IS_PERMANENT, MYF(0), name->str);
    goto err;
  }
  /*
    Error message for ER_PLUGIN_IS_PERMANENT is not suitable for
    plugins marked as not dynamically uninstallable, so we have a
    separate one instead of changing the old one.
   */
  if (plugin->plugin->flags & PLUGIN_OPT_NO_UNINSTALL) {
    mysql_mutex_unlock(&LOCK_plugin);
    my_error(ER_PLUGIN_NO_UNINSTALL, MYF(0), plugin->plugin->name);
    goto err;
  }

  /*
    FIXME: plugin rpl_semi_sync_master, check_uninstall() function.
  */

  /* Block Uninstallation of semi_sync plugins (Master/Slave)
     when they are busy
   */
  char buff[20];
  size_t buff_length;
  /*
    Master: If there are active semi sync slaves for this Master,
    then that means it is busy and rpl_semi_sync_master plugin
    cannot be uninstalled. To check whether the master
    has any semi sync slaves or not, check Rpl_semi_sync_master_cliens
    status variable value, if it is not 0, that means it is busy.
  */
  if (!strcmp(name->str, "rpl_semi_sync_master") &&
      get_status_var(thd, plugin->plugin->status_vars,
                     "Rpl_semi_sync_master_clients", buff, OPT_DEFAULT,
                     &buff_length) &&
      strcmp(buff, "0")) {
    mysql_mutex_unlock(&LOCK_plugin);
    my_error(ER_PLUGIN_CANNOT_BE_UNINSTALLED, MYF(0), name->str,
             "Stop any active semisynchronous slaves of this master first.");
    goto err;
  }

  /*
    FIXME: plugin rpl_semi_sync_slave, check_uninstall() function.
  */

  /* Slave: If there is semi sync enabled IO thread active on this Slave,
    then that means plugin is busy and rpl_semi_sync_slave plugin
    cannot be uninstalled. To check whether semi sync
    IO thread is active or not, check Rpl_semi_sync_slave_status status
    variable value, if it is ON, that means it is busy.
  */
  if (!strcmp(name->str, "rpl_semi_sync_slave") &&
      get_status_var(thd, plugin->plugin->status_vars,
                     "Rpl_semi_sync_slave_status", buff, OPT_DEFAULT,
                     &buff_length) &&
      !strcmp(buff, "ON")) {
    mysql_mutex_unlock(&LOCK_plugin);
    my_error(
        ER_PLUGIN_CANNOT_BE_UNINSTALLED, MYF(0), name->str,
        "Stop any active semisynchronous I/O threads on this slave first.");
    goto err;
  }

  if ((plugin->plugin->check_uninstall) && (plugin->state == PLUGIN_IS_READY)) {
    int check;
    /*
      Prevent other threads to uninstall concurrently this plugin.
    */
    plugin->state = PLUGIN_IS_DYING;
    mysql_mutex_unlock(&LOCK_plugin);

    DEBUG_SYNC(current_thd, "in_plugin_check_uninstall");

    /*
      Check uninstall may perform complex operations,
      including acquiring MDL locks, which in turn may need LOCK_plugin.
    */
    DBUG_PRINT("info", ("check uninstall plugin: '%s'", plugin->name.str));
    check = plugin->plugin->check_uninstall(plugin);

    mysql_mutex_lock(&LOCK_plugin);
    DBUG_ASSERT(plugin->state == PLUGIN_IS_DYING);

    if (check) {
      DBUG_PRINT("warning",
                 ("Plugin '%s' blocked uninstall.", plugin->name.str));
      plugin->state = PLUGIN_IS_READY;
      mysql_mutex_unlock(&LOCK_plugin);
      my_error(ER_PLUGIN_CANNOT_BE_UNINSTALLED, MYF(0), name->str,
               "Plugin is still in use.");
      goto err;
    }
  }

  plugin->state = PLUGIN_IS_DELETED;
  if (plugin->ref_count)
    push_warning(thd, Sql_condition::SL_WARNING, WARN_PLUGIN_BUSY,
                 ER_THD(thd, WARN_PLUGIN_BUSY));
  else
    reap_needed = true;

  // Check if we need to remove I_S plugin metadata from DD.
  remove_IS_metadata_from_dd =
      (plugin->plugin->type == MYSQL_INFORMATION_SCHEMA_PLUGIN &&
       plugin->load_option != PLUGIN_OFF);

  orig_plugin_name = dd::String_type(plugin->name.str, plugin->name.length);
  reap_plugins();
  mysql_mutex_unlock(&LOCK_plugin);

  uchar user_key[MAX_KEY_LENGTH];
  table->use_all_columns();
  table->field[0]->store(name->str, name->length, system_charset_info);
  key_copy(user_key, table->record[0], table->key_info,
           table->key_info->key_length);

  if ((rc = table->file->ha_index_read_idx_map(
           table->record[0], 0, user_key, HA_WHOLE_KEY, HA_READ_KEY_EXACT)) ==
      0) {
    /*
      We do not replicate the UNINSTALL PLUGIN statement. Disable binlogging
      of the delete from the plugin table, so that it is not replicated in
      row based mode.
    */
    DBUG_ASSERT(!thd->is_error());
    Disable_binlog_guard binlog_guard(thd);
    rc = table->file->ha_delete_row(table->record[0]);
    if (rc) {
      DBUG_ASSERT(thd->is_error());
    } else
      error = false;
  } else if (rc != HA_ERR_KEY_NOT_FOUND && rc != HA_ERR_END_OF_FILE) {
    DBUG_ASSERT(thd->is_error());
  } else
    error = false;

  if (error) {
    const char msg[] = "got '%s' deleting from mysql.plugin";
    char buf[MYSQL_ERRMSG_SIZE + sizeof(msg) - 2];
    char errbuf[MYSQL_ERRMSG_SIZE];
    my_strerror(errbuf, sizeof(errbuf), error);
    snprintf(buf, sizeof(buf), msg, errbuf);
    report_error(REPORT_TO_USER, ER_PLUGIN_UNINSTALL_ERROR, name->str, buf);
  }

  if (!error && !thd->transaction_rollback_request &&
      remove_IS_metadata_from_dd) {
    error = dd::info_schema::remove_I_S_view_metadata(
        thd,
        dd::String_type(orig_plugin_name.c_str(), orig_plugin_name.length()));
    DBUG_ASSERT(!error || thd->is_error());

    if (!error) {
      Uncommitted_tables_guard uncommitted_tables(thd);
      error = update_referencing_views_metadata(
          thd, INFORMATION_SCHEMA_NAME.str, orig_plugin_name.c_str(), false,
          &uncommitted_tables);
    }

    if (error) {
      report_error(REPORT_TO_USER, ER_PLUGIN_UNINSTALL_ERROR, name->str,
                   "error updating metadata");
    }
  }

err:
  mysql_mutex_unlock(&LOCK_plugin_install);
  DBUG_RETURN(end_transaction(thd, error || thd->transaction_rollback_request));
}

bool plugin_foreach_with_mask(THD *thd, plugin_foreach_func **funcs, int type,
                              uint state_mask, void *arg) {
  size_t idx, total;
  st_plugin_int *plugin, **plugins;
  int version = plugin_array_version;
  DBUG_ENTER("plugin_foreach_with_mask");

  if (!initialized) DBUG_RETURN(false);

  state_mask = ~state_mask;  // do it only once

  mysql_mutex_lock(&LOCK_plugin);
  total = type == MYSQL_ANY_PLUGIN ? plugin_array->size()
                                   : plugin_hash[type]->size();
  /*
    Do the alloca out here in case we do have a working alloca:
        leaving the nested stack frame invalidates alloca allocation.
  */
  plugins = (st_plugin_int **)my_alloca(total * sizeof(plugin));
  if (type == MYSQL_ANY_PLUGIN) {
    for (idx = 0; idx < total; idx++) {
      plugin = plugin_array->at(idx);
      plugins[idx] = !(plugin->state & state_mask) ? plugin : NULL;
    }
  } else {
    collation_unordered_map<std::string, st_plugin_int *> *hash =
        plugin_hash[type];
    idx = 0;
    for (const auto &key_and_value : *hash) {
      plugin = key_and_value.second;
      plugins[idx++] = !(plugin->state & state_mask) ? plugin : NULL;
    }
  }
  mysql_mutex_unlock(&LOCK_plugin);

  for (; *funcs != NULL; ++funcs) {
    for (idx = 0; idx < total; idx++) {
      if (unlikely(version != plugin_array_version)) {
        mysql_mutex_lock(&LOCK_plugin);
        for (size_t i = idx; i < total; i++)
          if (plugins[i] && plugins[i]->state & state_mask) plugins[i] = 0;
        mysql_mutex_unlock(&LOCK_plugin);
      }
      plugin = plugins[idx];
      /* It will stop iterating on first engine error when "func" returns true
       */
      if (plugin && (*funcs)(thd, plugin_int_to_ref(plugin), arg)) goto err;
    }
  }

  DBUG_RETURN(false);
err:
  DBUG_RETURN(true);
}

bool plugin_foreach_with_mask(THD *thd, plugin_foreach_func *func, int type,
                              uint state_mask, void *arg) {
  plugin_foreach_func *funcs[] = {func, NULL};

  return plugin_foreach_with_mask(thd, funcs, type, state_mask, arg);
}

/****************************************************************************
  System Variables support
****************************************************************************/
/*
  This function is not thread safe as the pointer returned at the end of
  the function is outside mutex.
*/

void lock_plugin_mutex() { mysql_mutex_lock(&LOCK_plugin); }

void unlock_plugin_mutex() { mysql_mutex_unlock(&LOCK_plugin); }

sys_var *find_sys_var_ex(THD *thd, const char *str, size_t length,
                         bool throw_error, bool locked) {
  sys_var *var;
  sys_var_pluginvar *pi = NULL;
  plugin_ref plugin;
  DBUG_ENTER("find_sys_var_ex");

  if (!locked) mysql_mutex_lock(&LOCK_plugin);
  mysql_rwlock_rdlock(&LOCK_system_variables_hash);
  if ((var = intern_find_sys_var(str, length)) &&
      (pi = var->cast_pluginvar()) && pi->is_plugin) {
    mysql_rwlock_unlock(&LOCK_system_variables_hash);
    LEX *lex = thd ? thd->lex : 0;
    if (!(plugin = my_intern_plugin_lock(lex, plugin_int_to_ref(pi->plugin))))
      var = NULL; /* failed to lock it, it must be uninstalling */
    else if (!(plugin_state(plugin) & PLUGIN_IS_READY)) {
      /* initialization not completed */
      var = NULL;
      intern_plugin_unlock(lex, plugin);
    }
  } else
    mysql_rwlock_unlock(&LOCK_system_variables_hash);
  if (!locked) mysql_mutex_unlock(&LOCK_plugin);

  if (!throw_error && !var)
    my_error(ER_UNKNOWN_SYSTEM_VARIABLE, MYF(0), (char *)str);
  DBUG_RETURN(var);
}

sys_var *find_sys_var(THD *thd, const char *str, size_t length) {
  return find_sys_var_ex(thd, str, length, false, false);
}

/*
  returns a bookmark for thd-local variables, creating if neccessary.
  returns null for non thd-local variables.
  Requires that a write lock is obtained on LOCK_system_variables_hash
*/
static st_bookmark *register_var(const char *plugin, const char *name,
                                 int flags) {
  size_t length = strlen(plugin) + strlen(name) + 3, size = 0, offset, new_size;
  st_bookmark *result;
  char *varname, *p;

  if (!(flags & PLUGIN_VAR_THDLOCAL)) return NULL;

  switch (flags & PLUGIN_VAR_TYPEMASK) {
    case PLUGIN_VAR_BOOL:
      size = sizeof(bool);
      break;
    case PLUGIN_VAR_INT:
      size = sizeof(int);
      break;
    case PLUGIN_VAR_LONG:
    case PLUGIN_VAR_ENUM:
      size = sizeof(long);
      break;
    case PLUGIN_VAR_LONGLONG:
    case PLUGIN_VAR_SET:
      size = sizeof(ulonglong);
      break;
    case PLUGIN_VAR_STR:
      size = sizeof(char *);
      break;
    case PLUGIN_VAR_DOUBLE:
      size = sizeof(double);
      break;
    default:
      DBUG_ASSERT(0);
      return NULL;
  };

  varname = ((char *)my_alloca(length));
  strxmov(varname + 1, plugin, "_", name, NullS);
  for (p = varname + 1; *p; p++)
    if (*p == '-') *p = '_';

  if (!(result = find_bookmark(NULL, varname + 1, flags))) {
    result =
        (st_bookmark *)plugin_mem_root.Alloc(sizeof(st_bookmark) + length - 1);
    varname[0] = flags & PLUGIN_VAR_TYPEMASK;
    memcpy(result->key, varname, length);
    result->name_len = length - 2;
    result->offset = -1;

    DBUG_ASSERT(size && !(size & (size - 1))); /* must be power of 2 */

    offset = global_system_variables.dynamic_variables_size;
    offset = (offset + size - 1) & ~(size - 1);
    result->offset = (int)offset;

    new_size = (offset + size + 63) & ~63;

    if (new_size > global_variables_dynamic_size) {
      global_system_variables.dynamic_variables_ptr = (char *)my_realloc(
          key_memory_global_system_variables,
          global_system_variables.dynamic_variables_ptr, new_size,
          MYF(MY_WME | MY_FAE | MY_ALLOW_ZERO_PTR));
      max_system_variables.dynamic_variables_ptr = (char *)my_realloc(
          key_memory_global_system_variables,
          max_system_variables.dynamic_variables_ptr, new_size,
          MYF(MY_WME | MY_FAE | MY_ALLOW_ZERO_PTR));
      /*
        Clear the new variable value space. This is required for string
        variables. If their value is non-NULL, it must point to a valid
        string.
      */
      memset(global_system_variables.dynamic_variables_ptr +
                 global_variables_dynamic_size,
             0, new_size - global_variables_dynamic_size);
      memset(max_system_variables.dynamic_variables_ptr +
                 global_variables_dynamic_size,
             0, new_size - global_variables_dynamic_size);
      global_variables_dynamic_size = new_size;
    }

    global_system_variables.dynamic_variables_head = offset;
    max_system_variables.dynamic_variables_head = offset;
    global_system_variables.dynamic_variables_size = offset + size;
    max_system_variables.dynamic_variables_size = offset + size;
    global_system_variables.dynamic_variables_version++;
    max_system_variables.dynamic_variables_version++;

    result->version = global_system_variables.dynamic_variables_version;

    /* this should succeed because we have already checked if a dup exists */
    std::string key(result->key, result->name_len + 1);
    bookmark_hash->emplace(key, result);

    /*
      Hashing vars of string type with MEMALLOC flag.
    */
    if (((flags & PLUGIN_VAR_TYPEMASK) == PLUGIN_VAR_STR) &&
        (flags & PLUGIN_VAR_MEMALLOC) &&
        !malloced_string_type_sysvars_bookmark_hash->emplace(key, result)
             .second) {
      fprintf(stderr,
              "failed to add placeholder to"
              " hash of malloced string type sysvars");
      DBUG_ASSERT(0);
    }
  }
  return result;
}

static void restore_pluginvar_names(sys_var *first) {
  for (sys_var *var = first; var; var = var->next) {
    sys_var_pluginvar *pv = var->cast_pluginvar();
    pv->plugin_var->name = pv->orig_pluginvar_name;
  }
}

/**
  Allocate memory and copy dynamic variables from global system variables
  to per-thread system variables copy.

  @param thd              thread context
  @param global_lock      If true LOCK_global_system_variables should be
                          acquired while copying variables from global
                          variables copy.
*/
void alloc_and_copy_thd_dynamic_variables(THD *thd, bool global_lock) {
  mysql_rwlock_rdlock(&LOCK_system_variables_hash);

  if (global_lock) mysql_mutex_lock(&LOCK_global_system_variables);

  mysql_mutex_assert_owner(&LOCK_global_system_variables);

  /*
    MAINTAINER:
    The following assert is wrong on purpose, useful to debug
    when thd dynamic variables are expanded:
    DBUG_ASSERT(thd->variables.dynamic_variables_ptr == NULL);
  */

  thd->variables.dynamic_variables_ptr = (char *)my_realloc(
      key_memory_THD_variables, thd->variables.dynamic_variables_ptr,
      global_variables_dynamic_size, MYF(MY_WME | MY_FAE | MY_ALLOW_ZERO_PTR));

  /*
    Debug hook which allows tests to check that this code is not
    called for InnoDB after connection was created.
  */
  DBUG_EXECUTE_IF("verify_innodb_thdvars", DBUG_ASSERT(0););

  memcpy(thd->variables.dynamic_variables_ptr +
             thd->variables.dynamic_variables_size,
         global_system_variables.dynamic_variables_ptr +
             thd->variables.dynamic_variables_size,
         global_system_variables.dynamic_variables_size -
             thd->variables.dynamic_variables_size);

  /*
    Iterate through newly copied vars of string type with MEMALLOC
    flag and strdup value.
  */
  for (const auto &key_and_value :
       *malloced_string_type_sysvars_bookmark_hash) {
    sys_var_pluginvar *pi;
    sys_var *var;
    int varoff;
    char **thdvar, **sysvar;
    st_bookmark *v = key_and_value.second;

    if (v->version <= thd->variables.dynamic_variables_version ||
        !(var = intern_find_sys_var(v->key + 1, v->name_len)) ||
        !(pi = var->cast_pluginvar()) ||
        v->key[0] != (pi->plugin_var->flags & PLUGIN_VAR_TYPEMASK))
      continue;

    varoff = *(int *)(pi->plugin_var + 1);
    thdvar = (char **)(thd->variables.dynamic_variables_ptr + varoff);
    sysvar = (char **)(global_system_variables.dynamic_variables_ptr + varoff);
    *thdvar = NULL;
    plugin_var_memalloc_session_update(thd, NULL, thdvar, *sysvar);
  }

  if (global_lock) mysql_mutex_unlock(&LOCK_global_system_variables);

  thd->variables.dynamic_variables_version =
      global_system_variables.dynamic_variables_version;
  thd->variables.dynamic_variables_head =
      global_system_variables.dynamic_variables_head;
  thd->variables.dynamic_variables_size =
      global_system_variables.dynamic_variables_size;

  mysql_rwlock_unlock(&LOCK_system_variables_hash);
}

/**
  For correctness and simplicity's sake, a pointer to a function
  must be compatible with pointed-to type, that is, the return and
  parameters types must be the same. Thus, a callback function is
  defined for each scalar type. The functions are assigned in
  construct_options to their respective types.
*/

static bool *mysql_sys_var_bool(THD *thd, int offset) {
  return (bool *)intern_sys_var_ptr(thd, offset, true);
}

static int *mysql_sys_var_int(THD *thd, int offset) {
  return (int *)intern_sys_var_ptr(thd, offset, true);
}

static unsigned int *mysql_sys_var_uint(THD *thd, int offset) {
  return (unsigned int *)intern_sys_var_ptr(thd, offset, true);
}

static unsigned long *mysql_sys_var_ulong(THD *thd, int offset) {
  return (unsigned long *)intern_sys_var_ptr(thd, offset, true);
}

static unsigned long long *mysql_sys_var_ulonglong(THD *thd, int offset) {
  return (unsigned long long *)intern_sys_var_ptr(thd, offset, true);
}

static char **mysql_sys_var_str(THD *thd, int offset) {
  return (char **)intern_sys_var_ptr(thd, offset, true);
}

static double *mysql_sys_var_double(THD *thd, int offset) {
  return (double *)intern_sys_var_ptr(thd, offset, true);
}

void plugin_thdvar_init(THD *thd, bool enable_plugins) {
  plugin_ref old_table_plugin = thd->variables.table_plugin;
  plugin_ref old_temp_table_plugin = thd->variables.temp_table_plugin;
  DBUG_ENTER("plugin_thdvar_init");

  thd->variables.table_plugin = NULL;
  thd->variables.temp_table_plugin = NULL;
  cleanup_variables(thd, &thd->variables);

  mysql_mutex_lock(&LOCK_global_system_variables);
  thd->variables = global_system_variables;
  thd->variables.table_plugin = NULL;
  thd->variables.temp_table_plugin = NULL;

  thd->variables.dynamic_variables_version = 0;
  thd->variables.dynamic_variables_size = 0;
  thd->variables.dynamic_variables_ptr = 0;

  if (enable_plugins) {
    mysql_mutex_lock(&LOCK_plugin);
    thd->variables.table_plugin =
        my_intern_plugin_lock(NULL, global_system_variables.table_plugin);
    intern_plugin_unlock(NULL, old_table_plugin);
    thd->variables.temp_table_plugin =
        my_intern_plugin_lock(NULL, global_system_variables.temp_table_plugin);
    intern_plugin_unlock(NULL, old_temp_table_plugin);
    mysql_mutex_unlock(&LOCK_plugin);
  }
  mysql_mutex_unlock(&LOCK_global_system_variables);

  /* Initialize all Sys_var_charptr variables here. */

  // @@session.session_track_system_variables
  thd->session_sysvar_res_mgr.init(&thd->variables.track_sysvars_ptr);

  DBUG_VOID_RETURN;
}

/*
  Unlocks all system variables which hold a reference
*/
static void unlock_variables(struct System_variables *vars) {
  intern_plugin_unlock(NULL, vars->table_plugin);
  intern_plugin_unlock(NULL, vars->temp_table_plugin);
  vars->table_plugin = NULL;
  vars->temp_table_plugin = NULL;
}

/*
  Frees memory used by system variables

  Unlike plugin_vars_free_values() it frees all variables of all plugins,
  it's used on shutdown.
*/
static void cleanup_variables(THD *thd, struct System_variables *vars) {
  if (thd) {
    /* Block the Performance Schema from accessing THD::variables. */
    mysql_mutex_lock(&thd->LOCK_thd_data);

    plugin_var_memalloc_free(&thd->variables);
    /* Remove references to session_sysvar_res_mgr memory before freeing it. */
    thd->variables.track_sysvars_ptr = NULL;
    thd->session_sysvar_res_mgr.deinit();
  }
  DBUG_ASSERT(vars->table_plugin == NULL);
  DBUG_ASSERT(vars->temp_table_plugin == NULL);

  my_free(vars->dynamic_variables_ptr);
  vars->dynamic_variables_ptr = NULL;
  vars->dynamic_variables_size = 0;
  vars->dynamic_variables_version = 0;

  if (thd) mysql_mutex_unlock(&thd->LOCK_thd_data);
}

void plugin_thdvar_cleanup(THD *thd, bool enable_plugins) {
  DBUG_ENTER("plugin_thdvar_cleanup");

  if (enable_plugins) {
    MUTEX_LOCK(plugin_lock, &LOCK_plugin);
    unlock_variables(&thd->variables);
    size_t idx;
    if ((idx = thd->lex->plugins.size())) {
      plugin_ref *list = thd->lex->plugins.end() - 1;
      DBUG_PRINT("info", ("unlocking %u plugins", static_cast<uint>(idx)));
      while (list >= thd->lex->plugins.begin())
        intern_plugin_unlock(thd->lex, *list--);
    }

    reap_plugins();
    thd->lex->plugins.clear();
  }
  cleanup_variables(thd, &thd->variables);

  DBUG_VOID_RETURN;
}

/**
  @brief Free values of thread variables of a plugin.

  This must be called before a plugin is deleted. Otherwise its
  variables are no longer accessible and the value space is lost. Note
  that only string values with PLUGIN_VAR_MEMALLOC are allocated and
  must be freed.

  @param[in]        vars        Chain of system variables of a plugin
*/

static void plugin_vars_free_values(sys_var *vars) {
  DBUG_ENTER("plugin_vars_free_values");

  for (sys_var *var = vars; var; var = var->next) {
    sys_var_pluginvar *piv = var->cast_pluginvar();
    if (piv &&
        ((piv->plugin_var->flags & PLUGIN_VAR_TYPEMASK) == PLUGIN_VAR_STR) &&
        (piv->plugin_var->flags & PLUGIN_VAR_MEMALLOC)) {
      /* Free the string from global_system_variables. */
      char **valptr = (char **)piv->real_value_ptr(NULL, OPT_GLOBAL);
      DBUG_PRINT("plugin",
                 ("freeing value for: '%s'  addr: %p", var->name.str, valptr));
      my_free(*valptr);
      *valptr = NULL;
    }
  }
  DBUG_VOID_RETURN;
}

/**
  Set value for a thread local variable.

  @param[in]     thd   Thread context.
  @param[in]     var   Plugin variable.
  @param[in,out] dest  Destination memory pointer.
  @param[in]     value New value.

  Note: new value should be '\0'-terminated for string variables.

  Used in plugin.h:THDVAR_SET(thd, name, value) macro.
*/

void plugin_thdvar_safe_update(THD *thd, SYS_VAR *var, char **dest,
                               const char *value) {
  DBUG_ASSERT(thd == current_thd);

  if (var->flags & PLUGIN_VAR_THDLOCAL) {
    if ((var->flags & PLUGIN_VAR_TYPEMASK) == PLUGIN_VAR_STR &&
        var->flags & PLUGIN_VAR_MEMALLOC)
      plugin_var_memalloc_session_update(thd, var, dest, value);
    else
      var->update(thd, var, dest, value);
  }
}

/**
  Free all elements allocated by plugin_var_memalloc_session_update().

  @param[in]     vars  system variables structure

  @see plugin_var_memalloc_session_update
*/

static void plugin_var_memalloc_free(struct System_variables *vars) {
  LIST *next, *root;
  DBUG_ENTER("plugin_var_memalloc_free");
  for (root = vars->dynamic_variables_allocs; root; root = next) {
    next = root->next;
    my_free(root);
  }
  vars->dynamic_variables_allocs = NULL;
  DBUG_VOID_RETURN;
}

extern "C" bool get_one_plugin_option(int, const struct my_option *, char *);

bool get_one_plugin_option(int, const struct my_option *, char *) { return 0; }

/**
  Creates a set of my_option objects associated with a specified plugin-
  handle.

  @param mem_root Memory allocator to be used.
  @param tmp A pointer to a plugin handle
  @param[out] options A pointer to a pre-allocated static array

  The set is stored in the pre-allocated static array supplied to the function.
  The size of the array is calculated as (number_of_plugin_varaibles*2+3). The
  reason is that each option can have a prefix '--plugin-' in addtion to the
  shorter form '--&lt;plugin-name&gt;'. There is also space allocated for
  terminating NULL pointers.

  @return
    @retval -1 An error occurred
    @retval 0 Success
*/

static int construct_options(MEM_ROOT *mem_root, st_plugin_int *tmp,
                             my_option *options) {
  const char *plugin_name = tmp->plugin->name;
  const LEX_STRING plugin_dash = {C_STRING_WITH_LEN("plugin-")};
  size_t plugin_name_len = strlen(plugin_name);
  size_t optnamelen;
  const int max_comment_len = 180;
  char *comment = (char *)mem_root->Alloc(max_comment_len + 1);
  char *optname;

  int index = 0, offset = 0;
  SYS_VAR *opt, **plugin_option;
  st_bookmark *v;

  /** Used to circumvent the const attribute on my_option::name */
  char *plugin_name_ptr, *plugin_name_with_prefix_ptr;

  DBUG_ENTER("construct_options");

  plugin_name_ptr = (char *)mem_root->Alloc(plugin_name_len + 1);
  strcpy(plugin_name_ptr, plugin_name);
  my_casedn_str(&my_charset_latin1, plugin_name_ptr);
  convert_underscore_to_dash(plugin_name_ptr, plugin_name_len);
  plugin_name_with_prefix_ptr =
      (char *)mem_root->Alloc(plugin_name_len + plugin_dash.length + 1);
  strxmov(plugin_name_with_prefix_ptr, plugin_dash.str, plugin_name_ptr, NullS);

  if (tmp->load_option != PLUGIN_FORCE &&
      tmp->load_option != PLUGIN_FORCE_PLUS_PERMANENT) {
    /* support --skip-plugin-foo syntax */
    options[0].name = plugin_name_ptr;
    options[1].name = plugin_name_with_prefix_ptr;
    options[0].id = 0;
    options[1].id = -1;
    options[0].var_type = options[1].var_type = GET_ENUM;
    options[0].arg_type = options[1].arg_type = OPT_ARG;
    options[0].def_value = options[1].def_value = 1; /* ON */
    options[0].typelib = options[1].typelib = &global_plugin_typelib;

    strxnmov(comment, max_comment_len, "Enable or disable ", plugin_name,
             " plugin. Possible values are ON, OFF, FORCE (don't start "
             "if the plugin fails to load).",
             NullS);
    options[0].comment = comment;
    /*
      Allocate temporary space for the value of the tristate.
      This option will have a limited lifetime and is not used beyond
      server initialization.
      GET_ENUM value is an unsigned long integer.
    */
    options[0].value = options[1].value =
        (uchar **)mem_root->Alloc(sizeof(ulong));
    *((ulong *)options[0].value) = (ulong)options[0].def_value;

    options[0].arg_source = options[1].arg_source =
        (get_opt_arg_source *)mem_root->Alloc(sizeof(get_opt_arg_source));
    memset(options[0].arg_source, 0, sizeof(get_opt_arg_source));
    options[0].arg_source->m_path_name[0] = 0;
    options[1].arg_source->m_path_name[0] = 0;
    options[0].arg_source->m_source = options[1].arg_source->m_source =
        enum_variable_source::COMPILED;

    options += 2;
  }

  if (!my_strcasecmp(&my_charset_latin1, plugin_name_ptr, "NDBCLUSTER")) {
    plugin_name_ptr = const_cast<char *>("ndb");  // Use legacy "ndb" prefix
    plugin_name_len = 3;
  }

  /*
    Two passes as the 2nd pass will take pointer addresses for use
    by my_getopt and register_var() in the first pass uses realloc
  */

  for (plugin_option = tmp->plugin->system_vars;
       plugin_option && *plugin_option; plugin_option++, index++) {
    opt = *plugin_option;
    if (!(opt->flags & PLUGIN_VAR_THDLOCAL)) continue;
    if (!(register_var(plugin_name_ptr, opt->name, opt->flags))) continue;
    switch (opt->flags & PLUGIN_VAR_TYPEMASK) {
      case PLUGIN_VAR_BOOL:
        ((thdvar_bool_t *)opt)->resolve = mysql_sys_var_bool;
        break;
      case PLUGIN_VAR_INT:
        // All PLUGIN_VAR_INT variables are actually uint,
        // see struct System_variables
        // Except: plugin variables declared with MYSQL_THDVAR_INT,
        // which may actually be signed.
        if (((thdvar_int_t *)opt)->offset == -1 &&
            !(opt->flags & PLUGIN_VAR_UNSIGNED))
          ((thdvar_int_t *)opt)->resolve = mysql_sys_var_int;
        else
          ((thdvar_uint_t *)opt)->resolve = mysql_sys_var_uint;
        break;
      case PLUGIN_VAR_LONG:
        // All PLUGIN_VAR_LONG variables are actually ulong,
        // see struct System_variables
        ((thdvar_ulong_t *)opt)->resolve = mysql_sys_var_ulong;
        break;
      case PLUGIN_VAR_LONGLONG:
        // All PLUGIN_VAR_LONGLONG variables are actually ulonglong,
        // see struct System_variables
        ((thdvar_ulonglong_t *)opt)->resolve = mysql_sys_var_ulonglong;
        break;
      case PLUGIN_VAR_STR:
        ((thdvar_str_t *)opt)->resolve = mysql_sys_var_str;
        break;
      case PLUGIN_VAR_ENUM:
        ((thdvar_enum_t *)opt)->resolve = mysql_sys_var_ulong;
        break;
      case PLUGIN_VAR_SET:
        ((thdvar_set_t *)opt)->resolve = mysql_sys_var_ulonglong;
        break;
      case PLUGIN_VAR_DOUBLE:
        ((thdvar_double_t *)opt)->resolve = mysql_sys_var_double;
        break;
      default:
        LogErr(ERROR_LEVEL, ER_PLUGIN_UNKNOWN_VARIABLE_TYPE, opt->flags,
               plugin_name);
        DBUG_RETURN(-1);
    };
  }

  for (plugin_option = tmp->plugin->system_vars;
       plugin_option && *plugin_option; plugin_option++, index++) {
    switch ((opt = *plugin_option)->flags & PLUGIN_VAR_TYPEMASK) {
      case PLUGIN_VAR_BOOL:
        if (!opt->check) opt->check = check_func_bool;
        if (!opt->update) opt->update = update_func_bool;
        break;
      case PLUGIN_VAR_INT:
        if (!opt->check) opt->check = check_func_int;
        if (!opt->update) opt->update = update_func_int;
        break;
      case PLUGIN_VAR_LONG:
        if (!opt->check) opt->check = check_func_long;
        if (!opt->update) opt->update = update_func_long;
        break;
      case PLUGIN_VAR_LONGLONG:
        if (!opt->check) opt->check = check_func_longlong;
        if (!opt->update) opt->update = update_func_longlong;
        break;
      case PLUGIN_VAR_STR:
        if (!opt->check) opt->check = check_func_str;
        if (!opt->update) {
          opt->update = update_func_str;
          if (!(opt->flags & (PLUGIN_VAR_MEMALLOC | PLUGIN_VAR_READONLY))) {
            opt->flags |= PLUGIN_VAR_READONLY;
            LogErr(WARNING_LEVEL, ER_PLUGIN_VARIABLE_SET_READ_ONLY, opt->name,
                   plugin_name);
          }
        }
        break;
      case PLUGIN_VAR_ENUM:
        if (!opt->check) opt->check = check_func_enum;
        if (!opt->update) opt->update = update_func_long;
        break;
      case PLUGIN_VAR_SET:
        if (!opt->check) opt->check = check_func_set;
        if (!opt->update) opt->update = update_func_longlong;
        break;
      case PLUGIN_VAR_DOUBLE:
        if (!opt->check) opt->check = check_func_double;
        if (!opt->update) opt->update = update_func_double;
        break;
      default:
        LogErr(ERROR_LEVEL, ER_PLUGIN_UNKNOWN_VARIABLE_TYPE, opt->flags,
               plugin_name);
        DBUG_RETURN(-1);
    }

    if ((opt->flags & (PLUGIN_VAR_NOCMDOPT | PLUGIN_VAR_THDLOCAL)) ==
        PLUGIN_VAR_NOCMDOPT)
      continue;

    if (!opt->name) {
      LogErr(ERROR_LEVEL, ER_PLUGIN_VARIABLE_MISSING_NAME, plugin_name);
      DBUG_RETURN(-1);
    }

    if (!(opt->flags & PLUGIN_VAR_THDLOCAL)) {
      optnamelen = strlen(opt->name);
      optname = (char *)mem_root->Alloc(plugin_name_len + optnamelen + 2);
      strxmov(optname, plugin_name_ptr, "-", opt->name, NullS);
      optnamelen = plugin_name_len + optnamelen + 1;
    } else {
      /* this should not fail because register_var should create entry */
      if (!(v = find_bookmark(plugin_name_ptr, opt->name, opt->flags))) {
        LogErr(ERROR_LEVEL, ER_PLUGIN_VARIABLE_NOT_ALLOCATED_THREAD_LOCAL,
               opt->name, plugin_name);
        DBUG_RETURN(-1);
      }

      *(int *)(opt + 1) = offset = v->offset;

      if (opt->flags & PLUGIN_VAR_NOCMDOPT) continue;

      optname = (char *)memdup_root(mem_root, v->key + 1,
                                    (optnamelen = v->name_len) + 1);
    }

    convert_underscore_to_dash(optname, optnamelen);

    options->name = optname;
    options->comment = opt->comment;
    options->app_type = opt;
    options->id = 0;

    plugin_opt_set_limits(options, opt);

    if (opt->flags & PLUGIN_VAR_THDLOCAL)
      options->value = options->u_max_value =
          (uchar **)(global_system_variables.dynamic_variables_ptr + offset);
    else
      options->value = options->u_max_value = *(uchar ***)(opt + 1);

    char *option_name_ptr;
    options[1] = options[0];
    options[1].id = -1;
    options[1].name = option_name_ptr =
        (char *)mem_root->Alloc(plugin_dash.length + optnamelen + 1);
    options[1].comment = 0; /* Hidden from the help text */
    strxmov(option_name_ptr, plugin_dash.str, optname, NullS);

    options[0].arg_source = options[1].arg_source =
        (get_opt_arg_source *)mem_root->Alloc(sizeof(get_opt_arg_source));
    memset(options[0].arg_source, 0, sizeof(get_opt_arg_source));
    options[0].arg_source->m_path_name[0] = 0;
    options[1].arg_source->m_path_name[0] = 0;
    options[0].arg_source->m_source = options[1].arg_source->m_source =
        enum_variable_source::COMPILED;

    options += 2;
  }

  DBUG_RETURN(0);
}

static my_option *construct_help_options(MEM_ROOT *mem_root, st_plugin_int *p) {
  SYS_VAR **opt;
  my_option *opts;
  uint count = EXTRA_OPTIONS;
  DBUG_ENTER("construct_help_options");

  for (opt = p->plugin->system_vars; opt && *opt; opt++, count += 2)
    ;

  if (!(opts = (my_option *)mem_root->Alloc(sizeof(my_option) * count)))
    DBUG_RETURN(NULL);

  memset(opts, 0, sizeof(my_option) * count);

  /**
    some plugin variables (those that don't have PLUGIN_VAR_EXPERIMENTAL flag)
    have their names prefixed with the plugin name. Restore the names here
    to get the correct (not double-prefixed) help text.
    We won't need @@sysvars anymore and don't care about their proper names.
  */
  restore_pluginvar_names(p->system_vars);

  if (construct_options(mem_root, p, opts)) DBUG_RETURN(NULL);

  DBUG_RETURN(opts);
}

/**
  Check option being used and raise deprecation warning if required.

  @param optid ID of the option that was passed through command line
  @param opt List of options
  @param argument unused

  A deprecation warning will be raised if --plugin-xxx type of option
  is used.

  @return Always returns success as purpose of the function is to raise
  warning only.
  @retval 0 Success
*/

static bool check_if_option_is_deprecated(
    int optid, const struct my_option *opt,
    char *argument MY_ATTRIBUTE((unused))) {
  if (optid == -1) {
    push_deprecated_warn(NULL, opt->name, (opt->name + strlen("plugin-")));
  }
  return 0;
}

/**
  Create and register system variables supplied from the plugin and
  assigns initial values from corresponding command line arguments.

  @param tmp_root Temporary scratch space
  @param[out] tmp Internal plugin structure
  @param argc Number of command line arguments
  @param argv Command line argument vector

  The plugin will be updated with a policy on how to handle errors during
  initialization.

  @note Requires that a write-lock is held on LOCK_system_variables_hash

  @return How initialization of the plugin should be handled.
    @retval  0 Initialization should proceed.
    @retval  1 Plugin is disabled.
    @retval -1 An error has occurred.
*/

static int test_plugin_options(MEM_ROOT *tmp_root, st_plugin_int *tmp,
                               int *argc, char **argv) {
  struct sys_var_chain chain = {NULL, NULL};
  bool disable_plugin;
  enum_plugin_load_option plugin_load_option = tmp->load_option;

  /*
    We should use tmp->mem_root here instead of the global plugin_mem_root,
    but tmp->root is not always properly freed, so it will cause leaks in
    Valgrind (e.g. the main.validate_password_plugin test).
  */
  MEM_ROOT *mem_root = &plugin_mem_root;
  SYS_VAR **opt;
  my_option *opts = NULL;
  LEX_STRING plugin_name;
  char *varname;
  int error;
  sys_var *v MY_ATTRIBUTE((unused));
  st_bookmark *var;
  size_t len;
  uint count = EXTRA_OPTIONS;
  DBUG_ENTER("test_plugin_options");
  DBUG_ASSERT(tmp->plugin && tmp->name.str);

  /*
    The 'federated' and 'ndbcluster' storage engines are always disabled by
    default.
  */
  if (!(my_strcasecmp(&my_charset_latin1, tmp->name.str, "federated") &&
        my_strcasecmp(&my_charset_latin1, tmp->name.str, "ndbcluster")))
    plugin_load_option = PLUGIN_OFF;

  for (opt = tmp->plugin->system_vars; opt && *opt; opt++)
    count += 2; /* --{plugin}-{optname} and --plugin-{plugin}-{optname} */

  if (count > EXTRA_OPTIONS || (*argc > 1)) {
    if (!(opts = (my_option *)tmp_root->Alloc(sizeof(my_option) * count))) {
      LogErr(ERROR_LEVEL, ER_PLUGIN_OOM, tmp->name.str);
      DBUG_RETURN(-1);
    }
    memset(opts, 0, sizeof(my_option) * count);

    if (construct_options(tmp_root, tmp, opts)) {
      LogErr(ERROR_LEVEL, ER_PLUGIN_BAD_OPTIONS, tmp->name.str);
      DBUG_RETURN(-1);
    }

    /*
      We adjust the default value to account for the hardcoded exceptions
      we have set for the federated and ndbcluster storage engines.
    */
    if (tmp->load_option != PLUGIN_FORCE &&
        tmp->load_option != PLUGIN_FORCE_PLUS_PERMANENT)
      opts[0].def_value = opts[1].def_value = plugin_load_option;

    error = handle_options(argc, &argv, opts, check_if_option_is_deprecated);
    (*argc)++; /* add back one for the program name */

    if (error) {
      LogErr(ERROR_LEVEL, ER_PLUGIN_PARSING_OPTIONS_FAILED, tmp->name.str);
      goto err;
    }
    /*
     Set plugin loading policy from option value. First element in the option
     list is always the <plugin name> option value.
    */
    if (tmp->load_option != PLUGIN_FORCE &&
        tmp->load_option != PLUGIN_FORCE_PLUS_PERMANENT)
      plugin_load_option = (enum_plugin_load_option) * (ulong *)opts[0].value;
  }

  disable_plugin = (plugin_load_option == PLUGIN_OFF);
  tmp->load_option = plugin_load_option;

  /*
    If the plugin is disabled it should not be initialized.
  */
  if (disable_plugin) {
    LogErr(INFORMATION_LEVEL, ER_PLUGIN_DISABLED, tmp->name.str);
    if (opts) my_cleanup_options(opts);
    DBUG_RETURN(1);
  }

  if (!my_strcasecmp(&my_charset_latin1, tmp->name.str, "NDBCLUSTER")) {
    plugin_name.str = const_cast<char *>("ndb");  // Use legacy "ndb" prefix
    plugin_name.length = 3;
  } else
    plugin_name = tmp->name;

  error = 1;
  for (opt = tmp->plugin->system_vars; opt && *opt; opt++) {
    SYS_VAR *o;
    const my_option **optp = (const my_option **)&opts;
    if (((o = *opt)->flags & PLUGIN_VAR_NOSYSVAR)) continue;
    if ((var = find_bookmark(plugin_name.str, o->name, o->flags)))
      v = new (mem_root) sys_var_pluginvar(&chain, var->key + 1, o);
    else {
      len = plugin_name.length + strlen(o->name) + 2;
      varname = (char *)mem_root->Alloc(len);
      strxmov(varname, plugin_name.str, "-", o->name, NullS);
      my_casedn_str(&my_charset_latin1, varname);
      convert_dash_to_underscore(varname, len - 1);
      v = new (mem_root) sys_var_pluginvar(&chain, varname, o);
    }
    DBUG_ASSERT(v); /* check that an object was actually constructed */

    if (findopt((char *)o->name, strlen(o->name), optp))
      v->set_arg_source((*optp)->arg_source);
  } /* end for */
  if (chain.first) {
    chain.last->next = NULL;
    if (mysql_add_sys_var_chain(chain.first)) {
      LogErr(ERROR_LEVEL, ER_PLUGIN_HAS_CONFLICTING_SYSTEM_VARIABLES,
             tmp->name.str);
      goto err;
    }
    tmp->system_vars = chain.first;
  }

  /*
    Once server is started and if there are few persisted plugin variables
    which needs to be handled, we do it here.
  */
  if (mysqld_server_started) {
    Persisted_variables_cache *pv = Persisted_variables_cache::get_instance();
    if (pv && pv->set_persist_options(true)) {
      LogErr(ERROR_LEVEL, ER_PLUGIN_CANT_SET_PERSISTENT_OPTIONS, tmp->name.str);
      goto err;
    }
  }
  DBUG_RETURN(0);

err:
  if (opts) my_cleanup_options(opts);
  DBUG_RETURN(error);
}

/****************************************************************************
  Help Verbose text with Plugin System Variables
****************************************************************************/

void add_plugin_options(std::vector<my_option> *options, MEM_ROOT *mem_root) {
  my_option *opt;

  if (!initialized) return;

  for (st_plugin_int **it = plugin_array->begin(); it != plugin_array->end();
       ++it) {
    st_plugin_int *p = *it;

    if (!(opt = construct_help_options(mem_root, p))) continue;

    /* Only options with a non-NULL comment are displayed in help text */
    for (; opt->name; opt++)
      if (opt->comment) options->push_back(*opt);
  }
}

/**
  Searches for a correctly loaded plugin of a particular type by name

  @param plugin   the name of the plugin we're looking for
  @param type     type of the plugin (0-MYSQL_MAX_PLUGIN_TYPE_NUM)
  @return plugin, or NULL if not found
*/
st_plugin_int *plugin_find_by_type(const LEX_CSTRING &plugin, int type) {
  st_plugin_int *ret;
  DBUG_ENTER("plugin_find_by_type");

  ret = plugin_find_internal(plugin, type);
  DBUG_RETURN(ret && ret->state == PLUGIN_IS_READY ? ret : NULL);
}

/**
  Locks the plugin strucutres so calls to plugin_find_inner can be issued.

  Must be followed by unlock_plugin_data.
*/
int lock_plugin_data() {
  DBUG_ENTER("lock_plugin_data");
  DBUG_RETURN(mysql_mutex_lock(&LOCK_plugin));
}

/**
  Unlocks the plugin strucutres as locked by lock_plugin_data()
*/
int unlock_plugin_data() {
  DBUG_ENTER("unlock_plugin_data");
  DBUG_RETURN(mysql_mutex_unlock(&LOCK_plugin));
}

bool Sql_cmd_install_plugin::execute(THD *thd) {
  bool st = mysql_install_plugin(thd, &m_comment, &m_ident);
  if (!st) my_ok(thd);
  mysql_audit_release(thd);
  return st;
}

<<<<<<< HEAD
bool Sql_cmd_uninstall_plugin::execute(THD *thd) {
  bool st = mysql_uninstall_plugin(thd, &m_comment);
  if (!st) my_ok(thd);
  mysql_audit_release(thd);
=======

bool Sql_cmd_uninstall_plugin::execute(THD *thd)
{
  bool st= mysql_uninstall_plugin(thd, &m_comment);
  if (!st)
    my_ok(thd);
>>>>>>> 6a893b8b
  return st;
}<|MERGE_RESOLUTION|>--- conflicted
+++ resolved
@@ -3568,18 +3568,8 @@
   return st;
 }
 
-<<<<<<< HEAD
 bool Sql_cmd_uninstall_plugin::execute(THD *thd) {
   bool st = mysql_uninstall_plugin(thd, &m_comment);
   if (!st) my_ok(thd);
-  mysql_audit_release(thd);
-=======
-
-bool Sql_cmd_uninstall_plugin::execute(THD *thd)
-{
-  bool st= mysql_uninstall_plugin(thd, &m_comment);
-  if (!st)
-    my_ok(thd);
->>>>>>> 6a893b8b
   return st;
 }
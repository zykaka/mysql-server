--- conflicted
+++ resolved
@@ -42,11 +42,7 @@
 
 #include "sp_rcontext.h"
 #include "sp_cache.h"
-<<<<<<< HEAD
 #include "debug_sync.h"
-=======
-#include "rpl_filter.h"
->>>>>>> 5e04d469
 
 /*
   The following is used to initialise Table_ident with a internal

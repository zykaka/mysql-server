--- conflicted
+++ resolved
@@ -1814,12 +1814,7 @@
     thd.security_ctx->user=thd.security_ctx->priv_user=(char*) delayed_user;
     thd.security_ctx->host=(char*) my_localhost;
     thd.current_tablenr=0;
-<<<<<<< HEAD
-    thd.version=refresh_version;
     thd.set_command(COM_DELAYED_INSERT);
-=======
-    thd.command=COM_DELAYED_INSERT;
->>>>>>> 79fb9716
     thd.lex->current_select= 0; 		// for my_message_sql
     thd.lex->sql_command= SQLCOM_INSERT;        // For innodb::store_lock()
     /*

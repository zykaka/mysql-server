--- conflicted
+++ resolved
@@ -1,9 +1,5 @@
-<<<<<<< HEAD
-/* Copyright (c) 2000, 2010, Oracle and/or its affiliates. All rights reserved.
-=======
 /*
    Copyright (c) 2000, 2011, Oracle and/or its affiliates. All rights reserved.
->>>>>>> 424e3b78
 
    This program is free software; you can redistribute it and/or modify
    it under the terms of the GNU General Public License as published by
@@ -14,16 +10,10 @@
    MERCHANTABILITY or FITNESS FOR A PARTICULAR PURPOSE.  See the
    GNU General Public License for more details.
 
-<<<<<<< HEAD
-  You should have received a copy of the GNU General Public License
-  along with this program; if not, write to the Free Software Foundation,
-  51 Franklin Street, Suite 500, Boston, MA 02110-1335 USA */
-=======
    You should have received a copy of the GNU General Public License
    along with this program; if not, write to the Free Software
    Foundation, Inc., 51 Franklin St, Fifth Floor, Boston, MA 02110-1301  USA
 */
->>>>>>> 424e3b78
 
 
 #ifdef USE_PRAGMA_IMPLEMENTATION
@@ -254,20 +244,10 @@
 static int ndbcluster_alter_tablespace(handlerton *hton,
                                        THD* thd, 
                                        st_alter_tablespace *info);
-<<<<<<< HEAD
-static int ndbcluster_fill_is_table(handlerton *hton,
-                                    THD *thd, 
-                                    TABLE_LIST *tables, 
-                                    Item *cond,
-                                    enum enum_schema_tables);
-=======
->>>>>>> 424e3b78
 static int ndbcluster_fill_files_table(handlerton *hton,
                                        THD *thd, 
                                        TABLE_LIST *tables, 
                                        Item *cond);
-<<<<<<< HEAD
-=======
 
 #if MYSQL_VERSION_ID >= 50501
 /**
@@ -291,7 +271,6 @@
 }
 #endif
 
->>>>>>> 424e3b78
 
 handlerton *ndbcluster_hton;
 
@@ -6509,19 +6488,6 @@
   // log_name
   char tmp_buf[FN_REFLEN];
   ndb_pack_varchar(ndbtab->getColumn(2u), tmp_buf,
-<<<<<<< HEAD
-                   active_mi->rli->get_group_master_log_name(),
-                   strlen(active_mi->rli->get_group_master_log_name()));
-  r|= op->setValue(2u, tmp_buf);
-  DBUG_ASSERT(r == 0);
-  // start_pos
-  r|= op->setValue(3u, (Uint64)active_mi->rli->get_group_master_log_pos());
-  DBUG_ASSERT(r == 0);
-  // end_pos
-  r|= op->setValue(4u, (Uint64)active_mi->rli->get_group_master_log_pos() +
-                   ((Uint64)active_mi->rli->get_future_event_relay_log_pos() -
-                    (Uint64)active_mi->rli->get_group_relay_log_pos()));
-=======
                    group_master_log_name, strlen(group_master_log_name));
   r|= op->setValue(2u, tmp_buf);
   DBUG_ASSERT(r == 0);
@@ -6531,7 +6497,6 @@
   // end_pos
   r|= op->setValue(4u, group_master_log_pos +
                    (future_event_relay_log_pos - group_relay_log_pos));
->>>>>>> 424e3b78
   DBUG_ASSERT(r == 0);
   return 0;
 }
@@ -9408,28 +9373,6 @@
   Constructor for the NDB Cluster table handler .
 */
 
-<<<<<<< HEAD
-/*
-  Normal flags for binlogging is that ndb has HA_HAS_OWN_BINLOGGING
-  and preferes HA_BINLOG_ROW_CAPABLE
-  Other flags are set under certain circumstaces in table_flags()
-*/
-#define HA_NDBCLUSTER_TABLE_FLAGS \
-                HA_REC_NOT_IN_SEQ | \
-                HA_NULL_IN_KEY | \
-                HA_AUTO_PART_KEY | \
-                HA_NO_PREFIX_CHAR_KEYS | \
-                HA_CAN_GEOMETRY | \
-                HA_CAN_BIT_FIELD | \
-                HA_PRIMARY_KEY_REQUIRED_FOR_POSITION | \
-                HA_PRIMARY_KEY_REQUIRED_FOR_DELETE | \
-                HA_PARTIAL_COLUMN_READ | \
-                HA_HAS_OWN_BINLOGGING | \
-                HA_BINLOG_ROW_CAPABLE | \
-                HA_HAS_RECORDS
-
-=======
->>>>>>> 424e3b78
 ha_ndbcluster::ha_ndbcluster(handlerton *hton, TABLE_SHARE *table_arg):
   handler(hton, table_arg),
   m_thd_ndb(NULL),
@@ -10761,35 +10704,7 @@
 
   ndbcluster_global_schema_lock_deinit();
 
-<<<<<<< HEAD
-/**
-   Used to fill in INFORMATION_SCHEMA* tables.
-   
-   @param hton handle to the handlerton structure
-   @param thd the thread/connection descriptor
-   @param[in,out] tables the information schema table that is filled up
-   @param cond used for conditional pushdown to storage engine
-   @param schema_table_idx the table id that distinguishes the type of table
-   
-   @return Operation status
- */
-static int ndbcluster_fill_is_table(handlerton *hton,
-                                      THD *thd,
-                                      TABLE_LIST *tables,
-                                      Item *cond,
-                                      enum enum_schema_tables schema_table_idx)
-{
-  int ret= 0;
-  
-  if (schema_table_idx == SCH_FILES)
-  {
-    ret= ndbcluster_fill_files_table(hton, thd, tables, cond);
-  }
-  
-  return ret;
-=======
   DBUG_RETURN(TRUE);
->>>>>>> 424e3b78
 }
 
 int ndbcluster_binlog_end(THD *thd);
@@ -12280,140 +12195,6 @@
   DBUG_RETURN(error);
 }
 
-<<<<<<< HEAD
-void 
-ha_ndbcluster::release_completed_operations(NdbTransaction *trans,
-					    bool force_release)
-{
-  if (trans->hasBlobOperation())
-  {
-    /* We are reading/writing BLOB fields, 
-       releasing operation records is unsafe
-    */
-    return;
-  }
-  if (!force_release)
-  {
-    if (get_thd_ndb(current_thd)->query_state & NDB_QUERY_MULTI_READ_RANGE)
-    {
-      /* We are batching reads and have not consumed all fetched
-	 rows yet, releasing operation records is unsafe 
-      */
-      return;
-    }
-  }
-  trans->releaseCompletedOperations();
-}
-
-/****************************************************************************
- * MRR interface implementation
- ***************************************************************************/
-
-
-/*
-  Get cost and other information about MRR scan over a known list of ranges
-
-  SYNOPSIS
-    See handler::multi_range_read_info_const.
-
-  DESCRIPTION
-    The implementation is copied from handler::multi_range_read_info_const.
-    The only difference is that NDB-MRR cannot handle blob columns or keys
-    with NULLs for unique indexes. We disable MRR for those cases.
-
-  NOTES
-    See NOTES for handler::multi_range_read_info_const().
-*/
-
-ha_rows 
-ha_ndbcluster::multi_range_read_info_const(uint keyno, RANGE_SEQ_IF *seq,
-                                           void *seq_init_param, 
-                                           uint n_ranges_arg, uint *bufsz,
-                                           uint *flags, COST_VECT *cost)
-{
-  KEY_MULTI_RANGE range;
-  range_seq_t seq_it;
-  ha_rows rows, total_rows= 0;
-  uint n_ranges=0;
-  bool null_ranges= FALSE;
-  m_write_op= FALSE;
-  THD *thd= current_thd;
-
-  seq_it= seq->init(seq_init_param, n_ranges, *flags);
-  while (!seq->next(seq_it, &range))
-  {
-    if (unlikely(thd->killed != 0))
-      return HA_POS_ERROR;
-    
-    n_ranges++;
-    key_range *min_endp= range.start_key.length? &range.start_key : NULL;
-    key_range *max_endp= range.end_key.length? &range.end_key : NULL;
-    null_ranges |= (range.range_flag & NULL_RANGE);
-    if ((range.range_flag & UNIQUE_RANGE) && !(range.range_flag & NULL_RANGE))
-      rows= 1; /* there can be at most one row */
-    else
-    {
-      if (HA_POS_ERROR == (rows= this->records_in_range(keyno, min_endp, 
-                                                        max_endp)))
-      {
-        /* Can't scan one range => can't do MRR scan at all */
-        total_rows= HA_POS_ERROR;
-        break;
-      }
-    }
-    total_rows += rows;
-  }
-
-  if (total_rows != HA_POS_ERROR)
-  {
-    if (*flags & HA_MRR_USE_DEFAULT_IMPL ||
-        uses_blob_value() ||
-        ((get_index_type(keyno) ==  UNIQUE_INDEX &&
-         has_null_in_unique_index(keyno)) && null_ranges) ||
-        TRUE) // Disable MRR implementation for NDB.
-    {
-      /* Use default MRR implementation */
-      *flags |= HA_MRR_USE_DEFAULT_IMPL;
-      *bufsz= 0;
-    }
-    else
-    {
-      /* 
-        We'll be most efficient when we have buffer big enough to accomodate
-        all rows we expect.
-      */
-      *bufsz= min(*bufsz, total_rows * table_share->reclength);
-    }
-
-    cost->zero();
-    cost->avg_io_cost= 1; /* assume random seeks */
-    if ((*flags & HA_MRR_INDEX_ONLY) && total_rows > 2)
-      cost->io_count= index_only_read_time(keyno, total_rows);
-    else
-      cost->io_count= read_time(keyno, n_ranges, total_rows);
-    cost->cpu_cost= (double) total_rows / TIME_FOR_COMPARE + 0.01;
-  }
-  return total_rows;
-}
-
-
-/*
-  Get cost and other information about MRR scan over some sequence of ranges
-
-  SYNOPSIS
-    See handler::multi_range_read_info.
-*/
-
-ha_rows 
-ha_ndbcluster::multi_range_read_info(uint keyno, uint n_ranges, uint keys,
-                                     uint *bufsz, uint *flags, COST_VECT *cost)
-{
-  ha_rows res;
-  uint save_bufsize= *bufsz;
-  res= handler::multi_range_read_info(keyno, n_ranges, keys, bufsz, flags,
-                                      cost);
-  if (uses_blob_value() || !(*flags & HA_MRR_NO_NULL_ENDPOINTS))
-=======
 #ifndef NDB_WITH_NEW_MRR_INTERFACE
 bool 
 ha_ndbcluster::null_value_index_search(KEY_MULTI_RANGE *ranges,
@@ -12435,19 +12216,14 @@
   
   for (; range<end_range && curr+reclength <= end_of_buffer; 
        range++)
->>>>>>> 424e3b78
-  {
-    *flags |= HA_MRR_USE_DEFAULT_IMPL;
-    *bufsz= 0;
-  }
-  else
-  {
-    *flags &= ~HA_MRR_USE_DEFAULT_IMPL;
-    *bufsz= min(save_bufsize, keys * table_share->reclength);
-  }
-  // Disable MRR imeplementation for NDB.
-  *flags |= HA_MRR_USE_DEFAULT_IMPL;
-  return res;
+  {
+    const uchar *key= range->start_key.key;
+    uint key_len= range->start_key.length;
+    if (check_null_in_key(key_info, key, key_len))
+      DBUG_RETURN(TRUE);
+    curr += reclength;
+  }
+  DBUG_RETURN(FALSE);
 }
 #endif
 
@@ -12517,33 +12293,13 @@
   return FALSE;
 }
 
-#if 0
-#define DBUG_MULTI_RANGE(x) DBUG_PRINT("info", ("multi_range_read_next: case %d\n", x));
-#else
-#define DBUG_MULTI_RANGE(x)
-#endif
-
-
-
-/*
-*/
-
-int ha_ndbcluster::multi_range_read_init(RANGE_SEQ_IF *seq_funcs, 
-                                         void *seq_init_param,
-                                         uint n_ranges, uint mode,
-                                         HANDLER_BUFFER *buffer)
-{
-<<<<<<< HEAD
-  m_write_op= FALSE;
-  int res;
-  Thd_ndb *thd_ndb= get_thd_ndb(current_thd);
-  DBUG_ENTER("ha_ndbcluster::multi_range_read_init");
-
-  /*
-    Disable MRR implementation for NDB.
-  if (mode & HA_MRR_USE_DEFAULT_IMPL)
-  */
-=======
+int
+ha_ndbcluster::read_multi_range_first(KEY_MULTI_RANGE **found_range_p,
+                                      KEY_MULTI_RANGE *ranges, 
+                                      uint range_count,
+                                      bool sorted, 
+                                      HANDLER_BUFFER *buffer)
+{
   KEY* key_info= table->key_info + active_index;
   NDB_INDEX_TYPE cur_index_type= get_index_type(active_index);
   ulong reclength= table_share->reclength;
@@ -12562,12 +12318,14 @@
        has_null_in_unique_index(active_index) &&
        null_value_index_search(ranges, ranges+range_count, buffer))
       || m_delete_cannot_batch || m_update_cannot_batch)
->>>>>>> 424e3b78
   {
     DBUG_PRINT("info", ("read_multi_range not possible, falling back to default handler implementation"));
     m_disable_multi_read= TRUE;
-    DBUG_RETURN(handler::multi_range_read_init(seq_funcs, seq_init_param,
-                                               n_ranges, mode, buffer));
+    DBUG_RETURN(handler::read_multi_range_first(found_range_p, 
+                                                ranges, 
+                                                range_count,
+                                                sorted, 
+                                                buffer));
   }
 
   /**
@@ -12579,43 +12337,14 @@
 
   m_disable_multi_read= FALSE;
 
-  mrr_is_output_sorted= test(mode & HA_MRR_SORTED);
-  /**
+  /*
    * Copy arguments into member variables
    */
+  m_multi_ranges= ranges;
+  multi_range_curr= ranges;
+  multi_range_end= ranges+range_count;
+  multi_range_sorted= sorted;
   multi_range_buffer= buffer;
-  mrr_funcs= *seq_funcs;
-  mrr_iter= mrr_funcs.init(seq_init_param, n_ranges, mode);
-  ranges_in_seq= n_ranges;
-
-  res= multi_range_start_retrievals(-1);
-  if (first_unstarted_range == n_ranges)
-  {
-    /**
-     * Mark that we're using entire buffer (even if might not) as
-     *   we haven't read all ranges for some reason
-     * This as we don't want mysqld to reuse the buffer when we read
-     *   the remaining ranges
-     */
-    buffer->end_of_used_area= multi_range_buffer->buffer_end;
-  }
-  else
-  {
-    /* Using all buffer */
-  }
-  
-  DBUG_RETURN(res);
-}
-
-
-int ha_ndbcluster::multi_range_start_retrievals(int starting_range)
-{
-  int res, range_res;
-  KEY* key_info= table->key_info + active_index;
-  ulong reclength= table_share->reclength;
-  NdbOperation* op;
-  NDB_INDEX_TYPE cur_index_type= get_index_type(active_index);
-  DBUG_ENTER("multi_range_start_retrievals");
 
   /*
    * read multi range will read ranges as follows (if not ordered)
@@ -12631,36 +12360,6 @@
    */   
 
   /*
-<<<<<<< HEAD
-   * Variables for loop
-   */
-  uchar *curr= multi_range_buffer->buffer;
-  uchar *end_of_buffer= multi_range_buffer->buffer_end;
-  NdbOperation::LockMode lm= 
-    (NdbOperation::LockMode)get_ndb_lock_type(m_lock.type);
-  bool need_pk = (lm == NdbOperation::LM_Read);
-  const NDBTAB *tab= m_table;
-  const NDBINDEX *unique_idx= m_index[active_index].unique_index;
-  const NDBINDEX *idx= m_index[active_index].index; 
-  const NdbOperation* lastOp= m_active_trans->getLastDefinedOperation();
-  NdbIndexScanOperation* scanOp= 0;
-  int range_no= -1;
-  int mrr_range_no= starting_range;
-
-  while (!(range_res= mrr_funcs.next(mrr_iter, &mrr_cur_range)) &&
-         curr+reclength <= end_of_buffer)
-  {
-    range_no++;
-    mrr_range_no++;
-    part_id_range part_spec;
-    if (m_use_partition_function)
-    {
-      get_partition_set(table, curr, active_index,
-                        &mrr_cur_range.start_key,
-                        &part_spec);
-      DBUG_PRINT("info", ("part_spec.start_part: %u  part_spec.end_part: %u",
-                          part_spec.start_part, part_spec.end_part));
-=======
     We first loop over all ranges, converting into primary/unique key
     operations if possible, and counting ranges that require an
     ordered index scan. If the supplied HANDLER_BUFFER is too small, we
@@ -12850,7 +12549,6 @@
                                                     error))))
           DBUG_RETURN(error);
       }
->>>>>>> 424e3b78
       /*
         Convert to primary/unique key operation.
 
@@ -12862,64 +12560,15 @@
 
       if (m_read_before_write_removal_used)
       {
-<<<<<<< HEAD
-        /*
-          We can skip this partition since the key won't fit into any
-          partition
-        */
-        curr += reclength;
-        mrr_persistent_flag_storage(mrr_iter, mrr_range_no) |= SKIP_RANGE;
-        continue;
-      }
-    }
-    switch (cur_index_type) {
-    case PRIMARY_KEY_ORDERED_INDEX:
-      if (!(mrr_cur_range.start_key.length == key_info->key_length &&
-            mrr_cur_range.start_key.flag == HA_READ_KEY_EXACT))
-        goto range;
-      // else fall through
-    case PRIMARY_KEY_INDEX:
-    {
-      mrr_persistent_flag_storage(mrr_iter, mrr_range_no) |= UNIQUE_RANGE;
-      if ((op= m_active_trans->getNdbOperation(tab)) && 
-          !op->readTuple(lm) && 
-          !set_primary_key(op, mrr_cur_range.start_key.key) &&
-          !define_read_attrs(curr, op) &&
-          (!m_use_partition_function ||
-           (op->setPartitionId(part_spec.start_part), TRUE)))
-        curr += reclength;
-=======
         r->range_flag|= READ_KEY_FROM_RANGE;
         continue;
       }
->>>>>>> 424e3b78
       else
       {
         any_real_read= TRUE;
         DBUG_PRINT("info", ("m_read_before_write_removal_used == FALSE, "
                             "any_real_read= TRUE"));
       }
-<<<<<<< HEAD
-      break;
-    }
-    break;
-    case UNIQUE_ORDERED_INDEX:
-      if (!(mrr_cur_range.start_key.length == key_info->key_length &&
-            mrr_cur_range.start_key.flag == HA_READ_KEY_EXACT &&
-          !check_null_in_key(key_info, mrr_cur_range.start_key.key,
-                             mrr_cur_range.start_key.length)))
-        goto range;
-      // else fall through
-    case UNIQUE_INDEX:
-    {
-      mrr_persistent_flag_storage(mrr_iter, mrr_range_no) |= UNIQUE_RANGE;
-      if ((op= m_active_trans->getNdbIndexOperation(unique_idx, tab)) && 
-          !op->readTuple(lm) && 
-          !set_index_key(op, key_info, mrr_cur_range.start_key.key) &&
-          !define_read_attrs(curr, op))
-        curr += reclength;
-      else
-=======
       r->range_flag|= UNIQUE_RANGE;
 
       Uint32 partitionId;
@@ -12928,7 +12577,6 @@
       if (m_user_defined_partitioning &&
           (cur_index_type == PRIMARY_KEY_ORDERED_INDEX ||
            cur_index_type == PRIMARY_KEY_INDEX))
->>>>>>> 424e3b78
       {
         partitionId=part_spec.start_part;
         ppartitionId=&partitionId;
@@ -12944,13 +12592,6 @@
 
       row_buf+= reclength;
     }
-<<<<<<< HEAD
-    case ORDERED_INDEX:
-    {
-  range:
-      mrr_persistent_flag_storage(mrr_iter, mrr_range_no) &= ~(uint16)UNIQUE_RANGE;
-      if (scanOp == 0)
-=======
   }
   DBUG_ASSERT(i > 0 || i == range_count);       // Require progress
   m_multi_range_defined_end= ranges + i;
@@ -12985,7 +12626,6 @@
       KEY_MULTI_RANGE* rangeInfo= multi_range_curr;
       
       for (;rangeInfo < m_multi_range_defined_end; rangeInfo++)
->>>>>>> 424e3b78
       {
         DBUG_PRINT("info", ("range flag is %u", rangeInfo->range_flag));
         if (rangeInfo->range_flag & SKIP_RANGE)
@@ -12994,13 +12634,6 @@
         if ((rangeInfo->range_flag & UNIQUE_RANGE) &&
             (!(rangeInfo->range_flag & READ_KEY_FROM_RANGE)))
         {
-<<<<<<< HEAD
-          scanOp= m_multi_cursor;
-          DBUG_ASSERT(scanOp->getSorted() == mrr_is_output_sorted);
-          DBUG_ASSERT(scanOp->getLockMode() == 
-                      (NdbOperation::LockMode)get_ndb_lock_type(m_lock.type));
-          if (scanOp->reset_bounds(m_force_send))
-=======
           assert(rangeOp != NULL);
           if (rangeOp->getNdbError().code == 0)
           {
@@ -13011,7 +12644,6 @@
             DBUG_PRINT("info", ("Unique range op has result"));
           }
           else
->>>>>>> 424e3b78
           {
             NdbError err= rangeOp->getNdbError();
             
@@ -13029,102 +12661,23 @@
           /* Move to next completed operation */
           rangeOp= trans->getNextCompletedOperation(rangeOp);
         }
-<<<<<<< HEAD
-        else if ((scanOp= m_active_trans->getNdbIndexScanOperation(idx, tab)) 
-                 &&!scanOp->readTuples(lm, 0, parallelism, mrr_is_output_sorted, 
-				       FALSE, TRUE, need_pk, TRUE)
-                 &&!(m_cond && m_cond->generate_scan_filter(scanOp))
-                 &&!define_read_attrs(end_of_buffer-reclength, scanOp))
-        {
-          m_multi_cursor= scanOp;
-          m_multi_range_cursor_result_ptr= end_of_buffer-reclength;
-        }
-        else
-        {
-          ERR_RETURN_PREPARE(res,
-                             scanOp ? scanOp->getNdbError() : 
-                             m_active_trans->getNdbError());
-          MYSQL_INDEX_READ_ROW_DONE(res);
-          DBUG_RETURN(res);
-        }
-      }
-
-      const key_range *keys[2]= { &mrr_cur_range.start_key, 
-                                  &mrr_cur_range.end_key };
-      if ((res= set_bounds(scanOp, active_index, FALSE, keys, range_no)))
-      {
-        MYSQL_INDEX_READ_ROW_DONE(res);
-        DBUG_RETURN(res);
-=======
         
         /* For scan ranges, do nothing here */
->>>>>>> 424e3b78
       }
     }
     else
       ERR_RETURN(trans->getNdbError());
   }
   
-<<<<<<< HEAD
-  /**
-   * Set first operation in multi range
-   */
-  m_current_multi_operation= 
-    lastOp ? lastOp->next() : m_active_trans->getFirstDefinedOperation();
-  if (!(res= execute_no_commit_ie(this, m_active_trans,true)))
-  {
-    m_multi_range_result_ptr= multi_range_buffer->buffer;
-    first_running_range= first_range_in_batch= starting_range + 1;
-    first_unstarted_range= mrr_range_no + 1;
-//    res= loc_read_multi_range_next(found_range_p);
-    MYSQL_INDEX_READ_ROW_DONE(0);
-    DBUG_RETURN(0);
-  }
-  ERR_RETURN_PREPARE(res, m_active_trans->getNdbError());
-  MYSQL_INDEX_READ_ROW_DONE(res);
-  DBUG_RETURN(res);
-}
-
-
-int ha_ndbcluster::multi_range_read_next(char **range_info)
-=======
   DBUG_RETURN(read_multi_range_next(found_range_p));
 }
 
 int
 ha_ndbcluster::read_multi_range_next(KEY_MULTI_RANGE ** multi_range_found_p)
->>>>>>> 424e3b78
 {
   DBUG_ENTER("ha_ndbcluster::read_multi_range_next");
   if (m_disable_multi_read)
   {
-<<<<<<< HEAD
-    DBUG_MULTI_RANGE(11);
-    DBUG_RETURN(handler::multi_range_read_next(range_info));
-  }
-  MYSQL_INDEX_READ_ROW_START(table_share->db.str, table_share->table_name.str);
-  rc= loc_read_multi_range_next(range_info);
-  MYSQL_INDEX_READ_ROW_DONE(rc);
-  DBUG_RETURN(rc);
-}
-
-
-int ha_ndbcluster::loc_read_multi_range_next(char **range_info)
-{
-  int res;
-  int range_no;
-  ulong reclength= table_share->reclength;
-  const NdbOperation* op= m_current_multi_operation;
-  DBUG_ENTER("ha_ndbcluster::loc_read_multi_range_next");
-
-  //for each range (we should have remembered the number)
-  for (;first_running_range < first_unstarted_range; first_running_range++)
-  {
-    DBUG_MULTI_RANGE(12);
-    if (mrr_persistent_flag_storage(mrr_iter, first_running_range) & SKIP_RANGE)
-      continue;
-    if (mrr_persistent_flag_storage(mrr_iter, first_running_range) & UNIQUE_RANGE)
-=======
     DBUG_RETURN(handler::read_multi_range_next(multi_range_found_p));
   }
 
@@ -13133,21 +12686,14 @@
   while (multi_range_curr < m_multi_range_defined_end)
   {
     if (multi_range_curr->range_flag & SKIP_RANGE)
->>>>>>> 424e3b78
     {
       /* Nothing in this range, move to next one, skipping a buffer
        'slot'
       */
       m_multi_range_result_ptr += reclength;
-<<<<<<< HEAD
-      continue;
-    } 
-    else if (m_multi_cursor && !mrr_is_output_sorted)
-=======
       multi_range_curr++;
     }
     else if (multi_range_curr->range_flag & READ_KEY_FROM_RANGE)
->>>>>>> 424e3b78
     {
       DBUG_PRINT("info", ("using read before write removal optimisation"));
       KEY* key_info= table->key_info + active_index;
@@ -13157,11 +12703,7 @@
       multi_range_curr++;
       DBUG_RETURN(0);
     }
-<<<<<<< HEAD
-    else if (m_multi_cursor && mrr_is_output_sorted)
-=======
     else if (multi_range_curr->range_flag & UNIQUE_RANGE)
->>>>>>> 424e3b78
     {
       /*
         Move to next range; we can have at most one record from a unique range.
@@ -13183,19 +12725,12 @@
         memcpy(table->record[0], src_row, table_share->reclength);
         DBUG_RETURN(0);
       }
-<<<<<<< HEAD
-      
-      range_no= m_multi_cursor->get_range_no();
-      uint current_range_no= first_running_range - first_range_in_batch;
-      if ((uint) range_no == current_range_no)
-=======
 
       /* No row found, so fall through to try the next range. */
     }
     else
     {
       /* An index scan range. */
->>>>>>> 424e3b78
       {
         int res;
         if ((res= read_multi_range_fetch_next()) != 0)
@@ -13259,92 +12794,16 @@
           DBUG_ASSERT(0);
           multi_range_curr++;                     // Attempt to carry on
         }
-<<<<<<< HEAD
-        first_running_range--; // Will be increased in for-loop
-        continue;
-      }
-    }
-    else /* m_multi_cursor == 0 */
-    {
-      DBUG_MULTI_RANGE(7);
-      /**
-       * Corresponds to range 5 in example in multi_range_start_retrievals
-       */
-      (void)1;
-      continue;
-    }
-    
-    DBUG_ASSERT(FALSE); // Should only get here via goto's
-close_scan:
-    if (res == 1)
-    {
-      m_multi_cursor->close(FALSE, TRUE);
-      m_active_cursor= m_multi_cursor= 0;
-      DBUG_MULTI_RANGE(8);
-      continue;
-    } 
-    else 
-    {
-      DBUG_MULTI_RANGE(9);
-      DBUG_RETURN(ndb_err(m_active_trans));
-    }
-  }
-  
-  if (first_running_range == ranges_in_seq)
-=======
       }
     }
   }
 
   if (multi_range_curr == multi_range_end)
->>>>>>> 424e3b78
   {
     DBUG_RETURN(HA_ERR_END_OF_FILE);
   }
 
   /*
-<<<<<<< HEAD
-   * Read remaining ranges
-   */
-  MYSQL_INDEX_READ_ROW_DONE(1);
-  if ((res= multi_range_start_retrievals(first_running_range-1)))
-    DBUG_RETURN(res);
-  DBUG_RETURN(multi_range_read_next(range_info));
-found:
-  /*
-   * Found a record belonging to a scan
-   */
-  m_active_cursor= m_multi_cursor;
-  //* multi_range_found_p= m_multi_ranges + range_no;
-  *range_info= mrr_get_ptr_by_idx(mrr_iter, first_running_range);
-  memcpy(table->record[0], m_multi_range_cursor_result_ptr, reclength);
-  setup_recattr(m_active_cursor->getFirstRecAttr());
-  unpack_record(table->record[0]);
-  table->status= 0;     
-  DBUG_RETURN(0);
-  
-found_next:
-  /*
-   * Found a record belonging to a pk/index op,
-   *   copy result and move to next to prepare for next call
-   */
-  *range_info= mrr_get_ptr_by_idx(mrr_iter, first_running_range++);
-  memcpy(table->record[0], m_multi_range_result_ptr, reclength);
-  setup_recattr(op->getFirstRecAttr());
-  unpack_record(table->record[0]);
-  table->status= 0;
-  
-  m_current_multi_operation= m_active_trans->getNextCompletedOperation(op);
-  m_multi_range_result_ptr += reclength;
-  DBUG_RETURN(0);
-}
-
-
-/*****************************************************************************
- * MRR implementation ends
- ****************************************************************************/
-
-=======
     Read remaining ranges
   */
   DBUG_RETURN(read_multi_range_first(multi_range_found_p, 
@@ -13362,7 +12821,6 @@
   to correctly interleave rows from primary/unique key operations with
   rows from the scan.
 */
->>>>>>> 424e3b78
 int
 ha_ndbcluster::read_multi_range_fetch_next()
 {

--- conflicted
+++ resolved
@@ -4084,12 +4084,7 @@
   DBUG_ENTER("get_auto_increment");
   DBUG_PRINT("enter", ("m_tabname: %s", m_tabname));
   Ndb *ndb= get_ndb();
-<<<<<<< HEAD
   cache_size= 
-=======
-
-  int cache_size= 
->>>>>>> b135b175
     (m_rows_to_insert - m_rows_inserted < m_autoincrement_prefetch) ?
     m_rows_to_insert - m_rows_inserted 
     : (m_rows_to_insert > m_autoincrement_prefetch) ? 

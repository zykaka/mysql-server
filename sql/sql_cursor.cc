/* Copyright (C) 2005-2006 MySQL AB

   This program is free software; you can redistribute it and/or modify
   it under the terms of the GNU General Public License as published by
   the Free Software Foundation; version 2 of the License.

   This program is distributed in the hope that it will be useful,
   but WITHOUT ANY WARRANTY; without even the implied warranty of
   MERCHANTABILITY or FITNESS FOR A PARTICULAR PURPOSE.  See the
   GNU General Public License for more details.

   You should have received a copy of the GNU General Public License
   along with this program; if not, write to the Free Software
   Foundation, Inc., 59 Temple Place, Suite 330, Boston, MA  02111-1307  USA */
#ifdef USE_PRAGMA_IMPLEMENTATION
#pragma implementation                         /* gcc class implementation */
#endif

#include "mysql_priv.h"
#include "sql_cursor.h"
#include "sql_select.h"

/****************************************************************************
  Declarations.
****************************************************************************/

/**
  Sensitive_cursor -- a sensitive non-materialized server side
  cursor.  An instance of this class cursor has its own runtime
  state -- list of used items and memory root for runtime memory,
  open and locked tables, change list for the changes of the
  parsed tree. This state is freed when the cursor is closed.
*/

class Sensitive_cursor: public Server_side_cursor
{
  MEM_ROOT main_mem_root;
  Query_arena *stmt_arena;
  JOIN *join;
  TABLE *open_tables;
  MYSQL_LOCK *lock;
  TABLE *derived_tables;
  /* List of items created during execution */
  query_id_t query_id;
  struct Engine_info
  {
    handlerton *ht;
    void *read_view;
  };
  Engine_info ht_info[MAX_HA];
  Item_change_list change_list;
  my_bool close_at_commit;
  THR_LOCK_OWNER lock_id;
private:
  /* bzero cursor state in THD */
  void reset_thd(THD *thd);
public:
  Sensitive_cursor(THD *thd, select_result *result_arg);

  THR_LOCK_OWNER *get_lock_id() { return &lock_id; }
  /* Save THD state into cursor */
  void post_open(THD *thd);

  virtual bool is_open() const { return join != 0; }
  virtual int open(JOIN *join);
  virtual void fetch(ulong num_rows);
  virtual void close();
  virtual ~Sensitive_cursor();
};


/**
  Materialized_cursor -- an insensitive materialized server-side
  cursor. The result set of this cursor is saved in a temporary
  table at open. The cursor itself is simply an interface for the
  handler of the temporary table.
*/

class Materialized_cursor: public Server_side_cursor
{
  MEM_ROOT main_mem_root;
  /* A fake unit to supply to select_send when fetching */
  SELECT_LEX_UNIT fake_unit;
  TABLE *table;
  List<Item> item_list;
  ulong fetch_limit;
  ulong fetch_count;
public:
  Materialized_cursor(select_result *result, TABLE *table);

  int fill_item_list(THD *thd, List<Item> &send_fields);
  virtual bool is_open() const { return table != 0; }
  virtual int open(JOIN *join __attribute__((unused)));
  virtual void fetch(ulong num_rows);
  virtual void close();
  virtual ~Materialized_cursor();
};


/**
  Select_materialize -- a mediator between a cursor query and the
  protocol. In case we were not able to open a non-materialzed
  cursor, it creates an internal temporary HEAP table, and insert
  all rows into it. When the table reaches max_heap_table_size,
  it's converted to a MyISAM table. Later this table is used to
  create a Materialized_cursor.
*/

class Select_materialize: public select_union
{
  select_result *result; /**< the result object of the caller (PS or SP) */
public:
  Materialized_cursor *materialized_cursor;
<<<<<<< HEAD
  Select_materialize(select_result *result_arg)
    :result(result_arg), materialized_cursor(0) {}
=======
  Select_materialize(select_result *result_arg) :result(result_arg),
    materialized_cursor(0) {}
>>>>>>> e087c05d
  virtual bool send_fields(List<Item> &list, uint flags);
};


/**************************************************************************/

/**
  Attempt to open a materialized or non-materialized cursor.

  @param      thd           thread handle
  @param[in]  flags         create a materialized cursor or not
  @param[in]  result        result class of the caller used as a destination
                            for the rows fetched from the cursor
  @param[out] pcursor       a pointer to store a pointer to cursor in

  @retval
    0                 the query has been successfully executed; in this
    case pcursor may or may not contain
    a pointer to an open cursor.
  @retval
    non-zero          an error, 'pcursor' has been left intact.
*/

int mysql_open_cursor(THD *thd, uint flags, select_result *result,
                      Server_side_cursor **pcursor)
{
  Sensitive_cursor *sensitive_cursor;
  select_result *save_result;
  Select_materialize *result_materialize;
  LEX *lex= thd->lex;
  int rc;

  /*
    The lifetime of the sensitive cursor is the same or less as the
    lifetime of the runtime memory of the statement it's opened for.
  */
  if (! (result_materialize= new (thd->mem_root) Select_materialize(result)))
    return 1;

  if (! (sensitive_cursor= new (thd->mem_root) Sensitive_cursor(thd, result)))
  {
    delete result_materialize;
    result_materialize= NULL;
    return 1;
  }

  save_result= lex->result;

  lex->result= result_materialize;
  if (! (flags & (uint) ALWAYS_MATERIALIZED_CURSOR))
  {
    thd->lock_id= sensitive_cursor->get_lock_id();
    thd->cursor= sensitive_cursor;
  }

  rc= mysql_execute_command(thd);

  lex->result= save_result;
  thd->lock_id= &thd->main_lock_id;
  thd->cursor= 0;

  /*
    Possible options here:
    - a sensitive cursor is open. In this case rc is 0 and
      result_materialize->materialized_cursor is NULL, or
    - a materialized cursor is open. In this case rc is 0 and
      result_materialize->materialized is not NULL
    - an error occurred during materialization.
      result_materialize->materialized_cursor is not NULL, but rc != 0
    - successful completion of mysql_execute_command without
      a cursor: rc is 0, result_materialize->materialized_cursor is NULL,
      sensitive_cursor is not open.
      This is possible if some command writes directly to the
      network, bypassing select_result mechanism. An example of
      such command is SHOW VARIABLES or SHOW STATUS.
  */
  if (rc)
    goto err_open;

  if (sensitive_cursor->is_open())
  {
    DBUG_ASSERT(!result_materialize->materialized_cursor);
    /*
      It's safer if we grab THD state after mysql_execute_command
      is finished and not in Sensitive_cursor::open(), because
      currently the call to Sensitive_cursor::open is buried deep
      in JOIN::exec of the top level join.
    */
    sensitive_cursor->post_open(thd);
    *pcursor= sensitive_cursor;
    goto end;
  }
  else if (result_materialize->materialized_cursor)
  {
    Materialized_cursor *materialized_cursor=
      result_materialize->materialized_cursor;

    if ((rc= materialized_cursor->open(0)))
    {
      delete materialized_cursor;
      materialized_cursor= NULL;
      goto err_open;
    }

    *pcursor= materialized_cursor;
    thd->stmt_arena->cleanup_stmt();
    goto end;
  }

err_open:
  DBUG_ASSERT(! (sensitive_cursor && sensitive_cursor->is_open()));
  delete sensitive_cursor;
end:
  delete result_materialize;
  return rc;
}

/****************************************************************************
  Server_side_cursor
****************************************************************************/

Server_side_cursor::~Server_side_cursor()
{
}


void Server_side_cursor::operator delete(void *ptr, size_t size)
{
  Server_side_cursor *cursor= (Server_side_cursor*) ptr;
  MEM_ROOT own_root= *cursor->mem_root;

  DBUG_ENTER("Server_side_cursor::operator delete");
  TRASH(ptr, size);
  /*
    If this cursor has never been opened mem_root is empty. Otherwise
    mem_root points to the memory the cursor object was allocated in.
    In this case it's important to call free_root last, and free a copy
    instead of *mem_root to avoid writing into freed memory.
  */
  free_root(&own_root, MYF(0));
  DBUG_VOID_RETURN;
}

/****************************************************************************
  Sensitive_cursor
****************************************************************************/

Sensitive_cursor::Sensitive_cursor(THD *thd, select_result *result_arg)
   :Server_side_cursor(&main_mem_root, result_arg),
   stmt_arena(0),
   join(0),
   close_at_commit(FALSE)
{
  /* We will overwrite it at open anyway. */
  init_sql_alloc(&main_mem_root, ALLOC_ROOT_MIN_BLOCK_SIZE, 0);
  thr_lock_owner_init(&lock_id, &thd->lock_info);
  bzero((void*) ht_info, sizeof(ht_info));
}


/**
  Save THD state into cursor.

  @todo
    - XXX: thd->locked_tables is not changed.
    -  What problems can we have with it if cursor is open?
    - TODO: must be fixed because of the prelocked mode.
*/
void
Sensitive_cursor::post_open(THD *thd)
{
  Engine_info *info;
  /*
    We need to save and reset thd->mem_root, otherwise it'll be
    freed later in mysql_parse.

    We can't just change thd->mem_root here as we want to keep the
    things that are already allocated in thd->mem_root for
    Sensitive_cursor::fetch()
  */
  *mem_root=  *thd->mem_root;
  stmt_arena= thd->stmt_arena;
  state= stmt_arena->state;
  /* Allocate a new memory root for thd */
  init_sql_alloc(thd->mem_root,
                 thd->variables.query_alloc_block_size,
                 thd->variables.query_prealloc_size);

  /*
    Save tables and zero THD pointers to prevent table close in
    close_thread_tables.
  */
  derived_tables= thd->derived_tables;
  open_tables=    thd->open_tables;
  lock=           thd->lock;
  query_id=       thd->query_id;
  free_list=      thd->free_list;
  change_list=    thd->change_list;
  reset_thd(thd);
  /* Now we have an active cursor and can cause a deadlock */
  thd->lock_info.n_cursors++;

  close_at_commit= FALSE; /* reset in case we're reusing the cursor */
  info= &ht_info[0];
  for (Ha_trx_info *ha_trx_info= thd->transaction.stmt.ha_list;
       ha_trx_info; ha_trx_info= ha_trx_info->next())
  {
    handlerton *ht= ha_trx_info->ht();
    close_at_commit|= test(ht->flags & HTON_CLOSE_CURSORS_AT_COMMIT);
    if (ht->create_cursor_read_view)
    {
      info->ht= ht;
      info->read_view= (ht->create_cursor_read_view)(ht, thd);
      ++info;
    }
  }
  /*
    XXX: thd->locked_tables is not changed.
    What problems can we have with it if cursor is open?
    TODO: must be fixed because of the prelocked mode.
  */
}


/**
  bzero cursor state in THD.
*/

void
Sensitive_cursor::reset_thd(THD *thd)
{
  thd->derived_tables= 0;
  thd->open_tables= 0;
  thd->lock= 0;
  thd->free_list= 0;
  thd->change_list.empty();
}


int
Sensitive_cursor::open(JOIN *join_arg)
{
  join= join_arg;
  THD *thd= join->thd;
  /* First non-constant table */
  JOIN_TAB *join_tab= join->join_tab + join->const_tables;
  DBUG_ENTER("Sensitive_cursor::open");

  join->change_result(result);
  /*
    Send fields description to the client; server_status is sent
    in 'EOF' packet, which follows send_fields().
    We don't simply use SEND_EOF flag of send_fields because we also
    want to flush the network buffer, which is done only in a standalone
    send_eof().
  */
  result->send_fields(*join->fields, Protocol::SEND_NUM_ROWS);
  thd->server_status|= SERVER_STATUS_CURSOR_EXISTS;
  result->send_eof();
  thd->server_status&= ~SERVER_STATUS_CURSOR_EXISTS;

  /* Prepare JOIN for reading rows. */
  join->tmp_table= 0;
  join->join_tab[join->tables-1].next_select= setup_end_select_func(join);
  join->send_records= 0;
  join->fetch_limit= join->unit->offset_limit_cnt;

  /* Disable JOIN CACHE as it is not working with cursors yet */
  for (JOIN_TAB *tab= join_tab;
       tab != join->join_tab + join->tables - 1;
       tab++)
  {
    if (tab->next_select == sub_select_cache)
      tab->next_select= sub_select;
  }

  DBUG_ASSERT(join_tab->table->reginfo.not_exists_optimize == 0);
  DBUG_ASSERT(join_tab->not_used_in_distinct == 0);
  /*
    null_row is set only if row not found and it's outer join: should never
    happen for the first table in join_tab list
  */
  DBUG_ASSERT(join_tab->table->null_row == 0);
  DBUG_RETURN(0);
}


/**
  Fetch next num_rows rows from the cursor and send them to the client.

  Precondition:
  - Sensitive_cursor is open

  @param num_rows           fetch up to this number of rows (maybe less)
*/

void
Sensitive_cursor::fetch(ulong num_rows)
{
  THD *thd= join->thd;
  JOIN_TAB *join_tab= join->join_tab + join->const_tables;
  enum_nested_loop_state error= NESTED_LOOP_OK;
  Query_arena backup_arena;
  Engine_info *info;
  DBUG_ENTER("Sensitive_cursor::fetch");
  DBUG_PRINT("enter",("rows: %lu", num_rows));

  DBUG_ASSERT(thd->derived_tables == 0 && thd->open_tables == 0 &&
              thd->lock == 0);

  thd->derived_tables= derived_tables;
  thd->open_tables= open_tables;
  thd->lock= lock;
  thd->query_id= query_id;
  thd->change_list= change_list;
  /* save references to memory allocated during fetch */
  thd->set_n_backup_active_arena(this, &backup_arena);

  for (info= ht_info; info->read_view ; info++)
    (info->ht->set_cursor_read_view)(info->ht, thd, info->read_view);

  join->fetch_limit+= num_rows;

  error= sub_select(join, join_tab, 0);
  if (error == NESTED_LOOP_OK || error == NESTED_LOOP_NO_MORE_ROWS)
    error= sub_select(join,join_tab,1);
  if (error == NESTED_LOOP_QUERY_LIMIT)
    error= NESTED_LOOP_OK;                    /* select_limit used */
  if (error == NESTED_LOOP_CURSOR_LIMIT)
    join->resume_nested_loop= TRUE;

    ha_release_temporary_latches(thd);

  /* Grab free_list here to correctly free it in close */
  thd->restore_active_arena(this, &backup_arena);

  change_list= thd->change_list;
  reset_thd(thd);

  for (info= ht_info; info->read_view; info++)
    (info->ht->set_cursor_read_view)(info->ht, thd, 0);

  if (error == NESTED_LOOP_CURSOR_LIMIT)
  {
    /* Fetch limit worked, possibly more rows are there */
    thd->server_status|= SERVER_STATUS_CURSOR_EXISTS;
    result->send_eof();
    thd->server_status&= ~SERVER_STATUS_CURSOR_EXISTS;
  }
  else
  {
    close();
    if (error == NESTED_LOOP_OK)
    {
      thd->server_status|= SERVER_STATUS_LAST_ROW_SENT;
      result->send_eof();
      thd->server_status&= ~SERVER_STATUS_LAST_ROW_SENT;
    }
    else if (error != NESTED_LOOP_KILLED)
      my_message(ER_OUT_OF_RESOURCES, ER(ER_OUT_OF_RESOURCES), MYF(0));
  }
  DBUG_VOID_RETURN;
}


/**
  @todo
  Another hack: we need to set THD state as if in a fetch to be
  able to call stmt close.
*/
void
Sensitive_cursor::close()
{
  THD *thd= join->thd;
  DBUG_ENTER("Sensitive_cursor::close");

  for (Engine_info *info= ht_info; info->read_view; info++)
  {
    (info->ht->close_cursor_read_view)(info->ht, thd, info->read_view);
    info->read_view= 0;
    info->ht= 0;
  }

  thd->change_list= change_list;
  {
    /*
      XXX: Another hack: we need to set THD state as if in a fetch to be
      able to call stmt close.
    */
    DBUG_ASSERT(lock || open_tables || derived_tables);

    TABLE *tmp_derived_tables= thd->derived_tables;
    MYSQL_LOCK *tmp_lock= thd->lock;

    thd->open_tables= open_tables;
    thd->derived_tables= derived_tables;
    thd->lock= lock;

    /* Is expected to at least close tables and empty thd->change_list */
    stmt_arena->cleanup_stmt();

    thd->open_tables= tmp_derived_tables;
    thd->derived_tables= tmp_derived_tables;
    thd->lock= tmp_lock;
  }
  thd->lock_info.n_cursors--; /* Decrease the number of active cursors */
  join= 0;
  stmt_arena= 0;
  free_items();
  change_list.empty();
  DBUG_VOID_RETURN;
}


Sensitive_cursor::~Sensitive_cursor()
{
  if (is_open())
    close();
}

/***************************************************************************
 Materialized_cursor
****************************************************************************/

Materialized_cursor::Materialized_cursor(select_result *result_arg,
                                         TABLE *table_arg)
  :Server_side_cursor(&table_arg->mem_root, result_arg),
  table(table_arg),
  fetch_limit(0),
  fetch_count(0)
{
  fake_unit.init_query();
  fake_unit.thd= table->in_use;
}


/**
  Preserve the original metadata that would be sent to the client.

  @param thd Thread identifier.
  @param send_fields List of fields that would be sent.
*/

int Materialized_cursor::fill_item_list(THD *thd, List<Item> &send_fields)
{
  Query_arena backup_arena;
  int rc;
  List_iterator_fast<Item> it_org(send_fields);
  List_iterator_fast<Item> it_dst(item_list);
  Item *item_org;
  Item *item_dst;

  thd->set_n_backup_active_arena(this, &backup_arena);

  if ((rc= table->fill_item_list(&item_list)))
    goto end;

  DBUG_ASSERT(send_fields.elements == item_list.elements);

  /*
    Unless we preserve the original metadata, it will be lost,
    since new fields describe columns of the temporary table.
    Allocate a copy of the name for safety only. Currently
    items with original names are always kept in memory,
    but in case this changes a memory leak may be hard to notice.
  */
  while ((item_dst= it_dst++, item_org= it_org++))
  {
    Send_field send_field;
    Item_ident *ident= static_cast<Item_ident *>(item_dst);
    item_org->make_field(&send_field);

    ident->db_name=    thd->strdup(send_field.db_name);
    ident->table_name= thd->strdup(send_field.table_name);
  }
end:
  thd->restore_active_arena(this, &backup_arena);
  /* Check for thd->is_error() in case of OOM */
  return rc || thd->is_error();
}

int Materialized_cursor::open(JOIN *join __attribute__((unused)))
{
  THD *thd= fake_unit.thd;
  int rc;
  Query_arena backup_arena;

  thd->set_n_backup_active_arena(this, &backup_arena);
  /* Create a list of fields and start sequential scan */
  rc= (result->prepare(item_list, &fake_unit) ||
       table->file->ha_rnd_init(TRUE));
  thd->restore_active_arena(this, &backup_arena);
  if (rc == 0)
  {
    /*
      Now send the result set metadata to the client. We need to
      do it here, as in Select_materialize::send_fields the items
      for column types are not yet created (send_fields requires
      a list of items). The new types may differ from the original
      ones sent at prepare if some of them were altered by MySQL
      HEAP tables mechanism -- used when create_tmp_field_from_item
      may alter the original column type.

      We can't simply supply SEND_EOF flag to send_fields, because
      send_fields doesn't flush the network buffer.
    */
    rc= result->send_fields(item_list, Protocol::SEND_NUM_ROWS);
    thd->server_status|= SERVER_STATUS_CURSOR_EXISTS;
    result->send_eof();
    thd->server_status&= ~SERVER_STATUS_CURSOR_EXISTS;
  }
  return rc;
}


/**
  Fetch up to the given number of rows from a materialized cursor.

    Precondition: the cursor is open.

    If the cursor points after the last row, the fetch will automatically
    close the cursor and not send any data (except the 'EOF' packet
    with SERVER_STATUS_LAST_ROW_SENT). This is an extra round trip
    and probably should be improved to return
    SERVER_STATUS_LAST_ROW_SENT along with the last row.
*/

void Materialized_cursor::fetch(ulong num_rows)
{
  THD *thd= table->in_use;

  int res= 0;
  result->begin_dataset();
  for (fetch_limit+= num_rows; fetch_count < fetch_limit; fetch_count++)
  {
    if ((res= table->file->rnd_next(table->record[0])))
      break;
    /* Send data only if the read was successful. */
    result->send_data(item_list);
  }

  switch (res) {
  case 0:
    thd->server_status|= SERVER_STATUS_CURSOR_EXISTS;
    result->send_eof();
    thd->server_status&= ~SERVER_STATUS_CURSOR_EXISTS;
    break;
  case HA_ERR_END_OF_FILE:
    thd->server_status|= SERVER_STATUS_LAST_ROW_SENT;
    result->send_eof();
    thd->server_status&= ~SERVER_STATUS_LAST_ROW_SENT;
    close();
    break;
  default:
    table->file->print_error(res, MYF(0));
    close();
    break;
  }
}


void Materialized_cursor::close()
{
  /* Free item_list items */
  free_items();
  (void) table->file->ha_rnd_end();
  /*
    We need to grab table->mem_root to prevent free_tmp_table from freeing:
    the cursor object was allocated in this memory.
  */
  main_mem_root= table->mem_root;
  mem_root= &main_mem_root;
  clear_alloc_root(&table->mem_root);
  free_tmp_table(table->in_use, table);
  table= 0;
}


Materialized_cursor::~Materialized_cursor()
{
  if (is_open())
    close();
}


/***************************************************************************
 Select_materialize
****************************************************************************/

bool Select_materialize::send_fields(List<Item> &list, uint flags)
{
  DBUG_ASSERT(table == 0);
  if (create_result_table(unit->thd, unit->get_unit_column_types(),
                          FALSE, thd->options | TMP_TABLE_ALL_COLUMNS, ""))
    return TRUE;

  materialized_cursor= new (&table->mem_root)
                       Materialized_cursor(result, table);

  if (! materialized_cursor)
  {
    free_tmp_table(table->in_use, table);
    table= 0;
    return TRUE;
  }
  if (materialized_cursor->fill_item_list(unit->thd, list))
  {
    delete materialized_cursor;
    table= 0;
    materialized_cursor= 0;
    return TRUE;
  }

  return FALSE;
}
<|MERGE_RESOLUTION|>--- conflicted
+++ resolved
@@ -111,13 +111,8 @@
   select_result *result; /**< the result object of the caller (PS or SP) */
 public:
   Materialized_cursor *materialized_cursor;
-<<<<<<< HEAD
   Select_materialize(select_result *result_arg)
     :result(result_arg), materialized_cursor(0) {}
-=======
-  Select_materialize(select_result *result_arg) :result(result_arg),
-    materialized_cursor(0) {}
->>>>>>> e087c05d
   virtual bool send_fields(List<Item> &list, uint flags);
 };
 

--- conflicted
+++ resolved
@@ -4899,7 +4899,8 @@
 				   item->name, table, item->unsigned_flag);
     break;
   case STRING_RESULT:
-<<<<<<< HEAD
+    DBUG_ASSERT(item->collation.collation);
+  
     enum enum_field_types type;
     /*
       DATE/TIME fields have STRING_RESULT result type. To preserve
@@ -4908,11 +4909,7 @@
     if ((type= item->field_type()) == MYSQL_TYPE_DATETIME ||
         type == MYSQL_TYPE_TIME || type == MYSQL_TYPE_DATE)
       new_field= item->tmp_table_field_from_field_type(table);
-    else if (item->max_length > 255)
-=======
-    DBUG_ASSERT(item->collation.collation);
-    if (item->max_length/item->collation.collation->mbmaxlen > 255)
->>>>>>> d76f9471
+    else if (item->max_length/item->collation.collation->mbmaxlen > 255)
     {
       if (convert_blob_length)
         new_field= new Field_varstring(convert_blob_length, maybe_null,

/*
<<<<<<< HEAD
   Copyright (c) 2000, 2014, Oracle and/or its affiliates. All rights reserved.
=======
   Copyright (c) 2000, 2015, Oracle and/or its affiliates. All rights reserved.
>>>>>>> 31c803e8

   This program is free software; you can redistribute it and/or modify
   it under the terms of the GNU General Public License as published by
   the Free Software Foundation; version 2 of the License.

   This program is distributed in the hope that it will be useful,
   but WITHOUT ANY WARRANTY; without even the implied warranty of
   MERCHANTABILITY or FITNESS FOR A PARTICULAR PURPOSE.  See the
   GNU General Public License for more details.

   You should have received a copy of the GNU General Public License
   along with this program; if not, write to the Free Software
   Foundation, Inc., 51 Franklin Street, Fifth Floor, Boston, MA  02110-1301, USA */


/**
  @file

  @brief
  Sorts a database
*/

#include "sql_priv.h"
#include "filesort.h"
#include "unireg.h"                      // REQUIRED by other includes
#ifdef HAVE_STDDEF_H
#include <stddef.h>			/* for macro offsetof */
#endif
#include <m_ctype.h>
#include "sql_sort.h"
#include "probes_mysql.h"
#include "sql_test.h"                           // TEST_filesort
#include "opt_range.h"                          // SQL_SELECT
#include "debug_sync.h"
#include "sql_base.h"

/// How to write record_ref.
#define WRITE_REF(file,from) \
if (my_b_write((file),(uchar*) (from),param->ref_length)) \
  DBUG_RETURN(1);

	/* functions defined in this file */

static size_t char_array_size(uint fields, uint length);
static uchar **make_char_array(uchar **old_pos, uint fields,
                               uint length, myf my_flag);
static uchar *read_buffpek_from_file(IO_CACHE *buffer_file, uint count,
                                     uchar *buf);
static ha_rows find_all_keys(SORTPARAM *param,SQL_SELECT *select,
			     uchar * *sort_keys, IO_CACHE *buffer_file,
			     IO_CACHE *tempfile);
static int write_keys(SORTPARAM *param,uchar * *sort_keys,
		      uint count, IO_CACHE *buffer_file, IO_CACHE *tempfile);
static void make_sortkey(SORTPARAM *param,uchar *to, uchar *ref_pos);
static void register_used_fields(SORTPARAM *param);
static int merge_index(SORTPARAM *param,uchar *sort_buffer,
		       BUFFPEK *buffpek,
		       uint maxbuffer,IO_CACHE *tempfile,
		       IO_CACHE *outfile);
static bool save_index(SORTPARAM *param,uchar **sort_keys, uint count, 
                       FILESORT_INFO *table_sort);
static uint suffix_length(ulong string_length);
static uint sortlength(THD *thd, SORT_FIELD *sortorder, uint s_length,
		       bool *multi_byte_charset);
static SORT_ADDON_FIELD *get_addon_fields(THD *thd, Field **ptabfield,
                                          uint sortlength, uint *plength);
static void unpack_addon_fields(struct st_sort_addon_field *addon_field,
                                uchar *buff);
/**
  Sort a table.
  Creates a set of pointers that can be used to read the rows
  in sorted order. This should be done with the functions
  in records.cc.

  Before calling filesort, one must have done
  table->file->info(HA_STATUS_VARIABLE)

  The result set is stored in table->io_cache or
  table->record_pointers.

  @param thd           Current thread
  @param table		Table to sort
  @param sortorder	How to sort the table
  @param s_length	Number of elements in sortorder
  @param select		condition to apply to the rows
  @param max_rows	Return only this many rows
  @param sort_positions	Set to 1 if we want to force sorting by position
			(Needed by UPDATE/INSERT or ALTER TABLE)
  @param examined_rows	Store number of examined rows here

  @note
    If we sort by position (like if sort_positions is 1) filesort() will
    call table->prepare_for_position().

  @retval
    HA_POS_ERROR	Error
  @retval
    \#			Number of rows
  @retval
    examined_rows	will be set to number of examined rows
*/

ha_rows filesort(THD *thd, TABLE *table, SORT_FIELD *sortorder, uint s_length,
		 SQL_SELECT *select, ha_rows max_rows,
                 bool sort_positions, ha_rows *examined_rows)
{
  int error;
  ulong memory_available= thd->variables.sortbuff_size;
  uint maxbuffer;
  BUFFPEK *buffpek;
  ha_rows num_rows= HA_POS_ERROR;
  uchar **sort_keys= 0;
  IO_CACHE tempfile, buffpek_pointers, *outfile; 
  SORTPARAM param;
  bool multi_byte_charset;
  DBUG_ENTER("filesort");
  DBUG_EXECUTE("info",TEST_filesort(sortorder,s_length););
#ifdef SKIP_DBUG_IN_FILESORT
  DBUG_PUSH("");		/* No DBUG here */
#endif
  FILESORT_INFO table_sort;
  TABLE_LIST *tab= table->pos_in_table_list;
  Item_subselect *subselect= tab ? tab->containing_subselect() : 0;

  MYSQL_FILESORT_START(table->s->db.str, table->s->table_name.str);
  DEBUG_SYNC(thd, "filesort_start");

  /*
   Release InnoDB's adaptive hash index latch (if holding) before
   running a sort.
  */
  ha_release_temporary_latches(thd);

  /* 
    Don't use table->sort in filesort as it is also used by 
    QUICK_INDEX_MERGE_SELECT. Work with a copy and put it back at the end 
    when index_merge select has finished with it.
  */
  memcpy(&table_sort, &table->sort, sizeof(FILESORT_INFO));
  table->sort.io_cache= NULL;
  DBUG_ASSERT(table_sort.record_pointers == NULL);
  
  outfile= table_sort.io_cache;
  my_b_clear(&tempfile);
  my_b_clear(&buffpek_pointers);
  buffpek=0;
  error= 1;
  bzero((char*) &param,sizeof(param));
  param.sort_length= sortlength(thd, sortorder, s_length, &multi_byte_charset);
  param.ref_length= table->file->ref_length;
  param.addon_field= 0;
  param.addon_length= 0;
  if (!(table->file->ha_table_flags() & HA_FAST_KEY_READ) &&
      !table->fulltext_searched && !sort_positions)
  {
    /* 
      Get the descriptors of all fields whose values are appended 
      to sorted fields and get its total length in param.spack_length.
    */
    param.addon_field= get_addon_fields(thd, table->field, 
                                        param.sort_length,
                                        &param.addon_length);
  }

  table_sort.addon_buf= 0;
  table_sort.addon_length= param.addon_length;
  table_sort.addon_field= param.addon_field;
  table_sort.unpack= unpack_addon_fields;
  if (param.addon_field)
  {
    param.res_length= param.addon_length;
    if (!(table_sort.addon_buf= (uchar *) my_malloc(param.addon_length,
                                                    MYF(MY_WME))))
      goto err;
  }
  else
  {
    param.res_length= param.ref_length;
    /* 
      The reference to the record is considered 
      as an additional sorted field
    */
    param.sort_length+= param.ref_length;
  }
  param.rec_length= param.sort_length+param.addon_length;
  param.max_rows= max_rows;

  if (select && select->quick)
    status_var_increment(thd->status_var.filesort_range_count);
  else
    status_var_increment(thd->status_var.filesort_scan_count);

  // If number of rows is not known, use as much of sort buffer as possible. 
  num_rows= table->file->estimate_rows_upper_bound();

  if (multi_byte_charset &&
      !(param.tmp_buffer= (char*) my_malloc(param.sort_length,MYF(MY_WME))))
    goto err;

  {
    const ulong min_sort_memory=
      max(MIN_SORT_MEMORY,
          ALIGN_SIZE(MERGEBUFF2 * (param.rec_length + sizeof(uchar*))));
<<<<<<< HEAD
=======
    /*
      Cannot depend on num_rows. For external sort, space for upto MERGEBUFF2
      rows is required.
    */
    if (num_rows < MERGEBUFF2)
      num_rows= MERGEBUFF2;

>>>>>>> 31c803e8
    while (memory_available >= min_sort_memory)
    {
      ulong keys= memory_available / (param.rec_length + sizeof(char*));
      param.keys=(uint) min(num_rows, keys);
      if (table_sort.sort_keys &&
          table_sort.sort_keys_size != char_array_size(param.keys,
                                                       param.rec_length))
      {
        my_free(table_sort.sort_keys);
        table_sort.sort_keys= NULL;
        table_sort.sort_keys_size= 0;
      }
      if ((table_sort.sort_keys=
           make_char_array(table_sort.sort_keys,
                           param.keys, param.rec_length, MYF(0))))
      {
        table_sort.sort_keys_size=
          char_array_size(param.keys, param.rec_length);
        break;
      }
      ulong old_memory_available= memory_available;
      memory_available= memory_available/4*3;
      if (memory_available < min_sort_memory &&
          old_memory_available > min_sort_memory)
        memory_available= min_sort_memory;
    }
    sort_keys= table_sort.sort_keys;
    if (memory_available < min_sort_memory)
    {
      my_error(ER_OUT_OF_SORTMEMORY,MYF(ME_ERROR + ME_FATALERROR));
      goto err;
    }
  }
  if (open_cached_file(&buffpek_pointers,mysql_tmpdir,TEMP_PREFIX,
		       DISK_BUFFER_SIZE, MYF(MY_WME)))
    goto err;

  param.sort_form= table;
  param.end=(param.local_sortorder=sortorder)+s_length;
  num_rows= find_all_keys(&param,
                          select,
                          sort_keys,
                          &buffpek_pointers,
                          &tempfile);
  if (num_rows == HA_POS_ERROR)
    goto err;
  maxbuffer= (uint) (my_b_tell(&buffpek_pointers)/sizeof(*buffpek));

  if (maxbuffer == 0)			// The whole set is in memory
  {
    if (save_index(&param,sort_keys,(uint) num_rows, &table_sort))
      goto err;
  }
  else
  {
    /* filesort cannot handle zero-length records during merge. */
    DBUG_ASSERT(param.sort_length != 0);

    if (table_sort.buffpek && table_sort.buffpek_len < maxbuffer)
    {
      my_free(table_sort.buffpek);
      table_sort.buffpek= 0;
    }
    if (!(table_sort.buffpek=
          (uchar *) read_buffpek_from_file(&buffpek_pointers, maxbuffer,
                                 table_sort.buffpek)))
      goto err;
    buffpek= (BUFFPEK *) table_sort.buffpek;
    table_sort.buffpek_len= maxbuffer;
    close_cached_file(&buffpek_pointers);
	/* Open cached file if it isn't open */
    if (! my_b_inited(outfile) &&
	open_cached_file(outfile,mysql_tmpdir,TEMP_PREFIX,READ_RECORD_BUFFER,
			  MYF(MY_WME)))
      goto err;
    if (reinit_io_cache(outfile,WRITE_CACHE,0L,0,0))
      goto err;

    /*
      Use also the space previously used by string pointers in sort_buffer
      for temporary key storage.
    */
    param.keys= table_sort.sort_keys_size / param.rec_length;
    maxbuffer--;				// Offset from 0
    if (merge_many_buff(&param,(uchar*) sort_keys,buffpek,&maxbuffer,
			&tempfile))
      goto err;
    if (flush_io_cache(&tempfile) ||
	reinit_io_cache(&tempfile,READ_CACHE,0L,0,0))
      goto err;
    if (merge_index(&param,
                    (uchar*) sort_keys,
                    buffpek,
                    maxbuffer,
                    &tempfile,
		    outfile))
      goto err;
  }

  if (num_rows > param.max_rows)
  {
    // If find_all_keys() produced more results than the query LIMIT.
    num_rows= param.max_rows;
  }
  error= 0;

 err:
  my_free(param.tmp_buffer);
  if (!subselect || !subselect->is_uncacheable())
  {
    my_free(sort_keys);
    table_sort.sort_keys= 0;
    table_sort.sort_keys_size= 0;
    my_free(buffpek);
    table_sort.buffpek= 0;
    table_sort.buffpek_len= 0;
  }
  close_cached_file(&tempfile);
  close_cached_file(&buffpek_pointers);
  if (my_b_inited(outfile))
  {
    if (flush_io_cache(outfile))
      error=1;
    {
      my_off_t save_pos=outfile->pos_in_file;
      /* For following reads */
      if (reinit_io_cache(outfile,READ_CACHE,0L,0,0))
	error=1;
      outfile->end_of_file=save_pos;
    }
  }
  if (error)
  {
    int kill_errno= thd->killed_errno();
    DBUG_ASSERT(thd->is_error() || kill_errno);

    /*
      We replace the table->sort at the end.
      Hence calling free_io_cache to make sure table->sort.io_cache
      used for QUICK_INDEX_MERGE_SELECT is free.
    */
    free_io_cache(table);

    my_printf_error(ER_FILSORT_ABORT,
                    "%s: %s",
                    MYF(ME_ERROR + ME_WAITTANG),
                    ER_THD(thd, ER_FILSORT_ABORT),
                    kill_errno ? ((kill_errno == THD::KILL_CONNECTION &&
                                 !shutdown_in_progress) ? ER(THD::KILL_QUERY) :
                                                          ER(kill_errno)) :
                                 thd->stmt_da->message());
                    
    if (global_system_variables.log_warnings > 1)
    {
      sql_print_warning("%s, host: %s, user: %s, thread: %lu, query: %-.4096s",
                        ER_THD(thd, ER_FILSORT_ABORT),
                        thd->security_ctx->host_or_ip,
                        &thd->security_ctx->priv_user[0],
                        (ulong) thd->thread_id,
                        thd->query());
    }
  }
  else
    statistic_add(thd->status_var.filesort_rows,
		  (ulong) num_rows, &LOCK_status);
  *examined_rows= param.examined_rows;
#ifdef SKIP_DBUG_IN_FILESORT
  DBUG_POP();			/* Ok to DBUG */
#endif

  /* table->sort.io_cache should be free by this time */
  DBUG_ASSERT(NULL == table->sort.io_cache);

  memcpy(&table->sort, &table_sort, sizeof(FILESORT_INFO));
  DBUG_PRINT("exit",("num_rows: %ld", (long) num_rows));
  MYSQL_FILESORT_DONE(error, num_rows);
  DBUG_RETURN(error ? HA_POS_ERROR : num_rows);
} /* filesort */


void filesort_free_buffers(TABLE *table, bool full)
{
  DBUG_ENTER("filesort_free_buffers");
  my_free(table->sort.record_pointers);
  table->sort.record_pointers= NULL;

  if (full)
  {
    my_free(table->sort.sort_keys);
    table->sort.sort_keys= NULL;
    table->sort.sort_keys_size= 0;
    my_free(table->sort.buffpek);
    table->sort.buffpek= NULL;
    table->sort.buffpek_len= 0;
  }

  my_free(table->sort.addon_buf);
  my_free(table->sort.addon_field);
  table->sort.addon_buf= NULL;
  table->sort.addon_field= NULL;
  DBUG_VOID_RETURN;
}

/** Make a array of string pointers. */

static size_t char_array_size(uint fields, uint length)
{
  return fields * (length + sizeof(uchar*));
}


static uchar **make_char_array(uchar **old_pos, uint fields,
                               uint length, myf my_flag)
{
  register uchar **pos;
  uchar *char_pos;
  DBUG_ENTER("make_char_array");

  DBUG_EXECUTE_IF("make_char_array_fail",
                  DBUG_SET("+d,simulate_out_of_memory"););

  if (old_pos ||
      (old_pos= (uchar**) my_malloc(char_array_size(fields, length), my_flag)))
  {
    pos=old_pos;
    char_pos= ((uchar*)(pos+fields)) -length;
    while (fields--)
    {
      *(pos++) = (char_pos+= length);
    }
  }

  DBUG_RETURN(old_pos);
} /* make_char_array */


/** Read 'count' number of buffer pointers into memory. */

static uchar *read_buffpek_from_file(IO_CACHE *buffpek_pointers, uint count,
                                     uchar *buf)
{
  ulong length= sizeof(BUFFPEK)*count;
  uchar *tmp= buf;
  DBUG_ENTER("read_buffpek_from_file");
  if (count > UINT_MAX/sizeof(BUFFPEK))
    return 0; /* sizeof(BUFFPEK)*count will overflow */
  if (!tmp)
    tmp= (uchar *)my_malloc(length, MYF(MY_WME));
  if (tmp)
  {
    if (reinit_io_cache(buffpek_pointers,READ_CACHE,0L,0,0) ||
	my_b_read(buffpek_pointers, (uchar*) tmp, length))
    {
      my_free(tmp);
      tmp=0;
    }
  }
  DBUG_RETURN(tmp);
}

#ifndef DBUG_OFF
/*
  Print a text, SQL-like record representation into dbug trace.

  Note: this function is a work in progress: at the moment
   - column read bitmap is ignored (can print garbage for unused columns)
   - there is no quoting
*/
static void dbug_print_record(TABLE *table, bool print_rowid)
{
  char buff[1024];
  Field **pfield;
  String tmp(buff,sizeof(buff),&my_charset_bin);
  DBUG_LOCK_FILE;
  
  fprintf(DBUG_FILE, "record (");
  for (pfield= table->field; *pfield ; pfield++)
    fprintf(DBUG_FILE, "%s%s", (*pfield)->field_name, (pfield[1])? ", ":"");
  fprintf(DBUG_FILE, ") = ");

  fprintf(DBUG_FILE, "(");
  for (pfield= table->field; *pfield ; pfield++)
  {
    Field *field=  *pfield;

    if (field->is_null())
      fwrite("NULL", sizeof(char), 4, DBUG_FILE);
   
    if (field->type() == MYSQL_TYPE_BIT)
      (void) field->val_int_as_str(&tmp, 1);
    else
      field->val_str(&tmp);

    fwrite(tmp.ptr(),sizeof(char),tmp.length(),DBUG_FILE);
    if (pfield[1])
      fwrite(", ", sizeof(char), 2, DBUG_FILE);
  }
  fprintf(DBUG_FILE, ")");
  if (print_rowid)
  {
    fprintf(DBUG_FILE, " rowid ");
    for (uint i=0; i < table->file->ref_length; i++)
    {
      fprintf(DBUG_FILE, "%x", (uchar)table->file->ref[i]);
    }
  }
  fprintf(DBUG_FILE, "\n");
  DBUG_UNLOCK_FILE;
}
#endif 

/**
  Search after sort_keys and write them into tempfile.
  All produced sequences are guaranteed to be non-empty.

  @param param             Sorting parameter
  @param select            Use this to get source data
  @param sort_keys         Array of pointers to sort key + addon buffers.
  @param buffpek_pointers  File to write BUFFPEKs describing sorted segments
                           in tempfile.
  @param tempfile          File to write sorted sequences of sortkeys to.

  @note
    Basic idea:
    @verbatim
     while (get_next_sortkey())
     {
       if (no free space in sort_keys buffers)
       {
         sort sort_keys buffer;
         dump sorted sequence to 'tempfile';
         dump BUFFPEK describing sequence location into 'buffpek_pointers';
       }
       put sort key into 'sort_keys';
     }
     if (sort_keys has some elements && dumped at least once)
       sort-dump-dump as above;
     else
       don't sort, leave sort_keys array to be sorted by caller.
  @endverbatim

  @retval
    Number of records written on success.
  @retval
    HA_POS_ERROR on error.
*/

static ha_rows find_all_keys(SORTPARAM *param, SQL_SELECT *select,
			     uchar **sort_keys,
			     IO_CACHE *buffpek_pointers,
			     IO_CACHE *tempfile)
{
  int error,flag,quick_select;
  uint idx,indexpos,ref_length;
  uchar *ref_pos,*next_pos,ref_buff[MAX_REFLENGTH];
  my_off_t record;
  TABLE *sort_form;
  THD *thd= current_thd;
  volatile THD::killed_state *killed= &thd->killed;
  handler *file;
  MY_BITMAP *save_read_set, *save_write_set;
  bool skip_record;
  DBUG_ENTER("find_all_keys");
  DBUG_PRINT("info",("using: %s",
                     (select ? select->quick ? "ranges" : "where":
                      "every row")));

  idx=indexpos=0;
  error=quick_select=0;
  sort_form=param->sort_form;
  file=sort_form->file;
  ref_length=param->ref_length;
  ref_pos= ref_buff;
  quick_select=select && select->quick;
  record=0;
  flag= ((file->ha_table_flags() & HA_REC_NOT_IN_SEQ) || quick_select);
  if (flag)
    ref_pos= &file->ref[0];
  next_pos=ref_pos;
  if (!quick_select)
  {
    next_pos=(uchar*) 0;			/* Find records in sequence */
    DBUG_EXECUTE_IF("bug14365043_1",
                    DBUG_SET("+d,ha_rnd_init_fail"););
    if ((error= file->ha_rnd_init(1)))
    {
      file->print_error(error, MYF(0));
      DBUG_RETURN(HA_POS_ERROR);
    }
    file->extra_opt(HA_EXTRA_CACHE,
		    current_thd->variables.read_buff_size);
  }

  if (quick_select)
  {
    if (select->quick->reset())
      DBUG_RETURN(HA_POS_ERROR);
  }

  /* Remember original bitmaps */
  save_read_set=  sort_form->read_set;
  save_write_set= sort_form->write_set;
  /* Set up temporary column read map for columns used by sort */
  bitmap_clear_all(&sort_form->tmp_set);
  /* Temporary set for register_used_fields and register_field_in_read_map */
  sort_form->read_set= &sort_form->tmp_set;
  register_used_fields(param);
  if (select && select->cond)
    select->cond->walk(&Item::register_field_in_read_map, 1,
                       (uchar*) sort_form);
  sort_form->column_bitmaps_set(&sort_form->tmp_set, &sort_form->tmp_set);

  DEBUG_SYNC(thd, "after_index_merge_phase1");
  for (;;)
  {
    if (quick_select)
    {
      if ((error= select->quick->get_next()))
        break;
      file->position(sort_form->record[0]);
      DBUG_EXECUTE_IF("debug_filesort", dbug_print_record(sort_form, TRUE););
    }
    else					/* Not quick-select */
    {
      {
	error= file->rnd_next(sort_form->record[0]);
	if (!flag)
	{
	  my_store_ptr(ref_pos,ref_length,record); // Position to row
	  record+= sort_form->s->db_record_offset;
	}
	else if (!error)
	  file->position(sort_form->record[0]);
      }
      if (error && error != HA_ERR_RECORD_DELETED)
	break;
    }

    if (*killed)
    {
      DBUG_PRINT("info",("Sort killed by user"));
      if (!quick_select)
      {
        (void) file->extra(HA_EXTRA_NO_CACHE);
        file->ha_rnd_end();
      }
      DBUG_RETURN(HA_POS_ERROR);		/* purecov: inspected */
    }
    if (error == 0)
      param->examined_rows++;
    if (!error && (!select ||
                   (!select->skip_record(thd, &skip_record) && !skip_record)))
    {
      if (idx == param->keys)
      {
	if (write_keys(param, sort_keys,
                       idx, buffpek_pointers, tempfile))
	  DBUG_RETURN(HA_POS_ERROR);
	idx= 0;
	indexpos++;
      }
      make_sortkey(param,sort_keys[idx++],ref_pos);
    }

    /*
      Don't try unlocking the row if skip_record reported an error since in
      this case the transaction might have been rolled back already.
    */
    else if (!thd->is_error())
      file->unlock_row();
    /* It does not make sense to read more keys in case of a fatal error */
    if (thd->is_error())
      break;
  }
  if (!quick_select)
  {
    (void) file->extra(HA_EXTRA_NO_CACHE);	/* End cacheing of records */
    if (!next_pos)
      file->ha_rnd_end();
  }

  if (thd->is_error())
    DBUG_RETURN(HA_POS_ERROR);
  
  /* Signal we should use orignal column read and write maps */
  sort_form->column_bitmaps_set(save_read_set, save_write_set);

  DBUG_PRINT("test",("error: %d  indexpos: %d",error,indexpos));
  if (error != HA_ERR_END_OF_FILE)
  {
    file->print_error(error,MYF(ME_ERROR | ME_WAITTANG)); // purecov: inspected
    DBUG_RETURN(HA_POS_ERROR);			/* purecov: inspected */
  }
  if (indexpos && idx &&
      write_keys(param, sort_keys,
                 idx, buffpek_pointers, tempfile))
    DBUG_RETURN(HA_POS_ERROR);			/* purecov: inspected */
  const ha_rows retval=
    my_b_inited(tempfile) ?
    (ha_rows) (my_b_tell(tempfile)/param->rec_length) : idx;
  DBUG_RETURN(retval);
} /* find_all_keys */


/**
  @details
  Sort the buffer and write:
  -# the sorted sequence to tempfile
  -# a BUFFPEK describing the sorted sequence position to buffpek_pointers

    (was: Skriver en buffert med nycklar till filen)

  @param param             Sort parameters
  @param sort_keys         Array of pointers to keys to sort
  @param count             Number of elements in sort_keys array
  @param buffpek_pointers  One 'BUFFPEK' struct will be written into this file.
                           The BUFFPEK::{file_pos, count} will indicate where
                           the sorted data was stored.
  @param tempfile          The sorted sequence will be written into this file.

  @retval
    0 OK
  @retval
    1 Error
*/

static int
write_keys(SORTPARAM *param, register uchar **sort_keys, uint count,
           IO_CACHE *buffpek_pointers, IO_CACHE *tempfile)
{
  size_t sort_length, rec_length;
  uchar **end;
  BUFFPEK buffpek;
  DBUG_ENTER("write_keys");

  sort_length= param->sort_length;
  rec_length= param->rec_length;
#ifdef MC68000
  quicksort(sort_keys,count,sort_length);
#else
  my_string_ptr_sort((uchar*) sort_keys, (uint) count, sort_length);
#endif
  if (!my_b_inited(tempfile) &&
      open_cached_file(tempfile, mysql_tmpdir, TEMP_PREFIX, DISK_BUFFER_SIZE,
                       MYF(MY_WME)))
    goto err;                                   /* purecov: inspected */
  /* check we won't have more buffpeks than we can possibly keep in memory */
  if (my_b_tell(buffpek_pointers) + sizeof(BUFFPEK) > (ulonglong)UINT_MAX)
    goto err;
  buffpek.file_pos= my_b_tell(tempfile);
  if ((ha_rows) count > param->max_rows)
    count=(uint) param->max_rows;               /* purecov: inspected */
  buffpek.count=(ha_rows) count;
  for (end=sort_keys+count ; sort_keys != end ; sort_keys++)
    if (my_b_write(tempfile, (uchar*) *sort_keys, (uint) rec_length))
      goto err;
  if (my_b_write(buffpek_pointers, (uchar*) &buffpek, sizeof(buffpek)))
    goto err;
  DBUG_RETURN(0);

err:
  DBUG_RETURN(1);
} /* write_keys */


/**
  Store length as suffix in high-byte-first order.
*/

static inline void store_length(uchar *to, uint length, uint pack_length)
{
  switch (pack_length) {
  case 1:
    *to= (uchar) length;
    break;
  case 2:
    mi_int2store(to, length);
    break;
  case 3:
    mi_int3store(to, length);
    break;
  default:
    mi_int4store(to, length);
    break;
  }
}


/** Make a sort-key from record. */

static void make_sortkey(register SORTPARAM *param,
			 register uchar *to, uchar *ref_pos)
{
  reg3 Field *field;
  reg1 SORT_FIELD *sort_field;
  reg5 uint length;

  for (sort_field=param->local_sortorder ;
       sort_field != param->end ;
       sort_field++)
  {
    bool maybe_null=0;
    if ((field=sort_field->field))
    {						// Field
      if (field->maybe_null())
      {
	if (field->is_null())
	{
	  if (sort_field->reverse)
	    bfill(to,sort_field->length+1,(char) 255);
	  else
	    bzero((char*) to,sort_field->length+1);
	  to+= sort_field->length+1;
	  continue;
	}
	else
	  *to++=1;
      }
      field->sort_string(to, sort_field->length);
    }
    else
    {						// Item
      Item *item=sort_field->item;
      maybe_null= item->maybe_null;
      switch (sort_field->result_type) {
      case STRING_RESULT:
      {
        CHARSET_INFO *cs=item->collation.collation;
        char fill_char= ((cs->state & MY_CS_BINSORT) ? (char) 0 : ' ');

        if (maybe_null)
          *to++=1;
        /* All item->str() to use some extra byte for end null.. */
        String tmp((char*) to,sort_field->length+4,cs);
        String *res= item->str_result(&tmp);
        if (!res)
        {
          if (maybe_null)
            bzero((char*) to-1,sort_field->length+1);
          else
          {
            /* purecov: begin deadcode */
            /*
              This should only happen during extreme conditions if we run out
              of memory or have an item marked not null when it can be null.
              This code is here mainly to avoid a hard crash in this case.
            */
            DBUG_ASSERT(0);
            DBUG_PRINT("warning",
                       ("Got null on something that shouldn't be null"));
            bzero((char*) to,sort_field->length);	// Avoid crash
            /* purecov: end */
          }
          break;
        }
        length= res->length();
        if (sort_field->need_strxnfrm)
        {
          char *from=(char*) res->ptr();
          uint tmp_length;
          if ((uchar*) from == to)
          {
            DBUG_ASSERT(sort_field->length >= length);
            set_if_smaller(length,sort_field->length);
            memcpy(param->tmp_buffer,from,length);
            from=param->tmp_buffer;
          }
          tmp_length= my_strnxfrm(cs,to,sort_field->length,
                                  (uchar*) from, length);
          DBUG_ASSERT(tmp_length == sort_field->length);
        }
        else
        {
          uint diff;
          uint sort_field_length= sort_field->length -
            sort_field->suffix_length;
          if (sort_field_length < length)
          {
            diff= 0;
            length= sort_field_length;
          }
          else
            diff= sort_field_length - length;
          if (sort_field->suffix_length)
          {
            /* Store length last in result_string */
            store_length(to + sort_field_length, length,
                         sort_field->suffix_length);
          }
          my_strnxfrm(cs,(uchar*)to,length,(const uchar*)res->ptr(),length);
          cs->cset->fill(cs, (char *)to+length,diff,fill_char);
        }
        break;
      }
      case INT_RESULT:
	{
          longlong value= item->val_int_result();
          if (maybe_null)
          {
	    *to++=1;				/* purecov: inspected */
            if (item->null_value)
            {
              if (maybe_null)
                bzero((char*) to-1,sort_field->length+1);
              else
              {
                DBUG_PRINT("warning",
                           ("Got null on something that shouldn't be null"));
                bzero((char*) to,sort_field->length);
              }
              break;
            }
          }
#if SIZEOF_LONG_LONG > 4
	  to[7]= (uchar) value;
	  to[6]= (uchar) (value >> 8);
	  to[5]= (uchar) (value >> 16);
	  to[4]= (uchar) (value >> 24);
	  to[3]= (uchar) (value >> 32);
	  to[2]= (uchar) (value >> 40);
	  to[1]= (uchar) (value >> 48);
          if (item->unsigned_flag)                    /* Fix sign */
            to[0]= (uchar) (value >> 56);
          else
            to[0]= (uchar) (value >> 56) ^ 128;	/* Reverse signbit */
#else
	  to[3]= (uchar) value;
	  to[2]= (uchar) (value >> 8);
	  to[1]= (uchar) (value >> 16);
          if (item->unsigned_flag)                    /* Fix sign */
            to[0]= (uchar) (value >> 24);
          else
            to[0]= (uchar) (value >> 24) ^ 128;	/* Reverse signbit */
#endif
	  break;
	}
      case DECIMAL_RESULT:
        {
          my_decimal dec_buf, *dec_val= item->val_decimal_result(&dec_buf);
          if (maybe_null)
          {
            if (item->null_value)
            { 
              bzero((char*)to, sort_field->length+1);
              to++;
              break;
            }
            *to++=1;
          }
          my_decimal2binary(E_DEC_FATAL_ERROR, dec_val, to,
                            item->max_length - (item->decimals ? 1:0),
                            item->decimals);
         break;
        }
      case REAL_RESULT:
	{
          double value= item->val_result();
	  if (maybe_null)
          {
            if (item->null_value)
            {
              bzero((char*) to,sort_field->length+1);
              to++;
              break;
            }
	    *to++=1;
          }
	  change_double_for_sort(value,(uchar*) to);
	  break;
	}
      case ROW_RESULT:
      default: 
	// This case should never be choosen
	DBUG_ASSERT(0);
	break;
      }
    }
    if (sort_field->reverse)
    {							/* Revers key */
      if (maybe_null)
        to[-1]= ~to[-1];
      length=sort_field->length;
      while (length--)
      {
	*to = (uchar) (~ *to);
	to++;
      }
    }
    else
      to+= sort_field->length;
  }

  if (param->addon_field)
  {
    /* 
      Save field values appended to sorted fields.
      First null bit indicators are appended then field values follow.
      In this implementation we use fixed layout for field values -
      the same for all records.
    */
    SORT_ADDON_FIELD *addonf= param->addon_field;
    uchar *nulls= to;
    DBUG_ASSERT(addonf != 0);
    bzero((char *) nulls, addonf->offset);
    to+= addonf->offset;
    for ( ; (field= addonf->field) ; addonf++)
    {
      if (addonf->null_bit && field->is_null())
      {
        nulls[addonf->null_offset]|= addonf->null_bit;
      }
      else
      {
        (void) field->pack(to, field->ptr);
      }
      to+= addonf->length;
    }
  }
  else
  {
    /* Save filepos last */
    memcpy((uchar*) to, ref_pos, (size_t) param->ref_length);
  }
  return;
}


/*
  Register fields used by sorting in the sorted table's read set
*/

static void register_used_fields(SORTPARAM *param)
{
  reg1 SORT_FIELD *sort_field;
  TABLE *table=param->sort_form;
  MY_BITMAP *bitmap= table->read_set;

  for (sort_field= param->local_sortorder ;
       sort_field != param->end ;
       sort_field++)
  {
    Field *field;
    if ((field= sort_field->field))
    {
      if (field->table == table)
      bitmap_set_bit(bitmap, field->field_index);
    }
    else
    {						// Item
      sort_field->item->walk(&Item::register_field_in_read_map, 1,
                             (uchar *) table);
    }
  }

  if (param->addon_field)
  {
    SORT_ADDON_FIELD *addonf= param->addon_field;
    Field *field;
    for ( ; (field= addonf->field) ; addonf++)
      bitmap_set_bit(bitmap, field->field_index);
  }
  else
  {
    /* Save filepos last */
    table->prepare_for_position();
  }
}


static bool save_index(SORTPARAM *param, uchar **sort_keys, uint count, 
                       FILESORT_INFO *table_sort)
{
  uint offset,res_length;
  uchar *to;
  DBUG_ENTER("save_index");

  my_string_ptr_sort((uchar*) sort_keys, (uint) count, param->sort_length);
  res_length= param->res_length;
  offset= param->rec_length-res_length;
  if ((ha_rows) count > param->max_rows)
    count=(uint) param->max_rows;
  if (!(to= table_sort->record_pointers= 
        (uchar*) my_malloc(res_length*count, MYF(MY_WME))))
    DBUG_RETURN(1);                 /* purecov: inspected */
  for (uchar **end= sort_keys+count ; sort_keys != end ; sort_keys++)
  {
    memcpy(to, *sort_keys+offset, res_length);
    to+= res_length;
  }
  DBUG_RETURN(0);
}


/** Merge buffers to make < MERGEBUFF2 buffers. */

int merge_many_buff(SORTPARAM *param, uchar *sort_buffer,
		    BUFFPEK *buffpek, uint *maxbuffer, IO_CACHE *t_file)
{
  register uint i;
  IO_CACHE t_file2,*from_file,*to_file,*temp;
  BUFFPEK *lastbuff;
  DBUG_ENTER("merge_many_buff");

  if (*maxbuffer < MERGEBUFF2)
    DBUG_RETURN(0);				/* purecov: inspected */
  if (flush_io_cache(t_file) ||
      open_cached_file(&t_file2,mysql_tmpdir,TEMP_PREFIX,DISK_BUFFER_SIZE,
			MYF(MY_WME)))
    DBUG_RETURN(1);				/* purecov: inspected */

  from_file= t_file ; to_file= &t_file2;
  while (*maxbuffer >= MERGEBUFF2)
  {
    if (reinit_io_cache(from_file,READ_CACHE,0L,0,0))
      goto cleanup;
    if (reinit_io_cache(to_file,WRITE_CACHE,0L,0,0))
      goto cleanup;
    lastbuff=buffpek;
    for (i=0 ; i <= *maxbuffer-MERGEBUFF*3/2 ; i+=MERGEBUFF)
    {
      if (merge_buffers(param,from_file,to_file,sort_buffer,lastbuff++,
			buffpek+i,buffpek+i+MERGEBUFF-1,0))
      goto cleanup;
    }
    if (merge_buffers(param,from_file,to_file,sort_buffer,lastbuff++,
		      buffpek+i,buffpek+ *maxbuffer,0))
      break;					/* purecov: inspected */
    if (flush_io_cache(to_file))
      break;					/* purecov: inspected */
    temp=from_file; from_file=to_file; to_file=temp;
    setup_io_cache(from_file);
    setup_io_cache(to_file);
    *maxbuffer= (uint) (lastbuff-buffpek)-1;
  }
cleanup:
  close_cached_file(to_file);			// This holds old result
  if (to_file == t_file)
  {
    *t_file=t_file2;				// Copy result file
    setup_io_cache(t_file);
  }

  DBUG_RETURN(*maxbuffer >= MERGEBUFF2);	/* Return 1 if interrupted */
} /* merge_many_buff */


/**
  Read data to buffer.

  @retval
    (uint)-1 if something goes wrong
*/

uint read_to_buffer(IO_CACHE *fromfile, BUFFPEK *buffpek,
		    uint rec_length)
{
  register uint count;
  uint length;

  if ((count=(uint) min((ha_rows) buffpek->max_keys,buffpek->count)))
  {
    if (mysql_file_pread(fromfile->file, (uchar*) buffpek->base,
                         (length= rec_length*count),
                         buffpek->file_pos, MYF_RW))
      return((uint) -1);			/* purecov: inspected */
    buffpek->key=buffpek->base;
    buffpek->file_pos+= length;			/* New filepos */
    buffpek->count-=	count;
    buffpek->mem_count= count;
  }
  return (count*rec_length);
} /* read_to_buffer */


/**
  Put all room used by freed buffer to use in adjacent buffer.

  Note, that we can't simply distribute memory evenly between all buffers,
  because new areas must not overlap with old ones.

  @param[in] queue      list of non-empty buffers, without freed buffer
  @param[in] reuse      empty buffer
  @param[in] key_length key length
*/

void reuse_freed_buff(QUEUE *queue, BUFFPEK *reuse, uint key_length)
{
  uchar *reuse_end= reuse->base + reuse->max_keys * key_length;
  for (uint i= 0; i < queue->elements; ++i)
  {
    BUFFPEK *bp= (BUFFPEK *) queue_element(queue, i);
    if (bp->base + bp->max_keys * key_length == reuse->base)
    {
      bp->max_keys+= reuse->max_keys;
      return;
    }
    else if (bp->base == reuse_end)
    {
      bp->base= reuse->base;
      bp->max_keys+= reuse->max_keys;
      return;
    }
  }
  DBUG_ASSERT(0);
}


/**
  Merge buffers to one buffer.

  @param param        Sort parameter
  @param from_file    File with source data (BUFFPEKs point to this file)
  @param to_file      File to write the sorted result data.
  @param sort_buffer  Buffer for data to store up to MERGEBUFF2 sort keys.
  @param lastbuff     OUT Store here BUFFPEK describing data written to to_file
  @param Fb           First element in source BUFFPEKs array
  @param Tb           Last element in source BUFFPEKs array
  @param flag

  @retval
    0      OK
  @retval
    other  error
*/

int merge_buffers(SORTPARAM *param, IO_CACHE *from_file,
                  IO_CACHE *to_file, uchar *sort_buffer,
                  BUFFPEK *lastbuff, BUFFPEK *Fb, BUFFPEK *Tb,
                  int flag)
{
  int error;
  uint rec_length,res_length,offset;
  size_t sort_length;
  ulong maxcount;
  ha_rows max_rows,org_max_rows;
  my_off_t to_start_filepos;
  uchar *strpos;
  BUFFPEK *buffpek;
  QUEUE queue;
  qsort2_cmp cmp;
  void *first_cmp_arg;
  volatile THD::killed_state *killed= &current_thd->killed;
  THD::killed_state not_killable;
  DBUG_ENTER("merge_buffers");

  status_var_increment(current_thd->status_var.filesort_merge_passes);
  if (param->not_killable)
  {
    killed= &not_killable;
    not_killable= THD::NOT_KILLED;
  }

  error=0;
  rec_length= param->rec_length;
  res_length= param->res_length;
  sort_length= param->sort_length;
  offset= rec_length-res_length;
  maxcount= (ulong) (param->keys/((uint) (Tb-Fb) +1));
  to_start_filepos= my_b_tell(to_file);
  strpos= (uchar*) sort_buffer;
  org_max_rows=max_rows= param->max_rows;

  /* The following will fire if there is not enough space in sort_buffer */
  DBUG_ASSERT(maxcount!=0);
  
  if (param->unique_buff)
  {
    cmp= param->compare;
    first_cmp_arg= (void *) &param->cmp_context;
  }
  else
  {
    cmp= get_ptr_compare(sort_length);
    first_cmp_arg= (void*) &sort_length;
  }
  if (init_queue(&queue, (uint) (Tb-Fb)+1, offsetof(BUFFPEK,key), 0,
                 (queue_compare) cmp, first_cmp_arg))
    DBUG_RETURN(1);                                /* purecov: inspected */
  for (buffpek= Fb ; buffpek <= Tb ; buffpek++)
  {
    buffpek->base= strpos;
    buffpek->max_keys= maxcount;
    strpos+=
      (uint) (error= (int) read_to_buffer(from_file, buffpek, rec_length));
    if (error == -1)
      goto err;					/* purecov: inspected */
    buffpek->max_keys= buffpek->mem_count;	// If less data in buffers than expected
    queue_insert(&queue, (uchar*) buffpek);
  }

  if (param->unique_buff)
  {
    /* 
       Called by Unique::get()
       Copy the first argument to param->unique_buff for unique removal.
       Store it also in 'to_file'.

       This is safe as we know that there is always more than one element
       in each block to merge (This is guaranteed by the Unique:: algorithm
    */
    buffpek= (BUFFPEK*) queue_top(&queue);
    memcpy(param->unique_buff, buffpek->key, rec_length);
    if (my_b_write(to_file, (uchar*) buffpek->key, rec_length))
    {
      error=1; goto err;                        /* purecov: inspected */
    }
    buffpek->key+= rec_length;
    buffpek->mem_count--;
    if (!--max_rows)
    {
      error= 0;                                       /* purecov: inspected */
      goto end;                                       /* purecov: inspected */
    }
    queue_replaced(&queue);                        // Top element has been used
  }
  else
    cmp= 0;                                        // Not unique

  while (queue.elements > 1)
  {
    if (*killed)
    {
      error= 1; goto err;                        /* purecov: inspected */
    }
    for (;;)
    {
      buffpek= (BUFFPEK*) queue_top(&queue);
      if (cmp)                                        // Remove duplicates
      {
        if (!(*cmp)(first_cmp_arg, &(param->unique_buff),
                    (uchar**) &buffpek->key))
              goto skip_duplicate;
            memcpy(param->unique_buff, (uchar*) buffpek->key, rec_length);
      }
      if (flag == 0)
      {
        if (my_b_write(to_file,(uchar*) buffpek->key, rec_length))
        {
          error=1; goto err;                        /* purecov: inspected */
        }
      }
      else
      {
        if (my_b_write(to_file, (uchar*) buffpek->key+offset, res_length))
        {
          error=1; goto err;                        /* purecov: inspected */
        }
      }
      if (!--max_rows)
      {
        error= 0;                               /* purecov: inspected */
        goto end;                               /* purecov: inspected */
      }

    skip_duplicate:
      buffpek->key+= rec_length;
      if (! --buffpek->mem_count)
      {
        if (!(error= (int) read_to_buffer(from_file,buffpek,
                                          rec_length)))
        {
          (void) queue_remove(&queue,0);
          reuse_freed_buff(&queue, buffpek, rec_length);
          break;                        /* One buffer have been removed */
        }
        else if (error == -1)
          goto err;                        /* purecov: inspected */
      }
      queue_replaced(&queue);              /* Top element has been replaced */
    }
  }
  buffpek= (BUFFPEK*) queue_top(&queue);
  buffpek->base= sort_buffer;
  buffpek->max_keys= param->keys;

  /*
    As we know all entries in the buffer are unique, we only have to
    check if the first one is the same as the last one we wrote
  */
  if (cmp)
  {
    if (!(*cmp)(first_cmp_arg, &(param->unique_buff), (uchar**) &buffpek->key))
    {
      buffpek->key+= rec_length;         // Remove duplicate
      --buffpek->mem_count;
    }
  }

  do
  {
    if ((ha_rows) buffpek->mem_count > max_rows)
    {                                        /* Don't write too many records */
      buffpek->mem_count= (uint) max_rows;
      buffpek->count= 0;                        /* Don't read more */
    }
    max_rows-= buffpek->mem_count;
    if (flag == 0)
    {
      if (my_b_write(to_file,(uchar*) buffpek->key,
                     (rec_length*buffpek->mem_count)))
      {
        error= 1; goto err;                        /* purecov: inspected */
      }
    }
    else
    {
      register uchar *end;
      strpos= buffpek->key+offset;
      for (end= strpos+buffpek->mem_count*rec_length ;
           strpos != end ;
           strpos+= rec_length)
      {     
        if (my_b_write(to_file, (uchar *) strpos, res_length))
        {
          error=1; goto err;                        
        }
      }
    }
  }
  while ((error=(int) read_to_buffer(from_file,buffpek, rec_length))
         != -1 && error != 0);

end:
  lastbuff->count= min(org_max_rows-max_rows, param->max_rows);
  lastbuff->file_pos= to_start_filepos;
err:
  delete_queue(&queue);
  DBUG_RETURN(error);
} /* merge_buffers */


	/* Do a merge to output-file (save only positions) */

static int merge_index(SORTPARAM *param, uchar *sort_buffer,
		       BUFFPEK *buffpek, uint maxbuffer,
		       IO_CACHE *tempfile, IO_CACHE *outfile)
{
  DBUG_ENTER("merge_index");
  if (merge_buffers(param,tempfile,outfile,sort_buffer,buffpek,buffpek,
		    buffpek+maxbuffer,1))
    DBUG_RETURN(1);				/* purecov: inspected */
  DBUG_RETURN(0);
} /* merge_index */


static uint suffix_length(ulong string_length)
{
  if (string_length < 256)
    return 1;
  if (string_length < 256L*256L)
    return 2;
  if (string_length < 256L*256L*256L)
    return 3;
  return 4;                                     // Can't sort longer than 4G
}



/**
  Calculate length of sort key.

  @param thd			  Thread handler
  @param sortorder		  Order of items to sort
  @param s_length	          Number of items to sort
  @param[out] multi_byte_charset Set to 1 if we are using multi-byte charset
                                 (In which case we have to use strxnfrm())

  @note
    sortorder->length is updated for each sort item.
  @n
    sortorder->need_strxnfrm is set 1 if we have to use strxnfrm

  @return
    Total length of sort buffer in bytes
*/

static uint
sortlength(THD *thd, SORT_FIELD *sortorder, uint s_length,
           bool *multi_byte_charset)
{
  reg2 uint length;
  CHARSET_INFO *cs;
  *multi_byte_charset= 0;

  length=0;
  for (; s_length-- ; sortorder++)
  {
    sortorder->need_strxnfrm= 0;
    sortorder->suffix_length= 0;
    if (sortorder->field)
    {
      cs= sortorder->field->sort_charset();
      sortorder->length= sortorder->field->sort_length();

      if (use_strnxfrm((cs=sortorder->field->sort_charset())))
      {
        sortorder->need_strxnfrm= 1;
        *multi_byte_charset= 1;
        sortorder->length= cs->coll->strnxfrmlen(cs, sortorder->length);
      }
      if (sortorder->field->maybe_null())
	length++;				// Place for NULL marker
    }
    else
    {
      sortorder->result_type= sortorder->item->result_type();
      if (sortorder->item->result_as_longlong())
        sortorder->result_type= INT_RESULT;
      switch (sortorder->result_type) {
      case STRING_RESULT:
	sortorder->length=sortorder->item->max_length;
        set_if_smaller(sortorder->length, thd->variables.max_sort_length);
	if (use_strnxfrm((cs=sortorder->item->collation.collation)))
	{ 
          sortorder->length= cs->coll->strnxfrmlen(cs, sortorder->length);
	  sortorder->need_strxnfrm= 1;
	  *multi_byte_charset= 1;
	}
        else if (cs == &my_charset_bin)
        {
          /* Store length last to be able to sort blob/varbinary */
          sortorder->suffix_length= suffix_length(sortorder->length);
          sortorder->length+= sortorder->suffix_length;
        }
	break;
      case INT_RESULT:
#if SIZEOF_LONG_LONG > 4
	sortorder->length=8;			// Size of intern longlong
#else
	sortorder->length=4;
#endif
	break;
      case DECIMAL_RESULT:
        sortorder->length=
          my_decimal_get_binary_size(sortorder->item->max_length - 
                                     (sortorder->item->decimals ? 1 : 0),
                                     sortorder->item->decimals);
        break;
      case REAL_RESULT:
	sortorder->length=sizeof(double);
	break;
      case ROW_RESULT:
      default: 
	// This case should never be choosen
	DBUG_ASSERT(0);
	break;
      }
      if (sortorder->item->maybe_null)
	length++;				// Place for NULL marker
    }
    set_if_smaller(sortorder->length, thd->variables.max_sort_length);
    length+=sortorder->length;
  }
  sortorder->field= (Field*) 0;			// end marker
  DBUG_PRINT("info",("sort_length: %d",length));
  return length;
}


/**
  Get descriptors of fields appended to sorted fields and
  calculate its total length.

  The function first finds out what fields are used in the result set.
  Then it calculates the length of the buffer to store the values of
  these fields together with the value of sort values. 
  If the calculated length is not greater than max_length_for_sort_data
  the function allocates memory for an array of descriptors containing
  layouts for the values of the non-sorted fields in the buffer and
  fills them.

  @param thd                 Current thread
  @param ptabfield           Array of references to the table fields
  @param sortlength          Total length of sorted fields
  @param[out] plength        Total length of appended fields

  @note
    The null bits for the appended values are supposed to be put together
    and stored the buffer just ahead of the value of the first field.

  @return
    Pointer to the layout descriptors for the appended fields, if any
  @retval
    NULL   if we do not store field values with sort data.
*/

static SORT_ADDON_FIELD *
get_addon_fields(THD *thd, Field **ptabfield, uint sortlength, uint *plength)
{
  Field **pfield;
  Field *field;
  SORT_ADDON_FIELD *addonf;
  uint length= 0;
  uint fields= 0;
  uint null_fields= 0;
  MY_BITMAP *read_set= (*ptabfield)->table->read_set;

  /*
    If there is a reference to a field in the query add it
    to the the set of appended fields.
    Note for future refinement:
    This this a too strong condition.
    Actually we need only the fields referred in the
    result set. And for some of them it makes sense to use 
    the values directly from sorted fields.
  */
  *plength= 0;

  for (pfield= ptabfield; (field= *pfield) ; pfield++)
  {
    if (!bitmap_is_set(read_set, field->field_index))
      continue;
    if (field->flags & BLOB_FLAG)
      return 0;
    length+= field->max_packed_col_length(field->pack_length());
    if (field->maybe_null())
      null_fields++;
    fields++;
  } 
  if (!fields)
    return 0;
  length+= (null_fields+7)/8;

  if (length+sortlength > thd->variables.max_length_for_sort_data ||
      !(addonf= (SORT_ADDON_FIELD *) my_malloc(sizeof(SORT_ADDON_FIELD)*
                                               (fields+1), MYF(MY_WME))))
    return 0;

  *plength= length;
  length= (null_fields+7)/8;
  null_fields= 0;
  for (pfield= ptabfield; (field= *pfield) ; pfield++)
  {
    if (!bitmap_is_set(read_set, field->field_index))
      continue;
    addonf->field= field;
    addonf->offset= length;
    if (field->maybe_null())
    {
      addonf->null_offset= null_fields/8;
      addonf->null_bit= 1<<(null_fields & 7);
      null_fields++;
    }
    else
    {
      addonf->null_offset= 0;
      addonf->null_bit= 0;
    }
    addonf->length= field->max_packed_col_length(field->pack_length());
    length+= addonf->length;
    addonf++;
  }
  addonf->field= 0;     // Put end marker
  
  DBUG_PRINT("info",("addon_length: %d",length));
  return (addonf-fields);
}


/**
  Copy (unpack) values appended to sorted fields from a buffer back to
  their regular positions specified by the Field::ptr pointers.

  @param addon_field     Array of descriptors for appended fields
  @param buff            Buffer which to unpack the value from

  @note
    The function is supposed to be used only as a callback function
    when getting field values for the sorted result set.

  @return
    void.
*/

static void 
unpack_addon_fields(struct st_sort_addon_field *addon_field, uchar *buff)
{
  Field *field;
  SORT_ADDON_FIELD *addonf= addon_field;

  for ( ; (field= addonf->field) ; addonf++)
  {
    if (addonf->null_bit && (addonf->null_bit & buff[addonf->null_offset]))
    {
      field->set_null();
      continue;
    }
    field->set_notnull();
    field->unpack(field->ptr, buff + addonf->offset);
  }
}

/*
** functions to change a double or float to a sortable string
** The following should work for IEEE
*/

#define DBL_EXP_DIG (sizeof(double)*8-DBL_MANT_DIG)

void change_double_for_sort(double nr,uchar *to)
{
  uchar *tmp=(uchar*) to;
  if (nr == 0.0)
  {						/* Change to zero string */
    tmp[0]=(uchar) 128;
    bzero((char*) tmp+1,sizeof(nr)-1);
  }
  else
  {
#ifdef WORDS_BIGENDIAN
    memcpy(tmp, &nr, sizeof(nr));
#else
    {
      uchar *ptr= (uchar*) &nr;
#if defined(__FLOAT_WORD_ORDER) && (__FLOAT_WORD_ORDER == __BIG_ENDIAN)
      tmp[0]= ptr[3]; tmp[1]=ptr[2]; tmp[2]= ptr[1]; tmp[3]=ptr[0];
      tmp[4]= ptr[7]; tmp[5]=ptr[6]; tmp[6]= ptr[5]; tmp[7]=ptr[4];
#else
      tmp[0]= ptr[7]; tmp[1]=ptr[6]; tmp[2]= ptr[5]; tmp[3]=ptr[4];
      tmp[4]= ptr[3]; tmp[5]=ptr[2]; tmp[6]= ptr[1]; tmp[7]=ptr[0];
#endif
    }
#endif
    if (tmp[0] & 128)				/* Negative */
    {						/* make complement */
      uint i;
      for (i=0 ; i < sizeof(nr); i++)
	tmp[i]=tmp[i] ^ (uchar) 255;
    }
    else
    {					/* Set high and move exponent one up */
      ushort exp_part=(((ushort) tmp[0] << 8) | (ushort) tmp[1] |
		       (ushort) 32768);
      exp_part+= (ushort) 1 << (16-1-DBL_EXP_DIG);
      tmp[0]= (uchar) (exp_part >> 8);
      tmp[1]= (uchar) exp_part;
    }
  }
}<|MERGE_RESOLUTION|>--- conflicted
+++ resolved
@@ -1,9 +1,5 @@
 /*
-<<<<<<< HEAD
-   Copyright (c) 2000, 2014, Oracle and/or its affiliates. All rights reserved.
-=======
    Copyright (c) 2000, 2015, Oracle and/or its affiliates. All rights reserved.
->>>>>>> 31c803e8
 
    This program is free software; you can redistribute it and/or modify
    it under the terms of the GNU General Public License as published by
@@ -207,8 +203,6 @@
     const ulong min_sort_memory=
       max(MIN_SORT_MEMORY,
           ALIGN_SIZE(MERGEBUFF2 * (param.rec_length + sizeof(uchar*))));
-<<<<<<< HEAD
-=======
     /*
       Cannot depend on num_rows. For external sort, space for upto MERGEBUFF2
       rows is required.
@@ -216,7 +210,6 @@
     if (num_rows < MERGEBUFF2)
       num_rows= MERGEBUFF2;
 
->>>>>>> 31c803e8
     while (memory_available >= min_sort_memory)
     {
       ulong keys= memory_available / (param.rec_length + sizeof(char*));

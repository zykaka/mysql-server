/* Copyright (c) 2000, 2014, Oracle and/or its affiliates. All rights reserved.

   This program is free software; you can redistribute it and/or modify
   it under the terms of the GNU General Public License as published by
   the Free Software Foundation; version 2 of the License.

   This program is distributed in the hope that it will be useful,
   but WITHOUT ANY WARRANTY; without even the implied warranty of
   MERCHANTABILITY or FITNESS FOR A PARTICULAR PURPOSE.  See the
   GNU General Public License for more details.

   You should have received a copy of the GNU General Public License
   along with this program; if not, write to the Free Software
   Foundation, Inc., 51 Franklin St, Fifth Floor, Boston, MA 02110-1301  USA */

/**
  @defgroup Semantic_Analysis Semantic Analysis
*/

#ifndef SQL_LEX_INCLUDED
#define SQL_LEX_INCLUDED

#include "sql_alloc.h"
#include "violite.h"                            /* SSL_type */
#include "item.h"               /* From item_subselect.h: subselect_union_engine */
#include "thr_lock.h"                  /* thr_lock_type, TL_UNLOCK */
#include "sql_array.h"
#include "mem_root_array.h"
#include "sql_alter.h"                // Alter_info
#include "sql_servers.h"
#include "trigger_def.h"              // enum_trigger_action_time_type
#include "xa.h"                       // XID, xa_option_words
#include "prealloced_array.h"
#include "sql_data_change.h"
#include "set_var.h"
<<<<<<< HEAD
#include "sql_priv.h"                 // OPTION_NO_CONST_TABLES
=======
#include "query_options.h"            // OPTION_NO_CONST_TABLES
>>>>>>> 122434e4

/* YACC and LEX Definitions */

/* These may not be declared yet */
class Table_ident;
class sql_exchange;
class LEX_COLUMN;
class sp_head;
class sp_name;
class sp_instr;
class sp_pcontext;
class st_alter_tablespace;
class partition_info;
class Event_parse_data;
class set_var_base;
class sys_var;
class Item_func_match;
class File_parser;
class Key_part_spec;

#ifdef MYSQL_SERVER
/*
  There are 8 different type of table access so there is no more than
  combinations 2^8 = 256:

  . STMT_READS_TRANS_TABLE

  . STMT_READS_NON_TRANS_TABLE

  . STMT_READS_TEMP_TRANS_TABLE

  . STMT_READS_TEMP_NON_TRANS_TABLE

  . STMT_WRITES_TRANS_TABLE

  . STMT_WRITES_NON_TRANS_TABLE

  . STMT_WRITES_TEMP_TRANS_TABLE

  . STMT_WRITES_TEMP_NON_TRANS_TABLE

  The unsafe conditions for each combination is represented within a byte
  and stores the status of the option --binlog-direct-non-trans-updates,
  whether the trx-cache is empty or not, and whether the isolation level
  is lower than ISO_REPEATABLE_READ:

  . option (OFF/ON)
  . trx-cache (empty/not empty)
  . isolation (>= ISO_REPEATABLE_READ / < ISO_REPEATABLE_READ)

  bits 0 : . OFF, . empty, . >= ISO_REPEATABLE_READ
  bits 1 : . OFF, . empty, . < ISO_REPEATABLE_READ
  bits 2 : . OFF, . not empty, . >= ISO_REPEATABLE_READ
  bits 3 : . OFF, . not empty, . < ISO_REPEATABLE_READ
  bits 4 : . ON, . empty, . >= ISO_REPEATABLE_READ
  bits 5 : . ON, . empty, . < ISO_REPEATABLE_READ
  bits 6 : . ON, . not empty, . >= ISO_REPEATABLE_READ
  bits 7 : . ON, . not empty, . < ISO_REPEATABLE_READ
*/
extern uint binlog_unsafe_map[256];
/*
  Initializes the array with unsafe combinations and its respective
  conditions.
*/
void binlog_unsafe_map_init();
#endif

enum enum_yes_no_unknown
{
  TVL_YES, TVL_NO, TVL_UNKNOWN
};

enum keytype {
  KEYTYPE_PRIMARY,
  KEYTYPE_UNIQUE,
  KEYTYPE_MULTIPLE,
  KEYTYPE_FULLTEXT,
  KEYTYPE_SPATIAL,
  KEYTYPE_FOREIGN
};

enum enum_ha_read_modes { RFIRST, RNEXT, RPREV, RLAST, RKEY, RNEXT_SAME };

enum enum_filetype { FILETYPE_CSV, FILETYPE_XML };

enum fk_match_opt { FK_MATCH_UNDEF, FK_MATCH_FULL,
                    FK_MATCH_PARTIAL, FK_MATCH_SIMPLE};

enum fk_option { FK_OPTION_UNDEF, FK_OPTION_RESTRICT, FK_OPTION_CASCADE,
                 FK_OPTION_SET_NULL, FK_OPTION_NO_ACTION, FK_OPTION_DEFAULT};


/**
  used by the parser to store internal variable name
*/
struct sys_var_with_base
{
  sys_var *var;
  LEX_STRING base_name;
};


union YYSTYPE;
typedef YYSTYPE *LEX_YYSTYPE;
#include "sql_cmd.h"
#include "sql_digest_stream.h"

// describe/explain types
#define DESCRIBE_NONE		0 // Not explain query
#define DESCRIBE_NORMAL		1

#ifdef MYSQL_SERVER

/*
  If we encounter a diagnostics statement (GET DIAGNOSTICS, or e.g.
  the old SHOW WARNINGS|ERRORS, or "diagnostics variables" such as
  @@warning_count | @@error_count, we'll set some hints so this
  information is not lost.
 */
enum enum_keep_diagnostics
{
  DA_KEEP_NOTHING= 0,   /**< keep nothing */
  DA_KEEP_DIAGNOSTICS,  /**< keep the diagnostics area */
  DA_KEEP_COUNTS,       /**< keep @@warning_count / @error_count */
  DA_KEEP_PARSE_ERROR   /**< keep diagnostics area after parse error */
};

enum enum_sp_suid_behaviour
{
  SP_IS_DEFAULT_SUID= 0,
  SP_IS_NOT_SUID,
  SP_IS_SUID
};

enum enum_sp_data_access
{
  SP_DEFAULT_ACCESS= 0,
  SP_CONTAINS_SQL,
  SP_NO_SQL,
  SP_READS_SQL_DATA,
  SP_MODIFIES_SQL_DATA
};

/**
  enum_sp_type defines type codes of stored programs.

  Events have the SP_TYPE_PROCEDURE type code.

  @note these codes are used when dealing with the mysql.proc system table, so
  they must not be changed.

  @note the following macros were used previously for the same purpose. Now they
  are used for ACL only.
*/
enum enum_sp_type
{
  SP_TYPE_FUNCTION= 1,
  SP_TYPE_PROCEDURE,
  SP_TYPE_TRIGGER,
  SP_TYPE_EVENT
};

/*
  Values for the type enum. This reflects the order of the enum declaration
  in the CREATE TABLE command. These values are used to enumerate object types
  for the ACL statements.

  These values were also used for enumerating stored program types. However, now
  enum_sp_type should be used for that instead of them.
*/
#define TYPE_ENUM_FUNCTION  1
#define TYPE_ENUM_PROCEDURE 2
#define TYPE_ENUM_TRIGGER   3
#define TYPE_ENUM_PROXY     4

const LEX_STRING sp_data_access_name[]=
{
  { C_STRING_WITH_LEN("") },
  { C_STRING_WITH_LEN("CONTAINS SQL") },
  { C_STRING_WITH_LEN("NO SQL") },
  { C_STRING_WITH_LEN("READS SQL DATA") },
  { C_STRING_WITH_LEN("MODIFIES SQL DATA") }
};

#define DERIVED_SUBQUERY	1
#define DERIVED_VIEW		2

enum enum_view_create_mode
{
  VIEW_CREATE_NEW,		// check that there are not such VIEW/table
  VIEW_ALTER,			// check that VIEW .frm with such name exists
  VIEW_CREATE_OR_REPLACE	// check only that there are not such table
};

enum enum_drop_mode
{
  DROP_DEFAULT, // mode is not specified
  DROP_CASCADE, // CASCADE option
  DROP_RESTRICT // RESTRICT option
};

/* Options to add_table_to_list() */
#define TL_OPTION_UPDATING	1
#define TL_OPTION_FORCE_INDEX	2
#define TL_OPTION_IGNORE_LEAVES 4
#define TL_OPTION_ALIAS         8

typedef List<Item> List_item;
typedef Mem_root_array<ORDER*, true> Group_list_ptrs;


/**
  Structure to hold parameters for CHANGE MASTER, START SLAVE, and STOP SLAVE.

  Remark: this should not be confused with Master_info (and perhaps
  would better be renamed to st_lex_replication_info).  Some fields,
  e.g., delay, are saved in Relay_log_info, not in Master_info.
*/
typedef struct st_lex_master_info
{
  /*
    The array of IGNORE_SERVER_IDS has a preallocation, and is not expected
    to grow to any significant size, so no instrumentation.
  */
  st_lex_master_info()
    : repl_ignore_server_ids(PSI_NOT_INSTRUMENTED)
  {
    initialize();
  }
  char *host, *user, *password, *log_file_name, *bind_addr;
  uint port, connect_retry;
  float heartbeat_period;
  int sql_delay;
  ulonglong pos;
  ulong server_id, retry_count;
  char *gtid;
  const char* channel;  // identifier similar to database name
  enum {UNTIL_SQL_BEFORE_GTIDS= 0, UNTIL_SQL_AFTER_GTIDS} gtid_until_condition;
  bool until_after_gaps;
  bool slave_until;
  bool for_channel;

  /*
    Enum is used for making it possible to detect if the user
    changed variable or if it should be left at old value
   */
  enum {LEX_MI_UNCHANGED= 0, LEX_MI_DISABLE, LEX_MI_ENABLE}
    ssl, ssl_verify_server_cert, heartbeat_opt, repl_ignore_server_ids_opt, 
    retry_count_opt, auto_position;
  char *ssl_key, *ssl_cert, *ssl_ca, *ssl_capath, *ssl_cipher;
  char *ssl_crl, *ssl_crlpath;
  char *relay_log_name;
  ulong relay_log_pos;
  Prealloced_array<ulong, 2, true> repl_ignore_server_ids;

  /// Initializes everything to zero/NULL/empty.
  void initialize();
  /// Sets all fields to their "unspecified" value.
  void set_unspecified();
private:
  // Not copyable or assignable.
  st_lex_master_info(const st_lex_master_info&);
  st_lex_master_info &operator=(const st_lex_master_info&);
} LEX_MASTER_INFO;

typedef struct st_lex_reset_slave
{
  bool all;
} LEX_RESET_SLAVE;

enum sub_select_type
{
  UNSPECIFIED_TYPE,UNION_TYPE, INTERSECT_TYPE,
  EXCEPT_TYPE, GLOBAL_OPTIONS_TYPE, DERIVED_TABLE_TYPE, OLAP_TYPE
};

enum olap_type 
{
  UNSPECIFIED_OLAP_TYPE, CUBE_TYPE, ROLLUP_TYPE
};

/* 
  String names used to print a statement with index hints.
  Keep in sync with index_hint_type.
*/
extern const char * index_hint_type_name[];
typedef uchar index_clause_map;

/*
  Bits in index_clause_map : one for each possible FOR clause in
  USE/FORCE/IGNORE INDEX index hint specification
*/
#define INDEX_HINT_MASK_JOIN  (1)
#define INDEX_HINT_MASK_GROUP (1 << 1)
#define INDEX_HINT_MASK_ORDER (1 << 2)

#define INDEX_HINT_MASK_ALL (INDEX_HINT_MASK_JOIN | INDEX_HINT_MASK_GROUP | \
                             INDEX_HINT_MASK_ORDER)

/* Single element of an USE/FORCE/IGNORE INDEX list specified as a SQL hint  */
class Index_hint : public Sql_alloc
{
public:
  /* The type of the hint : USE/FORCE/IGNORE */
  enum index_hint_type type;
  /* Where the hit applies to. A bitmask of INDEX_HINT_MASK_<place> values */
  index_clause_map clause;
  /* 
    The index name. Empty (str=NULL) name represents an empty list 
    USE INDEX () clause 
  */ 
  LEX_STRING key_name;

  Index_hint (const char *str, uint length)
  {
    key_name.str= const_cast<char *>(str);
    key_name.length= length;
  }

  void print(THD *thd, String *str);
}; 

/* 
  Class st_select_lex_unit represents a query expression.
  Class st_select_lex represents a query block.
  A query expression contains one or more query blocks (more than one means
  that we have a UNION query).
  These classes are connected as follows:
   Both classes have a master, a slave, a next and a prev field.
   For class st_select_lex, master and slave connect to objects of type
   st_select_lex_unit, whereas for class st_select_lex_unit, they connect
   to st_select_lex.
   master is pointer to outer node.
   slave is pointer to the first inner node

   neighbors are two st_select_lex or st_select_lex_unit objects on
   the same level.

   The structures are linked with the following pointers:
   - list of neighbors (next/prev) (prev of first element point to slave
     pointer of outer structure)
     - For st_select_lex, this is a list of query blocks.
     - For st_select_lex_unit, this is a list of subqueries.

   - pointer to outer node (master), which is
     If this is st_select_lex_unit
       - pointer to outer select_lex.
     If this is st_select_lex
       - pointer to outer st_select_lex_unit.

   - pointer to inner objects (slave), which is either:
     If this is an st_select_lex_unit:
       - first query block that belong to this query expression.
     If this is an st_select_lex
       - first query expression that belong to this query block (subqueries).

   - list of all st_select_lex objects (link_next/link_prev)
     This is to be used for things like derived tables creation, where we
     go through this list and create the derived tables.

   If query expression contain several query blocks (UNION now,
   INTERSECT etc later) then it has a special select_lex called
   fake_select_lex. It used for storing global parameters (like ORDER BY,
   LIMIT) and executing union.
   Subqueries used in global ORDER BY clause will be attached to this
   fake_select_lex, which will allow them to correctly resolve fields of
   the containing UNION and outer selects.

   For example for following query:

   select *
     from table1
     where table1.field IN (select * from table1_1_1 union
                            select * from table1_1_2)
     union
   select *
     from table2
     where table2.field=(select (select f1 from table2_1_1_1_1
                                   where table2_1_1_1_1.f2=table2_1_1.f3)
                           from table2_1_1
                           where table2_1_1.f1=table2.f2)
     union
   select * from table3;

   we will have following structure:

   select1: (select * from table1 ...)
   select2: (select * from table2 ...)
   select3: (select * from table3)
   select1.1.1: (select * from table1_1_1)
   ...

     main unit
     fake0
     select1 select2 select3
     |^^     |^
    s|||     ||master
    l|||     |+---------------------------------+
    a|||     +---------------------------------+|
    v|||master                         slave   ||
    e||+-------------------------+             ||
     V|            neighbor      |             V|
     unit1.1<+==================>unit1.2       unit2.1
     fake1.1
     select1.1.1 select 1.1.2    select1.2.1   select2.1.1
                                               |^
                                               ||
                                               V|
                                               unit2.1.1.1
                                               select2.1.1.1.1


   relation in main unit will be following:
   (bigger picture for:
      main unit
      fake0
      select1 select2 select3
   in the above picture)

         main unit
         |^^^^|fake_select_lex
         |||||+--------------------------------------------+
         ||||+--------------------------------------------+|
         |||+------------------------------+              ||
         ||+--------------+                |              ||
    slave||master         |                |              ||
         V|      neighbor |       neighbor |        master|V
         select1<========>select2<========>select3        fake0

    list of all select_lex will be following (as it will be constructed by
    parser):

    select1->select2->select3->select2.1.1->select 2.1.2->select2.1.1.1.1-+
                                                                          |
    +---------------------------------------------------------------------+
    |
    +->select1.1.1->select1.1.2

*/


struct LEX;
class THD;
class select_result;
class JOIN;
class select_union;

/**
  This class represents a query expression (one query block or
  several query blocks combined with UNION).
*/
class st_select_lex_unit: public Sql_alloc
{
  /**
    Intrusive double-linked list of all query expressions
    immediately contained within the same query block.
  */
  st_select_lex_unit *next;
  st_select_lex_unit **prev;

  /**
    The query block wherein this query expression is contained,
    NULL if the query block is the outer-most one.
  */
  SELECT_LEX *master;
  /// The first query block in this query expression.
  SELECT_LEX *slave;
private:
  /**
    Marker for subqueries in WHERE, HAVING, ORDER BY, GROUP BY and
    SELECT item lists.
    Must be read/written when holding LOCK_query_plan.

   See Item_subselect::explain_subquery_checker
  */
  enum_parsing_context explain_marker;

  bool prepared; ///< All query blocks in query expression are prepared
  bool optimized; ///< All query blocks in query expression are optimized
  bool executed; ///< Query expression has been executed

  TABLE_LIST result_table_list;
  select_union *union_result;
  TABLE *table; /* temporary table using for appending UNION results */

  select_result *m_query_result;

public:
  /**
    result of this query can't be cached, bit field, can be :
      UNCACHEABLE_DEPENDENT
      UNCACHEABLE_RAND
      UNCACHEABLE_SIDEEFFECT
  */
  uint8 uncacheable;

  st_select_lex_unit(enum_parsing_context parsing_context);

  /// Values for st_select_lex_unit::cleaned
  enum enum_clean_state
  {
    UC_DIRTY,     ///< Unit isn't cleaned
    UC_PART_CLEAN,///< Unit were cleaned, except JOIN and JOIN_TABs were
                  ///< kept for possible EXPLAIN
    UC_CLEAN      ///< Unit completely cleaned, all underlying JOINs were
                  ///< freed
  };
  enum_clean_state cleaned; ///< cleanliness state

  // list of fields which points to temporary table for union
  List<Item> item_list;
  /*
    list of types of items inside union (used for union & derived tables)
    
    Item_type_holders from which this list consist may have pointers to Field,
    pointers is valid only after preparing SELECTS of this unit and before
    any SELECT of this unit execution

    TODO:
    Possibly this member should be protected, and its direct use replaced
    by get_unit_column_types(). Check the places where it is used.
  */
  List<Item> types;
  /**
    Pointer to 'last' select, or pointer to select where we stored
    global parameters for union.

    If this is a union of multiple selects, the parser puts the global
    parameters in fake_select_lex. If the union doesn't use a
    temporary table, st_select_lex_unit::prepare() nulls out
    fake_select_lex, but saves a copy in saved_fake_select_lex in
    order to preserve the global parameters.

    If it is not a union, first_select() is the last select.

    @return select containing the global parameters
  */
  inline st_select_lex *global_parameters() const
  {
    if (fake_select_lex != NULL)
      return fake_select_lex;
    else if (saved_fake_select_lex != NULL)
      return saved_fake_select_lex;
    return first_select();
  };
  /* LIMIT clause runtime counters */
  ha_rows select_limit_cnt, offset_limit_cnt;
  /* not NULL if unit used in subselect, point to subselect item */
  Item_subselect *item;
  /* thread handler */
  THD *thd;
  /*
    SELECT_LEX for hidden SELECT in onion which process global
    ORDER BY and LIMIT
  */
  st_select_lex *fake_select_lex;
  /**
    SELECT_LEX that stores LIMIT and OFFSET for UNION ALL when no
    fake_select_lex is used.
  */
  st_select_lex *saved_fake_select_lex;

  st_select_lex *union_distinct; /* pointer to the last UNION DISTINCT */

  st_select_lex* outer_select() const { return master; }
  st_select_lex* first_select() const { return slave; }

  st_select_lex_unit* next_unit() const { return next; }

  select_result *query_result() const { return m_query_result; }
  void set_query_result(select_result *res) { m_query_result= res; }
  /* UNION methods */
  bool prepare(THD *thd, select_result *result, ulonglong added_options,
               ulonglong removed_options);
  bool optimize(THD *thd);
  bool execute(THD *thd);
  bool explain(THD *ethd);
  bool cleanup(bool full);
  inline void unclean() { cleaned= UC_DIRTY; }
  void reinit_exec_mechanism();

  void print(String *str, enum_query_type query_type);

  bool add_fake_select_lex(THD *thd);
  bool prepare_fake_select_lex(THD *thd);
  void set_prepared() { prepared= true; }
  void set_optimized() { optimized= true; }
  void set_executed() { executed= true; }
  void reset_executed() { executed= false; }
  bool is_prepared() const { return prepared; }
  bool is_optimized() const { return optimized; }
  bool is_executed() const { return executed; }
  bool change_query_result(select_result_interceptor *result,
                           select_result_interceptor *old_result);
  void set_limit(st_select_lex *values);
  void set_thd(THD *thd_arg) { thd= thd_arg; }
  inline bool is_union () const;
  bool union_needs_tmp_table();

  /// Include a query expression below a query block.
  void include_down(LEX *lex, st_select_lex *outer);

  /// Include a chain of query expressions below a query block.
  void include_chain(LEX *lex, st_select_lex *outer);

  /// Exclude this unit and immediately contained select_lex objects
  void exclude_level();


  /// Exclude subtree of current unit from tree of SELECTs
  void exclude_tree();

  /// Renumber query blocks of a query expression according to supplied LEX
  void renumber_selects(LEX *lex);

  friend class st_select_lex;

  List<Item> *get_unit_column_types();
  List<Item> *get_field_list();

  enum_parsing_context get_explain_marker() const;
  void set_explain_marker(enum_parsing_context m);
  void set_explain_marker_from(const st_select_lex_unit *u);

#ifndef DBUG_OFF
  /**
     Asserts that none of {this unit and its children units} is fully cleaned
     up.
  */
  void assert_not_fully_clean();
#else
  void assert_not_fully_clean() {}
#endif
  void invalidate();
  /*
    An exception: this is the only function that needs to adjust
    explain_marker.
  */
  friend bool mysql_make_view(THD *thd, TABLE_SHARE *share, TABLE_LIST *table,
                     bool open_view_no_parse);

};

typedef class st_select_lex_unit SELECT_LEX_UNIT;
typedef Bounds_checked_array<Item*> Ref_ptr_array;

/**
  This class represents a query block, aka a query specification, which is
  a query consisting of a SELECT keyword, followed by a table list,
  optionally followed by a WHERE clause, a GROUP BY, etc.
*/
class st_select_lex: public Sql_alloc
{
public:
  /// @returns a slice of ref_pointer_array
  Ref_ptr_array ref_ptr_array_slice(size_t slice_num)
  {
    size_t slice_sz= ref_pointer_array.size() / 5U;
    DBUG_ASSERT(ref_pointer_array.size() % 5 == 0);
    DBUG_ASSERT(slice_num < 5U);
    return Ref_ptr_array(&ref_pointer_array[slice_num * slice_sz], slice_sz);
  }

  Item  *where_cond() const { return m_where_cond; }
  void   set_where_cond(Item *cond) { m_where_cond= cond; }
  Item **where_cond_ref() { return &m_where_cond; }
  Item  *having_cond() const { return m_having_cond; }
  void   set_having_cond(Item *cond) { m_having_cond= cond; }

  void set_query_result(select_result *result) { m_query_result= result; }
  select_result *query_result() const { return m_query_result; }
  bool change_query_result(select_result_interceptor *new_result,
                           select_result_interceptor *old_result);

  /// Set base options for a query block (and active options too)
  void set_base_options(ulonglong options_arg)
  {
    DBUG_EXECUTE_IF("no_const_tables", options_arg|= OPTION_NO_CONST_TABLES;);

    // Make sure we do not overwrite options by accident
    DBUG_ASSERT(m_base_options == 0 && m_active_options == 0);
    m_base_options= options_arg;
    m_active_options= options_arg;
  }

  /// Add base options to a query block, also update active options
  void add_base_options(ulonglong options)
  {
    DBUG_ASSERT(first_execution);
    m_base_options|= options;
    m_active_options|= options;
  }

  /**
    Remove base options from a query block.
    Active options are also updated, and we assume here that "extra" options
    cannot override removed base options.
  */
  void remove_base_options(ulonglong options)
  {
    DBUG_ASSERT(first_execution);
    m_base_options&= ~options;
    m_active_options&= ~options;
  }

  /// Make active options from base options, supplied options and environment:
  void make_active_options(ulonglong added_options, ulonglong removed_options);

  /// Adjust the active option set
  void add_active_options(ulonglong options)
  { m_active_options|= options; }

  /// @return the active query options
  ulonglong active_options() const { return m_active_options; }

  /// @return true if query block has the DISTINCT qualifier
  bool is_distinct() const { return active_options() & SELECT_DISTINCT; }

  /// @return true if query block is explicitly grouped
  bool is_explicitly_grouped() const { return group_list.elements; }

  /// @return true if query block is implicity grouped
  bool is_implicitly_grouped() const
  { return m_agg_func_used && group_list.elements == 0; }

  /// @return true if query block is grouped (explicitly or implicitly)
  bool is_grouped() const
  { return m_agg_func_used || group_list.elements; }

private:
  /**
    Intrusive double-linked list of all query blocks within the same
    query expression.
  */
  st_select_lex *next;
  st_select_lex **prev;

  /// The query expression containing this query block.
  st_select_lex_unit *master;
  /// The first query expression contained within this query block.
  st_select_lex_unit *slave;

  /// Intrusive double-linked global list of query blocks.
  st_select_lex *link_next;
  st_select_lex **link_prev;

  /// Result of this query block
  select_result *m_query_result;

  /**
    Options assigned from parsing and throughout resolving,
    should not be modified after resolving is done.
  */
  ulonglong m_base_options;
  /**
    Active options. Derived from base options, modifiers added during
    resolving and values from session variable option_bits. Since the latter
    may change, active options are refreshed per execution of a statement.
  */
  ulonglong m_active_options;

public:
  /**
    In sql_cache we store SQL_CACHE flag as specified by user to be
    able to restore SELECT statement from internal structures.
  */
  enum e_sql_cache { SQL_CACHE_UNSPECIFIED, SQL_NO_CACHE, SQL_CACHE };
  
  e_sql_cache sql_cache;
  /*
    result of this query can't be cached, bit field, can be :
      UNCACHEABLE_DEPENDENT
      UNCACHEABLE_RAND
      UNCACHEABLE_SIDEEFFECT
  */
  uint8 uncacheable;
  enum sub_select_type linkage;
  bool no_table_names_allowed; ///< used for global order by
  Name_resolution_context context;
  /**
    Three fields used by semi-join transformations to know when semi-join is
    possible, and in which condition tree the subquery predicate is located.
  */
  enum Resolve_place { RESOLVE_NONE, RESOLVE_JOIN_NEST, RESOLVE_CONDITION,
                       RESOLVE_HAVING, RESOLVE_SELECT_LIST };
  Resolve_place resolve_place; ///< Indicates part of query being resolved
  TABLE_LIST *resolve_nest;    ///< Used when resolving outer join condition
  /**
    Disables semi-join flattening when resolving a subtree in which flattening
    is not allowed. The flag should be true while resolving items that are not
    on the AND-top-level of a condition tree.
  */
  bool semijoin_disallowed;
  char *db;
private:
  /**
    Condition to be evaluated after all tables in a query block are joined.
    After all permanent transformations have been conducted by
    SELECT_LEX::prepare(), this condition is "frozen", any subsequent changes
    to it must be done with change_item_tree(), unless they only modify AND/OR
    items and use a copy created by SELECT_LEX::get_optimizable_conditions().
    Same is true for 'having_cond'.
  */
  Item *m_where_cond;

  /// Condition to be evaluated on grouped rows after grouping.
  Item *m_having_cond;

public:

  /**
    Saved values of the WHERE and HAVING clauses. Allowed values are: 
     - COND_UNDEF if the condition was not specified in the query or if it 
       has not been optimized yet
     - COND_TRUE if the condition is always true
     - COND_FALSE if the condition is impossible
     - COND_OK otherwise
  */
  Item::cond_result cond_value, having_value;
  /* point on lex in which it was created, used in view subquery detection */
  LEX *parent_lex;
  enum olap_type olap;
  /* FROM clause - points to beginning of the TABLE_LIST::next_local list. */
  SQL_I_List<TABLE_LIST>  table_list;

  /*
    GROUP BY clause.
    This list may be mutated during optimization (by remove_const()),
    so for prepared statements, we keep a copy of the ORDER.next pointers in
    group_list_ptrs, and re-establish the original list before each execution.
  */
  SQL_I_List<ORDER>       group_list;
  Group_list_ptrs        *group_list_ptrs;

  /**
    List of fields & expressions.

    SELECT: Fields and expressions in the SELECT list.
    UPDATE: Fields in the SET clause.
  */
  List<Item>          item_list;
  bool	              is_item_list_lookup;

  /// Number of GROUP BY expressions added to all_fields
  int hidden_group_field_count;

  List<Item> &fields_list; ///< hold field list
  List<Item> all_fields; ///< to store all expressions used in query
  /**
    Usually a pointer to ftfunc_list_alloc, but in UNION this is used to create
    fake select_lex that consolidates result fields of UNION
  */
  List<Item_func_match> *ftfunc_list;
  List<Item_func_match> ftfunc_list_alloc;
  /**
    After optimization it is pointer to corresponding JOIN. This member
    should be changed only when THD::LOCK_query_plan mutex is taken.
  */
  JOIN *join;
  List<TABLE_LIST> top_join_list; /* join list of the top level          */
  List<TABLE_LIST> *join_list;    /* list for the currently parsed join  */
  TABLE_LIST *embedding;          /* table embedding to the above list   */
  /// List of semi-join nests generated for this query block
  List<TABLE_LIST> sj_nests;

  /*
    Beginning of the list of leaves in a FROM clause, where the leaves
    inlcude all base tables including view tables. The tables are connected
    by TABLE_LIST::next_leaf, so leaf_tables points to the left-most leaf.
  */
  TABLE_LIST *leaf_tables;
  /**
    SELECT_LEX type enum
  */
  enum type_enum {
    SLT_NONE= 0,
    SLT_PRIMARY,
    SLT_SIMPLE,
    SLT_DERIVED,
    SLT_SUBQUERY,
    SLT_UNION,
    SLT_UNION_RESULT,
    SLT_MATERIALIZED,
  // Total:
    SLT_total ///< fake type, total number of all valid types
  // Don't insert new types below this line!
  };

  /*
    ORDER BY clause.
    This list may be mutated during optimization (by remove_const()),
    so for prepared statements, we keep a copy of the ORDER.next pointers in
    order_list_ptrs, and re-establish the original list before each execution.
  */
  SQL_I_List<ORDER> order_list;
  Group_list_ptrs *order_list_ptrs;

  Item *select_limit, *offset_limit;  /* LIMIT clause parameters */

  /// The complete ref pointer array, with 5 slices (see class JOIN too)
  Ref_ptr_array ref_pointer_array;
  /// Slice 0 of array, with pointers to all expressions in all_fields
  Ref_ptr_array ref_ptrs;

  /// Number of derived tables and views
  uint derived_table_count;
  /// Number of materialized derived tables and views
  uint materialized_table_count;
  /// Number of partitioned tables
  uint partitioned_table_count;
  /// Number of leaf tables (Card(leaf_tables))
  uint leaf_table_count;
  /*
    number of items in select_list and HAVING clause used to get number
    bigger then can be number of entries that will be added to all item
    list during split_sum_func
  */
  uint select_n_having_items;
  uint cond_count;    /* number of arguments of and/or/xor in where/having/on */
  uint between_count; /* number of between predicates in where/having/on      */
  uint max_equal_elems; /* maximal number of elements in multiple equalities  */
  /*
    Number of fields used in select list or where clause of current select
    and all inner subselects.
  */
  uint select_n_where_fields;
  enum_parsing_context parsing_place; /* where we are parsing expression */
  bool with_sum_func;   /* sum function indicator */

  uint in_sum_expr;
  uint select_number; /* number of select (used for EXPLAIN) */
  /**
    Nesting level of query block, outer-most query block has level 0,
    its subqueries have level 1, etc. @see also sql/item_sum.h.
  */
  int nest_level;
  /* Circularly linked list of sum func in nested selects */
  Item_sum *inner_sum_func_list;
  /**
    Number of wildcards used in the SELECT list. For example,
    SELECT *, t1.*, catalog.t2.* FROM t0, t1, t2;
    has 3 wildcards.
  */
  uint with_wild;
  bool  braces;   	/* SELECT ... UNION (SELECT ... ) <- this braces */
  /* TRUE when having fix field called in processing of this SELECT */
  bool having_fix_field;
  /* TRUE when GROUP BY fix field called in processing of this SELECT */
  bool group_fix_field;
  /* List of references to fields referenced from inner selects */
  List<Item_outer_ref> inner_refs_list;
  /* Number of Item_sum-derived objects in this SELECT */
  uint n_sum_items;
  /* Number of Item_sum-derived objects in children and descendant SELECTs */
  uint n_child_sum_items;

  /* explicit LIMIT clause was used */
  bool explicit_limit;
  /*
    there are subquery in HAVING clause => we can't close tables before
    query processing end even if we use temporary table
  */
  bool subquery_in_having;
  /*
    This variable is required to ensure proper work of subqueries and
    stored procedures. Generally, one should use the states of
    Query_arena to determine if it's a statement prepare or first
    execution of a stored procedure. However, in case when there was an
    error during the first execution of a stored procedure, the SP body
    is not expelled from the SP cache. Therefore, a deeply nested
    subquery might be left unoptimized. So we need this per-subquery
    variable to inidicate the optimization/execution state of every
    subquery. Prepared statements work OK in that regard, as in
    case of an error during prepare the PS is not created.
  */
  bool first_execution;
  bool first_natural_join_processing;
  bool sj_pullout_done;
  /* do not wrap view fields with Item_ref */
  bool no_wrap_view_item;
  /* exclude this select from check of unique_table() */
  bool exclude_from_table_unique_test;

  /* 
    This is a copy of the original JOIN USING list that comes from
    the parser. The parser :
      1. Sets the natural_join of the second TABLE_LIST in the join
         and the st_select_lex::prev_join_using.
      2. Makes a parent TABLE_LIST and sets its is_natural_join/
       join_using_fields members.
      3. Uses the wrapper TABLE_LIST as a table in the upper level.
    We cannot assign directly to join_using_fields in the parser because
    at stage (1.) the parent TABLE_LIST is not constructed yet and
    the assignment will override the JOIN USING fields of the lower level
    joins on the right.
  */
  List<String> *prev_join_using;
  /**
    The set of those tables whose fields are referenced in the select list of
    this select level.
  */
  table_map select_list_tables;
  table_map outer_join;       ///< Bitmap of all inner tables from outer joins
  /// First select_lex removed as part of some transformation, or NULL
  st_select_lex *removed_select;

  /**
    @note the group_by and order_by lists below will probably be added to the
          constructor when the parser is converted into a true bottom-up design.
  */
  st_select_lex(TABLE_LIST *table_list, List<Item> *item_list,
                Item *where, Item *having, Item *limit, Item *offset
                //SQL_I_LIST<ORDER> *group_by, SQL_I_LIST<ORDER> order_by
                );

  st_select_lex_unit *master_unit() const { return master; }
  st_select_lex_unit *first_inner_unit() const { return slave; }
  SELECT_LEX *outer_select() const { return master->outer_select(); }
  SELECT_LEX *next_select() const { return next; }

  st_select_lex* last_select()
  { 
    st_select_lex* mylast= this;
    for (; mylast->next_select(); mylast= mylast->next_select())
    {}
    return mylast; 
  }

  SELECT_LEX *next_select_in_list() const { return link_next; }

  void mark_as_dependent(SELECT_LEX *last);
  void invalidate();

  bool set_braces(bool value);
  uint get_in_sum_expr() const { return in_sum_expr; }

  bool add_item_to_list(THD *thd, Item *item);
  void add_group_to_list(ORDER *order);
  bool add_ftfunc_to_list(Item_func_match *func);
  void add_order_to_list(ORDER *order);
  TABLE_LIST* add_table_to_list(THD *thd, Table_ident *table,
				LEX_STRING *alias,
				ulong table_options,
				thr_lock_type flags= TL_UNLOCK,
                                enum_mdl_type mdl_type= MDL_SHARED_READ,
				List<Index_hint> *hints= 0,
                                List<String> *partition_names= 0,
                                LEX_STRING *option= 0);
  TABLE_LIST* get_table_list() const { return table_list.first; }
  bool init_nested_join(THD *thd);
  TABLE_LIST *end_nested_join(THD *thd);
  TABLE_LIST *nest_last_join(THD *thd);
  void add_joined_table(TABLE_LIST *table);
  TABLE_LIST *convert_right_join();
  List<Item>* get_item_list() { return &item_list; }

  void set_lock_for_tables(thr_lock_type lock_type);
  inline void init_order()
  {
    DBUG_ASSERT(order_list.elements == 0);
    order_list.elements= 0;
    order_list.first= 0;
    order_list.next= &order_list.first;
  }
  /*
    This method created for reiniting LEX in mysql_admin_table() and can be
    used only if you are going remove all SELECT_LEX & units except belonger
    to LEX (LEX::unit & LEX::select, for other purposes use
    SELECT_LEX_UNIT::exclude_level()
  */
  void cut_subtree() { slave= 0; }
  bool test_limit();
  /**
    Get offset for LIMIT.

    Evaluate offset item if necessary.

    @return Number of rows to skip.
  */
  ha_rows get_offset();
  /**
   Get limit.

   Evaluate limit item if necessary.

   @return Limit of rows in result.
  */
  ha_rows get_limit();

  /// Assign a default name resolution object for this query block.
  bool set_context(Name_resolution_context *outer_context);

  bool setup_ref_array(THD *thd);
  void print(THD *thd, String *str, enum_query_type query_type);
  static void print_order(String *str,
                          ORDER *order,
                          enum_query_type query_type);
  void print_limit(THD *thd, String *str, enum_query_type query_type);
  void fix_prepare_information(THD *thd);
  /**
    Cleanup this subtree (this SELECT_LEX and all nested SELECT_LEXes and
    SELECT_LEX_UNITs).
    @param full  if false only partial cleanup is done, JOINs and JOIN_TABs are
    kept to provide info for EXPLAIN CONNECTION; if true, complete cleanup is
    done, all JOINs are freed.
  */
  bool cleanup(bool full);
  /*
    Recursively cleanup the join of this select lex and of all nested
    select lexes. This is not a full cleanup.
  */
  void cleanup_all_joins();

  /* 
   Add a index hint to the tagged list of hints. The type and clause of the
   hint will be the current ones (set by set_index_hint()) 
  */
  bool add_index_hint (THD *thd, char *str, uint length);

  /* make a list to hold index hints */
  void alloc_index_hints (THD *thd);

  bool handle_derived(LEX *lex, bool (*processor)(THD*, LEX*, TABLE_LIST*));
  bool is_part_of_union() { return master_unit()->is_union(); }

  /*
    For MODE_ONLY_FULL_GROUP_BY we need to know if
    this query block is the aggregation query of at least one aggregate
    function.
  */
  bool agg_func_used()      const { return m_agg_func_used; }

  void set_agg_func_used(bool val)      { m_agg_func_used= val; }

  /// Lookup for SELECT_LEX type
  type_enum type();

  /// Lookup for a type string
  const char *get_type_str(const THD *thd) { return type_str[type()]; }
  static const char *get_type_str(type_enum type) { return type_str[type]; }

  bool is_dependent() const { return uncacheable & UNCACHEABLE_DEPENDENT; }
  bool is_cacheable() const
  {
    return !uncacheable;
  }

  /// Include query block inside a query expression.
  void include_down(LEX *lex, st_select_lex_unit *outer);

  /// Include a query block next to another query block.
  void include_neighbour(LEX *lex, st_select_lex *before);

  /// Include query block inside a query expression, but do not link.
  void include_standalone(st_select_lex_unit *sel, st_select_lex **ref);

  /// Include query block into global list.
  void include_in_global(st_select_lex **plink);

  /// Include chain of query blocks into global list.
  void include_chain_in_global(st_select_lex **start);

  /// Renumber query blocks of contained query expressions
  void renumber(LEX *lex);

  /**
     Set pointer to corresponding JOIN object.
     The function sets the pointer only after acquiring THD::LOCK_query_plan
     mutex. This is needed to avoid races when EXPLAIN FOR CONNECTION is used.
  */
  void set_join(JOIN *join_arg);
  /**
    Does permanent transformations which are local to a query block (which do
    not merge it to another block).
  */
  bool apply_local_transforms(THD *thd);

  bool get_optimizable_conditions(THD *thd,
                                  Item **new_where, Item **new_having);

  bool validate_outermost_option(LEX *lex, const char *wrong_option) const;
  bool validate_base_options(LEX *lex, ulonglong options) const;

private:
  bool m_agg_func_used;

  /// Helper for fix_prepare_information()
  void fix_prepare_information_for_order(THD *thd,
                                         SQL_I_List<ORDER> *list,
                                         Group_list_ptrs **list_ptrs);
  static const char *type_str[SLT_total];

  friend class st_select_lex_unit;

private:
  bool record_join_nest_info(List<TABLE_LIST> *tables);
  bool simplify_joins(THD *thd,
                      List<TABLE_LIST> *join_list,
                      bool top, bool in_sj,
                      Item **new_conds,
                      uint *changelog= NULL);
  bool convert_subquery_to_semijoin(Item_exists_subselect *subq_pred);
  bool resolve_subquery(THD *thd);
  bool resolve_rollup(THD *thd);
  bool change_group_ref(THD *thd, Item_func *expr, bool *changed);
  bool flatten_subqueries();
  bool setup_wild(THD *thd);
  bool setup_order_final(THD *thd, int hidden_order_field_count);
  bool setup_group(THD *thd);
  void remove_redundant_subquery_clauses(THD *thd,
                                         int hidden_group_field_count,
                                         int hidden_order_field_count);
  void empty_order_list(int hidden_order_field_count);
  /**
    Pointer to collection of subqueries candidate for semijoin
    conversion.
    Template parameter is "true": no need to run DTORs on pointers.
  */
  Mem_root_array<Item_exists_subselect*, true> *sj_candidates;
public:
  bool fix_inner_refs(THD *thd);
  bool setup_conds(THD *thd);
  bool prepare(THD *thd);
  bool optimize(THD *thd);
  void reset_nj_counters(List<TABLE_LIST> *join_list= NULL);
  bool check_only_full_group_by(THD *thd);
};
typedef class st_select_lex SELECT_LEX;


inline bool st_select_lex_unit::is_union () const
{ 
  return first_select()->next_select() && 
         first_select()->next_select()->linkage == UNION_TYPE;
}

#ifdef MYSQL_SERVER
#include "lex_symbol.h"
#include "item_func.h"            /* Cast_target used in sql_yacc.h */
#include "sql_signal.h"
#include "sql_get_diagnostics.h"  /* Types used in sql_yacc.h */


struct Cast_type
{
  Cast_target target;
  const CHARSET_INFO *charset;
  ulong type_flags;
  const char *length;
  const char *dec;
};


struct Limit_options
{
  Item *limit;
  Item *opt_offset;
  /*
    true for "LIMIT offset,limit" and false for "LIMIT limit OFFSET offset"
  */
  bool is_offset_first;
};


struct Query_options {
  ulonglong query_spec_options;
  enum SELECT_LEX::e_sql_cache sql_cache;
  ulong max_statement_time;

  bool merge(const Query_options &a, const Query_options &b);
  bool save_to(Parse_context *);
};


/**
  Argument values for PROCEDURE ANALYSE(...)
*/

struct Proc_analyse_params
{
  uint max_tree_elements; //< maximum number of distinct values per column
  uint max_treemem; //< maximum amount of memory to allocate per column

  static const uint default_max_tree_elements= 256;
  static const uint default_max_treemem= 8192;
};


struct Select_lock_type
{
  bool is_set;
  thr_lock_type lock_type;
  bool is_safe_to_cache_query;
};


/**
  Helper for the sql_exchange class
*/

struct Line_separators
{
  const String *line_term;
  const String *line_start;

  void cleanup() { line_term= line_start= NULL; }
  void merge_line_separators(const Line_separators &s)
  {
    if (s.line_term != NULL)
      line_term= s.line_term;
    if (s.line_start != NULL)
      line_start= s.line_start;
  }
};


/**
  Helper for the sql_exchange class
*/

struct Field_separators
{
  const String *field_term;
  const String *escaped;
  const String *enclosed;
  bool opt_enclosed;
  
  void cleanup()
  {
    field_term= escaped= enclosed= NULL;
    opt_enclosed= false;
  }
  void merge_field_separators(const Field_separators &s)
  {
    if (s.field_term != NULL)
      field_term= s.field_term;
    if (s.escaped != NULL)
      escaped= s.escaped;
    if (s.enclosed != NULL)
      enclosed= s.enclosed;
    // TODO: a bug?
    // OPTIONALLY ENCLOSED BY x ENCLOSED BY y == OPTIONALLY ENCLOSED BY y
    if (s.opt_enclosed)
      opt_enclosed= s.opt_enclosed;
  }
};

#define YYSTYPE_IS_DECLARED
union YYSTYPE {
  int  num;
  ulong ulong_num;
  ulonglong ulonglong_number;
  longlong longlong_number;
  LEX_STRING lex_str;
  LEX_STRING *lex_str_ptr;
  LEX_SYMBOL symbol;
  Table_ident *table;
  char *simple_string;
  Item *item;
  Item_num *item_num;
  List<Item> *item_list;
  List<String> *string_list;
  String *string;
  Key_part_spec *key_part;
  TABLE_LIST *table_list;
  udf_func *udf;
  LEX_USER *lex_user;
  struct sys_var_with_base variable;
  enum enum_var_type var_type;
  keytype key_type;
  enum ha_key_alg key_alg;
  handlerton *db_type;
  enum row_type row_type;
  enum ha_rkey_function ha_rkey_mode;
  enum enum_ha_read_modes ha_read_mode;
  enum enum_tx_isolation tx_isolation;
  const char *c_str;
  struct
  {
    const CHARSET_INFO *charset;
    ulong type_flags;
  } charset_with_flags;
  struct
  {
    const char *length;
    const char *dec;
  } precision;
  struct Cast_type cast_type;
  enum Item_udftype udf_type;
  const CHARSET_INFO *charset;
  thr_lock_type lock_type;
  interval_type interval, interval_time_st;
  timestamp_type date_time_type;
  st_select_lex *select_lex;
  chooser_compare_func_creator boolfunc2creator;
  class sp_condition_value *spcondvalue;
  struct { int vars, conds, hndlrs, curs; } spblock;
  sp_name *spname;
  LEX *lex;
  sp_head *sphead;
  struct p_elem_val *p_elem_value;
  enum index_hint_type index_hint;
  enum enum_filetype filetype;
  enum fk_option m_fk_option;
  enum enum_yes_no_unknown m_yes_no_unk;
  enum_condition_item_name da_condition_item_name;
  Diagnostics_information::Which_area diag_area;
  Diagnostics_information *diag_info;
  Statement_information_item *stmt_info_item;
  Statement_information_item::Name stmt_info_item_name;
  List<Statement_information_item> *stmt_info_list;
  Condition_information_item *cond_info_item;
  Condition_information_item::Name cond_info_item_name;
  List<Condition_information_item> *cond_info_list;
  bool is_not_empty;
  Set_signal_information *signal_item_list;
  enum enum_trigger_order_type trigger_action_order_type;
  struct
  {
    enum enum_trigger_order_type ordering_clause;
    LEX_STRING anchor_trigger_name;
  } trg_characteristics;
  struct
  {
    bool set_password_expire_flag;    /* true if password expires */
    bool use_default_password_expiry; /* true if password_lifetime is NULL*/
    uint16 expire_after_days;
  } user_password_expiration;
  class Index_hint *key_usage_element;
  List<Index_hint> *key_usage_list;
  class PT_subselect *subselect;
  class PT_item_list *item_list2;
  class PT_order_expr *order_expr;
  class PT_order_list *order_list;
  struct Limit_options limit_options;
  Query_options select_options;
  class PT_limit_clause *limit_clause;
  class Parse_tree_node *node;
  class PT_select_part2_derived *select_part2_derived;
  enum olap_type olap_type;
  class PT_group *group;
  class PT_order *order;
  struct Proc_analyse_params procedure_analyse_params;
  class PT_procedure_analyse *procedure_analyse;
  Select_lock_type select_lock_type;
  class PT_union_order_or_limit *union_order_or_limit;
  class PT_table_expression *table_expression;
  class PT_table_list *table_list2;
  class PT_join_table_list *join_table_list;
  class PT_select_paren_derived *select_paren_derived;
  class PT_select_lex *select_lex2;
  class PT_internal_variable_name *internal_variable_name;
  class PT_option_value_following_option_type *option_value_following_option_type;
  class PT_option_value_no_option_type *option_value_no_option_type;
  class PT_option_value_list_head *option_value_list;
  class PT_start_option_value_list *start_option_value_list;
  class PT_transaction_access_mode *transaction_access_mode;
  class PT_isolation_level *isolation_level;
  class PT_transaction_characteristics *transaction_characteristics;
  class PT_start_option_value_list_following_option_type
    *start_option_value_list_following_option_type;
  class PT_set *set;
  class PT_union_list *union_list;
  Line_separators line_separators;
  Field_separators field_separators;
  class PT_into_destination *into_destination;
  class PT_select_var *select_var_ident;
  class PT_select_var_list *select_var_list;
  class PT_select_options_and_item_list *select_options_and_item_list;
  class PT_select_part2 *select_part2;
  class PT_table_reference_list *table_reference_list;
  class PT_select_paren *select_paren;
  class PT_select_init *select_init;
  class PT_select_init2 *select_init2;
  class PT_select *select;
  class Item_param *param_marker;
  class PTI_text_literal *text_literal;
  XID *xid;
  enum xa_option_words xa_option_type;
};

#endif


/**
  Utility RAII class to save/modify/restore the
  semijoin_disallowed flag.
*/
class Disable_semijoin_flattening
{
public:
  Disable_semijoin_flattening(SELECT_LEX *select_ptr, bool apply)
    : select(NULL), saved_value()
  {
    if (select_ptr && apply)
    {
      select= select_ptr;
      saved_value= select->semijoin_disallowed;
      select->semijoin_disallowed= true;
    }
  }
  ~Disable_semijoin_flattening()
  {
    if (select)
      select->semijoin_disallowed= saved_value;
  }
private:
  SELECT_LEX *select;
  bool saved_value;
};


typedef struct struct_slave_connection
{
  char *user;
  char *password;
  char *plugin_auth;
  char *plugin_dir;

  void reset();
} LEX_SLAVE_CONNECTION;

struct st_sp_chistics
{
  LEX_STRING comment;
  enum enum_sp_suid_behaviour suid;
  bool detistic;
  enum enum_sp_data_access daccess;
};

extern const LEX_STRING null_lex_str;
extern const LEX_STRING empty_lex_str;

struct st_trg_chistics
{
  enum enum_trigger_action_time_type action_time;
  enum enum_trigger_event_type event;

  /**
    FOLLOWS or PRECEDES as specified in the CREATE TRIGGER statement.
  */
  enum enum_trigger_order_type ordering_clause;

  /**
    Trigger name referenced in the FOLLOWS/PRECEDES clause of the CREATE TRIGGER
    statement.
  */
  LEX_STRING anchor_trigger_name;
};

extern sys_var *trg_new_row_fake_var;

extern const LEX_STRING null_lex_str;

class Sroutine_hash_entry;

/*
  Class representing list of all tables used by statement and other
  information which is necessary for opening and locking its tables,
  like SQL command for this statement.

  Also contains information about stored functions used by statement
  since during its execution we may have to add all tables used by its
  stored functions/triggers to this list in order to pre-open and lock
  them.

  Also used by LEX::reset_n_backup/restore_backup_query_tables_list()
  methods to save and restore this information.
*/

class Query_tables_list
{
public:
  /**
    SQL command for this statement. Part of this class since the
    process of opening and locking tables for the statement needs
    this information to determine correct type of lock for some of
    the tables.
  */
  enum_sql_command sql_command;
  /* Global list of all tables used by this statement */
  TABLE_LIST *query_tables;
  /* Pointer to next_global member of last element in the previous list. */
  TABLE_LIST **query_tables_last;
  /*
    If non-0 then indicates that query requires prelocking and points to
    next_global member of last own element in query table list (i.e. last
    table which was not added to it as part of preparation to prelocking).
    0 - indicates that this query does not need prelocking.
  */
  TABLE_LIST **query_tables_own_last;
  /*
    Set of stored routines called by statement.
    (Note that we use lazy-initialization for this hash).
  */
  enum { START_SROUTINES_HASH_SIZE= 16 };
  HASH sroutines;
  /*
    List linking elements of 'sroutines' set. Allows you to add new elements
    to this set as you iterate through the list of existing elements.
    'sroutines_list_own_last' is pointer to ::next member of last element of
    this list which represents routine which is explicitly used by query.
    'sroutines_list_own_elements' number of explicitly used routines.
    We use these two members for restoring of 'sroutines_list' to the state
    in which it was right after query parsing.
  */
  SQL_I_List<Sroutine_hash_entry> sroutines_list;
  Sroutine_hash_entry **sroutines_list_own_last;
  uint sroutines_list_own_elements;

  /**
    Locking state of tables in this particular statement.

    If we under LOCK TABLES or in prelocked mode we consider tables
    for the statement to be "locked" if there was a call to lock_tables()
    (which called handler::start_stmt()) for tables of this statement
    and there was no matching close_thread_tables() call.

    As result this state may differ significantly from one represented
    by Open_tables_state::lock/locked_tables_mode more, which are always
    "on" under LOCK TABLES or in prelocked mode.
  */
  enum enum_lock_tables_state {
    LTS_NOT_LOCKED = 0,
    LTS_LOCKED
  };
  enum_lock_tables_state lock_tables_state;
  bool is_query_tables_locked()
  {
    return (lock_tables_state == LTS_LOCKED);
  }

  /**
    Number of tables which were open by open_tables() and to be locked
    by lock_tables().
    Note that we set this member only in some cases, when this value
    needs to be passed from open_tables() to lock_tables() which are
    separated by some amount of code.
  */
  uint table_count;

  /*
    These constructor and destructor serve for creation/destruction
    of Query_tables_list instances which are used as backup storage.
  */
  Query_tables_list() {}
  ~Query_tables_list() {}

  /* Initializes (or resets) Query_tables_list object for "real" use. */
  void reset_query_tables_list(bool init);
  void destroy_query_tables_list();
  void set_query_tables_list(Query_tables_list *state)
  {
    *this= *state;
  }

  /*
    Direct addition to the list of query tables.
    If you are using this function, you must ensure that the table
    object, in particular table->db member, is initialized.
  */
  void add_to_query_tables(TABLE_LIST *table)
  {
    *(table->prev_global= query_tables_last)= table;
    query_tables_last= &table->next_global;
  }
  bool requires_prelocking()
  {
    return MY_TEST(query_tables_own_last);
  }
  void mark_as_requiring_prelocking(TABLE_LIST **tables_own_last)
  {
    query_tables_own_last= tables_own_last;
  }
  /* Return pointer to first not-own table in query-tables or 0 */
  TABLE_LIST* first_not_own_table()
  {
    return ( query_tables_own_last ? *query_tables_own_last : 0);
  }
  void chop_off_not_own_tables()
  {
    if (query_tables_own_last)
    {
      *query_tables_own_last= 0;
      query_tables_last= query_tables_own_last;
      query_tables_own_last= 0;
    }
  }

  /** Return a pointer to the last element in query table list. */
  TABLE_LIST *last_table()
  {
    /* Don't use offsetof() macro in order to avoid warnings. */
    return query_tables ?
           (TABLE_LIST*) ((char*) query_tables_last -
                          ((char*) &(query_tables->next_global) -
                           (char*) query_tables)) :
           0;
  }

  /**
    All types of unsafe statements.

    @note The int values of the enum elements are used to point to
    bits in two bitmaps in two different places:

    - Query_tables_list::binlog_stmt_flags
    - THD::binlog_unsafe_warning_flags
    
    Hence in practice this is not an enum at all, but a map from
    symbols to bit indexes.

    The ordering of elements in this enum must correspond to the order of
    elements in the array binlog_stmt_unsafe_errcode.
  */
  enum enum_binlog_stmt_unsafe {
    /**
      SELECT..LIMIT is unsafe because the set of rows returned cannot
      be predicted.
    */
    BINLOG_STMT_UNSAFE_LIMIT= 0,
    /**
      Access to log tables is unsafe because slave and master probably
      log different things.
    */
    BINLOG_STMT_UNSAFE_SYSTEM_TABLE,
    /**
      Inserting into an autoincrement column in a stored routine is unsafe.
      Even with just one autoincrement column, if the routine is invoked more than 
      once slave is not guaranteed to execute the statement graph same way as 
      the master.
      And since it's impossible to estimate how many times a routine can be invoked at 
      the query pre-execution phase (see lock_tables), the statement is marked
      pessimistically unsafe. 
    */
    BINLOG_STMT_UNSAFE_AUTOINC_COLUMNS,
    /**
      Using a UDF (user-defined function) is unsafe.
    */
    BINLOG_STMT_UNSAFE_UDF,
    /**
      Using most system variables is unsafe, because slave may run
      with different options than master.
    */
    BINLOG_STMT_UNSAFE_SYSTEM_VARIABLE,
    /**
      Using some functions is unsafe (e.g., UUID).
    */
    BINLOG_STMT_UNSAFE_SYSTEM_FUNCTION,

    /**
      Mixing transactional and non-transactional statements are unsafe if
      non-transactional reads or writes are occur after transactional
      reads or writes inside a transaction.
    */
    BINLOG_STMT_UNSAFE_NONTRANS_AFTER_TRANS,

    /**
      Mixing self-logging and non-self-logging engines in a statement
      is unsafe.
    */
    BINLOG_STMT_UNSAFE_MULTIPLE_ENGINES_AND_SELF_LOGGING_ENGINE,

    /**
      Statements that read from both transactional and non-transactional
      tables and write to any of them are unsafe.
    */
    BINLOG_STMT_UNSAFE_MIXED_STATEMENT,

    /**
      INSERT...IGNORE SELECT is unsafe because which rows are ignored depends
      on the order that rows are retrieved by SELECT. This order cannot be
      predicted and may differ on master and the slave.
    */
    BINLOG_STMT_UNSAFE_INSERT_IGNORE_SELECT,

    /**
      INSERT...SELECT...UPDATE is unsafe because which rows are updated depends
      on the order that rows are retrieved by SELECT. This order cannot be
      predicted and may differ on master and the slave.
    */
    BINLOG_STMT_UNSAFE_INSERT_SELECT_UPDATE,

    /**
     Query that writes to a table with auto_inc column after selecting from 
     other tables are unsafe as the order in which the rows are retrieved by
     select may differ on master and slave.
    */
    BINLOG_STMT_UNSAFE_WRITE_AUTOINC_SELECT,

    /**
      INSERT...REPLACE SELECT is unsafe because which rows are replaced depends
      on the order that rows are retrieved by SELECT. This order cannot be
      predicted and may differ on master and the slave.
    */
    BINLOG_STMT_UNSAFE_REPLACE_SELECT,

    /**
      CREATE TABLE... IGNORE... SELECT is unsafe because which rows are ignored
      depends on the order that rows are retrieved by SELECT. This order cannot
      be predicted and may differ on master and the slave.
    */
    BINLOG_STMT_UNSAFE_CREATE_IGNORE_SELECT,

    /**
      CREATE TABLE...REPLACE... SELECT is unsafe because which rows are replaced
      depends on the order that rows are retrieved from SELECT. This order
      cannot be predicted and may differ on master and the slave
    */
    BINLOG_STMT_UNSAFE_CREATE_REPLACE_SELECT,

    /**
      CREATE TABLE...SELECT on a table with auto-increment column is unsafe
      because which rows are replaced depends on the order that rows are
      retrieved from SELECT. This order cannot be predicted and may differ on
      master and the slave
    */
    BINLOG_STMT_UNSAFE_CREATE_SELECT_AUTOINC,

    /**
      UPDATE...IGNORE is unsafe because which rows are ignored depends on the
      order that rows are updated. This order cannot be predicted and may differ
      on master and the slave.
    */
    BINLOG_STMT_UNSAFE_UPDATE_IGNORE,

    /**
      INSERT... ON DUPLICATE KEY UPDATE on a table with more than one
      UNIQUE KEYS  is unsafe.
    */
    BINLOG_STMT_UNSAFE_INSERT_TWO_KEYS,

    /**
       INSERT into auto-inc field which is not the first part in composed
       primary key.
    */
    BINLOG_STMT_UNSAFE_AUTOINC_NOT_FIRST,

    /**
       Using a plugin is unsafe.
    */
    BINLOG_STMT_UNSAFE_FULLTEXT_PLUGIN,

    /* The last element of this enumeration type. */
    BINLOG_STMT_UNSAFE_COUNT
  };
  /**
    This has all flags from 0 (inclusive) to BINLOG_STMT_FLAG_COUNT
    (exclusive) set.
  */
  static const int BINLOG_STMT_UNSAFE_ALL_FLAGS=
    ((1 << BINLOG_STMT_UNSAFE_COUNT) - 1);

  /**
    Maps elements of enum_binlog_stmt_unsafe to error codes.
  */
  static const int binlog_stmt_unsafe_errcode[BINLOG_STMT_UNSAFE_COUNT];

  /**
    Determine if this statement is marked as unsafe.

    @retval 0 if the statement is not marked as unsafe.
    @retval nonzero if the statement is marked as unsafe.
  */
  inline bool is_stmt_unsafe() const {
    return get_stmt_unsafe_flags() != 0;
  }

  inline bool is_stmt_unsafe(enum_binlog_stmt_unsafe unsafe)
  {
    return binlog_stmt_flags & (1 << unsafe);
  }

  /**
    Flag the current (top-level) statement as unsafe.
    The flag will be reset after the statement has finished.

    @param unsafe_type The type of unsafety: one of the @c
    BINLOG_STMT_FLAG_UNSAFE_* flags in @c enum_binlog_stmt_flag.
  */
  inline void set_stmt_unsafe(enum_binlog_stmt_unsafe unsafe_type) {
    DBUG_ENTER("set_stmt_unsafe");
    DBUG_ASSERT(unsafe_type >= 0 && unsafe_type < BINLOG_STMT_UNSAFE_COUNT);
    binlog_stmt_flags|= (1U << unsafe_type);
    DBUG_VOID_RETURN;
  }

  /**
    Set the bits of binlog_stmt_flags determining the type of
    unsafeness of the current statement.  No existing bits will be
    cleared, but new bits may be set.

    @param flags A binary combination of zero or more bits, (1<<flag)
    where flag is a member of enum_binlog_stmt_unsafe.
  */
  inline void set_stmt_unsafe_flags(uint32 flags) {
    DBUG_ENTER("set_stmt_unsafe_flags");
    DBUG_ASSERT((flags & ~BINLOG_STMT_UNSAFE_ALL_FLAGS) == 0);
    binlog_stmt_flags|= flags;
    DBUG_VOID_RETURN;
  }

  /**
    Return a binary combination of all unsafe warnings for the
    statement.  If the statement has been marked as unsafe by the
    'flag' member of enum_binlog_stmt_unsafe, then the return value
    from this function has bit (1<<flag) set to 1.
  */
  inline uint32 get_stmt_unsafe_flags() const {
    DBUG_ENTER("get_stmt_unsafe_flags");
    DBUG_RETURN(binlog_stmt_flags & BINLOG_STMT_UNSAFE_ALL_FLAGS);
  }

  /**
    Mark the current statement as safe; i.e., clear all bits in
    binlog_stmt_flags that correspond to elements of
    enum_binlog_stmt_unsafe.
  */
  inline void clear_stmt_unsafe() {
    DBUG_ENTER("clear_stmt_unsafe");
    binlog_stmt_flags&= ~BINLOG_STMT_UNSAFE_ALL_FLAGS;
    DBUG_VOID_RETURN;
  }

  /**
    Determine if this statement is a row injection.

    @retval 0 if the statement is not a row injection
    @retval nonzero if the statement is a row injection
  */
  inline bool is_stmt_row_injection() const {
    return binlog_stmt_flags &
      (1U << (BINLOG_STMT_UNSAFE_COUNT + BINLOG_STMT_TYPE_ROW_INJECTION));
  }

  /**
    Flag the statement as a row injection.  A row injection is either
    a BINLOG statement, or a row event in the relay log executed by
    the slave SQL thread.
  */
  inline void set_stmt_row_injection() {
    DBUG_ENTER("set_stmt_row_injection");
    binlog_stmt_flags|=
      (1U << (BINLOG_STMT_UNSAFE_COUNT + BINLOG_STMT_TYPE_ROW_INJECTION));
    DBUG_VOID_RETURN;
  }

  enum enum_stmt_accessed_table
  {
    /*
       If a transactional table is about to be read. Note that
       a write implies a read.
    */
    STMT_READS_TRANS_TABLE= 0,
    /*
       If a non-transactional table is about to be read. Note that
       a write implies a read.
    */
    STMT_READS_NON_TRANS_TABLE,
    /*
       If a temporary transactional table is about to be read. Note
       that a write implies a read.
    */
    STMT_READS_TEMP_TRANS_TABLE,
    /*
       If a temporary non-transactional table is about to be read. Note
      that a write implies a read.
    */
    STMT_READS_TEMP_NON_TRANS_TABLE,
    /*
       If a transactional table is about to be updated.
    */
    STMT_WRITES_TRANS_TABLE,
    /*
       If a non-transactional table is about to be updated.
    */
    STMT_WRITES_NON_TRANS_TABLE,
    /*
       If a temporary transactional table is about to be updated.
    */
    STMT_WRITES_TEMP_TRANS_TABLE,
    /*
       If a temporary non-transactional table is about to be updated.
    */
    STMT_WRITES_TEMP_NON_TRANS_TABLE,
    /*
      The last element of the enumeration. Please, if necessary add
      anything before this.
    */
    STMT_ACCESS_TABLE_COUNT
  };

#ifndef DBUG_OFF
  static inline const char *stmt_accessed_table_string(enum_stmt_accessed_table accessed_table)
  {
    switch (accessed_table)
    {
      case STMT_READS_TRANS_TABLE:
         return "STMT_READS_TRANS_TABLE";
      break;
      case STMT_READS_NON_TRANS_TABLE:
        return "STMT_READS_NON_TRANS_TABLE";
      break;
      case STMT_READS_TEMP_TRANS_TABLE:
        return "STMT_READS_TEMP_TRANS_TABLE";
      break;
      case STMT_READS_TEMP_NON_TRANS_TABLE:
        return "STMT_READS_TEMP_NON_TRANS_TABLE";
      break;  
      case STMT_WRITES_TRANS_TABLE:
        return "STMT_WRITES_TRANS_TABLE";
      break;
      case STMT_WRITES_NON_TRANS_TABLE:
        return "STMT_WRITES_NON_TRANS_TABLE";
      break;
      case STMT_WRITES_TEMP_TRANS_TABLE:
        return "STMT_WRITES_TEMP_TRANS_TABLE";
      break;
      case STMT_WRITES_TEMP_NON_TRANS_TABLE:
        return "STMT_WRITES_TEMP_NON_TRANS_TABLE";
      break;
      case STMT_ACCESS_TABLE_COUNT:
      default:
        DBUG_ASSERT(0);
      break;
    }
    MY_ASSERT_UNREACHABLE();
    return "";
  }
#endif  /* DBUG */
               
  #define BINLOG_DIRECT_ON 0xF0    /* unsafe when
                                      --binlog-direct-non-trans-updates
                                      is ON */

  #define BINLOG_DIRECT_OFF 0xF    /* unsafe when
                                      --binlog-direct-non-trans-updates
                                      is OFF */

  #define TRX_CACHE_EMPTY 0x33     /* unsafe when trx-cache is empty */

  #define TRX_CACHE_NOT_EMPTY 0xCC /* unsafe when trx-cache is not empty */

  #define IL_LT_REPEATABLE 0xAA    /* unsafe when < ISO_REPEATABLE_READ */

  #define IL_GTE_REPEATABLE 0x55   /* unsafe when >= ISO_REPEATABLE_READ */
  
  /**
    Sets the type of table that is about to be accessed while executing a
    statement.

    @param accessed_table Enumeration type that defines the type of table,
                           e.g. temporary, transactional, non-transactional.
  */
  inline void set_stmt_accessed_table(enum_stmt_accessed_table accessed_table)
  {
    DBUG_ENTER("LEX::set_stmt_accessed_table");

    DBUG_ASSERT(accessed_table >= 0 && accessed_table < STMT_ACCESS_TABLE_COUNT);
    stmt_accessed_table_flag |= (1U << accessed_table);

    DBUG_VOID_RETURN;
  }

  /**
    Checks if a type of table is about to be accessed while executing a
    statement.

    @param accessed_table Enumeration type that defines the type of table,
           e.g. temporary, transactional, non-transactional.

    @return
      @retval TRUE  if the type of the table is about to be accessed
      @retval FALSE otherwise
  */
  inline bool stmt_accessed_table(enum_stmt_accessed_table accessed_table)
  {
    DBUG_ENTER("LEX::stmt_accessed_table");

    DBUG_ASSERT(accessed_table >= 0 && accessed_table < STMT_ACCESS_TABLE_COUNT);

    DBUG_RETURN((stmt_accessed_table_flag & (1U << accessed_table)) != 0);
  }

  /*
    Checks if a mixed statement is unsafe.

    
    @param in_multi_stmt_transaction_mode defines if there is an on-going
           multi-transactional statement.
    @param binlog_direct defines if --binlog-direct-non-trans-updates is
           active.
    @param trx_cache_is_not_empty defines if the trx-cache is empty or not.
    @param trx_isolation defines the isolation level.
 
    @return
      @retval TRUE if the mixed statement is unsafe
      @retval FALSE otherwise
  */
  inline bool is_mixed_stmt_unsafe(bool in_multi_stmt_transaction_mode,
                                   bool binlog_direct,
                                   bool trx_cache_is_not_empty,
                                   uint tx_isolation)
  {
    bool unsafe= FALSE;

    if (in_multi_stmt_transaction_mode)
    {
       uint condition=
         (binlog_direct ? BINLOG_DIRECT_ON : BINLOG_DIRECT_OFF) &
         (trx_cache_is_not_empty ? TRX_CACHE_NOT_EMPTY : TRX_CACHE_EMPTY) &
         (tx_isolation >= ISO_REPEATABLE_READ ? IL_GTE_REPEATABLE : IL_LT_REPEATABLE);

      unsafe= (binlog_unsafe_map[stmt_accessed_table_flag] & condition);

#if !defined(DBUG_OFF)
      DBUG_PRINT("LEX::is_mixed_stmt_unsafe", ("RESULT %02X %02X %02X\n", condition,
              binlog_unsafe_map[stmt_accessed_table_flag],
              (binlog_unsafe_map[stmt_accessed_table_flag] & condition)));
 
      int type_in= 0;
      for (; type_in < STMT_ACCESS_TABLE_COUNT; type_in++)
      {
        if (stmt_accessed_table((enum_stmt_accessed_table) type_in))
          DBUG_PRINT("LEX::is_mixed_stmt_unsafe", ("ACCESSED %s ",
                  stmt_accessed_table_string((enum_stmt_accessed_table) type_in)));
      }
#endif
    }

    if (stmt_accessed_table(STMT_WRITES_NON_TRANS_TABLE) &&
      stmt_accessed_table(STMT_READS_TRANS_TABLE) &&
      tx_isolation < ISO_REPEATABLE_READ)
      unsafe= TRUE;
    else if (stmt_accessed_table(STMT_WRITES_TEMP_NON_TRANS_TABLE) &&
      stmt_accessed_table(STMT_READS_TRANS_TABLE) &&
      tx_isolation < ISO_REPEATABLE_READ)
      unsafe= TRUE;

    return(unsafe);
  }

  /**
    true if the parsed tree contains references to stored procedures
    or functions, false otherwise
  */
  bool uses_stored_routines() const
  { return sroutines_list.elements != 0; }

  void set_using_match() { using_match= TRUE; }
  bool get_using_match() { return using_match; }
private:

  /**
    Enumeration listing special types of statements.

    Currently, the only possible type is ROW_INJECTION.
  */
  enum enum_binlog_stmt_type {
    /**
      The statement is a row injection (i.e., either a BINLOG
      statement or a row event executed by the slave SQL thread).
    */
    BINLOG_STMT_TYPE_ROW_INJECTION = 0,

    /** The last element of this enumeration type. */
    BINLOG_STMT_TYPE_COUNT
  };

  /**
    Bit field indicating the type of statement.

    There are two groups of bits:

    - The low BINLOG_STMT_UNSAFE_COUNT bits indicate the types of
      unsafeness that the current statement has.

    - The next BINLOG_STMT_TYPE_COUNT bits indicate if the statement
      is of some special type.

    This must be a member of LEX, not of THD: each stored procedure
    needs to remember its unsafeness state between calls and each
    stored procedure has its own LEX object (but no own THD object).
  */
  uint32 binlog_stmt_flags;

  /**
    Bit field that determines the type of tables that are about to be
    be accessed while executing a statement.
  */
  uint32 stmt_accessed_table_flag;

  /**
     It will be set TRUE if 'MATCH () AGAINST' is used in the statement.
  */
  bool using_match;
};


/*
  st_parsing_options contains the flags for constructions that are
  allowed in the current statement.
*/

struct st_parsing_options
{
  bool allows_variable;
  bool allows_select_into;
  bool allows_select_procedure;
  bool allows_derived;

  st_parsing_options() { reset(); }
  void reset();
};


/**
  The state of the lexical parser, when parsing comments.
*/
enum enum_comment_state
{
  /**
    Not parsing comments.
  */
  NO_COMMENT,
  /**
    Parsing comments that need to be preserved.
    Typically, these are user comments '/' '*' ... '*' '/'.
  */
  PRESERVE_COMMENT,
  /**
    Parsing comments that need to be discarded.
    Typically, these are special comments '/' '*' '!' ... '*' '/',
    or '/' '*' '!' 'M' 'M' 'm' 'm' 'm' ... '*' '/', where the comment
    markers should not be expanded.
  */
  DISCARD_COMMENT
};


/**
  @brief This class represents the character input stream consumed during
  lexical analysis.

  In addition to consuming the input stream, this class performs some
  comment pre processing, by filtering out out of bound special text
  from the query input stream.
  Two buffers, with pointers inside each buffers, are maintained in
  parallel. The 'raw' buffer is the original query text, which may
  contain out-of-bound comments. The 'cpp' (for comments pre processor)
  is the pre-processed buffer that contains only the query text that
  should be seen once out-of-bound data is removed.
*/

class Lex_input_stream
{
public:
  Lex_input_stream()
  {
  }

  ~Lex_input_stream()
  {
  }

  /**
     Object initializer. Must be called before usage.

     @retval FALSE OK
     @retval TRUE  Error
  */
  bool init(THD *thd, const char *buff, size_t length);

  void reset(const char *buff, size_t length);

  /**
    Set the echo mode.

    When echo is true, characters parsed from the raw input stream are
    preserved. When false, characters parsed are silently ignored.
    @param echo the echo mode.
  */
  void set_echo(bool echo)
  {
    m_echo= echo;
  }

  void save_in_comment_state()
  {
    m_echo_saved= m_echo;
    in_comment_saved= in_comment;
  }

  void restore_in_comment_state()
  {
    m_echo= m_echo_saved;
    in_comment= in_comment_saved;
  }

  /**
    Skip binary from the input stream.
    @param n number of bytes to accept.
  */
  void skip_binary(int n)
  {
    DBUG_ASSERT(m_ptr + n <= m_end_of_query);
    if (m_echo)
    {
      memcpy(m_cpp_ptr, m_ptr, n);
      m_cpp_ptr += n;
    }
    m_ptr += n;
  }

  /**
    Get a character, and advance in the stream.
    @return the next character to parse.
  */
  unsigned char yyGet()
  {
    DBUG_ASSERT(m_ptr <= m_end_of_query);
    char c= *m_ptr++;
    if (m_echo)
      *m_cpp_ptr++ = c;
    return c;
  }

  /**
    Get the last character accepted.
    @return the last character accepted.
  */
  unsigned char yyGetLast()
  {
    return m_ptr[-1];
  }

  /**
    Look at the next character to parse, but do not accept it.
  */
  unsigned char yyPeek()
  {
    DBUG_ASSERT(m_ptr <= m_end_of_query);
    return m_ptr[0];
  }

  /**
    Look ahead at some character to parse.
    @param n offset of the character to look up
  */
  unsigned char yyPeekn(int n)
  {
    DBUG_ASSERT(m_ptr + n <= m_end_of_query);
    return m_ptr[n];
  }

  /**
    Cancel the effect of the last yyGet() or yySkip().
    Note that the echo mode should not change between calls to yyGet / yySkip
    and yyUnget. The caller is responsible for ensuring that.
  */
  void yyUnget()
  {
    m_ptr--;
    if (m_echo)
      m_cpp_ptr--;
  }

  /**
    Accept a character, by advancing the input stream.
  */
  void yySkip()
  {
    DBUG_ASSERT(m_ptr <= m_end_of_query);
    if (m_echo)
      *m_cpp_ptr++ = *m_ptr++;
    else
      m_ptr++;
  }

  /**
    Accept multiple characters at once.
    @param n the number of characters to accept.
  */
  void yySkipn(int n)
  {
    DBUG_ASSERT(m_ptr + n <= m_end_of_query);
    if (m_echo)
    {
      memcpy(m_cpp_ptr, m_ptr, n);
      m_cpp_ptr += n;
    }
    m_ptr += n;
  }

  /**
    Puts a character back into the stream, canceling
    the effect of the last yyGet() or yySkip().
    Note that the echo mode should not change between calls
    to unput, get, or skip from the stream.
  */
  char *yyUnput(char ch)
  {
    *--m_ptr= ch;
    if (m_echo)
      m_cpp_ptr--;
    return m_ptr;
  }

  /**
    Inject a character into the pre-processed stream.

    Note, this function is used to inject a space instead of multi-character
    C-comment. Thus there is no boundary checks here (basically, we replace
    N-chars by 1-char here).
  */
  char *cpp_inject(char ch)
  {
    *m_cpp_ptr= ch;
    return ++m_cpp_ptr;
  }

  /**
    End of file indicator for the query text to parse.
    @return true if there are no more characters to parse
  */
  bool eof()
  {
    return (m_ptr >= m_end_of_query);
  }

  /**
    End of file indicator for the query text to parse.
    @param n number of characters expected
    @return true if there are less than n characters to parse
  */
  bool eof(int n)
  {
    return ((m_ptr + n) >= m_end_of_query);
  }

  /** Get the raw query buffer. */
  const char *get_buf()
  {
    return m_buf;
  }

  /** Get the pre-processed query buffer. */
  const char *get_cpp_buf()
  {
    return m_cpp_buf;
  }

  /** Get the end of the raw query buffer. */
  const char *get_end_of_query()
  {
    return m_end_of_query;
  }

  /** Mark the stream position as the start of a new token. */
  void start_token()
  {
    m_tok_start= m_ptr;
    m_tok_end= m_ptr;

    m_cpp_tok_start= m_cpp_ptr;
    m_cpp_tok_end= m_cpp_ptr;
  }

  /**
    Adjust the starting position of the current token.
    This is used to compensate for starting whitespace.
  */
  void restart_token()
  {
    m_tok_start= m_ptr;
    m_cpp_tok_start= m_cpp_ptr;
  }

  /** Get the token start position, in the raw buffer. */
  const char *get_tok_start()
  {
    return m_tok_start;
  }

  /** Get the token start position, in the pre-processed buffer. */
  const char *get_cpp_tok_start()
  {
    return m_cpp_tok_start;
  }

  /** Get the token end position, in the raw buffer. */
  const char *get_tok_end()
  {
    return m_tok_end;
  }

  /** Get the token end position, in the pre-processed buffer. */
  const char *get_cpp_tok_end()
  {
    return m_cpp_tok_end;
  }

  /** Get the current stream pointer, in the raw buffer. */
  const char *get_ptr()
  {
    return m_ptr;
  }

  /** Get the current stream pointer, in the pre-processed buffer. */
  const char *get_cpp_ptr()
  {
    return m_cpp_ptr;
  }

  /** Get the length of the current token, in the raw buffer. */
  uint yyLength()
  {
    /*
      The assumption is that the lexical analyser is always 1 character ahead,
      which the -1 account for.
    */
    DBUG_ASSERT(m_ptr > m_tok_start);
    return (uint) ((m_ptr - m_tok_start) - 1);
  }
   
  /** Get the utf8-body string. */
  const char *get_body_utf8_str()
  {
    return m_body_utf8;
  }

  /** Get the utf8-body length. */
  uint get_body_utf8_length()
  {
    return (uint) (m_body_utf8_ptr - m_body_utf8);
  }

  void body_utf8_start(THD *thd, const char *begin_ptr);
  void body_utf8_append(const char *ptr);
  void body_utf8_append(const char *ptr, const char *end_ptr);
  void body_utf8_append_literal(THD *thd,
                                const LEX_STRING *txt,
                                const CHARSET_INFO *txt_cs,
                                const char *end_ptr);

  uint get_lineno(const char *raw_ptr);

  /** Current thread. */
  THD *m_thd;

  /** Current line number. */
  uint yylineno;

  /** Length of the last token parsed. */
  uint yytoklen;

  /** Interface with bison, value of the last token parsed. */
  LEX_YYSTYPE yylval;

  /**
    LALR(2) resolution, look ahead token.
    Value of the next token to return, if any,
    or -1, if no token was parsed in advance.
    Note: 0 is a legal token, and represents YYEOF.
  */
  int lookahead_token;

  /** LALR(2) resolution, value of the look ahead token.*/
  LEX_YYSTYPE lookahead_yylval;

  void add_digest_token(uint token, LEX_YYSTYPE yylval);

  void reduce_digest_token(uint token_left, uint token_right);

  const CHARSET_INFO *query_charset;

private:
  /** Pointer to the current position in the raw input stream. */
  char *m_ptr;

  /** Starting position of the last token parsed, in the raw buffer. */
  const char *m_tok_start;

  /** Ending position of the previous token parsed, in the raw buffer. */
  const char *m_tok_end;

  /** End of the query text in the input stream, in the raw buffer. */
  const char *m_end_of_query;

  /** Begining of the query text in the input stream, in the raw buffer. */
  const char *m_buf;

  /** Length of the raw buffer. */
  size_t m_buf_length;

  /** Echo the parsed stream to the pre-processed buffer. */
  bool m_echo;
  bool m_echo_saved;

  /** Pre-processed buffer. */
  char *m_cpp_buf;

  /** Pointer to the current position in the pre-processed input stream. */
  char *m_cpp_ptr;

  /**
    Starting position of the last token parsed,
    in the pre-processed buffer.
  */
  const char *m_cpp_tok_start;

  /**
    Ending position of the previous token parsed,
    in the pre-processed buffer.
  */
  const char *m_cpp_tok_end;

  /** UTF8-body buffer created during parsing. */
  char *m_body_utf8;

  /** Pointer to the current position in the UTF8-body buffer. */
  char *m_body_utf8_ptr;

  /**
    Position in the pre-processed buffer. The query from m_cpp_buf to
    m_cpp_utf_processed_ptr is converted to UTF8-body.
  */
  const char *m_cpp_utf8_processed_ptr;

public:

  /** Current state of the lexical analyser. */
  enum my_lex_states next_state;

  /**
    Position of ';' in the stream, to delimit multiple queries.
    This delimiter is in the raw buffer.
  */
  const char *found_semicolon;

  /** Token character bitmaps, to detect 7bit strings. */
  uchar tok_bitmap;

  /** SQL_MODE = IGNORE_SPACE. */
  bool ignore_space;

  /**
    TRUE if we're parsing a prepared statement: in this mode
    we should allow placeholders.
  */
  bool stmt_prepare_mode;
  /**
    TRUE if we should allow multi-statements.
  */
  bool multi_statements;

  /** State of the lexical analyser for comments. */
  enum_comment_state in_comment;
  enum_comment_state in_comment_saved;

  /**
    Starting position of the TEXT_STRING or IDENT in the pre-processed
    buffer.

    NOTE: this member must be used within MYSQLlex() function only.
  */
  const char *m_cpp_text_start;

  /**
    Ending position of the TEXT_STRING or IDENT in the pre-processed
    buffer.

    NOTE: this member must be used within MYSQLlex() function only.
    */
  const char *m_cpp_text_end;

  /**
    Character set specified by the character-set-introducer.

    NOTE: this member must be used within MYSQLlex() function only.
  */
  CHARSET_INFO *m_underscore_cs;

  /**
    Current statement digest instrumentation. 
  */
  sql_digest_state* m_digest;

  bool text_string_is_7bit() const { return !(tok_bitmap & 0x80); }
};



/* The state of the lex parsing. This is saved in the THD struct */

struct LEX: public Query_tables_list
{
  friend bool lex_start(THD *thd);

  SELECT_LEX_UNIT *unit;                 ///< Outer-most query expression
  /// @todo: select_lex can be replaced with unit->first-select()
  SELECT_LEX *select_lex;                ///< First query block
  SELECT_LEX *all_selects_list;          ///< List of all query blocks
private:
  /* current SELECT_LEX in parsing */
  SELECT_LEX *m_current_select;

public:
  inline SELECT_LEX *current_select() { return m_current_select; }
  inline void set_current_select(SELECT_LEX *select)
  {
    // (2) Only owning thread could change m_current_select
    // (1) bypass for bootstrap and "new THD"
    DBUG_ASSERT(!current_thd || !thd || //(1)
                thd == current_thd);    //(2)
    m_current_select= select;
  }
  /// @return true if this is an EXPLAIN statement
  bool is_explain() const { return describe; }
  char *length,*dec,*change;
  LEX_STRING name;
  char *help_arg;
  char* to_log;                                 /* For PURGE MASTER LOGS TO */
  char* x509_subject,*x509_issuer,*ssl_cipher;
  String *wild;
  sql_exchange *exchange;
  select_result *result;
  Item *default_value, *on_update_value;
  LEX_STRING comment, ident;
  LEX_USER *grant_user;
  THD *thd;
  Generated_column *gcol_info;

  /* maintain a list of used plugins for this LEX */
  typedef Prealloced_array<plugin_ref,
    INITIAL_LEX_PLUGIN_LIST_SIZE, true> Plugins_array;
  Plugins_array plugins;

  const CHARSET_INFO *charset;
  /* store original leaf_tables for INSERT SELECT and PS/SP */
  TABLE_LIST *leaf_tables_insert;

  /** SELECT of CREATE VIEW statement */
  LEX_STRING create_view_select;

  /** Start of 'ON table', in trigger statements.  */
  const char* raw_trg_on_table_name_begin;
  /** End of 'ON table', in trigger statements. */
  const char* raw_trg_on_table_name_end;

  /** Start of clause FOLLOWS/PRECEDES. */
  const char* trg_ordering_clause_begin;
  /** End (a char after the end) of clause FOLLOWS/PRECEDES. */
  const char* trg_ordering_clause_end;

  /* Partition info structure filled in by PARTITION BY parse part */
  partition_info *part_info;

  /*
    The definer of the object being created (view, trigger, stored routine).
    I.e. the value of DEFINER clause.
  */
  LEX_USER *definer;

  List<Key_part_spec> col_list;
  List<Key_part_spec> ref_list;
  /*
    A list of strings is maintained to store the SET clause command user strings
    which are specified in load data operation.  This list will be used
    during the reconstruction of "load data" statement at the time of writing
    to binary log.
   */
  List<String>        load_set_str_list;
  List<String>	      interval_list;
  List<LEX_USER>      users_list;
  List<LEX_COLUMN>    columns;
  List<Item>	      *insert_list,field_list,value_list,update_list;
  List<List_item>     many_values;
  List<set_var_base>  var_list;
  List<Item_func_set_user_var> set_var_list; // in-query assignment list
  List<Item_param>    param_list;
  List<LEX_STRING>    view_list; // view list (list of field names in view)
  /*
    A stack of name resolution contexts for the query. This stack is used
    at parse time to set local name resolution contexts for various parts
    of a query. For example, in a JOIN ... ON (some_condition) clause the
    Items in 'some_condition' must be resolved only against the operands
    of the the join, and not against the whole clause. Similarly, Items in
    subqueries should be resolved against the subqueries (and outer queries).
    The stack is used in the following way: when the parser detects that
    all Items in some clause need a local context, it creates a new context
    and pushes it on the stack. All newly created Items always store the
    top-most context in the stack. Once the parser leaves the clause that
    required a local context, the parser pops the top-most context.
  */
  List<Name_resolution_context> context_stack;

  /**
    Argument values for PROCEDURE ANALYSE(); is NULL for other queries
  */
  Proc_analyse_params *proc_analyse;
  SQL_I_List<TABLE_LIST> auxiliary_table_list, save_list;
  Create_field	      *last_field;
  Item_sum *in_sum_func;
  udf_func udf;
  HA_CHECK_OPT   check_opt;			// check/repair options
  HA_CREATE_INFO create_info;
  KEY_CREATE_INFO key_create_info;
  LEX_MASTER_INFO mi;				// used by CHANGE MASTER
  LEX_SLAVE_CONNECTION slave_connection;
  Server_options server_options;
  USER_RESOURCES mqh;
  LEX_RESET_SLAVE reset_slave_info;
  ulong type;
  /*
    This variable is used in post-parse stage to declare that sum-functions,
    or functions which have sense only if GROUP BY is present, are allowed.
    For example in a query
    SELECT ... FROM ...WHERE MIN(i) == 1 GROUP BY ... HAVING MIN(i) > 2
    MIN(i) in the WHERE clause is not allowed in the opposite to MIN(i)
    in the HAVING clause. Due to possible nesting of select construct
    the variable can contain 0 or 1 for each nest level.
  */
  nesting_map allow_sum_func;

  Sql_cmd *m_sql_cmd;

  /*
    Usually `expr` rule of yacc is quite reused but some commands better
    not support subqueries which comes standard with this rule, like
    KILL, HA_READ, CREATE/ALTER EVENT etc. Set this to `false` to get
    syntax error back.
  */
  bool expr_allows_subselect;
  /*
    A special command "PARSE_VCOL_EXPR" is defined for the parser 
    to translate an expression statement of a generated column \
    (stored in the *.frm file as a string) into an Item object.
    The following flag is used to prevent other applications to use 
    this command.
  */
  bool parse_gcol_expr;

  enum SSL_type ssl_type;			/* defined in violite.h */
  enum enum_duplicates duplicates;
  enum enum_tx_isolation tx_isolation;
  enum enum_var_type option_type;
  enum enum_view_create_mode create_view_mode;
  enum enum_drop_mode drop_mode;

  /// QUERY ID for SHOW PROFILE and EXPLAIN CONNECTION
  my_thread_id query_id;
  uint profile_options;
  uint uint_geom_type;
  uint grant, grant_tot_col, which_columns;
  enum fk_match_opt fk_match_option;
  enum fk_option fk_update_opt;
  enum fk_option fk_delete_opt;
  uint slave_thd_opt, start_transaction_opt;
  int select_number;                     ///< Number of query block (by EXPLAIN)
  uint8 describe;
  /*
    A flag that indicates what kinds of derived tables are present in the
    query (0 if no derived tables, otherwise a combination of flags
    DERIVED_SUBQUERY and DERIVED_VIEW).
  */
  uint8 derived_tables;
  uint8 create_view_algorithm;
  uint8 create_view_check;
  uint8 context_analysis_only;
  bool drop_if_exists, drop_temporary, local_file, one_shot_set;
  bool autocommit;
  bool verbose, no_write_to_binlog;

  enum enum_yes_no_unknown tx_chain, tx_release;
  bool safe_to_cache_query;
  bool subqueries;
private:
  bool ignore;
public:
  bool is_ignore() const { return ignore; }
  void set_ignore(bool ignore_param) { ignore= ignore_param; }
  st_parsing_options parsing_options;
  Alter_info alter_info;
  /*
    For CREATE TABLE statement last element of table list which is not
    part of SELECT or LIKE part (i.e. either element for table we are
    creating or last of tables referenced by foreign keys).
  */
  TABLE_LIST *create_last_non_select_table;
  /* Prepared statements SQL syntax:*/
  LEX_CSTRING prepared_stmt_name; /* Statement name (in all queries) */
  /*
    Prepared statement query text or name of variable that holds the
    prepared statement (in PREPARE ... queries)
  */
  LEX_STRING prepared_stmt_code;
  /* If true, prepared_stmt_code is a name of variable that holds the query */
  bool prepared_stmt_code_is_varref;
  /* Names of user variables holding parameters (in EXECUTE) */
  List<LEX_STRING> prepared_stmt_params;
  sp_head *sphead;
  sp_name *spname;
  bool sp_lex_in_use;	/* Keep track on lex usage in SPs for error handling */
  bool all_privileges;
  bool proxy_priv;
  /*
    Temporary variable to distinguish SET PASSWORD command from others
    SQLCOM_SET_OPTION commands. Should be removed when WL#6409 is
    introduced.
  */
  bool is_set_password_sql;
  bool contains_plaintext_password;
  enum_keep_diagnostics keep_diagnostics;

private:
  bool m_broken; ///< see mark_broken()
  /// Current SP parsing context.
  /// @see also sp_head::m_root_parsing_ctx.
  sp_pcontext *sp_current_parsing_ctx;

public:

  bool is_broken() const { return m_broken; }
  /**
     Certain permanent transformations (like in2exists), if they fail, may
     leave the LEX in an inconsistent state. They should call the
     following function, so that this LEX is not reused by another execution.

     @todo If lex_start () were a member function of LEX, the "broken"
     argument could always be "true" and thus could be removed.
  */
  void mark_broken(bool broken= true)
  {
    if (broken)
    {
      /*
        "OPEN <cursor>" cannot be re-prepared if the cursor uses no tables
        ("SELECT FROM DUAL"). Indeed in that case cursor_query is left empty
        in constructions of sp_instr_cpush, and thus
        sp_lex_instr::parse_expr() cannot re-prepare. So we mark the statement
        as broken only if tables are used.
      */
      if (is_metadata_used())
        m_broken= true;
    }
    else
      m_broken= false;
  }

  sp_pcontext *get_sp_current_parsing_ctx()
  { return sp_current_parsing_ctx; }

  void set_sp_current_parsing_ctx(sp_pcontext *ctx)
  { sp_current_parsing_ctx= ctx; }

  /// Check if the current statement uses meta-data (uses a table or a stored
  /// routine).
  bool is_metadata_used() const
  { return query_tables != NULL || sroutines.records > 0; }

public:
  st_sp_chistics sp_chistics;

  Event_parse_data *event_parse_data;

  bool only_view;       /* used for SHOW CREATE TABLE/VIEW */
  /*
    field_list was created for view and should be removed before PS/SP
    rexecuton
  */
  bool empty_field_list_on_rset;
  /*
    view created to be run from definer (standard behaviour)
  */
  uint8 create_view_suid;

  /**
    Intended to point to the next word after DEFINER-clause in the
    following statements:

      - CREATE TRIGGER (points to "TRIGGER");
      - CREATE PROCEDURE (points to "PROCEDURE");
      - CREATE FUNCTION (points to "FUNCTION" or "AGGREGATE");
      - CREATE EVENT (points to "EVENT")

    This pointer is required to add possibly omitted DEFINER-clause to the
    DDL-statement before dumping it to the binlog.
  */
  const char *stmt_definition_begin;
  const char *stmt_definition_end;

  /**
    During name resolution search only in the table list given by 
    Name_resolution_context::first_name_resolution_table and
    Name_resolution_context::last_name_resolution_table
    (see Item_field::fix_fields()). 
  */
  bool use_only_table_context;

  /*
    Reference to a struct that contains information in various commands
    to add/create/drop/change table spaces.
  */
  st_alter_tablespace *alter_tablespace_info;
  
  bool is_lex_started; /* If lex_start() did run. For debugging. */
  /// Set to true while resolving values in ON DUPLICATE KEY UPDATE clause
  bool in_update_value_clause;

  /*
    The set of those tables whose fields are referenced in all subqueries
    of the query.
    TODO: possibly this it is incorrect to have used tables in LEX because
    with subquery, it is not clear what does the field mean. To fix this
    we should aggregate used tables information for selected expressions
    into the select_lex.
  */
  table_map  used_tables;

  class Explain_format *explain_format;

  // Maximum execution time for a statement.
  ulong max_statement_time;

  LEX();

  virtual ~LEX()
  {
    destroy_query_tables_list();
    plugin_unlock_list(NULL, plugins.begin(), plugins.size());
    unit= NULL;                     // Created in mem_root - no destructor
    select_lex= NULL;
    m_current_select= NULL;
  }

  /// Reset query context to initial state
  void reset();

  /// Create an empty query block within this LEX object.
  st_select_lex *new_empty_query_block();

  /// Create query expression object that contains one query block.
  st_select_lex *new_query(st_select_lex *curr_select);

  /// Create query block and attach it to the current query expression.
  st_select_lex *new_union_query(st_select_lex *curr_select, bool distinct);

  /// Create top-level query expression and query block.
  bool new_top_level_query();

  /// Create query expression and query block in existing memory objects.
  void new_static_query(SELECT_LEX_UNIT *sel_unit, SELECT_LEX *select);

  inline bool is_ps_or_view_context_analysis()
  {
    return (context_analysis_only &
            (CONTEXT_ANALYSIS_ONLY_PREPARE |
             CONTEXT_ANALYSIS_ONLY_VIEW));
  }

  /**
    Set the current query as uncacheable.

    @param cause why this query is uncacheable.

    @details
    All query blocks representing subqueries, from the current one up to
    the outer-most one, but excluding the main query block, are also set
    as uncacheable.
  */
  void set_uncacheable(SELECT_LEX *curr_select, uint8 cause)
  {
    safe_to_cache_query= false;

    if (m_current_select == NULL)
      return;
    SELECT_LEX *sl;
    SELECT_LEX_UNIT *un;
    for (sl= curr_select, un= sl->master_unit();
	 un != unit;
	 sl= sl->outer_select(), un= sl->master_unit())
    {
      sl->uncacheable|= cause;
      un->uncacheable|= cause;
    }
  }
  void set_trg_event_type_for_tables();

  TABLE_LIST *unlink_first_table(bool *link_to_local);
  void link_first_table_back(TABLE_LIST *first, bool link_to_local);
  void first_lists_tables_same();

  bool can_be_merged();
  bool can_use_merged();
  bool can_not_use_merged();
  bool only_view_structure();
  bool need_correct_ident();
  uint8 get_effective_with_check(TABLE_LIST *view);
  /*
    Is this update command where 'WHITH CHECK OPTION' clause is important

    SYNOPSIS
      LEX::which_check_option_applicable()

    RETURN
      TRUE   have to take 'WHITH CHECK OPTION' clause into account
      FALSE  'WHITH CHECK OPTION' clause do not need
  */
  inline bool which_check_option_applicable()
  {
    switch (sql_command) {
    case SQLCOM_UPDATE:
    case SQLCOM_UPDATE_MULTI:
    case SQLCOM_INSERT:
    case SQLCOM_INSERT_SELECT:
    case SQLCOM_REPLACE:
    case SQLCOM_REPLACE_SELECT:
    case SQLCOM_LOAD:
      return TRUE;
    default:
      return FALSE;
    }
  }

  void cleanup_after_one_table_open();

  bool push_context(Name_resolution_context *context)
  {
    return context_stack.push_front(context);
  }

  void pop_context()
  {
    context_stack.pop();
  }

  bool copy_db_to(char **p_db, size_t *p_db_length) const;

  Name_resolution_context *current_context()
  {
    return context_stack.head();
  }
  /*
    Restore the LEX and THD in case of a parse error.
  */
  static void cleanup_lex_after_parse_error(THD *thd);

  void reset_n_backup_query_tables_list(Query_tables_list *backup);
  void restore_backup_query_tables_list(Query_tables_list *backup);

  bool table_or_sp_used();
  bool is_partition_management() const;

  /**
    @brief check if the statement is a single-level join
    @return result of the check
      @retval TRUE  The statement doesn't contain subqueries, unions and 
                    stored procedure calls.
      @retval FALSE There are subqueries, UNIONs or stored procedure calls.
  */
  bool is_single_level_stmt() 
  { 
    /* 
      This check exploits the fact that the last added to all_select_list is
      on its top. So select_lex (as the first added) will be at the tail 
      of the list.
    */ 
    if (select_lex == all_selects_list && !sroutines.records)
    {
      DBUG_ASSERT(!all_selects_list->next_select_in_list());
      return TRUE;
    }
    return FALSE;
  }
};


/**
  The internal state of the syntax parser.
  This object is only available during parsing,
  and is private to the syntax parser implementation (sql_yacc.yy).
*/
class Yacc_state
{
public:
  Yacc_state()
  {
    reset();
  }

  void reset()
  {
    yacc_yyss= NULL;
    yacc_yyvs= NULL;
    yacc_yyls= NULL;
    m_lock_type= TL_READ_DEFAULT;
    m_mdl_type= MDL_SHARED_READ;
    m_ha_rkey_mode= HA_READ_KEY_EXACT;
  }

  ~Yacc_state();

  /**
    Reset part of the state which needs resetting before parsing
    substatement.
  */
  void reset_before_substatement()
  {
    m_lock_type= TL_READ_DEFAULT;
    m_mdl_type= MDL_SHARED_READ;
    m_ha_rkey_mode= HA_READ_KEY_EXACT; /* Let us be future-proof. */
  }

  /**
    Bison internal state stack, yyss, when dynamically allocated using
    my_yyoverflow().
  */
  uchar *yacc_yyss;

  /**
    Bison internal semantic value stack, yyvs, when dynamically allocated using
    my_yyoverflow().
  */
  uchar *yacc_yyvs;

  /**
    Bison internal location value stack, yyls, when dynamically allocated using
    my_yyoverflow().
  */
  uchar *yacc_yyls;

  /**
    Type of lock to be used for tables being added to the statement's
    table list in table_factor, table_alias_ref, single_multi and
    table_wild_one rules.
    Statements which use these rules but require lock type different
    from one specified by this member have to override it by using
    st_select_lex::set_lock_for_tables() method.

    The default value of this member is TL_READ_DEFAULT. The only two
    cases in which we change it are:
    - When parsing SELECT HIGH_PRIORITY.
    - Rule for DELETE. In which we use this member to pass information
      about type of lock from delete to single_multi part of rule.

    We should try to avoid introducing new use cases as we would like
    to get rid of this member eventually.
  */
  thr_lock_type m_lock_type;

  /**
    The type of requested metadata lock for tables added to
    the statement table list.
  */
  enum_mdl_type m_mdl_type;

  /** Type of condition for key in HANDLER READ statement. */
  enum ha_rkey_function m_ha_rkey_mode;

  /*
    TODO: move more attributes from the LEX structure here.
  */
};

/**
  Input parameters to the parser.
*/
struct Parser_input
{
  bool m_compute_digest;

  Parser_input()
    : m_compute_digest(false)
  {}
};

/**
  Internal state of the parser.
  The complete state consist of:
  - input parameters that control the parser behavior
  - state data used during lexical parsing,
  - state data used during syntactic parsing.
*/
class Parser_state
{
public:
  Parser_state()
    : m_input(), m_lip(), m_yacc(), m_comment(false)
  {}

  /**
     Object initializer. Must be called before usage.

     @retval FALSE OK
     @retval TRUE  Error
  */
  bool init(THD *thd, const char *buff, size_t length)
  {
    return m_lip.init(thd, buff, length);
  }

  ~Parser_state()
  {}

  void reset(const char *found_semicolon, size_t length)
  {
    m_lip.reset(found_semicolon, length);
    m_yacc.reset();
  }

  /// Signal that the current query has a comment
  void add_comment()
  {
     m_comment= true;
  }
  /// Check whether the current query has a comment
  bool has_comment() const
  {
    return m_comment;
  }

public:
  Parser_input m_input;
  Lex_input_stream m_lip;
  Yacc_state m_yacc;
  /**
    Current performance digest instrumentation. 
  */
  PSI_digest_locker* m_digest_psi;

private:
  bool m_comment;                ///< True if current query contains comments
};

extern sql_digest_state *
digest_add_token(sql_digest_state *state, uint token, LEX_YYSTYPE yylval);

extern sql_digest_state *
digest_reduce_token(sql_digest_state *state, uint token_left, uint token_right);

struct st_lex_local: public LEX
{
  static void *operator new(size_t size) throw()
  {
    return sql_alloc(size);
  }
  static void *operator new(size_t size, MEM_ROOT *mem_root) throw()
  {
    return (void*) alloc_root(mem_root, (uint) size);
  }
  static void operator delete(void *ptr,size_t size)
  { TRASH(ptr, size); }
  static void operator delete(void *ptr, MEM_ROOT *mem_root)
  { /* Never called */ }
};


extern void lex_init(void);
extern void lex_free(void);
extern bool lex_start(THD *thd);
extern void lex_end(LEX *lex);
extern int MYSQLlex(union YYSTYPE *yylval, struct YYLTYPE *yylloc,
                    class THD *thd);

extern void trim_whitespace(const CHARSET_INFO *cs, LEX_STRING *str);

extern bool is_lex_native_function(const LEX_STRING *name);

/**
  @} (End of group Semantic_Analysis)
*/

void my_missing_function_error(const LEX_STRING &token, const char *name);
bool is_keyword(const char *name, size_t len);
bool db_is_default_db(const char *db, size_t db_len, const THD *thd);

#endif /* MYSQL_SERVER */
#endif /* SQL_LEX_INCLUDED */<|MERGE_RESOLUTION|>--- conflicted
+++ resolved
@@ -33,11 +33,7 @@
 #include "prealloced_array.h"
 #include "sql_data_change.h"
 #include "set_var.h"
-<<<<<<< HEAD
-#include "sql_priv.h"                 // OPTION_NO_CONST_TABLES
-=======
 #include "query_options.h"            // OPTION_NO_CONST_TABLES
->>>>>>> 122434e4
 
 /* YACC and LEX Definitions */
 

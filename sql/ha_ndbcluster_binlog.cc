--- conflicted
+++ resolved
@@ -2519,31 +2519,7 @@
         {
         case SOT_RENAME_TABLE:
         case SOT_RENAME_TABLE_NEW:
-<<<<<<< HEAD
-        {
-          uint end= (uint)my_snprintf(&errmsg[0], MYSQL_ERRMSG_SIZE,
-                                "NDB Binlog: Skipping renaming locally "
-                                "defined table '%s.%s' from binlog schema "
-                                "event '%s' from node %d. ",
-                                schema->db, schema->name, schema->query,
-                                schema->node_id);
-          errmsg[end]= '\0';
-        }
-        // fall through
         case SOT_DROP_TABLE:
-          if (schema_type == SOT_DROP_TABLE)
-          {
-            uint end= (uint)my_snprintf(&errmsg[0], MYSQL_ERRMSG_SIZE,
-                                  "NDB Binlog: Skipping dropping locally "
-                                  "defined table '%s.%s' from binlog schema "
-                                  "event '%s' from node %d. ",
-                                  schema->db, schema->name, schema->query,
-                                  schema->node_id);
-            errmsg[end]= '\0';
-          }
-=======
-        case SOT_DROP_TABLE:
->>>>>>> 9ce30ab4
           if (! ndbcluster_check_if_local_table(schema->db, schema->name))
           {
             thd_ndb_options.set(TNO_NO_LOCK_SCHEMA_OP);

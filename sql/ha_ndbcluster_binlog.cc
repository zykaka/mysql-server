/*
  Copyright (c) 2006, 2015, Oracle and/or its affiliates. All rights reserved.

   This program is free software; you can redistribute it and/or modify
   it under the terms of the GNU General Public License as published by
   the Free Software Foundation; version 2 of the License.

   This program is distributed in the hope that it will be useful,
   but WITHOUT ANY WARRANTY; without even the implied warranty of
   MERCHANTABILITY or FITNESS FOR A PARTICULAR PURPOSE.  See the
   GNU General Public License for more details.

   You should have received a copy of the GNU General Public License
   along with this program; if not, write to the Free Software
   Foundation, Inc., 51 Franklin St, Fifth Floor, Boston, MA 02110-1301  USA
*/

#include "ha_ndbcluster_glue.h"
#include "ha_ndbcluster.h"
#include "ha_ndbcluster_connection.h"
#include "ndb_local_connection.h"
#include "ndb_thd.h"
#include "ndb_table_guard.h"
#include "ndb_global_schema_lock.h"
#include "ndb_global_schema_lock_guard.h"
#include "ndb_tdc.h"

#include "global_threads.h"
#include "rpl_injector.h"
#include "rpl_filter.h"
#if MYSQL_VERSION_ID > 50600
#include "rpl_slave.h"
#else
#include "slave.h"
#include "log_event.h"
#endif
#include "global_threads.h"
#include "ha_ndbcluster_binlog.h"
#include <ndbapi/NdbDictionary.hpp>
#include <ndbapi/ndb_cluster_connection.hpp>

extern my_bool opt_ndb_log_orig;
extern my_bool opt_ndb_log_bin;
extern my_bool opt_ndb_log_update_as_write;
extern my_bool opt_ndb_log_updated_only;
extern my_bool opt_ndb_log_binlog_index;
extern my_bool opt_ndb_log_apply_status;
extern ulong opt_ndb_extra_logging;
extern st_ndb_slave_state g_ndb_slave_state;
extern my_bool opt_ndb_log_transaction_id;
extern my_bool log_bin_use_v1_row_events;
extern my_bool opt_ndb_log_empty_update;
extern my_bool opt_ndb_clear_apply_status;

bool ndb_log_empty_epochs(void);

void ndb_index_stat_restart();

/*
  defines for cluster replication table names
*/
#include "ha_ndbcluster_tables.h"

#include "ndb_dist_priv_util.h"
#include "ndb_anyvalue.h"
#include "ndb_binlog_extra_row_info.h"
#include "ndb_event_data.h"
#include "ndb_schema_object.h"
#include "ndb_schema_dist.h"
#include "ndb_repl_tab.h"
#include "ndb_binlog_thread.h"

/*
  Timeout for syncing schema events between
  mysql servers, and between mysql server and the binlog
*/
static const int DEFAULT_SYNC_TIMEOUT= 120;

/* Column numbers in the ndb_binlog_index table */
enum Ndb_binlog_index_cols
{
  NBICOL_START_POS                 = 0
  ,NBICOL_START_FILE               = 1
  ,NBICOL_EPOCH                    = 2
  ,NBICOL_NUM_INSERTS              = 3
  ,NBICOL_NUM_UPDATES              = 4
  ,NBICOL_NUM_DELETES              = 5
  ,NBICOL_NUM_SCHEMAOPS            = 6
  /* Following colums in schema 'v2' */
  ,NBICOL_ORIG_SERVERID            = 7
  ,NBICOL_ORIG_EPOCH               = 8
  ,NBICOL_GCI                      = 9
  /* Following columns in schema 'v3' */
  ,NBICOL_NEXT_POS                 = 10
  ,NBICOL_NEXT_FILE                = 11
};

/*
  Flag showing if the ndb binlog should be created, if so == TRUE
  FALSE if not
*/
my_bool ndb_binlog_running= FALSE;
static my_bool ndb_binlog_tables_inited= FALSE;
static my_bool ndb_binlog_is_ready= FALSE;

bool
ndb_binlog_is_read_only(void)
{
  if(!ndb_binlog_tables_inited)
  {
    /* the ndb_* system tables not setup yet */
    return true;
  }

  if (ndb_binlog_running && !ndb_binlog_is_ready)
  {
    /*
      The binlog thread is supposed to write to binlog
      but not ready (still initializing or has lost connection)
    */
    return true;
  }
  return false;
}

/*
  Global reference to the ndb injector thread THD oject

  Has one sole purpose, for setting the in_use table member variable
  in get_share(...)
*/
extern THD * injector_thd; // Declared in ha_ndbcluster.cc

/*
  Global reference to ndb injector thd object.

  Used mainly by the binlog index thread, but exposed to the client sql
  thread for one reason; to setup the events operations for a table
  to enable ndb injector thread receiving events.

  Must therefore always be used with a surrounding
  pthread_mutex_lock(&injector_mutex), when doing create/dropEventOperation
*/
static Ndb *injector_ndb= 0;
static Ndb *schema_ndb= 0;

static int ndbcluster_binlog_inited= 0;

/*
  Mutex and condition used for interacting between client sql thread
  and injector thread
*/
static pthread_mutex_t injector_mutex;
static pthread_cond_t  injector_cond;

/* NDB Injector thread (used for binlog creation) */
static ulonglong ndb_latest_applied_binlog_epoch= 0;
static ulonglong ndb_latest_handled_binlog_epoch= 0;
static ulonglong ndb_latest_received_binlog_epoch= 0;

NDB_SHARE *ndb_apply_status_share= 0;
NDB_SHARE *ndb_schema_share= 0;
static pthread_mutex_t ndb_schema_share_mutex;

extern my_bool opt_log_slave_updates;
static my_bool g_ndb_log_slave_updates;

static bool g_injector_v1_warning_emitted = false;

#ifndef DBUG_OFF
static void print_records(TABLE *table, const uchar *record)
{
  for (uint j= 0; j < table->s->fields; j++)
  {
    char buf[40];
    int pos= 0;
    Field *field= table->field[j];
    const uchar* field_ptr= field->ptr - table->record[0] + record;
    int pack_len= field->pack_length();
    int n= pack_len < 10 ? pack_len : 10;

    for (int i= 0; i < n && pos < 20; i++)
    {
      pos+= sprintf(&buf[pos]," %x", (int) (uchar) field_ptr[i]);
    }
    buf[pos]= 0;
    DBUG_PRINT("info",("[%u]field_ptr[0->%d]: %s", j, n, buf));
  }
}
#else
#define print_records(a,b)
#endif


#ifndef DBUG_OFF
static void dbug_print_table(const char *info, TABLE *table)
{
  if (table == 0)
  {
    DBUG_PRINT("info",("%s: (null)", info));
    return;
  }
  DBUG_PRINT("info",
             ("%s: %s.%s s->fields: %d  "
              "reclength: %lu  rec_buff_length: %u  record[0]: 0x%lx  "
              "record[1]: 0x%lx",
              info,
              table->s->db.str,
              table->s->table_name.str,
              table->s->fields,
              table->s->reclength,
              table->s->rec_buff_length,
              (long) table->record[0],
              (long) table->record[1]));

  for (unsigned int i= 0; i < table->s->fields; i++) 
  {
    Field *f= table->field[i];
    DBUG_PRINT("info",
               ("[%d] \"%s\"(0x%lx:%s%s%s%s%s%s) type: %d  pack_length: %d  "
                "ptr: 0x%lx[+%d]  null_bit: %u  null_ptr: 0x%lx[+%d]",
                i,
                f->field_name,
                (long) f->flags,
                (f->flags & PRI_KEY_FLAG)  ? "pri"       : "attr",
                (f->flags & NOT_NULL_FLAG) ? ""          : ",nullable",
                (f->flags & UNSIGNED_FLAG) ? ",unsigned" : ",signed",
                (f->flags & ZEROFILL_FLAG) ? ",zerofill" : "",
                (f->flags & BLOB_FLAG)     ? ",blob"     : "",
                (f->flags & BINARY_FLAG)   ? ",binary"   : "",
                f->real_type(),
                f->pack_length(),
                (long) f->ptr, (int) (f->ptr - table->record[0]),
                f->null_bit,
                (long) f->null_offset(0),
                (int) f->null_offset()));
    if (f->type() == MYSQL_TYPE_BIT)
    {
      Field_bit *g= (Field_bit*) f;
      DBUG_PRINT("MYSQL_TYPE_BIT",("field_length: %d  bit_ptr: 0x%lx[+%d] "
                                   "bit_ofs: %d  bit_len: %u",
                                   g->field_length, (long) g->bit_ptr,
                                   (int) ((uchar*) g->bit_ptr -
                                          table->record[0]),
                                   g->bit_ofs, g->bit_len));
    }
  }
}
#else
#define dbug_print_table(a,b)
#endif


static void run_query(THD *thd, char *buf, char *end,
                      const int *no_print_error)
{
  /*
    NOTE! Don't use this function for new implementation, backward
    compat. only
  */

  Ndb_local_connection mysqld(thd);

  /*
    Run the query, suppress some errors from being printed
    to log and ignore any error returned
  */
  (void)mysqld.raw_run_query(buf, (end - buf),
                             no_print_error);
}

static void
ndb_binlog_close_shadow_table(NDB_SHARE *share)
{
  DBUG_ENTER("ndb_binlog_close_shadow_table");
  Ndb_event_data *event_data= share->event_data;
  if (event_data)
  {
    delete event_data;
    share->event_data= 0;
  }
  DBUG_VOID_RETURN;
}


/*
  Open a shadow table for the table given in share.
  - The shadow table is (mainly) used when an event is
    recieved from the data nodes which need to be written
    to the binlog injector.
*/

static int
ndb_binlog_open_shadow_table(THD *thd, NDB_SHARE *share)
{
  int error;
  DBUG_ASSERT(share->event_data == 0);
  Ndb_event_data *event_data= share->event_data= new Ndb_event_data(share);
  DBUG_ENTER("ndb_binlog_open_shadow_table");

  MEM_ROOT **root_ptr=
    my_pthread_getspecific_ptr(MEM_ROOT**, THR_MALLOC);
  MEM_ROOT *old_root= *root_ptr;
  init_sql_alloc(&event_data->mem_root, 1024, 0);
  *root_ptr= &event_data->mem_root;

  TABLE_SHARE *shadow_table_share=
    (TABLE_SHARE*)alloc_root(&event_data->mem_root, sizeof(TABLE_SHARE));
  TABLE *shadow_table=
    (TABLE*)alloc_root(&event_data->mem_root, sizeof(TABLE));

  init_tmp_table_share(thd, shadow_table_share,
                       share->db, 0,
                       share->table_name,
                       share->key);
  if ((error= open_table_def(thd, shadow_table_share, 0)) ||
      (error= open_table_from_share(thd, shadow_table_share, "", 0,
                                    (uint) (OPEN_FRM_FILE_ONLY | DELAYED_OPEN | READ_ALL),
                                    0, shadow_table,
                                    false
                                    )))
  {
    DBUG_PRINT("error", ("failed to open shadow table, error: %d my_errno: %d",
                         error, my_errno));
    free_table_share(shadow_table_share);
    delete event_data;
    share->event_data= 0;
    *root_ptr= old_root;
    DBUG_RETURN(error);
  }
  event_data->shadow_table= shadow_table;

  mysql_mutex_lock(&LOCK_open);
  assign_new_table_id(shadow_table_share);
  mysql_mutex_unlock(&LOCK_open);

  shadow_table->in_use= injector_thd;
  
  shadow_table->s->db.str= share->db;
  shadow_table->s->db.length= strlen(share->db);
  shadow_table->s->table_name.str= share->table_name;
  shadow_table->s->table_name.length= strlen(share->table_name);
  /* We can't use 'use_all_columns()' as the file object is not setup yet */
  shadow_table->column_bitmaps_set_no_signal(&shadow_table->s->all_set,
                                             &shadow_table->s->all_set);

  if (shadow_table->s->primary_key == MAX_KEY)
   share->flags|= NSF_HIDDEN_PK;

  if (shadow_table->s->blob_fields != 0)
    share->flags|= NSF_BLOB_FLAG;

#ifndef DBUG_OFF
  dbug_print_table("table", shadow_table);
#endif
  *root_ptr= old_root;
  DBUG_RETURN(0);
}


/*
  Initialize the binlog part of the NDB_SHARE
*/
int ndbcluster_binlog_init_share(THD *thd, NDB_SHARE *share, TABLE *_table)
{
  DBUG_ENTER("ndbcluster_binlog_init_share");

  if (!share->need_events(ndb_binlog_running))
  {
    if (_table)
    {
      if (_table->s->primary_key == MAX_KEY)
        share->flags|= NSF_HIDDEN_PK;
      if (_table->s->blob_fields != 0)
        share->flags|= NSF_BLOB_FLAG;
    }
    else
    {
      share->flags|= NSF_NO_BINLOG;
    }
    DBUG_RETURN(0);
  }

  DBUG_RETURN(ndb_binlog_open_shadow_table(thd, share));
}

static int
get_ndb_blobs_value(TABLE* table, NdbValue* value_array,
                    uchar*& buffer, uint& buffer_size,
                    my_ptrdiff_t ptrdiff)
{
  DBUG_ENTER("get_ndb_blobs_value");

  // Field has no field number so cannot use TABLE blob_field
  // Loop twice, first only counting total buffer size
  for (int loop= 0; loop <= 1; loop++)
  {
    uint32 offset= 0;
    for (uint i= 0; i < table->s->fields; i++)
    {
      Field *field= table->field[i];
      NdbValue value= value_array[i];
      if (! (field->flags & BLOB_FLAG))
        continue;
      if (value.blob == NULL)
      {
        DBUG_PRINT("info",("[%u] skipped", i));
        continue;
      }
      Field_blob *field_blob= (Field_blob *)field;
      NdbBlob *ndb_blob= value.blob;
      int isNull;
      if (ndb_blob->getNull(isNull) != 0)
        DBUG_RETURN(-1);
      if (isNull == 0) {
        Uint64 len64= 0;
        if (ndb_blob->getLength(len64) != 0)
          DBUG_RETURN(-1);
        // Align to Uint64
        uint32 size= Uint32(len64);
        if (size % 8 != 0)
          size+= 8 - size % 8;
        if (loop == 1)
        {
          uchar *buf= buffer + offset;
          uint32 len= 0xffffffff;  // Max uint32
          if (ndb_blob->readData(buf, len) != 0)
            DBUG_RETURN(-1);
          DBUG_PRINT("info", ("[%u] offset: %u  buf: 0x%lx  len=%u  [ptrdiff=%d]",
                              i, offset, (long) buf, len, (int)ptrdiff));
          DBUG_ASSERT(len == len64);
          // Ugly hack assumes only ptr needs to be changed
          field_blob->set_ptr_offset(ptrdiff, len, buf);
        }
        offset+= size;
      }
      else if (loop == 1) // undefined or null
      {
        // have to set length even in this case
        uchar *buf= buffer + offset; // or maybe NULL
        uint32 len= 0;
        field_blob->set_ptr_offset(ptrdiff, len, buf);
        DBUG_PRINT("info", ("[%u] isNull=%d", i, isNull));
        }
    }
    if (loop == 0 && offset > buffer_size)
    {
      my_free(buffer);
      buffer_size= 0;
      DBUG_PRINT("info", ("allocate blobs buffer size %u", offset));
      buffer= (uchar*) my_malloc(offset, MYF(MY_WME));
      if (buffer == NULL)
      {
        sql_print_error("get_ndb_blobs_value: my_malloc(%u) failed", offset);
        DBUG_RETURN(-1);
      }
      buffer_size= offset;
    }
  }
  DBUG_RETURN(0);
}


/*****************************************************************
  functions called from master sql client threads
****************************************************************/

/*
  called in mysql_show_binlog_events and reset_logs to make sure we wait for
  all events originating from the 'thd' to arrive in the binlog.

  'thd' is expected to be non-NULL.

  Wait for the epoch in which the last transaction of the 'thd' is a part of.

  Wait a maximum of 30 seconds.
*/
static void ndbcluster_binlog_wait(THD *thd)
{
  if (ndb_binlog_running)
  {
    DBUG_ENTER("ndbcluster_binlog_wait");
    DBUG_ASSERT(thd);
    DBUG_ASSERT(thd_sql_command(thd) == SQLCOM_SHOW_BINLOG_EVENTS ||
                thd_sql_command(thd) == SQLCOM_FLUSH ||
                thd_sql_command(thd) == SQLCOM_RESET);
    /*
      Binlog Injector should not wait for itself
    */
    if (thd->system_thread == SYSTEM_THREAD_NDBCLUSTER_BINLOG)
      DBUG_VOID_RETURN;

    Thd_ndb *thd_ndb = get_thd_ndb(thd);
    if (!thd_ndb)
    {
      /*
       thd has not interfaced with ndb before
       so there is no need for waiting
      */
       DBUG_VOID_RETURN;
    }

    const char *save_info = thd->proc_info;
    thd->proc_info = "Waiting for ndbcluster binlog update to "
	"reach current position";

    const Uint64 start_handled_epoch = ndb_latest_handled_binlog_epoch;
   /*
     Highest epoch that a transaction against Ndb has received
     as part of commit processing *in this thread*. This is a
     per-session 'most recent change' indicator.
    */
    const Uint64 session_last_committed_epoch =
      thd_ndb->m_last_commit_epoch_session;

    /*
     * Wait until the last committed epoch from the session enters Binlog.
     * Break any possible deadlock after 30s.
     */
    int count = 30;

    pthread_mutex_lock(&injector_mutex);
    while (!thd->killed && count && ndb_binlog_running &&
           (ndb_latest_handled_binlog_epoch == 0 ||
            ndb_latest_handled_binlog_epoch < session_last_committed_epoch))
    {
      count--;
      struct timespec abstime;
      set_timespec(abstime, 1);
      pthread_cond_timedwait(&injector_cond, &injector_mutex, &abstime);
    }
    pthread_mutex_unlock(&injector_mutex);

    if (count == 0)
    {
      sql_print_warning("NDB: Thread id %llu timed out (30s) waiting for epoch %u/%u "
                        "to be handled.  Progress : %u/%u -> %u/%u.",
                        (ulonglong) thd->thread_id,
                        Uint32((session_last_committed_epoch >> 32) & 0xffffffff),
                        Uint32(session_last_committed_epoch & 0xffffffff),
                        Uint32((start_handled_epoch >> 32) & 0xffffffff),
                        Uint32(start_handled_epoch & 0xffffffff),
                        Uint32((ndb_latest_handled_binlog_epoch >> 32) & 0xffffffff),
                        Uint32(ndb_latest_handled_binlog_epoch & 0xffffffff));

      // Fail on wait/deadlock timeout in debug compile
      DBUG_ASSERT(false);
    }
    
    thd->proc_info= save_info;
    DBUG_VOID_RETURN;
  }
}

/*
 Called from MYSQL_BIN_LOG::reset_logs in log.cc when binlog is emptied
*/
static int ndbcluster_reset_logs(THD *thd)
{
  if (!ndb_binlog_running)
    return 0;

  /* only reset master should reset logs */
  if (!((thd->lex->sql_command == SQLCOM_RESET) &&
        (thd->lex->type & REFRESH_MASTER)))
    return 0;

  DBUG_ENTER("ndbcluster_reset_logs");

  /*
    Wait for all events originating from this mysql server has
    reached the binlog before continuing to reset
  */
  ndbcluster_binlog_wait(thd);

  /*
    Truncate mysql.ndb_binlog_index table, if table does not
    exist ignore the error as it is a "consistent" behavior
  */
  Ndb_local_connection mysqld(thd);
  const bool ignore_no_such_table = true;
  if(mysqld.truncate_table(STRING_WITH_LEN("mysql"),
                           STRING_WITH_LEN("ndb_binlog_index"),
                           ignore_no_such_table))
  {
    // Failed to truncate table
    DBUG_RETURN(1);
  }
  DBUG_RETURN(0);
}

/*
  Setup THD object
  'Inspired' from ha_ndbcluster.cc : ndb_util_thread_func
*/
THD *
ndb_create_thd(char * stackptr)
{
  DBUG_ENTER("ndb_create_thd");
  THD * thd= new THD; /* note that contructor of THD uses DBUG_ */
  if (thd == 0)
  {
    DBUG_RETURN(0);
  }
  THD_CHECK_SENTRY(thd);

  thd->thread_id= 0;
  thd->thread_stack= stackptr; /* remember where our stack is */
  if (thd->store_globals())
  {
    delete thd;
    DBUG_RETURN(0);
  }

  lex_start(thd);

  thd->init_for_queries();
  thd_set_command(thd, COM_DAEMON);
  thd->system_thread= SYSTEM_THREAD_NDBCLUSTER_BINLOG;
#ifndef NDB_THD_HAS_NO_VERSION
  thd->version= refresh_version;
#endif
  thd->client_capabilities= 0;
  thd->lex->start_transaction_opt= 0;
  thd->security_ctx->skip_grants();

  CHARSET_INFO *charset_connection= get_charset_by_csname("utf8",
                                                          MY_CS_PRIMARY,
                                                          MYF(MY_WME));
  thd->variables.character_set_client= charset_connection;
  thd->variables.character_set_results= charset_connection;
  thd->variables.collation_connection= charset_connection;
  thd->update_charset();
  DBUG_RETURN(thd);
}

/*
  Called from MYSQL_BIN_LOG::purge_logs in log.cc when the binlog "file"
  is removed
*/

static int
ndbcluster_binlog_index_purge_file(THD *passed_thd, const char *file)
{
  int stack_base = 0;
  int error = 0;
  DBUG_ENTER("ndbcluster_binlog_index_purge_file");
  DBUG_PRINT("enter", ("file: %s", file));

  if (!ndb_binlog_running || (passed_thd && passed_thd->slave_thread))
    DBUG_RETURN(0);

  /**
   * This function cannot safely reuse the passed thd object
   * due to the variety of places from which it is called.
   *   new/delete one...yuck!
   */
  THD* my_thd;
  if ((my_thd = ndb_create_thd((char*)&stack_base) /* stack ptr */) == 0)
  {
    /**
     * TODO return proper error code here,
     * BUT! return code is not (currently) checked in
     *      log.cc : purge_index_entry() so we settle for warning printout
     * Will sql_print_warning fail with no thd?
     */
    sql_print_warning("NDB: Unable to purge "
                      NDB_REP_DB "." NDB_REP_TABLE
                      " File=%s (failed to setup thd)", file);
    DBUG_RETURN(0);
  }


  /*
    delete rows from mysql.ndb_binlog_index table for the given
    filename, if table does not exist ignore the error as it
    is a "consistent" behavior
  */
  Ndb_local_connection mysqld(my_thd);
  const bool ignore_no_such_table = true;
  if(mysqld.delete_rows(STRING_WITH_LEN("mysql"),
                        STRING_WITH_LEN("ndb_binlog_index"),
                        ignore_no_such_table,
                        "File='", file, "'", NULL))
  {
    // Failed to delete rows from table
    error = 1;
  }

  /* Cleanup links between thread and my_thd, then delete it */ 
  my_thd->restore_globals();
  delete my_thd;
  
  if (passed_thd)
  {
    /* Relink passed THD with this thread */
    passed_thd->store_globals();
  }

  DBUG_RETURN(error);
}


// Determine if privilege tables are distributed, ie. stored in NDB
bool
Ndb_dist_priv_util::priv_tables_are_in_ndb(THD* thd)
{
  bool distributed= false;
  Ndb_dist_priv_util dist_priv;
  DBUG_ENTER("ndbcluster_distributed_privileges");

  Ndb *ndb= check_ndb_in_thd(thd);
  if (!ndb)
    DBUG_RETURN(false); // MAGNUS, error message?

  if (ndb->setDatabaseName(dist_priv.database()) != 0)
    DBUG_RETURN(false);

  const char* table_name;
  while((table_name= dist_priv.iter_next_table()))
  {
    DBUG_PRINT("info", ("table_name: %s", table_name));
    Ndb_table_guard ndbtab_g(ndb->getDictionary(), table_name);
    const NDBTAB *ndbtab= ndbtab_g.get_table();
    if (ndbtab)
    {
      distributed= true;
    }
    else if (distributed)
    {
      sql_print_error("NDB: Inconsistency detected in distributed "
                      "privilege tables. Table '%s.%s' is not distributed",
                      dist_priv.database(), table_name);
      DBUG_RETURN(false);
    }
  }
  DBUG_RETURN(distributed);
}


/*
  ndbcluster_binlog_log_query

   - callback function installed in handlerton->binlog_log_query
   - called by MySQL Server in places where no other handlerton
     function exists which can be used to notify about changes
   - used by ndbcluster to detect when
     -- databases are created or altered
     -- privilege tables have been modified
*/

static void
ndbcluster_binlog_log_query(handlerton *hton, THD *thd,
                            enum_binlog_command binlog_command,
                            const char *query, uint query_length,
                            const char *db, const char *table_name)
{
  DBUG_ENTER("ndbcluster_binlog_log_query");
  DBUG_PRINT("enter", ("db: %s  table_name: %s  query: %s",
                       db, table_name, query));
  enum SCHEMA_OP_TYPE type;
  /* Use random table_id and table_version  */
  const uint32 table_id = (uint32)rand();
  const uint32 table_version = (uint32)rand();
  switch (binlog_command)
  {
  case LOGCOM_CREATE_DB:
    DBUG_PRINT("info", ("New database '%s' created", db));
    type= SOT_CREATE_DB;
    break;

  case LOGCOM_ALTER_DB:
    DBUG_PRINT("info", ("The database '%s' was altered", db));
    type= SOT_ALTER_DB;
    break;

  case LOGCOM_ACL_NOTIFY:
    DBUG_PRINT("info", ("Privilege tables have been modified"));
    type= SOT_GRANT;
    if (!Ndb_dist_priv_util::priv_tables_are_in_ndb(thd))
    {
      DBUG_VOID_RETURN;
    }
    /*
      NOTE! Grant statements with db set to NULL is very rare but
      may be provoked by for example dropping the currently selected
      database. Since ndbcluster_log_schema_op does not allow
      db to be NULL(can't create a key for the ndb_schem_object nor
      writeNULL to ndb_schema), the situation is salvaged by setting db
      to the constant string "mysql" which should work in most cases.

      Interestingly enough this "hack" has the effect that grant statements
      are written to the remote binlog in same format as if db would have
      been NULL.
    */
    if (!db)
      db = "mysql";
    break;    

  default:
    DBUG_PRINT("info", ("Ignoring binlog_log_query notification"));
    DBUG_VOID_RETURN;
    break;

  }
  ndbcluster_log_schema_op(thd, query, query_length,
                           db, table_name, table_id, table_version, type,
                           NULL, NULL);
  DBUG_VOID_RETURN;
}

extern void ndb_util_thread_stop(void);

// Instantiate Ndb_binlog_thread component
static Ndb_binlog_thread ndb_binlog_thread;


/*
  End use of the NDB Cluster binlog
   - wait for binlog thread to shutdown
*/

int ndbcluster_binlog_end(THD *thd)
{
  DBUG_ENTER("ndbcluster_binlog_end");

  // Stop ndb_util_thread first since it uses THD(which
  // implicitly depend on binlog)
  ndb_util_thread_stop();

  if (ndbcluster_binlog_inited)
  {
    ndbcluster_binlog_inited= 0;

    ndb_binlog_thread.stop();
    ndb_binlog_thread.deinit();

    pthread_mutex_destroy(&injector_mutex);
    pthread_cond_destroy(&injector_cond);
    pthread_mutex_destroy(&ndb_schema_share_mutex);
  }

  DBUG_RETURN(0);
}

/*****************************************************************
  functions called from slave sql client threads
****************************************************************/
static void ndbcluster_reset_slave(THD *thd)
{
  if (!ndb_binlog_running)
    return;

  DBUG_ENTER("ndbcluster_reset_slave");

  /*
    delete all rows from mysql.ndb_apply_status table
    - if table does not exist ignore the error as it
      is a consistent behavior
  */
  if (opt_ndb_clear_apply_status)
  {
    Ndb_local_connection mysqld(thd);
    const bool ignore_no_such_table = true;
    if(mysqld.delete_rows(STRING_WITH_LEN("mysql"),
                          STRING_WITH_LEN("ndb_apply_status"),
                          ignore_no_such_table,
                          NULL))
    {
      // Failed to delete rows from table
    }
  }

  g_ndb_slave_state.atResetSlave();

  // pending fix for bug#59844 will make this function return int
  DBUG_VOID_RETURN;
}

/*
  Initialize the binlog part of the ndb handlerton
*/

static int ndbcluster_binlog_func(handlerton *hton, THD *thd, 
                                  enum_binlog_func fn, 
                                  void *arg)
{
  DBUG_ENTER("ndbcluster_binlog_func");
  int res= 0;
  switch(fn)
  {
  case BFN_RESET_LOGS:
    res= ndbcluster_reset_logs(thd);
    break;
  case BFN_RESET_SLAVE:
    ndbcluster_reset_slave(thd);
    break;
  case BFN_BINLOG_WAIT:
    ndbcluster_binlog_wait(thd);
    break;
  case BFN_BINLOG_END:
    res= ndbcluster_binlog_end(thd);
    break;
  case BFN_BINLOG_PURGE_FILE:
    res= ndbcluster_binlog_index_purge_file(thd, (const char *)arg);
    break;
  }
  DBUG_RETURN(res);
}

void ndbcluster_binlog_init(handlerton* h)
{
  h->binlog_func=      ndbcluster_binlog_func;
  h->binlog_log_query= ndbcluster_binlog_log_query;
}


/*
  Convert db and table name into a key to use for searching
  the ndbcluster_open_tables hash
*/
static size_t
ndb_open_tables__create_key(char* key_buf, size_t key_buf_length,
                            const char* db, size_t db_length,
                            const char* table, size_t table_length)
{
  size_t key_length =  my_snprintf(key_buf, key_buf_length,
                                   "./%*s/%*s", db_length, db,
                                   table_length, table) - 1;
  assert(key_length > 0);
  assert(key_length < key_buf_length);

  return key_length;
}


/*
  Check if table with given name is open, ie. is
  in ndbcluster_open_tables hash
*/
static bool
ndb_open_tables__is_table_open(const char* db, size_t db_length,
                               const char* table, size_t table_length)
{
  char key[FN_REFLEN + 1];
  size_t key_length = ndb_open_tables__create_key(key, sizeof(key),
                                                  db, db_length,
                                                  table, table_length);
  DBUG_ENTER("ndb_open_tables__is_table_open");
  DBUG_PRINT("enter", ("db: '%s', table: '%s', key: '%s'",
                       db, table, key));

  pthread_mutex_lock(&ndbcluster_mutex);
  bool result = my_hash_search(&ndbcluster_open_tables,
                               (const uchar*)key,
                               key_length) != NULL;
  pthread_mutex_unlock(&ndbcluster_mutex);

  DBUG_PRINT("exit", ("result: %d", result));
  DBUG_RETURN(result);
}


static bool
ndbcluster_check_ndb_schema_share()
{
  return ndb_open_tables__is_table_open(STRING_WITH_LEN("mysql"),
                                        STRING_WITH_LEN("ndb_schema"));
}


static bool
ndbcluster_check_ndb_apply_status_share()
{
  return ndb_open_tables__is_table_open(STRING_WITH_LEN("mysql"),
                                        STRING_WITH_LEN("ndb_apply_status"));
}


static bool
create_cluster_sys_table(THD *thd, const char* db, size_t db_length,
                         const char* table, size_t table_length,
                         const char* create_definitions,
                         const char* create_options)
{
  if (ndb_open_tables__is_table_open(db, db_length, table, table_length))
    return false;

  if (g_ndb_cluster_connection->get_no_ready() <= 0)
    return false;

  if (opt_ndb_extra_logging)
    sql_print_information("NDB: Creating %s.%s", db, table);

  Ndb_local_connection mysqld(thd);

  /*
    Check if table exists in MySQL "dictionary"(i.e on disk)
    if so, remove it since there is none in Ndb
  */
  {
    char path[FN_REFLEN + 1];
    build_table_filename(path, sizeof(path) - 1,
                         db, table, reg_ext, 0);
    if (my_delete(path, MYF(0)) == 0)
    {
      /*
        The .frm file existed and was deleted from disk.
        It's possible that someone has tried to use it and thus
        it might have been inserted in the table definition cache.
        It must be flushed to avoid that it exist only in the
        table definition cache.
      */
      if (opt_ndb_extra_logging)
        sql_print_information("NDB: Flushing %s.%s", db, table);

      /* Flush mysql.ndb_apply_status table, ignore all errors */
      (void)mysqld.flush_table(db, db_length,
                               table, table_length);
    }
  }

  const bool create_if_not_exists = true;
  const bool res = mysqld.create_sys_table(db, db_length,
                                           table, table_length,
                                           create_if_not_exists,
                                           create_definitions,
                                           create_options);
  return res;
}


static bool
ndb_apply_table__create(THD *thd)
{
  DBUG_ENTER("ndb_apply_table__create");

  /* NOTE! Updating this table schema must be reflected in ndb_restore */
  const bool res =
    create_cluster_sys_table(thd,
                             STRING_WITH_LEN("mysql"),
                             STRING_WITH_LEN("ndb_apply_status"),
                             // table_definition
                             "server_id INT UNSIGNED NOT NULL,"
                             "epoch BIGINT UNSIGNED NOT NULL, "
                             "log_name VARCHAR(255) BINARY NOT NULL, "
                             "start_pos BIGINT UNSIGNED NOT NULL, "
                             "end_pos BIGINT UNSIGNED NOT NULL, "
                             "PRIMARY KEY USING HASH (server_id)",
                             // table_options
                             "ENGINE=NDB CHARACTER SET latin1");
  DBUG_RETURN(res);
}


static bool
ndb_schema_table__create(THD *thd)
{
  DBUG_ENTER("ndb_schema_table__create");

  /* NOTE! Updating this table schema must be reflected in ndb_restore */
  const bool res =
    create_cluster_sys_table(thd,
                             STRING_WITH_LEN("mysql"),
                             STRING_WITH_LEN("ndb_schema"),
                             // table_definition
                             "db VARBINARY("
                             NDB_MAX_DDL_NAME_BYTESIZE_STR
                             ") NOT NULL,"
                             "name VARBINARY("
                             NDB_MAX_DDL_NAME_BYTESIZE_STR
                             ") NOT NULL,"
                             "slock BINARY(32) NOT NULL,"
                             "query BLOB NOT NULL,"
                             "node_id INT UNSIGNED NOT NULL,"
                             "epoch BIGINT UNSIGNED NOT NULL,"
                             "id INT UNSIGNED NOT NULL,"
                             "version INT UNSIGNED NOT NULL,"
                             "type INT UNSIGNED NOT NULL,"
                             "PRIMARY KEY USING HASH (db,name)",
                             // table_options
                             "ENGINE=NDB CHARACTER SET latin1");
  DBUG_RETURN(res);
}

class Thd_ndb_options_guard
{
public:
  Thd_ndb_options_guard(Thd_ndb *thd_ndb)
    : m_val(thd_ndb->options), m_save_val(thd_ndb->options) {}
  ~Thd_ndb_options_guard() { m_val= m_save_val; }
  void set(uint32 flag) { m_val|= flag; }
private:
  uint32 &m_val;
  uint32 m_save_val;
};

extern int ndb_setup_complete;
extern pthread_cond_t COND_ndb_setup_complete;

/*
   ndb_notify_tables_writable
   
   Called to notify any waiting threads that Ndb tables are
   now writable
*/ 
static void ndb_notify_tables_writable()
{
  pthread_mutex_lock(&ndbcluster_mutex);
  ndb_setup_complete= 1;
  pthread_cond_broadcast(&COND_ndb_setup_complete);
  pthread_mutex_unlock(&ndbcluster_mutex);
}


/*
  Clean-up any stray files for non-existing NDB tables
  - "stray" means that there is a .frm + .ndb file on disk
    but there exists no such table in NDB. The two files
    can then be deleted from disk to get in synch with
    what's in NDB.
*/
static
void clean_away_stray_files(THD *thd)
{
  DBUG_ENTER("clean_away_stray_files");
  // Populate list of databases
  List<LEX_STRING> db_names;
  if (find_files(thd, &db_names, NULL,
                 mysql_data_home, NULL, 1, NULL) != FIND_FILES_OK)
  {
    thd->clear_error();
    DBUG_PRINT("info", ("Failed to find databases"));
    DBUG_VOID_RETURN;
  }

  LEX_STRING *db_name;
  List_iterator_fast<LEX_STRING> it(db_names);
  while ((db_name= it++))
  {
    DBUG_PRINT("info", ("Found database %s", db_name->str));
    if (strcmp(NDB_REP_DB, db_name->str)) /* Skip system database */
    {

      sql_print_information("NDB: Cleaning stray tables from database '%s'",
                            db_name->str);

      char path[FN_REFLEN + 1];
      build_table_filename(path, sizeof(path) - 1, db_name->str, "", "", 0);
      
      /* Require that no binlog setup is attempted yet, that will come later
       * right now we just want to get rid of stray frms et al
       */

      Thd_ndb *thd_ndb= get_thd_ndb(thd);
      thd_ndb->set_skip_binlog_setup_in_find_files(true);
      List<LEX_STRING> tab_names;
      if (find_files(thd, &tab_names, db_name->str, path, NullS, 0, NULL)
          != FIND_FILES_OK)
      {
        thd->clear_error();
        DBUG_PRINT("info", ("Failed to find tables"));
      }
      thd_ndb->set_skip_binlog_setup_in_find_files(false);
    }
  }
  DBUG_VOID_RETURN;
}

/*
  Ndb has no representation of the database schema objects.
  The mysql.ndb_schema table contains the latest schema operations
  done via a mysqld, and thus reflects databases created/dropped/altered
  while a mysqld was disconnected.  This function tries to recover
  the correct state w.r.t created databases using the information in
  that table.


*/
static int ndbcluster_find_all_databases(THD *thd)
{
  Ndb *ndb= check_ndb_in_thd(thd);
  Thd_ndb *thd_ndb= get_thd_ndb(thd);
  Thd_ndb_options_guard thd_ndb_options(thd_ndb);
  NDBDICT *dict= ndb->getDictionary();
  NdbTransaction *trans= NULL;
  NdbError ndb_error;
  int retries= 100;
  int retry_sleep= 30; /* 30 milliseconds, transaction */
  DBUG_ENTER("ndbcluster_find_all_databases");

  /*
    Function should only be called while ndbcluster_global_schema_lock
    is held, to ensure that ndb_schema table is not being updated while
    scanning.
  */
  if (!thd_ndb->has_required_global_schema_lock("ndbcluster_find_all_databases"))
    DBUG_RETURN(1);

  ndb->setDatabaseName(NDB_REP_DB);
  thd_ndb_options.set(TNO_NO_LOG_SCHEMA_OP);
  thd_ndb_options.set(TNO_NO_LOCK_SCHEMA_OP);
  while (1)
  {
    char db_buffer[FN_REFLEN];
    char *db= db_buffer+1;
    char name[FN_REFLEN];
    char query[64000];
    Ndb_table_guard ndbtab_g(dict, NDB_SCHEMA_TABLE);
    const NDBTAB *ndbtab= ndbtab_g.get_table();
    NdbScanOperation *op;
    NdbBlob *query_blob_handle;
    int r= 0;
    if (ndbtab == NULL)
    {
      ndb_error= dict->getNdbError();
      goto error;
    }
    trans= ndb->startTransaction();
    if (trans == NULL)
    {
      ndb_error= ndb->getNdbError();
      goto error;
    }
    op= trans->getNdbScanOperation(ndbtab);
    if (op == NULL)
    {
      ndb_error= trans->getNdbError();
      goto error;
    }

    op->readTuples(NdbScanOperation::LM_Read,
                   NdbScanOperation::SF_TupScan, 1);
    
    r|= op->getValue("db", db_buffer) == NULL;
    r|= op->getValue("name", name) == NULL;
    r|= (query_blob_handle= op->getBlobHandle("query")) == NULL;
    r|= query_blob_handle->getValue(query, sizeof(query));

    if (r)
    {
      ndb_error= op->getNdbError();
      goto error;
    }

    if (trans->execute(NdbTransaction::NoCommit))
    {
      ndb_error= trans->getNdbError();
      goto error;
    }

    while ((r= op->nextResult()) == 0)
    {
      unsigned db_len= db_buffer[0];
      unsigned name_len= name[0];
      /*
        name_len == 0 means no table name, hence the row
        is for a database
      */
      if (db_len > 0 && name_len == 0)
      {
        /* database found */
        db[db_len]= 0;

	/* find query */
        Uint64 query_length= 0;
        if (query_blob_handle->getLength(query_length))
        {
          ndb_error= query_blob_handle->getNdbError();
          goto error;
        }
        query[query_length]= 0;
        build_table_filename(name, sizeof(name), db, "", "", 0);
        int database_exists= !my_access(name, F_OK);
        if (strncasecmp("CREATE", query, 6) == 0)
        {
          /* Database should exist */
          if (!database_exists)
          {
            /* create missing database */
            sql_print_information("NDB: Discovered missing database '%s'", db);
            const int no_print_error[1]= {0};
            run_query(thd, query, query + query_length,
                      no_print_error);
          }
        }
        else if (strncasecmp("ALTER", query, 5) == 0)
        {
          /* Database should exist */
          if (!database_exists)
          {
            /* create missing database */
            sql_print_information("NDB: Discovered missing database '%s'", db);
            const int no_print_error[1]= {0};
            name_len= (unsigned)my_snprintf(name, sizeof(name), "CREATE DATABASE %s", db);
            run_query(thd, name, name + name_len,
                      no_print_error);
            run_query(thd, query, query + query_length,
                      no_print_error);
          }
        }
        else if (strncasecmp("DROP", query, 4) == 0)
        {
          /* Database should not exist */
          if (database_exists)
          {
            /* drop missing database */
            sql_print_information("NDB: Discovered remaining database '%s'", db);
          }
        }
      }
    }
    if (r == -1)
    {
      ndb_error= op->getNdbError();
      goto error;
    }
    ndb->closeTransaction(trans);
    trans= NULL;
    DBUG_RETURN(0); // success
  error:
    if (trans)
    {
      ndb->closeTransaction(trans);
      trans= NULL;
    }
    if (ndb_error.status == NdbError::TemporaryError && !thd->killed)
    {
      if (retries--)
      {
        sql_print_warning("NDB: ndbcluster_find_all_databases retry: %u - %s",
                          ndb_error.code,
                          ndb_error.message);
        do_retry_sleep(retry_sleep);
        continue; // retry
      }
    }
    if (!thd->killed)
    {
      sql_print_error("NDB: ndbcluster_find_all_databases fail: %u - %s",
                      ndb_error.code,
                      ndb_error.message);
    }

    DBUG_RETURN(1); // not temp error or too many retries
  }
}


/*
  find all tables in ndb and discover those needed
*/
static
int ndbcluster_find_all_files(THD *thd)
{
  Ndb* ndb;
  char key[FN_REFLEN + 1];
  NDBDICT *dict;
  int unhandled, retries= 5, skipped;
  DBUG_ENTER("ndbcluster_find_all_files");

  if (!(ndb= check_ndb_in_thd(thd)))
    DBUG_RETURN(HA_ERR_NO_CONNECTION);

  dict= ndb->getDictionary();

  do
  {
    NdbDictionary::Dictionary::List list;
    if (dict->listObjects(list, NdbDictionary::Object::UserTable) != 0)
      DBUG_RETURN(1);
    unhandled= 0;
    skipped= 0;
    retries--;
    for (uint i= 0 ; i < list.count ; i++)
    {
      NDBDICT::List::Element& elmt= list.elements[i];
      if (IS_TMP_PREFIX(elmt.name) || IS_NDB_BLOB_PREFIX(elmt.name))
      {
        DBUG_PRINT("info", ("Skipping %s.%s in NDB", elmt.database, elmt.name));
        continue;
      }
      DBUG_PRINT("info", ("Found %s.%s in NDB", elmt.database, elmt.name));
      if (elmt.state != NDBOBJ::StateOnline &&
          elmt.state != NDBOBJ::StateBackup &&
          elmt.state != NDBOBJ::StateBuilding)
      {
        sql_print_information("NDB: skipping setup table %s.%s, in state %d",
                              elmt.database, elmt.name, elmt.state);
        skipped++;
        continue;
      }

      ndb->setDatabaseName(elmt.database);
      Ndb_table_guard ndbtab_g(dict, elmt.name);
      const NDBTAB *ndbtab= ndbtab_g.get_table();
      if (!ndbtab)
      {
        if (retries == 0)
          sql_print_error("NDB: failed to setup table %s.%s, error: %d, %s",
                          elmt.database, elmt.name,
                          dict->getNdbError().code,
                          dict->getNdbError().message);
        unhandled++;
        continue;
      }

      if (ndbtab->getFrmLength() == 0)
        continue;

      /* check if database exists */
      char *end= key +
        build_table_filename(key, sizeof(key) - 1, elmt.database, "", "", 0);
      if (my_access(key, F_OK))
      {
        /* no such database defined, skip table */
        continue;
      }
      /* finalize construction of path */
      end+= tablename_to_filename(elmt.name, end,
                                  (uint)(sizeof(key)-(end-key)));
      uchar *data= 0, *pack_data= 0;
      size_t length, pack_length;
      int discover= 0;
      if (readfrm(key, &data, &length) ||
          packfrm(data, length, &pack_data, &pack_length))
      {
        discover= 1;
        sql_print_information("NDB: missing frm for %s.%s, discovering...",
                              elmt.database, elmt.name);
      }
      else if (cmp_frm(ndbtab, pack_data, pack_length))
      {
        /* ndb_share reference temporary */
        NDB_SHARE *share= get_share(key, 0, FALSE);
        if (share)
        {
          DBUG_PRINT("NDB_SHARE", ("%s temporary  use_count: %u",
                                   share->key, share->use_count));
        }
        if (!share || get_ndb_share_state(share) != NSS_ALTERED)
        {
          discover= 1;
          sql_print_information("NDB: mismatch in frm for %s.%s,"
                                " discovering...",
                                elmt.database, elmt.name);
        }
        if (share)
        {
          /* ndb_share reference temporary free */
          DBUG_PRINT("NDB_SHARE", ("%s temporary free  use_count: %u",
                                   share->key, share->use_count));
          free_share(&share);
        }
      }
      my_free((char*) data, MYF(MY_ALLOW_ZERO_PTR));
      my_free((char*) pack_data, MYF(MY_ALLOW_ZERO_PTR));

      if (discover)
      {
        /* ToDo 4.1 database needs to be created if missing */
        if (ndb_create_table_from_engine(thd, elmt.database, elmt.name))
        {
          /* ToDo 4.1 handle error */
        }
      }
      else
      {
        /* set up replication for this table */
        ndbcluster_create_binlog_setup(thd, ndb, key, (uint)(end-key),
                                       elmt.database, elmt.name,
                                       0);
      }
    }
  }
  while (unhandled && retries);

  DBUG_RETURN(-(skipped + unhandled));
}


bool
ndb_binlog_setup(THD *thd)
{
  if (ndb_binlog_tables_inited)
    return true; // Already setup -> OK

  /*
    Can't proceed unless ndb binlog thread has setup
    the schema_ndb pointer(since that pointer is used for
    creating the event operations owned by ndb_schema_share)
  */
  pthread_mutex_lock(&injector_mutex);
  if (!schema_ndb)
  {
    pthread_mutex_unlock(&injector_mutex);
    return false;
  }
  pthread_mutex_unlock(&injector_mutex);

  /*
    Take the global schema lock to make sure that
    the schema is not changed in the cluster while
    running setup.
  */
  Ndb_global_schema_lock_guard global_schema_lock_guard(thd);
  if (global_schema_lock_guard.lock(false, false))
    return false;

  if (!ndb_schema_share &&
      ndbcluster_check_ndb_schema_share() == 0)
  {
    ndb_create_table_from_engine(thd, NDB_REP_DB, NDB_SCHEMA_TABLE);
    if (!ndb_schema_share)
    {
      ndb_schema_table__create(thd);
      // always make sure we create the 'schema' first
      if (!ndb_schema_share)
        return false;
    }
  }
  if (!ndb_apply_status_share &&
      ndbcluster_check_ndb_apply_status_share() == 0)
  {
    ndb_create_table_from_engine(thd, NDB_REP_DB, NDB_APPLY_TABLE);
    if (!ndb_apply_status_share)
    {
      ndb_apply_table__create(thd);
      if (!ndb_apply_status_share)
        return false;
    }
  }

  clean_away_stray_files(thd);

  if (ndbcluster_find_all_databases(thd))
  {
    return false;
  }

  if (ndbcluster_find_all_files(thd))
  {
    return false;
  }

  ndb_binlog_tables_inited= TRUE;

  if (ndb_binlog_running && ndb_binlog_is_ready)
  {
    if (opt_ndb_extra_logging)
      sql_print_information("NDB Binlog: ndb tables writable");

    ndb_tdc_close_cached_tables();

    /*
       Signal any waiting thread that ndb table setup is
       now complete
    */
    ndb_notify_tables_writable();
  }

  /* Signal injector thread that all is setup */
  pthread_cond_signal(&injector_cond);

  return true; // Setup completed -> OK
}

/*
  Defines and struct for schema table.
  Should reflect table definition above.
*/
#define SCHEMA_DB_I 0u
#define SCHEMA_NAME_I 1u
#define SCHEMA_SLOCK_I 2u
#define SCHEMA_QUERY_I 3u
#define SCHEMA_NODE_ID_I 4u
#define SCHEMA_EPOCH_I 5u
#define SCHEMA_ID_I 6u
#define SCHEMA_VERSION_I 7u
#define SCHEMA_TYPE_I 8u
#define SCHEMA_SIZE 9u
#define SCHEMA_SLOCK_SIZE 32u


/*
  log query in schema table
*/
static void ndb_report_waiting(const char *key,
                               int the_time,
                               const char *op,
                               const char *obj,
                               const MY_BITMAP * map)
{
  ulonglong ndb_latest_epoch= 0;
  const char *proc_info= "<no info>";
  pthread_mutex_lock(&injector_mutex);
  if (injector_ndb)
    ndb_latest_epoch= injector_ndb->getLatestGCI();
  if (injector_thd)
    proc_info= injector_thd->proc_info;
  pthread_mutex_unlock(&injector_mutex);
  if (map == 0)
  {
    sql_print_information("NDB %s:"
                          " waiting max %u sec for %s %s."
                          "  epochs: (%u/%u,%u/%u,%u/%u)"
                          "  injector proc_info: %s"
                          ,key, the_time, op, obj
                          ,(uint)(ndb_latest_handled_binlog_epoch >> 32)
                          ,(uint)(ndb_latest_handled_binlog_epoch)
                          ,(uint)(ndb_latest_received_binlog_epoch >> 32)
                          ,(uint)(ndb_latest_received_binlog_epoch)
                          ,(uint)(ndb_latest_epoch >> 32)
                          ,(uint)(ndb_latest_epoch)
                          ,proc_info
                          );
  }
  else
  {
    sql_print_information("NDB %s:"
                          " waiting max %u sec for %s %s."
                          "  epochs: (%u/%u,%u/%u,%u/%u)"
                          "  injector proc_info: %s map: %x%x"
                          ,key, the_time, op, obj
                          ,(uint)(ndb_latest_handled_binlog_epoch >> 32)
                          ,(uint)(ndb_latest_handled_binlog_epoch)
                          ,(uint)(ndb_latest_received_binlog_epoch >> 32)
                          ,(uint)(ndb_latest_received_binlog_epoch)
                          ,(uint)(ndb_latest_epoch >> 32)
                          ,(uint)(ndb_latest_epoch)
                          ,proc_info
                          ,map->bitmap[0]
                          ,map->bitmap[1]
                          );
  }
}


extern void update_slave_api_stats(Ndb*);

int ndbcluster_log_schema_op(THD *thd,
                             const char *query, int query_length,
                             const char *db, const char *table_name,
                             uint32 ndb_table_id,
                             uint32 ndb_table_version,
                             enum SCHEMA_OP_TYPE type,
                             const char *new_db, const char *new_table_name)
{
  DBUG_ENTER("ndbcluster_log_schema_op");
  Thd_ndb *thd_ndb= get_thd_ndb(thd);
  if (!thd_ndb)
  {
    if (!(thd_ndb= Thd_ndb::seize(thd)))
    {
      sql_print_error("Could not allocate Thd_ndb object");
      DBUG_RETURN(1);
    }
    thd_set_thd_ndb(thd, thd_ndb);
  }

  DBUG_PRINT("enter",
             ("query: %s  db: %s  table_name: %s  thd_ndb->options: %d",
              query, db, table_name, thd_ndb->options));
  if (!ndb_schema_share || thd_ndb->options & TNO_NO_LOG_SCHEMA_OP)
  {
    if (thd->slave_thread)
      update_slave_api_stats(thd_ndb->ndb);

    DBUG_RETURN(0);
  }

  /* Check that the database name will fit within limits */
  if(strlen(db) > NDB_MAX_DDL_NAME_BYTESIZE)
  {
    // Catch unexpected commands with too long db length
    DBUG_ASSERT(type == SOT_CREATE_DB ||
                type == SOT_ALTER_DB ||
                type == SOT_DROP_DB);
    push_warning_printf(thd, Sql_condition::WARN_LEVEL_WARN,
                        ER_TOO_LONG_IDENT,
                        "Ndb has an internal limit of %u bytes on the size of schema identifiers",
                        NDB_MAX_DDL_NAME_BYTESIZE);
    DBUG_RETURN(ER_TOO_LONG_IDENT);
  }

  char tmp_buf2[FN_REFLEN];
  char quoted_table1[2 + 2 * FN_REFLEN + 1];
  char quoted_db1[2 + 2 * FN_REFLEN + 1];
  char quoted_db2[2 + 2 * FN_REFLEN + 1];
  char quoted_table2[2 + 2 * FN_REFLEN + 1];
  size_t id_length= 0;
  const char *type_str;
  uint32 log_type= (uint32)type;
  switch (type)
  {
  case SOT_DROP_TABLE:
    /* drop database command, do not log at drop table */
    if (thd->lex->sql_command ==  SQLCOM_DROP_DB)
      DBUG_RETURN(0);
    /* redo the drop table query as is may contain several tables */
    query= tmp_buf2;
    id_length= my_strmov_quoted_identifier (thd, (char *) quoted_table1,
                                            table_name, 0);
    quoted_table1[id_length]= '\0';
    id_length= my_strmov_quoted_identifier (thd, (char *) quoted_db1,
                                            db, 0);
    quoted_db1[id_length]= '\0';
    query_length= (uint) (strxmov(tmp_buf2, "drop table ", quoted_db1, ".",
                                  quoted_table1, NullS) - tmp_buf2);
    type_str= "drop table";
    break;
  case SOT_RENAME_TABLE_PREPARE:
    type_str= "rename table prepare";
    break;
  case SOT_RENAME_TABLE:
    /* redo the rename table query as is may contain several tables */
    query= tmp_buf2;
    id_length= my_strmov_quoted_identifier (thd, (char *) quoted_db1,
                                            db, 0);
    quoted_db1[id_length]= '\0';
    id_length= my_strmov_quoted_identifier (thd, (char *) quoted_table1,
                                            table_name, 0);
    quoted_table1[id_length]= '\0';
    id_length= my_strmov_quoted_identifier (thd, (char *) quoted_db2,
                                            new_db, 0);
    quoted_db2[id_length]= '\0';
    id_length= my_strmov_quoted_identifier (thd, (char *) quoted_table2,
                                            new_table_name, 0);
    quoted_table2[id_length]= '\0';
    query_length= (uint) (strxmov(tmp_buf2, "rename table ",
                                  quoted_db1, ".", quoted_table1, " to ",
                                  quoted_db2, ".", quoted_table2, NullS) - tmp_buf2);
    type_str= "rename table";
    break;
  case SOT_CREATE_TABLE:
    type_str= "create table";
    break;
  case SOT_ALTER_TABLE_COMMIT:
    type_str= "alter table";
    break;
  case SOT_ONLINE_ALTER_TABLE_PREPARE:
    type_str= "online alter table prepare";
    break;
  case SOT_ONLINE_ALTER_TABLE_COMMIT:
    type_str= "online alter table commit";
    break;
  case SOT_DROP_DB:
    type_str= "drop db";
    break;
  case SOT_CREATE_DB:
    type_str= "create db";
    break;
  case SOT_ALTER_DB:
    type_str= "alter db";
    break;
  case SOT_TABLESPACE:
    type_str= "tablespace";
    break;
  case SOT_LOGFILE_GROUP:
    type_str= "logfile group";
    break;
  case SOT_TRUNCATE_TABLE:
    type_str= "truncate table";
    break;
  case SOT_CREATE_USER:
    type_str= "create user";
    break;
  case SOT_DROP_USER:
    type_str= "drop user";
    break;
  case SOT_RENAME_USER:
    type_str= "rename user";
    break;
  case SOT_GRANT:
    type_str= "grant/revoke";
    break;
  case SOT_REVOKE:
    type_str= "revoke all";
    break;
  default:
    abort(); /* should not happen, programming error */
  }

  NDB_SCHEMA_OBJECT *ndb_schema_object;
  {
    char key[FN_REFLEN + 1];
    build_table_filename(key, sizeof(key) - 1, db, table_name, "", 0);
    ndb_schema_object= ndb_get_schema_object(key, true);
    ndb_schema_object->table_id= ndb_table_id;
    ndb_schema_object->table_version= ndb_table_version;
  }

  const NdbError *ndb_error= 0;
  // Use nodeid of the primary cluster connection since that is
  // the nodeid which the coordinator and participants listen to
  const uint32 node_id= g_ndb_cluster_connection->node_id();
  Uint64 epoch= 0;
  {
    /* begin protect ndb_schema_share */
    pthread_mutex_lock(&ndb_schema_share_mutex);
    if (ndb_schema_share == 0)
    {
      pthread_mutex_unlock(&ndb_schema_share_mutex);
      ndb_free_schema_object(&ndb_schema_object);
      DBUG_RETURN(0);
    }
    pthread_mutex_unlock(&ndb_schema_share_mutex);
  }

  Ndb *ndb= thd_ndb->ndb;
  char save_db[FN_REFLEN];
  strcpy(save_db, ndb->getDatabaseName());

  char tmp_buf[FN_REFLEN];
  NDBDICT *dict= ndb->getDictionary();
  ndb->setDatabaseName(NDB_REP_DB);
  Ndb_table_guard ndbtab_g(dict, NDB_SCHEMA_TABLE);
  const NDBTAB *ndbtab= ndbtab_g.get_table();
  NdbTransaction *trans= 0;
  int retries= 100;
  int retry_sleep= 30; /* 30 milliseconds, transaction */
  const NDBCOL *col[SCHEMA_SIZE];
  unsigned sz[SCHEMA_SIZE];

  if (ndbtab == 0)
  {
    if (strcmp(NDB_REP_DB, db) != 0 ||
        strcmp(NDB_SCHEMA_TABLE, table_name))
    {
      ndb_error= &dict->getNdbError();
    }
    goto end;
  }

  {
    uint i;
    for (i= 0; i < SCHEMA_SIZE; i++)
    {
      col[i]= ndbtab->getColumn(i);
      if (i != SCHEMA_QUERY_I)
      {
        sz[i]= col[i]->getLength();
        DBUG_ASSERT(sz[i] <= sizeof(tmp_buf));
      }
    }
  }

  while (1)
  {
    const char *log_db= db;
    const char *log_tab= table_name;
    const char *log_subscribers= (char*)ndb_schema_object->slock;
    if ((trans= ndb->startTransaction()) == 0)
      goto err;
    while (1)
    {
      NdbOperation *op= 0;
      int r= 0;
      r|= (op= trans->getNdbOperation(ndbtab)) == 0;
      DBUG_ASSERT(r == 0);
      r|= op->writeTuple();
      DBUG_ASSERT(r == 0);
      
      /* db */
      ndb_pack_varchar(col[SCHEMA_DB_I], tmp_buf, log_db, (int)strlen(log_db));
      r|= op->equal(SCHEMA_DB_I, tmp_buf);
      DBUG_ASSERT(r == 0);
      /* name */
      ndb_pack_varchar(col[SCHEMA_NAME_I], tmp_buf, log_tab,
                       (int)strlen(log_tab));
      r|= op->equal(SCHEMA_NAME_I, tmp_buf);
      DBUG_ASSERT(r == 0);
      /* slock */
      DBUG_ASSERT(sz[SCHEMA_SLOCK_I] ==
                  no_bytes_in_map(&ndb_schema_object->slock_bitmap));
      r|= op->setValue(SCHEMA_SLOCK_I, log_subscribers);
      DBUG_ASSERT(r == 0);
      /* query */
      {
        NdbBlob *ndb_blob= op->getBlobHandle(SCHEMA_QUERY_I);
        DBUG_ASSERT(ndb_blob != 0);
        uint blob_len= query_length;
        const char* blob_ptr= query;
        r|= ndb_blob->setValue(blob_ptr, blob_len);
        DBUG_ASSERT(r == 0);
      }
      /* node_id */
      r|= op->setValue(SCHEMA_NODE_ID_I, node_id);
      DBUG_ASSERT(r == 0);
      /* epoch */
      r|= op->setValue(SCHEMA_EPOCH_I, epoch);
      DBUG_ASSERT(r == 0);
      /* id */
      r|= op->setValue(SCHEMA_ID_I, ndb_table_id);
      DBUG_ASSERT(r == 0);
      /* version */
      r|= op->setValue(SCHEMA_VERSION_I, ndb_table_version);
      DBUG_ASSERT(r == 0);
      /* type */
      r|= op->setValue(SCHEMA_TYPE_I, log_type);
      DBUG_ASSERT(r == 0);
      /* any value */
      Uint32 anyValue = 0;
      if (! thd->slave_thread)
      {
        /* Schema change originating from this MySQLD, check SQL_LOG_BIN
         * variable and pass 'setting' to all logging MySQLDs via AnyValue  
         */
        if (thd_options(thd) & OPTION_BIN_LOG) /* e.g. SQL_LOG_BIN == on */
        {
          DBUG_PRINT("info", ("Schema event for binlogging"));
          ndbcluster_anyvalue_set_normal(anyValue);
        }
        else
        {
          DBUG_PRINT("info", ("Schema event not for binlogging")); 
          ndbcluster_anyvalue_set_nologging(anyValue);
        }
      }
      else
      {
        /* 
           Slave propagating replicated schema event in ndb_schema
           In case replicated serverId is composite 
           (server-id-bits < 31) we copy it into the 
           AnyValue as-is
           This is for 'future', as currently Schema operations
           do not have composite AnyValues.
           In future it may be useful to support *not* mapping composite
           AnyValues to/from Binlogged server-ids.
        */
        DBUG_PRINT("info", ("Replicated schema event with original server id %d",
                            thd->server_id));
        anyValue = thd_unmasked_server_id(thd);
      }

#ifndef DBUG_OFF
      /*
        MySQLD will set the user-portion of AnyValue (if any) to all 1s
        This tests code filtering ServerIds on the value of server-id-bits.
      */
      const char* p = getenv("NDB_TEST_ANYVALUE_USERDATA");
      if (p != 0  && *p != 0 && *p != '0' && *p != 'n' && *p != 'N')
      {
        dbug_ndbcluster_anyvalue_set_userbits(anyValue);
      }
#endif  
      r|= op->setAnyValue(anyValue);
      DBUG_ASSERT(r == 0);
      break;
    }
    if (trans->execute(NdbTransaction::Commit, NdbOperation::DefaultAbortOption,
                       1 /* force send */) == 0)
    {
      DBUG_PRINT("info", ("logged: %s", query));
      dict->forceGCPWait(1);
      break;
    }
err:
    const NdbError *this_error= trans ?
      &trans->getNdbError() : &ndb->getNdbError();
    if (this_error->status == NdbError::TemporaryError && !thd->killed)
    {
      if (retries--)
      {
        if (trans)
          ndb->closeTransaction(trans);
        do_retry_sleep(retry_sleep);
        continue; // retry
      }
    }
    ndb_error= this_error;
    break;
  }
end:
  if (ndb_error)
    push_warning_printf(thd, Sql_condition::WARN_LEVEL_WARN,
                        ER_GET_ERRMSG, ER(ER_GET_ERRMSG),
                        ndb_error->code,
                        ndb_error->message,
                        "Could not log query '%s' on other mysqld's");
          
  if (trans)
    ndb->closeTransaction(trans);
  ndb->setDatabaseName(save_db);

  if (opt_ndb_extra_logging > 19)
  {
    sql_print_information("NDB: distributed %s.%s(%u/%u) type: %s(%u) query: \'%s\' to %x%x",
                          db,
                          table_name,
                          ndb_table_id,
                          ndb_table_version,
                          get_schema_type_name(log_type),
                          log_type,
                          query,
                          ndb_schema_object->slock_bitmap.bitmap[0],
                          ndb_schema_object->slock_bitmap.bitmap[1]);
  }

  /*
    Wait for other mysqld's to acknowledge the table operation
  */
  if (ndb_error == 0 && !bitmap_is_clear_all(&ndb_schema_object->slock_bitmap))
  {
    int max_timeout= DEFAULT_SYNC_TIMEOUT;
    pthread_mutex_lock(&ndb_schema_object->mutex);
    while (1)
    {
      struct timespec abstime;
      set_timespec(abstime, 1);

      // Unlock the schema object and wait for injector to signal that
      // something has happened. (NOTE! convoluted in order to
      // only use injector_cond with injector_mutex)
      pthread_mutex_unlock(&ndb_schema_object->mutex);
      pthread_mutex_lock(&injector_mutex);
      int ret= pthread_cond_timedwait(&injector_cond,
                                      &injector_mutex,
                                      &abstime);
      pthread_mutex_unlock(&injector_mutex);
      pthread_mutex_lock(&ndb_schema_object->mutex);

      if (thd->killed)
        break;

      /* begin protect ndb_schema_share */
      pthread_mutex_lock(&ndb_schema_share_mutex);
      if (ndb_schema_share == 0)
      {
        pthread_mutex_unlock(&ndb_schema_share_mutex);
        break;
      }
      pthread_mutex_unlock(&ndb_schema_share_mutex);
      /* end protect ndb_schema_share */

      if (bitmap_is_clear_all(&ndb_schema_object->slock_bitmap))
        break;

      if (ret)
      {
        max_timeout--;
        if (max_timeout == 0)
        {
          sql_print_error("NDB %s: distributing %s timed out. Ignoring...",
                          type_str, ndb_schema_object->key);
          DBUG_ASSERT(false);
          break;
        }
        if (opt_ndb_extra_logging)
          ndb_report_waiting(type_str, max_timeout,
                             "distributing", ndb_schema_object->key,
                             &ndb_schema_object->slock_bitmap);
      }
    }
    pthread_mutex_unlock(&ndb_schema_object->mutex);
  }
  else if (ndb_error)
  {
    sql_print_error("NDB %s: distributing %s err: %u",
                    type_str, ndb_schema_object->key,
                    ndb_error->code);
  }
  else if (opt_ndb_extra_logging > 19)
  {
    sql_print_information("NDB %s: not waiting for distributing %s",
                          type_str, ndb_schema_object->key);
  }

  ndb_free_schema_object(&ndb_schema_object);

  if (opt_ndb_extra_logging > 19)
  {
    sql_print_information("NDB: distribution of %s.%s(%u/%u) type: %s(%u) query: \'%s\'"
                          " - complete!",
                          db,
                          table_name,
                          ndb_table_id,
                          ndb_table_version,
                          get_schema_type_name(log_type),
                          log_type,
                          query);
  }

  if (thd->slave_thread)
    update_slave_api_stats(ndb);

  DBUG_RETURN(0);
}

/*
  Handle _non_ data events from the storage nodes
*/

static
int
ndb_handle_schema_change(THD *thd, Ndb *is_ndb, NdbEventOperation *pOp,
                         const Ndb_event_data *event_data)
{
  DBUG_ENTER("ndb_handle_schema_change");

  if (pOp->getEventType() == NDBEVENT::TE_ALTER)
  {
    DBUG_PRINT("exit", ("Event type is TE_ALTER"));
    DBUG_RETURN(0);
  }

  DBUG_ASSERT(event_data);
  DBUG_ASSERT(pOp->getEventType() == NDBEVENT::TE_DROP ||
              pOp->getEventType() == NDBEVENT::TE_CLUSTER_FAILURE);

  NDB_SHARE *share= event_data->share;
  TABLE *shadow_table= event_data->shadow_table;
  const char *tabname= shadow_table->s->table_name.str;
  const char *dbname= shadow_table->s->db.str;
  {
    Thd_ndb *thd_ndb= get_thd_ndb(thd);
    Ndb *ndb= thd_ndb->ndb;
    NDBDICT *dict= ndb->getDictionary();
    ndb->setDatabaseName(dbname);
    Ndb_table_guard ndbtab_g(dict, tabname);
    const NDBTAB *ev_tab= pOp->getTable();
    const NDBTAB *cache_tab= ndbtab_g.get_table();
    if (cache_tab &&
        cache_tab->getObjectId() == ev_tab->getObjectId() &&
        cache_tab->getObjectVersion() <= ev_tab->getObjectVersion())
      ndbtab_g.invalidate();
  }

  pthread_mutex_lock(&share->mutex);
  DBUG_ASSERT(share->state == NSS_DROPPED || 
              share->op == pOp || share->new_op == pOp);
  if (share->new_op)
  {
    share->new_op= 0;
  }
  if (share->op)
  {
    share->op= 0;
  }
  pthread_mutex_unlock(&share->mutex);

  /* Signal ha_ndbcluster::delete/rename_table that drop is done */
  DBUG_PRINT("info", ("signal that drop is done"));
  (void) pthread_cond_signal(&injector_cond);

  pthread_mutex_lock(&ndbcluster_mutex);
  /* ndb_share reference binlog free */
  DBUG_PRINT("NDB_SHARE", ("%s binlog free  use_count: %u",
                           share->key, share->use_count));
  free_share(&share, TRUE);

  bool do_close_cached_tables= FALSE;
  bool is_remote_change= !ndb_has_node_id(pOp->getReqNodeId());
  if (is_remote_change && share && share->state != NSS_DROPPED)
  {
    DBUG_PRINT("info", ("remote change"));
    ndbcluster_mark_share_dropped(share);
    if (share->use_count != 1)
    {
      /* open handler holding reference */
      /* wait with freeing create ndb_share to below */
      do_close_cached_tables= TRUE;
    }
    else
    {
      /* ndb_share reference create free */
      DBUG_PRINT("NDB_SHARE", ("%s create free  use_count: %u",
                               share->key, share->use_count));
      free_share(&share, TRUE);
      share= 0;
    }
  }
  else
    share= 0;
  pthread_mutex_unlock(&ndbcluster_mutex);

  DBUG_PRINT("info", ("Deleting event_data"));
  delete event_data;
  pOp->setCustomData(NULL);

  DBUG_PRINT("info", ("Dropping event operation"));
  pthread_mutex_lock(&injector_mutex);
  is_ndb->dropEventOperation(pOp);
  pthread_mutex_unlock(&injector_mutex);

  if (do_close_cached_tables)
  {
    ndb_tdc_close_cached_table(thd, dbname, tabname);
    /* ndb_share reference create free */
    DBUG_PRINT("NDB_SHARE", ("%s create free  use_count: %u",
                             share->key, share->use_count));
    free_share(&share);
  }
  DBUG_RETURN(0);
}


class Mutex_guard
{
public:
  Mutex_guard(pthread_mutex_t &mutex) : m_mutex(mutex)
  {
    pthread_mutex_lock(&m_mutex);
  };
  ~Mutex_guard()
  {
    pthread_mutex_unlock(&m_mutex);
  };
private:
  pthread_mutex_t &m_mutex;
};


/*
  Data used by the Ndb_schema_event_handler which lives
  as long as the NDB Binlog thread is connected to the cluster.

  NOTE! An Ndb_schema_event_handler instance only lives for one epoch

 */
class Ndb_schema_dist_data {
  static const uint max_ndb_nodes= 256; /* multiple of 32 */
  uchar m_data_node_id_list[max_ndb_nodes];
  /*
    The subscribers to ndb_schema are tracked separately for each
    data node. This avoids the need to know which data nodes are
    connected.
    An api counts as subscribed as soon as one of the data nodes
    report it as subscibed.
  */
  MY_BITMAP *subscriber_bitmap;
  unsigned m_num_bitmaps;
public:
  Ndb_schema_dist_data(const Ndb_schema_dist_data&); // Not implemented
  Ndb_schema_dist_data() :
    subscriber_bitmap(NULL),
    m_num_bitmaps(0)
  {}

  void init(Ndb_cluster_connection* cluster_connection)
  {
    // Initialize "g_node_id_map" which maps from nodeid to index in
    // subscriber bitmaps array. The mapping array is only used when
    // the NDB binlog thread handles events on the mysql.ndb_schema table
    uint node_id, i= 0;
    Ndb_cluster_connection_node_iter node_iter;
    memset((void *)m_data_node_id_list, 0xFFFF, sizeof(m_data_node_id_list));
    while ((node_id= cluster_connection->get_next_node(node_iter)))
      m_data_node_id_list[node_id]= i++;

    {
      // Create array of bitmaps for keeping track of subscribed nodes
      unsigned no_nodes= cluster_connection->no_db_nodes();
      subscriber_bitmap= (MY_BITMAP*)my_malloc(no_nodes * sizeof(MY_BITMAP), MYF(MY_WME));
      for (unsigned i= 0; i < no_nodes; i++)
      {
        bitmap_init(&subscriber_bitmap[i],
                    (Uint32*)my_malloc(max_ndb_nodes/8, MYF(MY_WME)),
                    max_ndb_nodes, FALSE);
        bitmap_clear_all(&subscriber_bitmap[i]);
      }
      // Remember the number of bitmaps allocated
      m_num_bitmaps = no_nodes;
    }
  }

  void release(void)
  {
    if (!m_num_bitmaps)
    {
      // Allow release without init(), happens when binlog thread
      // is terminated before connection to cluster has been made
      // NOTE! Should be possible to use static memory for the arrays
      return;
    }

    for (unsigned i= 0; i < m_num_bitmaps; i++)
    {
      // Free memory allocated for the bitmap
      // allocated by my_malloc() and passed as "buf" to bitmap_init()
      bitmap_free(&subscriber_bitmap[i]);
    }
    // Free memory allocated for the bitmap array
    my_free(subscriber_bitmap);
    m_num_bitmaps = 0;
  }

  // Map from nodeid to position in subscriber bitmaps array
  uint8 map2subscriber_bitmap_index(uint data_node_id) const
  {
    DBUG_ASSERT(data_node_id <
                (sizeof(m_data_node_id_list)/sizeof(m_data_node_id_list[0])));
    const uint8 bitmap_index = m_data_node_id_list[data_node_id];
    DBUG_ASSERT(bitmap_index != 0xFF);
    DBUG_ASSERT(bitmap_index < m_num_bitmaps);
    return bitmap_index;
  }

  void report_data_node_failure(unsigned data_node_id)
  {
    uint8 idx= map2subscriber_bitmap_index(data_node_id);
    bitmap_clear_all(&subscriber_bitmap[idx]);
    DBUG_PRINT("info",("Data node %u failure", data_node_id));
    if (opt_ndb_extra_logging)
    {
      sql_print_information("NDB Schema dist: Data node: %d failed,"
                            " subscriber bitmask %x%x",
                            data_node_id,
                            subscriber_bitmap[idx].bitmap[1],
                            subscriber_bitmap[idx].bitmap[0]);
    }
  }

  void report_subscribe(unsigned data_node_id, unsigned subscriber_node_id)
  {
    uint8 idx= map2subscriber_bitmap_index(data_node_id);
    DBUG_ASSERT(subscriber_node_id != 0);
    bitmap_set_bit(&subscriber_bitmap[idx], subscriber_node_id);
    DBUG_PRINT("info",("Data node %u reported node %u subscribed ",
                       data_node_id, subscriber_node_id));
    if (opt_ndb_extra_logging)
    {
      sql_print_information("NDB Schema dist: Data node: %d reports "
                            "subscribe from node %d, subscriber bitmask %x%x",
                            data_node_id,
                            subscriber_node_id,
                            subscriber_bitmap[idx].bitmap[1],
                            subscriber_bitmap[idx].bitmap[0]);
    }
  }

  void report_unsubscribe(unsigned data_node_id, unsigned subscriber_node_id)
  {
    uint8 idx= map2subscriber_bitmap_index(data_node_id);
    DBUG_ASSERT(subscriber_node_id != 0);
    bitmap_clear_bit(&subscriber_bitmap[idx], subscriber_node_id);
    DBUG_PRINT("info",("Data node %u reported node %u unsubscribed ",
                       data_node_id, subscriber_node_id));
    if (opt_ndb_extra_logging)
    {
      sql_print_information("NDB Schema dist: Data node: %d reports "
                            "subscribe from node %d, subscriber bitmask %x%x",
                            data_node_id,
                            subscriber_node_id,
                            subscriber_bitmap[idx].bitmap[1],
                            subscriber_bitmap[idx].bitmap[0]);
    }
  }

  void get_subscriber_bitmask(MY_BITMAP* servers)
  {
    for (unsigned i= 0; i < m_num_bitmaps; i++)
    {
      bitmap_union(servers, &subscriber_bitmap[i]);
    }
  }


};

#include "ndb_local_schema.h"

class Ndb_schema_event_handler {

  class Ndb_schema_op
  {
    // Unpack Ndb_schema_op from event_data pointer
    void unpack_event(const Ndb_event_data *event_data)
    {
      TABLE *table= event_data->shadow_table;
      Field **field;
      /* unpack blob values */
      uchar* blobs_buffer= 0;
      uint blobs_buffer_size= 0;
      my_bitmap_map *old_map= dbug_tmp_use_all_columns(table, table->read_set);
      {
        ptrdiff_t ptrdiff= 0;
        int ret= get_ndb_blobs_value(table, event_data->ndb_value[0],
                                     blobs_buffer, blobs_buffer_size,
                                     ptrdiff);
        if (ret != 0)
        {
          my_free(blobs_buffer, MYF(MY_ALLOW_ZERO_PTR));
          DBUG_PRINT("info", ("blob read error"));
          DBUG_ASSERT(FALSE);
        }
      }
      /* db varchar 1 length uchar */
      field= table->field;
      db_length= *(uint8*)(*field)->ptr;
      DBUG_ASSERT(db_length <= (*field)->field_length);
      DBUG_ASSERT((*field)->field_length + 1 == sizeof(db));
      memcpy(db, (*field)->ptr + 1, db_length);
      db[db_length]= 0;
      /* name varchar 1 length uchar */
      field++;
      name_length= *(uint8*)(*field)->ptr;
      DBUG_ASSERT(name_length <= (*field)->field_length);
      DBUG_ASSERT((*field)->field_length + 1 == sizeof(name));
      memcpy(name, (*field)->ptr + 1, name_length);
      name[name_length]= 0;
      /* slock fixed length */
      field++;
      slock_length= (*field)->field_length;
      DBUG_ASSERT((*field)->field_length == sizeof(slock_buf));
      memcpy(slock_buf, (*field)->ptr, slock_length);
      /* query blob */
      field++;
      {
        Field_blob *field_blob= (Field_blob*)(*field);
        uint blob_len= field_blob->get_length((*field)->ptr);
        uchar *blob_ptr= 0;
        field_blob->get_ptr(&blob_ptr);
        DBUG_ASSERT(blob_len == 0 || blob_ptr != 0);
        query_length= blob_len;
        query= sql_strmake((char*) blob_ptr, blob_len);
      }
      /* node_id */
      field++;
      node_id= (Uint32)((Field_long *)*field)->val_int();
      /* epoch */
      field++;
      epoch= ((Field_long *)*field)->val_int();
      /* id */
      field++;
      id= (Uint32)((Field_long *)*field)->val_int();
      /* version */
      field++;
      version= (Uint32)((Field_long *)*field)->val_int();
      /* type */
      field++;
      type= (Uint32)((Field_long *)*field)->val_int();
      /* free blobs buffer */
      my_free(blobs_buffer, MYF(MY_ALLOW_ZERO_PTR));
      dbug_tmp_restore_column_map(table->read_set, old_map);
    }

  public:
    uchar db_length;
    char db[64];
    uchar name_length;
    char name[64];
    uchar slock_length;
    uint32 slock_buf[SCHEMA_SLOCK_SIZE/4];
    MY_BITMAP slock;
    unsigned short query_length;
    char *query;
    Uint64 epoch;
    uint32 node_id;
    uint32 id;
    uint32 version;
    uint32 type;
    uint32 any_value;

    /**
      Create a Ndb_schema_op from event_data
    */
    static Ndb_schema_op*
    create(const Ndb_event_data* event_data,
           Uint32 any_value)
    {
      DBUG_ENTER("Ndb_schema_op::create");
      Ndb_schema_op* schema_op=
        (Ndb_schema_op*)sql_alloc(sizeof(Ndb_schema_op));
      bitmap_init(&schema_op->slock,
                  schema_op->slock_buf, 8*SCHEMA_SLOCK_SIZE, FALSE);
      schema_op->unpack_event(event_data);
      schema_op->any_value= any_value;
      DBUG_PRINT("exit", ("%s.%s: query: '%s'  type: %d",
                          schema_op->db, schema_op->name,
                          schema_op->query,
                          schema_op->type));
      DBUG_RETURN(schema_op);
    }
  };

  static void
  print_could_not_discover_error(THD *thd,
                                 const Ndb_schema_op *schema)
  {
    sql_print_error("NDB Binlog: Could not discover table '%s.%s' from "
                    "binlog schema event '%s' from node %d. "
                    "my_errno: %d",
                     schema->db, schema->name, schema->query,
                     schema->node_id, my_errno);
    thd_print_warning_list(thd, "NDB Binlog");
  }


  static void
  write_schema_op_to_binlog(THD *thd, Ndb_schema_op *schema)
  {

    if (!ndb_binlog_running)
    {
      // This mysqld is not writing a binlog
      return;
    }

    /* any_value == 0 means local cluster sourced change that
     * should be logged
     */
    if (ndbcluster_anyvalue_is_reserved(schema->any_value))
    {
      /* Originating SQL node did not want this query logged */
      if (!ndbcluster_anyvalue_is_nologging(schema->any_value))
        sql_print_warning("NDB: unknown value for binlog signalling 0x%X, "
                          "query not logged",
                          schema->any_value);
      return;
    }

    Uint32 queryServerId = ndbcluster_anyvalue_get_serverid(schema->any_value);
    /*
       Start with serverId as received AnyValue, in case it's a composite
       (server_id_bits < 31).
       This is for 'future', as currently schema ops do not have composite
       AnyValues.
       In future it may be useful to support *not* mapping composite
       AnyValues to/from Binlogged server-ids.
    */
    Uint32 loggedServerId = schema->any_value;

    if (queryServerId)
    {
      /*
         AnyValue has non-zero serverId, must be a query applied by a slave
         mysqld.
         TODO : Assert that we are running in the Binlog injector thread?
      */
      if (! g_ndb_log_slave_updates)
      {
        /* This MySQLD does not log slave updates */
        return;
      }
    }
    else
    {
      /* No ServerId associated with this query, mark it as ours */
      ndbcluster_anyvalue_set_serverid(loggedServerId, ::server_id);
    }

    uint32 thd_server_id_save= thd->server_id;
    DBUG_ASSERT(sizeof(thd_server_id_save) == sizeof(thd->server_id));
    char *thd_db_save= thd->db;
    thd->server_id = loggedServerId;
    thd->db= schema->db;
    int errcode = query_error_code(thd, thd->killed == THD::NOT_KILLED);
    thd->binlog_query(THD::STMT_QUERY_TYPE, schema->query,
                      schema->query_length, FALSE,
  #ifdef NDB_THD_BINLOG_QUERY_HAS_DIRECT
                      TRUE,
  #endif
                      schema->name[0] == 0 || thd->db[0] == 0,
                      errcode);
    thd->server_id= thd_server_id_save;
    thd->db= thd_db_save;

    // Commit the binlog write
    (void)trans_commit_stmt(thd);
  }



  /*
    Acknowledge handling of schema operation
    - Inform the other nodes that schema op has
      been completed by this node (by updating the
      row for this op in ndb_schema table)
  */
  int
  ack_schema_op(const char *db, const char *table_name,
                uint32 table_id, uint32 table_version)
  {
    DBUG_ENTER("ack_schema_op");

    const NdbError *ndb_error= 0;
    Ndb *ndb= check_ndb_in_thd(m_thd);
    char save_db[FN_HEADLEN];
    strcpy(save_db, ndb->getDatabaseName());

    char tmp_buf[FN_REFLEN];
    NDBDICT *dict= ndb->getDictionary();
    ndb->setDatabaseName(NDB_REP_DB);
    Ndb_table_guard ndbtab_g(dict, NDB_SCHEMA_TABLE);
    const NDBTAB *ndbtab= ndbtab_g.get_table();
    NdbTransaction *trans= 0;
    int retries= 100;
    int retry_sleep= 30; /* 30 milliseconds, transaction */
    const NDBCOL *col[SCHEMA_SIZE];

    MY_BITMAP slock;
    uint32 bitbuf[SCHEMA_SLOCK_SIZE/4];
    bitmap_init(&slock, bitbuf, sizeof(bitbuf)*8, false);

    if (ndbtab == 0)
    {
      if (dict->getNdbError().code != 4009)
        abort();
      DBUG_RETURN(0);
    }

    {
      uint i;
      for (i= 0; i < SCHEMA_SIZE; i++)
      {
        col[i]= ndbtab->getColumn(i);
        if (i != SCHEMA_QUERY_I)
        {
          DBUG_ASSERT(col[i]->getLength() <= (int)sizeof(tmp_buf));
        }
      }
    }

    while (1)
    {
      if ((trans= ndb->startTransaction()) == 0)
        goto err;
      {
        NdbOperation *op= 0;
        int r= 0;

        /* read the bitmap exlusive */
        r|= (op= trans->getNdbOperation(ndbtab)) == 0;
        DBUG_ASSERT(r == 0);
        r|= op->readTupleExclusive();
        DBUG_ASSERT(r == 0);

        /* db */
        ndb_pack_varchar(col[SCHEMA_DB_I], tmp_buf, db, (int)strlen(db));
        r|= op->equal(SCHEMA_DB_I, tmp_buf);
        DBUG_ASSERT(r == 0);
        /* name */
        ndb_pack_varchar(col[SCHEMA_NAME_I], tmp_buf, table_name,
                         (int)strlen(table_name));
        r|= op->equal(SCHEMA_NAME_I, tmp_buf);
        DBUG_ASSERT(r == 0);
        /* slock */
        r|= op->getValue(SCHEMA_SLOCK_I, (char*)slock.bitmap) == 0;
        DBUG_ASSERT(r == 0);
      }
      if (trans->execute(NdbTransaction::NoCommit))
        goto err;

      if (opt_ndb_extra_logging > 19)
      {
        uint32 copy[SCHEMA_SLOCK_SIZE/4];
        memcpy(copy, bitbuf, sizeof(copy));
        bitmap_clear_bit(&slock, own_nodeid());
        sql_print_information("NDB: reply to %s.%s(%u/%u) from %x%x to %x%x",
                              db, table_name,
                              table_id, table_version,
                              copy[0], copy[1],
                              slock.bitmap[0],
                              slock.bitmap[1]);
      }
      else
      {
        bitmap_clear_bit(&slock, own_nodeid());
      }

      {
        NdbOperation *op= 0;
        int r= 0;

        /* now update the tuple */
        r|= (op= trans->getNdbOperation(ndbtab)) == 0;
        DBUG_ASSERT(r == 0);
        r|= op->updateTuple();
        DBUG_ASSERT(r == 0);

        /* db */
        ndb_pack_varchar(col[SCHEMA_DB_I], tmp_buf, db, (int)strlen(db));
        r|= op->equal(SCHEMA_DB_I, tmp_buf);
        DBUG_ASSERT(r == 0);
        /* name */
        ndb_pack_varchar(col[SCHEMA_NAME_I], tmp_buf, table_name,
                         (int)strlen(table_name));
        r|= op->equal(SCHEMA_NAME_I, tmp_buf);
        DBUG_ASSERT(r == 0);
        /* slock */
        r|= op->setValue(SCHEMA_SLOCK_I, (char*)slock.bitmap);
        DBUG_ASSERT(r == 0);
        /* node_id */
        r|= op->setValue(SCHEMA_NODE_ID_I, own_nodeid());
        DBUG_ASSERT(r == 0);
        /* type */
        r|= op->setValue(SCHEMA_TYPE_I, (uint32)SOT_CLEAR_SLOCK);
        DBUG_ASSERT(r == 0);
      }
      if (trans->execute(NdbTransaction::Commit,
                         NdbOperation::DefaultAbortOption, 1 /*force send*/) == 0)
      {
        DBUG_PRINT("info", ("node %d cleared lock on '%s.%s'",
                            own_nodeid(), db, table_name));
        dict->forceGCPWait(1);
        break;
      }
    err:
      const NdbError *this_error= trans ?
        &trans->getNdbError() : &ndb->getNdbError();
      if (this_error->status == NdbError::TemporaryError &&
          !thd_killed(m_thd))
      {
        if (retries--)
        {
          if (trans)
            ndb->closeTransaction(trans);
          do_retry_sleep(retry_sleep);
          continue; // retry
        }
      }
      ndb_error= this_error;
      break;
    }

    if (ndb_error)
    {
      sql_print_warning("NDB: Could not release slock on '%s.%s', "
                        "Error code: %d Message: %s",
                        db, table_name,
                        ndb_error->code, ndb_error->message);
    }
    if (trans)
      ndb->closeTransaction(trans);
    ndb->setDatabaseName(save_db);
    DBUG_RETURN(0);
  }


  bool check_is_ndb_schema_event(const Ndb_event_data* event_data) const
  {
    if (!event_data)
    {
      // Received event without event data pointer
      assert(false);
      return false;
    }

    NDB_SHARE *share= event_data->share;
    if (!share)
    {
      // Received event where the event_data is not properly initialized
      assert(false);
      return false;
    }
    assert(event_data->shadow_table);
    assert(event_data->ndb_value[0]);
    assert(event_data->ndb_value[1]);

    pthread_mutex_lock(&ndb_schema_share_mutex);
    if (share != ndb_schema_share)
    {
      // Received event from s_ndb not pointing at the ndb_schema_share
      pthread_mutex_unlock(&ndb_schema_share_mutex);
      assert(false);
      return false;
    }
    assert(!strncmp(share->db, STRING_WITH_LEN(NDB_REP_DB)));
    assert(!strncmp(share->table_name, STRING_WITH_LEN(NDB_SCHEMA_TABLE)));
    pthread_mutex_unlock(&ndb_schema_share_mutex);
    return true;
  }


  void
  handle_after_epoch(Ndb_schema_op* schema)
  {
    DBUG_ENTER("handle_after_epoch");
    DBUG_PRINT("info", ("Pushing Ndb_schema_op on list to be "
                        "handled after epoch"));
    assert(!is_post_epoch()); // Only before epoch
    m_post_epoch_handle_list.push_back(schema, m_mem_root);
    DBUG_VOID_RETURN;
  }


  void
  ack_after_epoch(Ndb_schema_op* schema)
  {
    DBUG_ENTER("ack_after_epoch");
    assert(!is_post_epoch()); // Only before epoch
    m_post_epoch_ack_list.push_back(schema, m_mem_root);
    DBUG_VOID_RETURN;
  }


  uint own_nodeid(void) const
  {
    return m_own_nodeid;
  }


  void
  ndbapi_invalidate_table(const char* db_name, const char* table_name) const
  {
    DBUG_ENTER("ndbapi_invalidate_table");
    Thd_ndb *thd_ndb= get_thd_ndb(m_thd);
    Ndb *ndb= thd_ndb->ndb;

    ndb->setDatabaseName(db_name);
    Ndb_table_guard ndbtab_g(ndb->getDictionary(), table_name);
    ndbtab_g.invalidate();
    DBUG_VOID_RETURN;
  }


  void
  mysqld_close_cached_table(const char* db_name, const char* table_name) const
  {
    DBUG_ENTER("mysqld_close_cached_table");
     // Just mark table as "need reopen"
    const bool wait_for_refresh = false;
    // Not waiting -> no timeout needed
    const ulong timeout = 0;

    TABLE_LIST table_list;
    memset(&table_list, 0, sizeof(table_list));
    table_list.db= (char*)db_name;
    table_list.alias= table_list.table_name= (char*)table_name;

    close_cached_tables(m_thd, &table_list,
                        wait_for_refresh, timeout);
    DBUG_VOID_RETURN;
  }


  void
  mysqld_write_frm_from_ndb(const char* db_name,
                            const char* table_name) const
  {
    DBUG_ENTER("mysqld_write_frm_from_ndb");
    Thd_ndb *thd_ndb= get_thd_ndb(m_thd);
    Ndb *ndb= thd_ndb->ndb;
    Ndb_table_guard ndbtab_g(ndb->getDictionary(), table_name);
    const NDBTAB *ndbtab= ndbtab_g.get_table();
    if (!ndbtab)
    {
      /*
        Bug#14773491 reports crash in 'cmp_frm' due to
        ndbtab* being NULL -> bail out here
      */
      sql_print_error("NDB schema: Could not find table '%s.%s' in NDB",
                      db_name, table_name);
      DBUG_ASSERT(false);
      DBUG_VOID_RETURN;
    }

    char key[FN_REFLEN];
    build_table_filename(key, sizeof(key)-1,
                         db_name, table_name, NullS, 0);

    uchar *data= 0, *pack_data= 0;
    size_t length, pack_length;

    if (readfrm(key, &data, &length) == 0 &&
        packfrm(data, length, &pack_data, &pack_length) == 0 &&
        cmp_frm(ndbtab, pack_data, pack_length))
    {
      DBUG_PRINT("info", ("Detected frm change of table %s.%s",
                          db_name, table_name));

      DBUG_DUMP("frm", (uchar*) ndbtab->getFrmData(),
                        ndbtab->getFrmLength());
      my_free(data);
      data= NULL;

      int error;
      if ((error= unpackfrm(&data, &length,
                            (const uchar*) ndbtab->getFrmData())) ||
          (error= writefrm(key, data, length)))
      {
        sql_print_error("NDB: Failed write frm for %s.%s, error %d",
                        db_name, table_name, error);
      }
    }
    my_free(data);
    my_free(pack_data);
    DBUG_VOID_RETURN;
  }


  NDB_SHARE* get_share(Ndb_schema_op* schema) const
  {
    DBUG_ENTER("get_share(Ndb_schema_op*)");
    char key[FN_REFLEN + 1];
    build_table_filename(key, sizeof(key) - 1,
                         schema->db, schema->name, "", 0);
    NDB_SHARE *share= ndbcluster_get_share(key, 0, FALSE, FALSE);
    if (share)
    {
      DBUG_PRINT("NDB_SHARE", ("%s temporary  use_count: %u",
                               share->key, share->use_count));
    }
    DBUG_RETURN(share);
  }


  bool
  check_if_local_tables_in_db(const char *dbname) const
  {
    DBUG_ENTER("check_if_local_tables_in_db");
    DBUG_PRINT("info", ("Looking for files in directory %s", dbname));
    List<LEX_STRING> files;
    char path[FN_REFLEN + 1];

    /*
      The schema distribution participant has full permissions
      to drop or create any database. When determining if a database
      should be dropped on participating mysqld it will thus need
      full permissions also when listing the tables in the database.
      Such permission is controlled by the "magic" THD::col_access variable
      and need to be set high enough so that find_files() returns all
      files in the database(without checking any grants).

      Without full permission no tables would  be returned for databases
      which have special access rights(like performance_schema and
      information_schema). Those would thus appear empty and a faulty
      decision to drop them would be taken.

      Fix by setting the "magic" THD::col_access member in order to skip
      the access control check in find_files().
    */
    const ulong saved_col_access= m_thd->col_access;
    assert(sizeof(saved_col_access) == sizeof(m_thd->col_access));
    m_thd->col_access|= TABLE_ACLS;

    build_table_filename(path, sizeof(path) - 1, dbname, "", "", 0);
    if (find_files(m_thd, &files, dbname, path, NullS, 0, NULL) != FIND_FILES_OK)
    {
      m_thd->clear_error();
      DBUG_PRINT("info", ("Failed to find files"));
      // Restore column access rights
      m_thd->col_access= saved_col_access;
      DBUG_RETURN(true);
    }
    // Restore column access rights
    m_thd->col_access= saved_col_access;
    DBUG_PRINT("info",("found: %d files", files.elements));

    LEX_STRING *tabname;
    while ((tabname= files.pop()))
    {
      DBUG_PRINT("info", ("Found table %s", tabname->str));
      if (ndbcluster_check_if_local_table(dbname, tabname->str))
        DBUG_RETURN(true);
    }

    DBUG_RETURN(false);
  }


  bool is_local_table(const char* db_name, const char* table_name) const
  {
    return ndbcluster_check_if_local_table(db_name, table_name);
  }


  void handle_clear_slock(Ndb_schema_op* schema)
  {
    DBUG_ENTER("handle_clear_slock");

    assert(is_post_epoch());

    char key[FN_REFLEN + 1];
    build_table_filename(key, sizeof(key) - 1, schema->db, schema->name, "", 0);

    /* Ack to any SQL thread waiting for schema op to complete */
    NDB_SCHEMA_OBJECT *ndb_schema_object= ndb_get_schema_object(key, false);
    if (!ndb_schema_object)
    {
      /* Noone waiting for this schema op in this mysqld */
      if (opt_ndb_extra_logging > 19)
        sql_print_information("NDB: Discarding event...no obj: %s (%u/%u)",
                              key, schema->id, schema->version);
      DBUG_VOID_RETURN;
    }

    if (ndb_schema_object->table_id != schema->id ||
        ndb_schema_object->table_version != schema->version)
    {
      /* Someone waiting, but for another id/version... */
      if (opt_ndb_extra_logging > 19)
        sql_print_information("NDB: Discarding event...key: %s "
                              "non matching id/version [%u/%u] != [%u/%u]",
                              key,
                              ndb_schema_object->table_id,
                              ndb_schema_object->table_version,
                              schema->id,
                              schema->version);
      ndb_free_schema_object(&ndb_schema_object);
      DBUG_VOID_RETURN;
    }

    // Build bitmask of subscribers
    MY_BITMAP servers;
    bitmap_init(&servers, 0, 256, FALSE);
    bitmap_clear_all(&servers);
    bitmap_set_bit(&servers, own_nodeid()); // "we" are always alive
    m_schema_dist_data.get_subscriber_bitmask(&servers);

    /*
      Copy the latest slock info into the ndb_schema_object so that
      waiter can check if all nodes it's waiting for has answered
    */
    pthread_mutex_lock(&ndb_schema_object->mutex);
    if (opt_ndb_extra_logging > 19)
    {
      sql_print_information("NDB: CLEAR_SLOCK key: %s(%u/%u) from"
                            " %x%x to %x%x",
                            key, schema->id, schema->version,
                            ndb_schema_object->slock[0],
                            ndb_schema_object->slock[1],
                            schema->slock_buf[0],
                            schema->slock_buf[1]);
    }
    memcpy(ndb_schema_object->slock, schema->slock_buf,
           sizeof(ndb_schema_object->slock));
    DBUG_DUMP("ndb_schema_object->slock_bitmap.bitmap",
              (uchar*)ndb_schema_object->slock_bitmap.bitmap,
              no_bytes_in_map(&ndb_schema_object->slock_bitmap));

    /* remove any unsubscribed from ndb_schema_object->slock */
    bitmap_intersect(&ndb_schema_object->slock_bitmap, &servers);
    bitmap_free(&servers);

    DBUG_DUMP("ndb_schema_object->slock_bitmap.bitmap",
              (uchar*)ndb_schema_object->slock_bitmap.bitmap,
              no_bytes_in_map(&ndb_schema_object->slock_bitmap));
    pthread_mutex_unlock(&ndb_schema_object->mutex);

    ndb_free_schema_object(&ndb_schema_object);

    /* Wake up the waiter */
    pthread_cond_signal(&injector_cond);

    DBUG_VOID_RETURN;
  }


  void
  handle_offline_alter_table_commit(Ndb_schema_op* schema)
  {
    DBUG_ENTER("handle_offline_alter_table_commit");

    assert(is_post_epoch()); // Always after epoch

    if (schema->node_id == own_nodeid())
      DBUG_VOID_RETURN;

    write_schema_op_to_binlog(m_thd, schema);
    ndbapi_invalidate_table(schema->db, schema->name);
    mysqld_close_cached_table(schema->db, schema->name);

    /**
     * Note about get_share() / free_share() referrences:
     *
     *  1) All shares have a ref count related to their 'discovery' by dictionary.
     *     (Until they are 'dropped')
     *  2) All shares are referred by the binlog thread if its DDL operations 
     *     should be replicated with schema events ('share->op != NULL')
     *  3) All shares are ref counted when they are temporarily referred
     *     inside a function. (as below)
     */
    NDB_SHARE *share= get_share(schema);  // 3) Temporary pin 'share'
    if (share)
    {
      pthread_mutex_lock(&share->mutex);
      if (share->op)
      {
        Ndb_event_data *event_data=
          (Ndb_event_data *) share->op->getCustomData();
        if (event_data)
          delete event_data;
        share->op->setCustomData(NULL);
        {
          Mutex_guard injector_mutex_g(injector_mutex);
          injector_ndb->dropEventOperation(share->op);
        }
        share->op= 0;
        free_share(&share);   // Free binlog ref, 2)
        DBUG_ASSERT(share);   // Still ref'ed by 1) & 3)
      }
      pthread_mutex_unlock(&share->mutex);
      free_share(&share);   // Free temporary ref, 3)
      DBUG_ASSERT(share);   // Still ref'ed by dict, 1)

      /**
       * Finaly unref. from dictionary, 1). 
       * If this was the last share ref, it will be deleted.
       * If there are more (trailing) references, the share will remain as an
       * unvisible instance in the share-hash until remaining references are dropped.
       */
      pthread_mutex_lock(&ndbcluster_mutex);
      handle_trailing_share(m_thd, share); // Unref my 'share', and make any pending refs 'trailing'
      share= 0;                            // It's gone
      pthread_mutex_unlock(&ndbcluster_mutex);
    } // if (share)

    if (is_local_table(schema->db, schema->name) &&
       !Ndb_dist_priv_util::is_distributed_priv_table(schema->db,
                                                      schema->name))
    {
      sql_print_error("NDB Binlog: Skipping locally defined table '%s.%s' "
                      "from binlog schema event '%s' from node %d.",
                      schema->db, schema->name, schema->query,
                      schema->node_id);
      DBUG_VOID_RETURN;
    }

    // Instantiate a new 'share' for the altered table.
    if (ndb_create_table_from_engine(m_thd, schema->db, schema->name))
    {
      print_could_not_discover_error(m_thd, schema);
    }
    DBUG_VOID_RETURN;
  }


  void
  handle_online_alter_table_prepare(Ndb_schema_op* schema)
  {
    assert(is_post_epoch()); // Always after epoch

    ndbapi_invalidate_table(schema->db, schema->name);
    mysqld_close_cached_table(schema->db, schema->name);

    if (schema->node_id != own_nodeid())
    {
      write_schema_op_to_binlog(m_thd, schema);
      if (!is_local_table(schema->db, schema->name))
      {
        mysqld_write_frm_from_ndb(schema->db, schema->name);
      }
    }
  }


  void
  handle_online_alter_table_commit(Ndb_schema_op* schema)
  {
    assert(is_post_epoch()); // Always after epoch

    NDB_SHARE *share= get_share(schema);
    if (share)
    {
      if (opt_ndb_extra_logging > 9)
        sql_print_information("NDB Binlog: handling online alter/rename");

      pthread_mutex_lock(&share->mutex);
      ndb_binlog_close_shadow_table(share);

      if (ndb_binlog_open_shadow_table(m_thd, share))
      {
        sql_print_error("NDB Binlog: Failed to re-open shadow table %s.%s",
                        schema->db, schema->name);
        pthread_mutex_unlock(&share->mutex);
      }
      else
      {
        /*
          Start subscribing to data changes to the new table definition
        */
        String event_name(INJECTOR_EVENT_LEN);
        ndb_rep_event_name(&event_name, schema->db, schema->name,
                           get_binlog_full(share));
        NdbEventOperation *tmp_op= share->op;
        share->new_op= 0;
        share->op= 0;

        Thd_ndb *thd_ndb= get_thd_ndb(m_thd);
        Ndb *ndb= thd_ndb->ndb;
        Ndb_table_guard ndbtab_g(ndb->getDictionary(), schema->name);
        const NDBTAB *ndbtab= ndbtab_g.get_table();
        if (ndbcluster_create_event_ops(m_thd, share, ndbtab,
                                        event_name.c_ptr()))
        {
          sql_print_error("NDB Binlog:"
                          "FAILED CREATE (DISCOVER) EVENT OPERATIONS Event: %s",
                          event_name.c_ptr());
        }
        else
        {
          share->new_op= share->op;
        }
        share->op= tmp_op;
        pthread_mutex_unlock(&share->mutex);

        if (opt_ndb_extra_logging > 9)
          sql_print_information("NDB Binlog: handling online "
                                "alter/rename done");
      }
      pthread_mutex_lock(&share->mutex);
      if (share->op && share->new_op)
      {
        Ndb_event_data *event_data=
          (Ndb_event_data *) share->op->getCustomData();
        if (event_data)
          delete event_data;
        share->op->setCustomData(NULL);
        {
          Mutex_guard injector_mutex_g(injector_mutex);
          injector_ndb->dropEventOperation(share->op);
        }
        share->op= share->new_op;
        share->new_op= 0;
        free_share(&share);
        DBUG_ASSERT(share);   // Should still be ref'ed
      }
      pthread_mutex_unlock(&share->mutex);

      free_share(&share);
    }
  }


  void
  handle_drop_table(Ndb_schema_op* schema)
  {
    DBUG_ENTER("handle_drop_table");

    assert(is_post_epoch()); // Always after epoch

    if (schema->node_id == own_nodeid())
      DBUG_VOID_RETURN;

    write_schema_op_to_binlog(m_thd, schema);

    Ndb_local_schema::Table tab(m_thd, schema->db, schema->name);
    if (tab.is_local_table())
    {
      /* Table is not a NDB table in this mysqld -> leave it */
      sql_print_error("NDB Binlog: Skipping drop of locally "
                      "defined table '%s.%s' from binlog schema "
                      "event '%s' from node %d. ",
                      schema->db, schema->name, schema->query,
                      schema->node_id);

      // There should be no NDB_SHARE for this table
      assert(!get_share(schema));

      DBUG_VOID_RETURN;
    }

    tab.remove_table();

    NDB_SHARE *share= get_share(schema); // temporary ref.
    if (!share || !share->op)
    {
      ndbapi_invalidate_table(schema->db, schema->name);
      mysqld_close_cached_table(schema->db, schema->name);
    }
    if (share)
    {
      free_share(&share); // temporary ref.
      DBUG_ASSERT(share); // Should still be ref'ed
      free_share(&share); // server ref.
    }

    ndbapi_invalidate_table(schema->db, schema->name);
    mysqld_close_cached_table(schema->db, schema->name);

    DBUG_VOID_RETURN;
  }


  /*
    The RENAME is performed in two steps.
    1) PREPARE_RENAME - sends the new table key to participants
    2) RENAME - perform the actual rename
  */

  void
  handle_rename_table_prepare(Ndb_schema_op* schema)
  {
    DBUG_ENTER("handle_rename_table_prepare");

    assert(is_post_epoch()); // Always after epoch

    if (schema->node_id == own_nodeid())
      DBUG_VOID_RETURN;

    const char* new_key_for_table= schema->query;
    DBUG_PRINT("info", ("new_key_for_table: '%s'", new_key_for_table));

    NDB_SHARE *share= get_share(schema); // temporary ref.
    if (!share)
     {
      // The RENAME_PREPARE needs the share as a place to
      // save the new key. Normally it should find the
      // share, but just to be safe... but for example
      // in ndb_share.test there are no share after restore
      // of backup
      // DBUG_ASSERT(share);
      DBUG_VOID_RETURN;
    }

    // Save the new key in the share and hope for the best(i.e
    // that it can be found later when the RENAME arrives)
    ndbcluster_prepare_rename_share(share, new_key_for_table);
    free_share(&share); // temporary ref.

    DBUG_VOID_RETURN;
  }


  void
  handle_rename_table(Ndb_schema_op* schema)
  {
    DBUG_ENTER("handle_rename_table");

    assert(is_post_epoch()); // Always after epoch

    if (schema->node_id == own_nodeid())
      DBUG_VOID_RETURN;

    write_schema_op_to_binlog(m_thd, schema);

    Ndb_local_schema::Table from(m_thd, schema->db, schema->name);
    if (from.is_local_table())
    {
      /* Tables exists as a local table, print error and leave it */
      sql_print_error("NDB Binlog: Skipping renaming locally "
                      "defined table '%s.%s' from binlog schema "
                      "event '%s' from node %d. ",
                      schema->db, schema->name, schema->query,
                      schema->node_id);
      DBUG_VOID_RETURN;
    }

    NDB_SHARE *share= get_share(schema); // temporary ref.
    if (!share || !share->op)
    {
      ndbapi_invalidate_table(schema->db, schema->name);
      mysqld_close_cached_table(schema->db, schema->name);
    }
    if (share)
      free_share(&share);  // temporary ref.

    share= get_share(schema);  // temporary ref.
    if (!share)
    {
      // The RENAME need to find share, since that's where
      // the RENAME_PREPARE has saved the new name
      DBUG_ASSERT(share);
      DBUG_VOID_RETURN;
    }

    const char* new_key_for_table= share->new_key;
    if (!new_key_for_table)
    {
      // The rename need the share to have new_key set
      // by a previous RENAME_PREPARE
      DBUG_ASSERT(new_key_for_table);
      DBUG_VOID_RETURN;
    }

    // Split the new key into db and table name
    char new_db[FN_REFLEN + 1], new_name[FN_REFLEN + 1];
    ha_ndbcluster::set_dbname(new_key_for_table, new_db);
    ha_ndbcluster::set_tabname(new_key_for_table, new_name);
    from.rename_table(new_db, new_name);
    ndbcluster_rename_share(m_thd, share);
    free_share(&share);  // temporary ref.

    ndbapi_invalidate_table(schema->db, schema->name);
    mysqld_close_cached_table(schema->db, schema->name);

    DBUG_VOID_RETURN;
  }


  void
  handle_drop_db(Ndb_schema_op* schema)
  {
    DBUG_ENTER("handle_drop_db");

    assert(is_post_epoch()); // Always after epoch

    if (schema->node_id == own_nodeid())
      DBUG_VOID_RETURN;

    write_schema_op_to_binlog(m_thd, schema);

    Thd_ndb *thd_ndb= get_thd_ndb(m_thd);
    Thd_ndb_options_guard thd_ndb_options(thd_ndb);
    // Set NO_LOCK_SCHEMA_OP before 'check_if_local_tables_indb'
    // until ndbcluster_find_files does not take GSL
    thd_ndb_options.set(TNO_NO_LOCK_SCHEMA_OP);

    if (check_if_local_tables_in_db(schema->db))
    {
      /* Tables exists as a local table, print error and leave it */
      sql_print_error("NDB Binlog: Skipping drop database '%s' since "
                      "it contained local tables "
                      "binlog schema event '%s' from node %d. ",
                      schema->db, schema->query,
                      schema->node_id);
      DBUG_VOID_RETURN;
    }

    const int no_print_error[1]= {0};
    run_query(m_thd, schema->query,
              schema->query + schema->query_length,
              no_print_error);

    DBUG_VOID_RETURN;
  }


  void
  handle_truncate_table(Ndb_schema_op* schema)
  {
    DBUG_ENTER("handle_truncate_table");

    assert(!is_post_epoch()); // Always directly

    if (schema->node_id == own_nodeid())
      DBUG_VOID_RETURN;

    write_schema_op_to_binlog(m_thd, schema);

    NDB_SHARE *share= get_share(schema);
    // invalidation already handled by binlog thread
    if (!share || !share->op)
    {
      ndbapi_invalidate_table(schema->db, schema->name);
      mysqld_close_cached_table(schema->db, schema->name);
    }
    if (share)
      free_share(&share);

    if (is_local_table(schema->db, schema->name))
    {
      sql_print_error("NDB Binlog: Skipping locally defined table "
                      "'%s.%s' from binlog schema event '%s' from "
                      "node %d. ",
                      schema->db, schema->name, schema->query,
                      schema->node_id);
      DBUG_VOID_RETURN;
    }

    if (ndb_create_table_from_engine(m_thd, schema->db, schema->name))
    {
      print_could_not_discover_error(m_thd, schema);
    }

    DBUG_VOID_RETURN;
  }


  void
  handle_create_table(Ndb_schema_op* schema)
  {
    DBUG_ENTER("handle_create_table");

    assert(!is_post_epoch()); // Always directly

    if (schema->node_id == own_nodeid())
      DBUG_VOID_RETURN;

    write_schema_op_to_binlog(m_thd, schema);

    if (is_local_table(schema->db, schema->name))
    {
      sql_print_error("NDB Binlog: Skipping locally defined table '%s.%s' from "
                          "binlog schema event '%s' from node %d. ",
                          schema->db, schema->name, schema->query,
                          schema->node_id);
      DBUG_VOID_RETURN;
    }

    if (ndb_create_table_from_engine(m_thd, schema->db, schema->name))
    {
      print_could_not_discover_error(m_thd, schema);
    }

    DBUG_VOID_RETURN;
  }


  void
  handle_create_db(Ndb_schema_op* schema)
  {
    DBUG_ENTER("handle_create_db");

    assert(!is_post_epoch()); // Always directly

    if (schema->node_id == own_nodeid())
      DBUG_VOID_RETURN;

    write_schema_op_to_binlog(m_thd, schema);

    Thd_ndb *thd_ndb= get_thd_ndb(m_thd);
    Thd_ndb_options_guard thd_ndb_options(thd_ndb);
    thd_ndb_options.set(TNO_NO_LOCK_SCHEMA_OP);
    const int no_print_error[1]= {0};
    run_query(m_thd, schema->query,
              schema->query + schema->query_length,
              no_print_error);

    DBUG_VOID_RETURN;
  }


  void
  handle_alter_db(Ndb_schema_op* schema)
  {
    DBUG_ENTER("handle_alter_db");

    assert(!is_post_epoch()); // Always directly

    if (schema->node_id == own_nodeid())
      DBUG_VOID_RETURN;

    write_schema_op_to_binlog(m_thd, schema);

    Thd_ndb *thd_ndb= get_thd_ndb(m_thd);
    Thd_ndb_options_guard thd_ndb_options(thd_ndb);
    thd_ndb_options.set(TNO_NO_LOCK_SCHEMA_OP);
    const int no_print_error[1]= {0};
    run_query(m_thd, schema->query,
              schema->query + schema->query_length,
              no_print_error);

    DBUG_VOID_RETURN;
  }


  void
  handle_grant_op(Ndb_schema_op* schema)
  {
    DBUG_ENTER("handle_grant_op");

    assert(!is_post_epoch()); // Always directly

    if (schema->node_id == own_nodeid())
      DBUG_VOID_RETURN;

    write_schema_op_to_binlog(m_thd, schema);

    if (opt_ndb_extra_logging > 9)
      sql_print_information("Got dist_priv event: %s, "
                            "flushing privileges",
                            get_schema_type_name(schema->type));

    Thd_ndb *thd_ndb= get_thd_ndb(m_thd);
    Thd_ndb_options_guard thd_ndb_options(thd_ndb);
    thd_ndb_options.set(TNO_NO_LOCK_SCHEMA_OP);
    const int no_print_error[1]= {0};
    char *cmd= (char *) "flush privileges";
    run_query(m_thd, cmd,
              cmd + strlen(cmd),
              no_print_error);

    DBUG_VOID_RETURN;
  }


  int
  handle_schema_op(Ndb_schema_op* schema)
  {
    DBUG_ENTER("handle_schema_op");
    {
      const SCHEMA_OP_TYPE schema_type= (SCHEMA_OP_TYPE)schema->type;

      if (opt_ndb_extra_logging > 19)
      {
        sql_print_information("NDB: got schema event on %s.%s(%u/%u) query: '%s' type: %s(%d) node: %u slock: %x%x",
                              schema->db, schema->name,
                              schema->id, schema->version,
                              schema->query,
                              get_schema_type_name(schema_type),
                              schema_type,
                              schema->node_id,
                              schema->slock.bitmap[0],
                              schema->slock.bitmap[1]);
      }

      if ((schema->db[0] == 0) && (schema->name[0] == 0))
      {
        /**
         * This happens if there is a schema event on a table (object)
         *   that this mysqld does not know about.
         *   E.g it had a local table shadowing a ndb table...
         */
        DBUG_RETURN(0);
      }

      switch (schema_type)
      {
      case SOT_CLEAR_SLOCK:
        /*
          handle slock after epoch is completed to ensure that
          schema events get inserted in the binlog after any data
          events
        */
        handle_after_epoch(schema);
        DBUG_RETURN(0);

      case SOT_ALTER_TABLE_COMMIT:
      case SOT_RENAME_TABLE_PREPARE:
      case SOT_ONLINE_ALTER_TABLE_PREPARE:
      case SOT_ONLINE_ALTER_TABLE_COMMIT:
      case SOT_RENAME_TABLE:
      case SOT_DROP_TABLE:
      case SOT_DROP_DB:
        handle_after_epoch(schema);
        ack_after_epoch(schema);
        DBUG_RETURN(0);

      case SOT_TRUNCATE_TABLE:
        handle_truncate_table(schema);
        break;

      case SOT_CREATE_TABLE:
        handle_create_table(schema);
        break;

      case SOT_CREATE_DB:
        handle_create_db(schema);
        break;

      case SOT_ALTER_DB:
        handle_alter_db(schema);
        break;

      case SOT_CREATE_USER:
      case SOT_DROP_USER:
      case SOT_RENAME_USER:
      case SOT_GRANT:
      case SOT_REVOKE:
        handle_grant_op(schema);
        break;

      case SOT_TABLESPACE:
      case SOT_LOGFILE_GROUP:
        if (schema->node_id == own_nodeid())
          break;
        write_schema_op_to_binlog(m_thd, schema);
        break;

      case SOT_RENAME_TABLE_NEW:
        /*
          Only very old MySQL Server connected to the cluster may
          send this schema operation, ignore it
        */
        sql_print_error("NDB schema: Skipping old schema operation"
                        "(RENAME_TABLE_NEW) on %s.%s",
                        schema->db, schema->name);
        DBUG_ASSERT(false);
        break;

      }

      /* signal that schema operation has been handled */
      DBUG_DUMP("slock", (uchar*) schema->slock_buf, schema->slock_length);
      if (bitmap_is_set(&schema->slock, own_nodeid()))
      {
        ack_schema_op(schema->db, schema->name,
                      schema->id, schema->version);
      }
    }
    DBUG_RETURN(0);
  }


  void
  handle_schema_op_post_epoch(Ndb_schema_op* schema)
  {
    DBUG_ENTER("handle_schema_op_post_epoch");
    DBUG_PRINT("enter", ("%s.%s: query: '%s'  type: %d",
                         schema->db, schema->name,
                         schema->query, schema->type));

    {
      const SCHEMA_OP_TYPE schema_type= (SCHEMA_OP_TYPE)schema->type;
      if (opt_ndb_extra_logging > 9)
        sql_print_information("%s - %s.%s",
                              get_schema_type_name(schema_type),
                              schema->db ? schema->db : "(null)",
                              schema->name ? schema->name : "(null)");

      switch (schema_type)
      {
      case SOT_CLEAR_SLOCK:
        handle_clear_slock(schema);
        break;

      case SOT_DROP_DB:
        handle_drop_db(schema);
        break;

      case SOT_DROP_TABLE:
        handle_drop_table(schema);
        break;

      case SOT_RENAME_TABLE_PREPARE:
        handle_rename_table_prepare(schema);
        break;

      case SOT_RENAME_TABLE:
        handle_rename_table(schema);
        break;

      case SOT_ALTER_TABLE_COMMIT:
        handle_offline_alter_table_commit(schema);
        break;

      case SOT_ONLINE_ALTER_TABLE_PREPARE:
        handle_online_alter_table_prepare(schema);
        break;

      case SOT_ONLINE_ALTER_TABLE_COMMIT:
        handle_online_alter_table_commit(schema);
        break;

      default:
        DBUG_ASSERT(FALSE);
      }
    }

    DBUG_VOID_RETURN;
  }

  THD* m_thd;
  MEM_ROOT* m_mem_root;
  uint m_own_nodeid;
  Ndb_schema_dist_data& m_schema_dist_data;
  bool m_post_epoch;

  bool is_post_epoch(void) const { return m_post_epoch; }

  List<Ndb_schema_op> m_post_epoch_handle_list;
  List<Ndb_schema_op> m_post_epoch_ack_list;

public:
  Ndb_schema_event_handler(); // Not implemented
  Ndb_schema_event_handler(const Ndb_schema_event_handler&); // Not implemented

  Ndb_schema_event_handler(THD* thd, MEM_ROOT* mem_root, uint own_nodeid,
                           Ndb_schema_dist_data& schema_dist_data):
    m_thd(thd), m_mem_root(mem_root), m_own_nodeid(own_nodeid),
    m_schema_dist_data(schema_dist_data),
    m_post_epoch(false)
  {
  }


  ~Ndb_schema_event_handler()
  {
    // There should be no work left todo...
    DBUG_ASSERT(m_post_epoch_handle_list.elements == 0);
    DBUG_ASSERT(m_post_epoch_ack_list.elements == 0);
  }


  void handle_event(Ndb* s_ndb, NdbEventOperation *pOp)
  {
    DBUG_ENTER("handle_event");

    const Ndb_event_data *event_data=
      static_cast<const Ndb_event_data*>(pOp->getCustomData());

    if (!check_is_ndb_schema_event(event_data))
      DBUG_VOID_RETURN;

    const NDBEVENT::TableEvent ev_type= pOp->getEventType();
    switch (ev_type)
    {
    case NDBEVENT::TE_INSERT:
    case NDBEVENT::TE_UPDATE:
    {
      /* ndb_schema table, row INSERTed or UPDATEed*/
      Ndb_schema_op* schema_op=
        Ndb_schema_op::create(event_data, pOp->getAnyValue());
      handle_schema_op(schema_op);
      break;
    }

    case NDBEVENT::TE_DELETE:
      /* ndb_schema table, row DELETEd */
      break;

    case NDBEVENT::TE_CLUSTER_FAILURE:
      if (opt_ndb_extra_logging)
        sql_print_information("NDB Schema dist: cluster failure "
                              "at epoch %u/%u.",
                              (uint)(pOp->getGCI() >> 32),
                              (uint)(pOp->getGCI()));
      // fall through
    case NDBEVENT::TE_DROP:
      /* ndb_schema table DROPped */
      if (opt_ndb_extra_logging &&
          ndb_binlog_tables_inited && ndb_binlog_running)
        sql_print_information("NDB Binlog: ndb tables initially "
                              "read only on reconnect.");

      /* release the ndb_schema_share */
      pthread_mutex_lock(&ndb_schema_share_mutex);
      free_share(&ndb_schema_share);
      ndb_schema_share= 0;
      ndb_binlog_tables_inited= FALSE;
      ndb_binlog_is_ready= FALSE;
      pthread_mutex_unlock(&ndb_schema_share_mutex);

      ndb_tdc_close_cached_tables();
      // fall through
    case NDBEVENT::TE_ALTER:
      /* ndb_schema table ALTERed */
      ndb_handle_schema_change(m_thd, s_ndb, pOp, event_data);
      break;

    case NDBEVENT::TE_NODE_FAILURE:
    {
      /* Remove all subscribers for node */
      m_schema_dist_data.report_data_node_failure(pOp->getNdbdNodeId());
      (void) pthread_cond_signal(&injector_cond);
      break;
    }

    case NDBEVENT::TE_SUBSCRIBE:
    {
      /* Add node as subscriber */
      m_schema_dist_data.report_subscribe(pOp->getNdbdNodeId(), pOp->getReqNodeId());
      (void) pthread_cond_signal(&injector_cond);
      break;
    }

    case NDBEVENT::TE_UNSUBSCRIBE:
    {
      /* Remove node as subscriber */
      m_schema_dist_data.report_unsubscribe(pOp->getNdbdNodeId(), pOp->getReqNodeId());
      (void) pthread_cond_signal(&injector_cond);
      break;
    }

    default:
    {
      sql_print_error("NDB Schema dist: unknown event %u, ignoring...",
                      ev_type);
    }
    }

    DBUG_VOID_RETURN;
  }


  void post_epoch()
  {
    if (unlikely(m_post_epoch_handle_list.elements > 0))
    {
      // Set the flag used to check that functions are called at correct time
      m_post_epoch= true;

      /*
       process any operations that should be done after
       the epoch is complete
      */
      Ndb_schema_op* schema;
      while ((schema= m_post_epoch_handle_list.pop()))
      {
        handle_schema_op_post_epoch(schema);
      }

      /*
       process any operations that should be unlocked/acked after
       the epoch is complete
      */
      while ((schema= m_post_epoch_ack_list.pop()))
      {
        ack_schema_op(schema->db, schema->name,
                      schema->id, schema->version);
      }
    }
    // There should be no work left todo...
    DBUG_ASSERT(m_post_epoch_handle_list.elements == 0);
    DBUG_ASSERT(m_post_epoch_ack_list.elements == 0);
  }
};

/*********************************************************************
  Internal helper functions for handling of the cluster replication tables
  - ndb_binlog_index
  - ndb_apply_status
*********************************************************************/

/*
  struct to hold the data to be inserted into the
  ndb_binlog_index table
*/
struct ndb_binlog_index_row {
  ulonglong epoch;
  const char *start_master_log_file;
  ulonglong start_master_log_pos;
  ulong n_inserts;
  ulong n_updates;
  ulong n_deletes;
  ulong n_schemaops;

  ulong orig_server_id;
  ulonglong orig_epoch;

  ulong gci;

  const char *next_master_log_file;
  ulonglong next_master_log_pos;

  struct ndb_binlog_index_row *next;
};


/*
  Open the ndb_binlog_index table for writing
*/
static int
ndb_binlog_index_table__open(THD *thd,
                             TABLE **ndb_binlog_index)
{
  const char *save_proc_info=
    thd_proc_info(thd, "Opening " NDB_REP_DB "." NDB_REP_TABLE);

  TABLE_LIST tables;
  tables.init_one_table(STRING_WITH_LEN(NDB_REP_DB),    // db
                        STRING_WITH_LEN(NDB_REP_TABLE), // name
                        NDB_REP_TABLE,                  // alias
                        TL_WRITE);                      // for write

  /* Only allow real table to be opened */
  tables.required_type= FRMTYPE_TABLE;

  const bool derived = false;
  const uint flags =
    MYSQL_LOCK_IGNORE_TIMEOUT; /* Wait for lock "infinitely" */
  if (open_and_lock_tables(thd, &tables, derived, flags))
  {
    if (thd->killed)
      DBUG_PRINT("error", ("NDB Binlog: Opening ndb_binlog_index: killed"));
    else
      sql_print_error("NDB Binlog: Opening ndb_binlog_index: %d, '%s'",
                      thd->get_stmt_da()->sql_errno(),
                      thd->get_stmt_da()->message());
    thd_proc_info(thd, save_proc_info);
    return -1;
  }
  *ndb_binlog_index= tables.table;
  thd_proc_info(thd, save_proc_info);
  return 0;
}


/*
  Write rows to the ndb_binlog_index table
*/
static int
ndb_binlog_index_table__write_rows(THD *thd,
                                   ndb_binlog_index_row *row)
{
  int error= 0;
  ndb_binlog_index_row *first= row;
  TABLE *ndb_binlog_index= 0;

  /*
    Assume this function is not called with an error set in thd
    (but clear for safety in release version)
   */
  assert(!thd->is_error());
  thd->clear_error();

  /*
    Turn of binlogging to prevent the table changes to be written to
    the binary log.
  */
  tmp_disable_binlog(thd);

  if (ndb_binlog_index_table__open(thd, &ndb_binlog_index))
  {
    if (thd->killed)
      DBUG_PRINT("error", ("NDB Binlog: Unable to lock table ndb_binlog_index, killed"));
    else
      sql_print_error("NDB Binlog: Unable to lock table ndb_binlog_index");
    error= -1;
    goto add_ndb_binlog_index_err;
  }

  // Set all columns to be written
  ndb_binlog_index->use_all_columns();

  do
  {
    ulonglong epoch= 0, orig_epoch= 0;
    uint orig_server_id= 0;

    // Intialize ndb_binlog_index->record[0]
    empty_record(ndb_binlog_index);

    ndb_binlog_index->field[NBICOL_START_POS]
      ->store(first->start_master_log_pos, true);
    ndb_binlog_index->field[NBICOL_START_FILE]
      ->store(first->start_master_log_file,
              (uint)strlen(first->start_master_log_file),
              &my_charset_bin);
    ndb_binlog_index->field[NBICOL_EPOCH]
      ->store(epoch= first->epoch, true);
    if (ndb_binlog_index->s->fields > NBICOL_ORIG_SERVERID)
    {
      /* Table has ORIG_SERVERID / ORIG_EPOCH columns.
       * Write rows with different ORIG_SERVERID / ORIG_EPOCH
       * separately
       */
      ndb_binlog_index->field[NBICOL_NUM_INSERTS]
        ->store(row->n_inserts, true);
      ndb_binlog_index->field[NBICOL_NUM_UPDATES]
        ->store(row->n_updates, true);
      ndb_binlog_index->field[NBICOL_NUM_DELETES]
        ->store(row->n_deletes, true);
      ndb_binlog_index->field[NBICOL_NUM_SCHEMAOPS]
        ->store(row->n_schemaops, true);
      ndb_binlog_index->field[NBICOL_ORIG_SERVERID]
        ->store(orig_server_id= row->orig_server_id, true);
      ndb_binlog_index->field[NBICOL_ORIG_EPOCH]
        ->store(orig_epoch= row->orig_epoch, true);
      ndb_binlog_index->field[NBICOL_GCI]
        ->store(first->gci, true);

      if (ndb_binlog_index->s->fields > NBICOL_NEXT_POS)
      {
        /* Table has next log pos fields, fill them in */
        ndb_binlog_index->field[NBICOL_NEXT_POS]
          ->store(first->next_master_log_pos, true);
        ndb_binlog_index->field[NBICOL_NEXT_FILE]
          ->store(first->next_master_log_file,
                  (uint)strlen(first->next_master_log_file),
                  &my_charset_bin);
      }
      row= row->next;
    }
    else
    {
      /* Old schema : Table has no separate
       * ORIG_SERVERID / ORIG_EPOCH columns.
       * Merge operation counts and write one row
       */
      while ((row= row->next))
      {
        first->n_inserts+= row->n_inserts;
        first->n_updates+= row->n_updates;
        first->n_deletes+= row->n_deletes;
        first->n_schemaops+= row->n_schemaops;
      }
      ndb_binlog_index->field[NBICOL_NUM_INSERTS]
        ->store((ulonglong)first->n_inserts, true);
      ndb_binlog_index->field[NBICOL_NUM_UPDATES]
        ->store((ulonglong)first->n_updates, true);
      ndb_binlog_index->field[NBICOL_NUM_DELETES]
        ->store((ulonglong)first->n_deletes, true);
      ndb_binlog_index->field[NBICOL_NUM_SCHEMAOPS]
        ->store((ulonglong)first->n_schemaops, true);
    }

    error= ndb_binlog_index->file->ha_write_row(ndb_binlog_index->record[0]);

    /* Fault injection to test logging */
    DBUG_EXECUTE_IF("ndb_injector_binlog_index_write_fail_random",
                    {
                      if ((((uint32) rand()) % 10) == 9)
                      {
                        sql_print_error("NDB Binlog: Injecting random write failure");
                        error= ndb_binlog_index->file->ha_write_row(ndb_binlog_index->record[0]);
                      }
                    });
    
    if (error)
    {
      sql_print_error("NDB Binlog: Failed writing to ndb_binlog_index for epoch %u/%u "
                      " orig_server_id %u orig_epoch %u/%u "
                      "with error %d.",
                      uint(epoch >> 32), uint(epoch),
                      orig_server_id,
                      uint(orig_epoch >> 32), uint(orig_epoch),
                      error);
      
      bool seen_error_row = false;
      ndb_binlog_index_row* cursor= first;
      do
      {
        char tmp[128];
        if (ndb_binlog_index->s->fields > NBICOL_ORIG_SERVERID)
          my_snprintf(tmp, sizeof(tmp), "%u/%u,%u,%u/%u",
                      uint(epoch >> 32), uint(epoch),
                      uint(cursor->orig_server_id),
                      uint(cursor->orig_epoch >> 32), 
                      uint(cursor->orig_epoch));
        
        else
          my_snprintf(tmp, sizeof(tmp), "%u/%u", uint(epoch >> 32), uint(epoch));
        
        bool error_row = (row == (cursor->next));
        sql_print_error("NDB Binlog: Writing row (%s) to ndb_binlog_index - %s",
                        tmp,
                        (error_row?"ERROR":
                         (seen_error_row?"Discarded":
                          "OK")));
        seen_error_row |= error_row;

      } while ((cursor = cursor->next));
      
      error= -1;
      goto add_ndb_binlog_index_err;
    }
  } while (row);

add_ndb_binlog_index_err:
  /*
    Explicitly commit or rollback the writes(although we normally
    use a non transactional engine for the ndb_binlog_index table)
  */
  thd->get_stmt_da()->set_overwrite_status(true);
  thd->is_error() ? trans_rollback_stmt(thd) : trans_commit_stmt(thd);
  thd->get_stmt_da()->set_overwrite_status(false);

  // Close the tables this thread has opened
  close_thread_tables(thd);

  /*
    There should be no need for rolling back transaction due to deadlock
    (since ndb_binlog_index is non transactional).
  */
  DBUG_ASSERT(! thd->transaction_rollback_request);

  // Release MDL locks on the opened table
  thd->mdl_context.release_transactional_locks();

  reenable_binlog(thd);
  return error;
}

/*********************************************************************
  Functions for start, stop, wait for ndbcluster binlog thread
*********************************************************************/

int ndbcluster_binlog_start()
{
  DBUG_ENTER("ndbcluster_binlog_start");

  if (::server_id == 0)
  {
    sql_print_warning("NDB: server id set to zero - changes logged to "
                      "bin log with server id zero will be logged with "
                      "another server id by slave mysqlds");
  }

  /* 
     Check that ServerId is not using the reserved bit or bits reserved
     for application use
  */
  if ((::server_id & 0x1 << 31) ||                             // Reserved bit
      !ndbcluster_anyvalue_is_serverid_in_range(::server_id))  // server_id_bits
  {
    sql_print_error("NDB: server id provided is too large to be represented in "
                    "opt_server_id_bits or is reserved");
    DBUG_RETURN(-1);
  }

  /*
     Check that v2 events are enabled if log-transaction-id is set
  */
  if (opt_ndb_log_transaction_id &&
      log_bin_use_v1_row_events)
  {
    sql_print_error("NDB: --ndb-log-transaction-id requires v2 Binlog row events "
                    "but server is using v1.");
    DBUG_RETURN(-1);
  }

  ndb_binlog_thread.init();

  pthread_mutex_init(&injector_mutex, MY_MUTEX_INIT_FAST);
  pthread_cond_init(&injector_cond, NULL);
  pthread_mutex_init(&ndb_schema_share_mutex, MY_MUTEX_INIT_FAST);

  // The binlog thread globals has been initied and should be freed
  ndbcluster_binlog_inited= 1;

  /* Start ndb binlog thread */
  if (ndb_binlog_thread.start())
  {
    DBUG_PRINT("error", ("Could not start ndb binlog thread"));
    DBUG_RETURN(-1);
  }

  DBUG_RETURN(0);
}


/**************************************************************
  Internal helper functions for creating/dropping ndb events
  used by the client sql threads
**************************************************************/
void
ndb_rep_event_name(String *event_name,const char *db, const char *tbl,
                   bool full, bool allow_hardcoded_name)
{
  if (allow_hardcoded_name &&
      strcmp(db,  NDB_REP_DB) == 0 &&
      strcmp(tbl, NDB_SCHEMA_TABLE) == 0)
  {
    // Always use REPL$ as prefix for the event on mysql.ndb_schema
    // (unless when dropping events and allow_hardcoded_name is set to false)
    full = false;
  }
 
  if (full)
    event_name->set_ascii("REPLF$", 6);
  else
    event_name->set_ascii("REPL$", 5);
  event_name->append(db);
#ifdef NDB_WIN32
  /*
   * Some bright spark decided that we should sometimes have backslashes.
   * This causes us pain as the event is db/table and not db\table so trying
   * to drop db\table when we meant db/table ends in the event lying around
   * after drop table, leading to all sorts of pain.
  */
  String backslash_sep(1);
  backslash_sep.set_ascii("\\",1);

  int bsloc;
  if((bsloc= event_name->strstr(backslash_sep,0))!=-1)
	  event_name->replace(bsloc, 1, "/", 1);
#endif
  if (tbl)
  {
    event_name->append('/');
    event_name->append(tbl);
  }
  DBUG_PRINT("info", ("ndb_rep_event_name: %s", event_name->c_ptr()));
}

#ifdef HAVE_NDB_BINLOG
static void 
set_binlog_flags(NDB_SHARE *share,
                 Ndb_binlog_type ndb_binlog_type)
{
  DBUG_ENTER("set_binlog_flags");
  switch (ndb_binlog_type)
  {
  case NBT_NO_LOGGING:
    DBUG_PRINT("info", ("NBT_NO_LOGGING"));
    set_binlog_nologging(share);
    DBUG_VOID_RETURN;
  case NBT_DEFAULT:
    DBUG_PRINT("info", ("NBT_DEFAULT"));
    if (opt_ndb_log_updated_only)
    {
      set_binlog_updated_only(share);
    }
    else
    {
      set_binlog_full(share);
    }
    if (opt_ndb_log_update_as_write)
    {
      set_binlog_use_write(share);
    }
    else
    {
      set_binlog_use_update(share);
    }
    break;
  case NBT_UPDATED_ONLY:
    DBUG_PRINT("info", ("NBT_UPDATED_ONLY"));
    set_binlog_updated_only(share);
    set_binlog_use_write(share);
    break;
  case NBT_USE_UPDATE:
    DBUG_PRINT("info", ("NBT_USE_UPDATE"));
  case NBT_UPDATED_ONLY_USE_UPDATE:
    DBUG_PRINT("info", ("NBT_UPDATED_ONLY_USE_UPDATE"));
    set_binlog_updated_only(share);
    set_binlog_use_update(share);
    break;
  case NBT_FULL:
    DBUG_PRINT("info", ("NBT_FULL"));
    set_binlog_full(share);
    set_binlog_use_write(share);
    break;
  case NBT_FULL_USE_UPDATE:
    DBUG_PRINT("info", ("NBT_FULL_USE_UPDATE"));
    set_binlog_full(share);
    set_binlog_use_update(share);
    break;
  }
  set_binlog_logging(share);
  DBUG_VOID_RETURN;
}


/*
  ndbcluster_get_binlog_replication_info

  This function retrieves the data for the given table
  from the ndb_replication table.

  If the table is not found, or the table does not exist,
  then defaults are returned.
*/
int
ndbcluster_get_binlog_replication_info(THD *thd, Ndb *ndb,
                                       const char* db,
                                       const char* table_name,
                                       uint server_id,
                                       Uint32* binlog_flags,
                                       const st_conflict_fn_def** conflict_fn,
                                       st_conflict_fn_arg* args,
                                       Uint32* num_args)
{
  DBUG_ENTER("ndbcluster_get_binlog_replication_info");

  /* Override for ndb_apply_status when logging */
  if (opt_ndb_log_apply_status)
  {
    if (strcmp(db, NDB_REP_DB) == 0 &&
        strcmp(table_name, NDB_APPLY_TABLE) == 0)
    {
      /*
        Ensure that we get all columns from ndb_apply_status updates
        by forcing FULL event type
        Also, ensure that ndb_apply_status events are always logged as
        WRITES.
      */
      DBUG_PRINT("info", ("ndb_apply_status defaulting to FULL, USE_WRITE"));
      sql_print_information("NDB : ndb-log-apply-status forcing "
                            "%s.%s to FULL USE_WRITE",
                            NDB_REP_DB, NDB_APPLY_TABLE);
      *binlog_flags = NBT_FULL;
      *conflict_fn = NULL;
      *num_args = 0;
      DBUG_RETURN(0);
    }
  }

  Ndb_rep_tab_reader rep_tab_reader;

  int rc = rep_tab_reader.lookup(ndb,
                                 db,
                                 table_name,
                                 server_id);

  const char* msg = rep_tab_reader.get_warning_message();
  if (msg != NULL)
  {
    push_warning_printf(thd, Sql_condition::WARN_LEVEL_WARN,
                        ER_NDB_REPLICATION_SCHEMA_ERROR,
                        ER(ER_NDB_REPLICATION_SCHEMA_ERROR),
                        msg);
    sql_print_warning("NDB Binlog: %s",
                      msg);
  }

<<<<<<< HEAD
=======
  const uint label_0= 0;
  const Uint32 RegNewValue= 1, RegCurrentValue= 2;
  int r;

  DBUG_PRINT("info",
             ("Adding interpreted filter, existing value must be lt event new"));
  /*
   * read new value from record
   */
  union {
    uint32 new_value_32;
    uint64 new_value_64;
  };
  {
    if (resolve_size == 4)
    {
      memcpy(&new_value_32, field_ptr, resolve_size);
      DBUG_PRINT("info", ("  new_value_32: %u", new_value_32));
    }
    else
    {
      memcpy(&new_value_64, field_ptr, resolve_size);
      DBUG_PRINT("info", ("  new_value_64: %llu",
                          (unsigned long long) new_value_64));
    }
  }
  /*
   * Load registers RegNewValue and RegCurrentValue
   */
  if (resolve_size == 4)
    r= code->load_const_u32(RegNewValue, new_value_32);
  else
    r= code->load_const_u64(RegNewValue, new_value_64);
  DBUG_ASSERT(r == 0);
  r= code->read_attr(RegCurrentValue, resolve_column);
  DBUG_ASSERT(r == 0);
  /*
   * if RegNewValue > RegCurrentValue goto label_0
   * else raise error for this row
   */
  r= code->branch_gt(RegNewValue, RegCurrentValue, label_0);
  DBUG_ASSERT(r == 0);
  r= code->interpret_exit_nok(error_conflict_fn_violation);
  DBUG_ASSERT(r == 0);
  r= code->def_label(label_0);
  DBUG_ASSERT(r == 0);
  r= code->interpret_exit_ok();
  DBUG_ASSERT(r == 0);
  r= code->finalise();
  DBUG_ASSERT(r == 0);
  DBUG_RETURN(r);
}

/**
  CFT_NDB_MAX

  To perform conflict resolution, an interpreted program is used to read
  the timestamp stored locally and compare to what is going to be applied.
  If timestamp is lower, an error for this operation (9999) will be raised,
  and new row will not be applied. The error codes for the operations will
  be checked on return.  For this to work is is vital that the operation
  is run with ignore error option.

  Note that for delete, this algorithm reverts to the OLD algorithm.
*/
static int
row_conflict_fn_max(NDB_CONFLICT_FN_SHARE* cfn_share,
                    enum_conflicting_op_type op_type,
                    const NdbRecord* data_record,
                    const uchar* old_data,
                    const uchar* new_data,
                    const MY_BITMAP* bi_cols,
                    const MY_BITMAP* ai_cols,
                    NdbInterpretedCode* code)
{
  switch(op_type)
  {
  case WRITE_ROW:
    abort();
    return 1;
  case UPDATE_ROW:
    return row_conflict_fn_max_update_only(cfn_share,
                                           op_type,
                                           data_record,
                                           old_data,
                                           new_data,
                                           bi_cols,
                                           ai_cols,
                                           code);
  case DELETE_ROW:
    /* Can't use max of new image, as there's no new image
     * for DELETE
     * Use OLD instead
     */
    return row_conflict_fn_old(cfn_share,
                               op_type,
                               data_record,
                               old_data,
                               new_data,
                               bi_cols,
                               ai_cols,
                               code);
  default:
    abort();
    return 1;
  }
}


/**
  CFT_NDB_MAX_DEL_WIN

  To perform conflict resolution, an interpreted program is used to read
  the timestamp stored locally and compare to what is going to be applied.
  If timestamp is lower, an error for this operation (9999) will be raised,
  and new row will not be applied. The error codes for the operations will
  be checked on return.  For this to work is is vital that the operation
  is run with ignore error option.

  In this variant, replicated DELETEs alway succeed - no filter is added
  to them.
*/

static int
row_conflict_fn_max_del_win(NDB_CONFLICT_FN_SHARE* cfn_share,
                            enum_conflicting_op_type op_type,
                            const NdbRecord* data_record,
                            const uchar* old_data,
                            const uchar* new_data,
                            const MY_BITMAP* bi_cols,
                            const MY_BITMAP* ai_cols,
                            NdbInterpretedCode* code)
{
  switch(op_type)
  {
  case WRITE_ROW:
    abort();
    return 1;
  case UPDATE_ROW:
    return row_conflict_fn_max_update_only(cfn_share,
                                           op_type,
                                           data_record,
                                           old_data,
                                           new_data,
                                           bi_cols,
                                           ai_cols,
                                           code);
  case DELETE_ROW:
    /* This variant always lets a received DELETE_ROW
     * succeed.
     */
    return 0;
  default:
    abort();
    return 1;
  }
}


/**
  CFT_NDB_EPOCH

*/

static int
row_conflict_fn_epoch(NDB_CONFLICT_FN_SHARE* cfn_share,
                      enum_conflicting_op_type op_type,
                      const NdbRecord* data_record,
                      const uchar* old_data,
                      const uchar* new_data,
                      const MY_BITMAP* bi_cols,
                      const MY_BITMAP* ai_cols,
                      NdbInterpretedCode* code)
{
  DBUG_ENTER("row_conflict_fn_epoch");
  switch(op_type)
  {
  case WRITE_ROW:
    abort();
    DBUG_RETURN(1);
  case UPDATE_ROW:
  case DELETE_ROW:
  {
    const uint label_0= 0;
    const Uint32
      RegAuthor= 1, RegZero= 2,
      RegMaxRepEpoch= 1, RegRowEpoch= 2;
    int r;

    r= code->load_const_u32(RegZero, 0);
    assert(r == 0);
    r= code->read_attr(RegAuthor, NdbDictionary::Column::ROW_AUTHOR);
    assert(r == 0);
    /* If last author was not local, assume no conflict */
    r= code->branch_ne(RegZero, RegAuthor, label_0);
    assert(r == 0);

    /*
     * Load registers RegMaxRepEpoch and RegRowEpoch
     */
    r= code->load_const_u64(RegMaxRepEpoch, g_ndb_slave_state.max_rep_epoch);
    assert(r == 0);
    r= code->read_attr(RegRowEpoch, NdbDictionary::Column::ROW_GCI64);
    assert(r == 0);

    /*
     * if RegRowEpoch <= RegMaxRepEpoch goto label_0
     * else raise error for this row
     */
    r= code->branch_le(RegRowEpoch, RegMaxRepEpoch, label_0);
    assert(r == 0);
    r= code->interpret_exit_nok(error_conflict_fn_violation);
    assert(r == 0);
    r= code->def_label(label_0);
    assert(r == 0);
    r= code->interpret_exit_ok();
    assert(r == 0);
    r= code->finalise();
    assert(r == 0);
    DBUG_RETURN(r);
  }
  default:
    abort();
    DBUG_RETURN(1);
  }
}

static const st_conflict_fn_arg_def resolve_col_args[]=
{
  /* Arg type              Optional */
  { CFAT_COLUMN_NAME,      false },
  { CFAT_END,              false }
};

static const st_conflict_fn_arg_def epoch_fn_args[]=
{
  /* Arg type              Optional */
  { CFAT_EXTRA_GCI_BITS,   true  },
  { CFAT_END,              false }
};

static const st_conflict_fn_def conflict_fns[]=
{
  { "NDB$MAX_DELETE_WIN", CFT_NDB_MAX_DEL_WIN,
    &resolve_col_args[0], row_conflict_fn_max_del_win, 0 },
  { "NDB$MAX",            CFT_NDB_MAX,
    &resolve_col_args[0], row_conflict_fn_max,         0 },
  { "NDB$OLD",            CFT_NDB_OLD,
    &resolve_col_args[0], row_conflict_fn_old,         0 },
  { "NDB$EPOCH_TRANS",    CFT_NDB_EPOCH_TRANS,
    &epoch_fn_args[0],    row_conflict_fn_epoch,       CF_TRANSACTIONAL},
  { "NDB$EPOCH",          CFT_NDB_EPOCH,
    &epoch_fn_args[0],    row_conflict_fn_epoch,       0 }
};

static unsigned n_conflict_fns=
  sizeof(conflict_fns) / sizeof(struct st_conflict_fn_def);


int
parse_conflict_fn_spec(const char* conflict_fn_spec,
                       const st_conflict_fn_def** conflict_fn,
                       st_conflict_fn_arg* args,
                       Uint32* max_args,
                       char *msg, uint msg_len)
{
  DBUG_ENTER("parse_conflict_fn_spec");

  Uint32 no_args = 0;
  const char *ptr= conflict_fn_spec;
  const char *error_str= "unknown conflict resolution function";
  /* remove whitespace */
  while (*ptr == ' ' && *ptr != '\0') ptr++;

  DBUG_PRINT("info", ("parsing %s", conflict_fn_spec));

  for (unsigned i= 0; i < n_conflict_fns; i++)
  {
    const st_conflict_fn_def &fn= conflict_fns[i];

    uint len= (uint)strlen(fn.name);
    if (strncmp(ptr, fn.name, len))
      continue;

    DBUG_PRINT("info", ("found function %s", fn.name));

    /* skip function name */
    ptr+= len;

    /* remove whitespace */
    while (*ptr == ' ' && *ptr != '\0') ptr++;

    /* next '(' */
    if (*ptr != '(')
    {
      error_str= "missing '('";
      DBUG_PRINT("info", ("parse error %s", error_str));
      break;
    }
    ptr++;

    /* find all arguments */
    for (;;)
    {
      if (no_args >= *max_args)
      {
        error_str= "too many arguments";
        DBUG_PRINT("info", ("parse error %s", error_str));
        break;
      }

      /* expected type */
      enum enum_conflict_fn_arg_type type=
        conflict_fns[i].arg_defs[no_args].arg_type;

      /* remove whitespace */
      while (*ptr == ' ' && *ptr != '\0') ptr++;

      if (type == CFAT_END)
      {
        args[no_args].type= type;
        error_str= NULL;
        break;
      }

      /* arg */
      /* Todo : Should support comma as an arg separator? */
      const char *start_arg= ptr;
      while (*ptr != ')' && *ptr != ' ' && *ptr != '\0') ptr++;
      const char *end_arg= ptr;

      bool optional_arg = conflict_fns[i].arg_defs[no_args].optional;
      /* any arg given? */
      if (start_arg == end_arg)
      {
        if (!optional_arg)
        {
          error_str= "missing function argument";
          DBUG_PRINT("info", ("parse error %s", error_str));
          break;
        }
        else
        {
          /* Arg was optional, and not present
           * Must be at end of args, finish parsing
           */
          args[no_args].type= CFAT_END;
          error_str= NULL;
          break;
        }
      }

      uint len= (uint)(end_arg - start_arg);
      args[no_args].type=    type;
 
      DBUG_PRINT("info", ("found argument %s %u", start_arg, len));

      bool arg_processing_error = false;
      switch (type)
      {
      case CFAT_COLUMN_NAME:
      {
        /* Copy column name out into argument's buffer */
        char* dest= &args[no_args].resolveColNameBuff[0];

        memcpy(dest, start_arg, (len < (uint) NAME_CHAR_LEN ?
                                 len :
                                 NAME_CHAR_LEN));
        dest[len]= '\0';
        break;
      }
      case CFAT_EXTRA_GCI_BITS:
      {
        /* Map string to number and check it's in range etc */
        char* end_of_arg = (char*) end_arg;
        Uint32 bits = strtoul(start_arg, &end_of_arg, 0);
        DBUG_PRINT("info", ("Using %u as the number of extra bits", bits));

        if (bits > 31)
        {
          arg_processing_error= true;
          error_str= "Too many extra Gci bits";
          DBUG_PRINT("info", ("%s", error_str));
          break;
        }
        /* Num bits seems ok */
        args[no_args].extraGciBits = bits;
        break;
      }
      case CFAT_END:
        abort();
      }

      if (arg_processing_error)
        break;
      no_args++;
    }

    if (error_str)
      break;

    /* remove whitespace */
    while (*ptr == ' ' && *ptr != '\0') ptr++;

    /* next ')' */
    if (*ptr != ')')
    {
      error_str= "missing ')'";
      break;
    }
    ptr++;

    /* remove whitespace */
    while (*ptr == ' ' && *ptr != '\0') ptr++;

    /* garbage in the end? */
    if (*ptr != '\0')
    {
      error_str= "garbage in the end";
      break;
    }

    /* Update ptrs to conflict fn + # of args */
    *conflict_fn = &conflict_fns[i];
    *max_args = no_args;

    DBUG_RETURN(0);
  }
  /* parse error */
  my_snprintf(msg, msg_len, "%s, %s at '%s'",
              conflict_fn_spec, error_str, ptr);
  DBUG_PRINT("info", ("%s", msg));
  DBUG_RETURN(-1);
}

bool is_exceptions_table(const char *table_name)
{
  size_t len = strlen(table_name);
  size_t suffixlen = strlen(NDB_EXCEPTIONS_TABLE_SUFFIX);
  if(len > suffixlen &&
     (strcmp(table_name + len - suffixlen,
             lower_case_table_names ? NDB_EXCEPTIONS_TABLE_SUFFIX_LOWER :
                                      NDB_EXCEPTIONS_TABLE_SUFFIX) == 0))
  {
     return true;
  }
  return false;
}

static int
setup_conflict_fn(THD *thd, NDB_SHARE *share,
                  const NDBTAB *ndbtab,
                  char *msg, uint msg_len,
                  const st_conflict_fn_def* conflict_fn,
                  const st_conflict_fn_arg* args,
                  const Uint32 num_args)
{
  DBUG_ENTER("setup_conflict_fn");

  if(is_exceptions_table(share->table_name))
  {
    my_snprintf(msg, msg_len, 
                "Ndb Slave: Table %s.%s is exceptions table: not using conflict function %s",
                share->db,
                share->table_name,
                conflict_fn->name);
    DBUG_PRINT("info", ("%s", msg));
    DBUG_RETURN(0);
  } 
 
  /* setup the function */
  switch (conflict_fn->type)
  {
  case CFT_NDB_MAX:
  case CFT_NDB_OLD:
  case CFT_NDB_MAX_DEL_WIN:
  {
    if (num_args != 1)
    {
      my_snprintf(msg, msg_len,
                  "Incorrect arguments to conflict function");
      DBUG_PRINT("info", ("%s", msg));
      DBUG_RETURN(-1);
    }

    /* Now try to find the column in the table */
    int colNum = -1;
    const char* resolveColName = args[0].resolveColNameBuff;
    int resolveColNameLen = (int)strlen(resolveColName);

    for (int j=0; j< ndbtab->getNoOfColumns(); j++)
    {
      const char* colName = ndbtab->getColumn(j)->getName();

      if (strncmp(colName,
                  resolveColName,
                  resolveColNameLen) == 0 &&
          colName[resolveColNameLen] == '\0')
      {
        colNum = j;
        break;
      }
    }
    if (colNum == -1)
    {
      my_snprintf(msg, msg_len,
                  "Could not find resolve column %s.",
                  resolveColName);
      DBUG_PRINT("info", ("%s", msg));
      DBUG_RETURN(-1);
    }

    uint resolve_col_sz= 0;

    if (0 == (resolve_col_sz =
              slave_check_resolve_col_type(ndbtab, colNum)))
    {
      /* wrong data type */
      slave_reset_conflict_fn(share);
      my_snprintf(msg, msg_len,
                  "Column '%s' has wrong datatype",
                  resolveColName);
      DBUG_PRINT("info", ("%s", msg));
      DBUG_RETURN(-1);
    }

    if (slave_set_resolve_fn(thd, share, ndbtab,
                             colNum, resolve_col_sz,
                             conflict_fn, CFF_NONE))
    {
      my_snprintf(msg, msg_len,
                  "Unable to setup conflict resolution using column '%s'",
                  resolveColName);
      DBUG_PRINT("info", ("%s", msg));
      DBUG_RETURN(-1);
    }

    /* Success, update message */
    my_snprintf(msg, msg_len,
                "NDB Slave: Table %s.%s using conflict_fn %s on attribute %s.",
                share->db,
                share->table_name,
                conflict_fn->name,
                resolveColName);
    break;
  }
  case CFT_NDB_EPOCH:
  case CFT_NDB_EPOCH_TRANS:
  {
    if (num_args > 1)
    {
      my_snprintf(msg, msg_len,
                  "Too many arguments to conflict function");
      DBUG_PRINT("info", ("%s", msg));
      DBUG_RETURN(-1);
    }

    /* Check that table doesn't have Blobs as we don't support that */
    if (share->flags & NSF_BLOB_FLAG)
    {
      my_snprintf(msg, msg_len, "Table has Blob column(s), not suitable for NDB$EPOCH[_TRANS].");
      DBUG_PRINT("info", ("%s", msg));
      DBUG_RETURN(-1);
    }

    /* Check that table has required extra meta-columns */
    /* Todo : Could warn if extra gcibits is insufficient to
     * represent SavePeriod/EpochPeriod
     */
    if (ndbtab->getExtraRowGciBits() == 0)
      sql_print_information("NDB Slave: Table %s.%s : CFT_NDB_EPOCH[_TRANS], low epoch resolution",
                            share->db,
                            share->table_name);

    if (ndbtab->getExtraRowAuthorBits() == 0)
    {
      my_snprintf(msg, msg_len, "No extra row author bits in table.");
      DBUG_PRINT("info", ("%s", msg));
      DBUG_RETURN(-1);
    }

    if (slave_set_resolve_fn(thd, share, ndbtab,
                             0, // field_no
                             0, // resolve_col_sz
                             conflict_fn, CFF_REFRESH_ROWS))
    {
      my_snprintf(msg, msg_len,
                  "unable to setup conflict resolution");
      DBUG_PRINT("info", ("%s", msg));
      DBUG_RETURN(-1);
    }
    /* Success, update message */
    my_snprintf(msg, msg_len,
                "NDB Slave: Table %s.%s using conflict_fn %s.",
                share->db,
                share->table_name,
                conflict_fn->name);

    break;
  }
  case CFT_NUMBER_OF_CFTS:
  case CFT_NDB_UNDEF:
    abort();
  }
  DBUG_RETURN(0);
}

/*
  ndbcluster_get_binlog_replication_info

  This function retrieves the data for the given table
  from the ndb_replication table.

  If the table is not found, or the table does not exist,
  then defaults are returned.
*/
int
ndbcluster_get_binlog_replication_info(THD *thd, Ndb *ndb,
                                       const char* db,
                                       const char* table_name,
                                       uint server_id,
                                       Uint32* binlog_flags,
                                       const st_conflict_fn_def** conflict_fn,
                                       st_conflict_fn_arg* args,
                                       Uint32* num_args)
{
  DBUG_ENTER("ndbcluster_get_binlog_replication_info");

  /* Override for ndb_apply_status when logging */
  if (opt_ndb_log_apply_status)
  {
    if (strcmp(db, NDB_REP_DB) == 0 &&
        strcmp(table_name, NDB_APPLY_TABLE) == 0)
    {
      /*
        Ensure that we get all columns from ndb_apply_status updates
        by forcing FULL event type
        Also, ensure that ndb_apply_status events are always logged as
        WRITES.
      */
      DBUG_PRINT("info", ("ndb_apply_status defaulting to FULL, USE_WRITE"));
      sql_print_information("NDB: ndb-log-apply-status forcing "
                            "%s.%s to FULL USE_WRITE",
                            NDB_REP_DB, NDB_APPLY_TABLE);
      *binlog_flags = NBT_FULL;
      *conflict_fn = NULL;
      *num_args = 0;
      DBUG_RETURN(0);
    }
  }

  Ndb_rep_tab_reader rep_tab_reader;

  int rc = rep_tab_reader.lookup(ndb,
                                 db,
                                 table_name,
                                 server_id);

  const char* msg = rep_tab_reader.get_warning_message();
  if (msg != NULL)
  {
    push_warning_printf(thd, Sql_condition::WARN_LEVEL_WARN,
                        ER_NDB_REPLICATION_SCHEMA_ERROR,
                        ER(ER_NDB_REPLICATION_SCHEMA_ERROR),
                        msg);
    sql_print_warning("NDB Binlog: %s",
                      msg);
  }

>>>>>>> 7c392ef0
  if (rc != 0)
    DBUG_RETURN(ER_NDB_REPLICATION_SCHEMA_ERROR);

  *binlog_flags= rep_tab_reader.get_binlog_flags();
  const char* conflict_fn_spec= rep_tab_reader.get_conflict_fn_spec();

  if (conflict_fn_spec != NULL)
  {
    char msgbuf[ FN_REFLEN ];
    if (parse_conflict_fn_spec(conflict_fn_spec,
                               conflict_fn,
                               args,
                               num_args,
                               msgbuf,
                               sizeof(msgbuf)) != 0)
    {
        push_warning_printf(thd, Sql_condition::WARN_LEVEL_WARN,
                          ER_CONFLICT_FN_PARSE_ERROR,
                          ER(ER_CONFLICT_FN_PARSE_ERROR),
                          msgbuf);

      /*
        Log as well, useful for contexts where the thd's stack of
        warnings are ignored
      */
      if (opt_ndb_extra_logging)
      {
        sql_print_warning("NDB Slave: Table %s.%s : Parse error on conflict fn : %s",
                          db, table_name,
                          msgbuf);
      }

      DBUG_RETURN(ER_CONFLICT_FN_PARSE_ERROR);
    }
  }
  else
  {
    /* No conflict function specified */
    conflict_fn= NULL;
    num_args= 0;
  }

  DBUG_RETURN(0);
}

int
ndbcluster_apply_binlog_replication_info(THD *thd,
                                         NDB_SHARE *share,
                                         const NDBTAB* ndbtab,
                                         const st_conflict_fn_def* conflict_fn,
                                         const st_conflict_fn_arg* args,
                                         Uint32 num_args,
                                         bool do_set_binlog_flags,
                                         Uint32 binlog_flags)
{
  DBUG_ENTER("ndbcluster_apply_binlog_replication_info");
  char tmp_buf[FN_REFLEN];

  if (do_set_binlog_flags)
  {
    DBUG_PRINT("info", ("Setting binlog flags to %u", binlog_flags));
    set_binlog_flags(share, (enum Ndb_binlog_type)binlog_flags);
  }

  if (conflict_fn != NULL)
  {
    if (setup_conflict_fn(get_thd_ndb(thd)->ndb, 
                          &share->m_cfn_share,
                          &share->mem_root,
                          share->db,
                          share->table_name,
                          ((share->flags & NSF_BLOB_FLAG) != 0),
                          get_binlog_use_update(share),
                          ndbtab,
                          tmp_buf, sizeof(tmp_buf),
                          conflict_fn,
                          args,
                          num_args) == 0)
    {
      if (opt_ndb_extra_logging)
      {
        sql_print_information("%s", tmp_buf);
      }
    }
    else
    {
      /*
        Dump setup failure message to error log
        for cases where thd warning stack is
        ignored
      */
      sql_print_warning("NDB Slave: Table %s.%s : %s",
                        share->db,
                        share->table_name,
                        tmp_buf);

      push_warning_printf(thd, Sql_condition::WARN_LEVEL_WARN,
                          ER_CONFLICT_FN_PARSE_ERROR,
                          ER(ER_CONFLICT_FN_PARSE_ERROR),
                          tmp_buf);

      DBUG_RETURN(-1);
    }
  }
  else
  {
    /* No conflict function specified */
    slave_reset_conflict_fn(share->m_cfn_share);
  }

  DBUG_RETURN(0);
}

int
ndbcluster_read_binlog_replication(THD *thd, Ndb *ndb,
                                   NDB_SHARE *share,
                                   const NDBTAB *ndbtab,
                                   uint server_id,
                                   bool do_set_binlog_flags)
{
  DBUG_ENTER("ndbcluster_read_binlog_replication");
  Uint32 binlog_flags;
  const st_conflict_fn_def* conflict_fn= NULL;
  st_conflict_fn_arg args[MAX_CONFLICT_ARGS];
  Uint32 num_args = MAX_CONFLICT_ARGS;

  if ((ndbcluster_get_binlog_replication_info(thd, ndb,
                                              share->db,
                                              share->table_name,
                                              server_id,
                                              &binlog_flags,
                                              &conflict_fn,
                                              args,
                                              &num_args) != 0) ||
      (ndbcluster_apply_binlog_replication_info(thd,
                                                share,
                                                ndbtab,
                                                conflict_fn,
                                                args,
                                                num_args,
                                                do_set_binlog_flags,
                                                binlog_flags) != 0))
  {
    DBUG_RETURN(-1);
  }

  DBUG_RETURN(0);
}
#endif /* HAVE_NDB_BINLOG */

bool
ndbcluster_check_if_local_table(const char *dbname, const char *tabname)
{
  char key[FN_REFLEN + 1];
  char ndb_file[FN_REFLEN + 1];

  DBUG_ENTER("ndbcluster_check_if_local_table");
  build_table_filename(key, sizeof(key)-1, dbname, tabname, reg_ext, 0);
  build_table_filename(ndb_file, sizeof(ndb_file)-1,
                       dbname, tabname, ha_ndb_ext, 0);
  /* Check that any defined table is an ndb table */
  DBUG_PRINT("info", ("Looking for file %s and %s", key, ndb_file));
  if ((! my_access(key, F_OK)) && my_access(ndb_file, F_OK))
  {
    DBUG_PRINT("info", ("table file %s not on disk, local table", ndb_file));   
  
  
    DBUG_RETURN(true);
  }

  DBUG_RETURN(false);
}


/*
  Common function for setting up everything for logging a table at
  create/discover.
*/
int ndbcluster_create_binlog_setup(THD *thd, Ndb *ndb, const char *key,
                                   uint key_len,
                                   const char *db,
                                   const char *table_name,
                                   TABLE * table)
{
  DBUG_ENTER("ndbcluster_create_binlog_setup");
  DBUG_PRINT("enter",("key: %s  key_len: %d  %s.%s",
                      key, key_len, db, table_name));
  DBUG_ASSERT(! IS_NDB_BLOB_PREFIX(table_name));
  DBUG_ASSERT(strlen(key) == key_len);

  NDB_SHARE* share= get_share(key, table, true, false);
  if (share == 0)
  {
    /**
     * Failed to create share
     */
    DBUG_RETURN(-1);
  }

  pthread_mutex_lock(&share->mutex);
  if (get_binlog_nologging(share) || share->op != 0 || share->new_op != 0)
  {
    pthread_mutex_unlock(&share->mutex);
    free_share(&share);
    DBUG_RETURN(0); // replication already setup, or should not
  }

  if (!share->need_events(ndb_binlog_running))
  {
    set_binlog_nologging(share);
    pthread_mutex_unlock(&share->mutex);
    DBUG_RETURN(0);
  }

  while (share && !IS_TMP_PREFIX(table_name))
  {
    /*
      ToDo make sanity check of share so that the table is actually the same
      I.e. we need to do open file from frm in this case
      Currently awaiting this to be fixed in the 4.1 tree in the general
      case
    */

    /* Create the event in NDB */
    ndb->setDatabaseName(db);

    NDBDICT *dict= ndb->getDictionary();
    Ndb_table_guard ndbtab_g(dict, table_name);
    const NDBTAB *ndbtab= ndbtab_g.get_table();
    if (ndbtab == 0)
    {
      if (opt_ndb_extra_logging)
        sql_print_information("NDB Binlog: Failed to get table %s from ndb: "
                              "%s, %d", key, dict->getNdbError().message,
                              dict->getNdbError().code);
      break; // error
    }
#ifdef HAVE_NDB_BINLOG
    /*
     */
    ndbcluster_read_binlog_replication(thd, ndb, share, ndbtab,
                                       ::server_id, TRUE);
#endif
    /*
      check if logging turned off for this table
    */
    if ((share->flags & NSF_HIDDEN_PK) &&
        (share->flags & NSF_BLOB_FLAG) &&
        !(share->flags & NSF_NO_BINLOG))
    {
      DBUG_PRINT("NDB_SHARE", ("NSF_HIDDEN_PK && NSF_BLOB_FLAG -> NSF_NO_BINLOG"));
      share->flags |= NSF_NO_BINLOG;
    }
    if (get_binlog_nologging(share))
    {
      if (opt_ndb_extra_logging)
        sql_print_information("NDB Binlog: NOT logging %s", share->key);
      pthread_mutex_unlock(&share->mutex);
      DBUG_RETURN(0);
    }

    String event_name(INJECTOR_EVENT_LEN);
    ndb_rep_event_name(&event_name, db, table_name, get_binlog_full(share));
    /*
      event should have been created by someone else,
      but let's make sure, and create if it doesn't exist
    */
    const NDBEVENT *ev= dict->getEvent(event_name.c_ptr());
    if (!ev)
    {
      if (ndbcluster_create_event(thd, ndb, ndbtab, event_name.c_ptr(), share))
      {
        sql_print_error("NDB Binlog: "
                        "FAILED CREATE (DISCOVER) TABLE Event: %s",
                        event_name.c_ptr());
        break; // error
      }
      if (opt_ndb_extra_logging)
        sql_print_information("NDB Binlog: "
                              "CREATE (DISCOVER) TABLE Event: %s",
                              event_name.c_ptr());
    }
    else
    {
      delete ev;
      if (opt_ndb_extra_logging)
        sql_print_information("NDB Binlog: DISCOVER TABLE Event: %s",
                              event_name.c_ptr());
    }

    /*
      create the event operations for receiving logging events
    */
    if (ndbcluster_create_event_ops(thd, share,
                                    ndbtab, event_name.c_ptr()))
    {
      sql_print_error("NDB Binlog:"
                      "FAILED CREATE (DISCOVER) EVENT OPERATIONS Event: %s",
                      event_name.c_ptr());
      /* a warning has been issued to the client */
      break;
    }
    pthread_mutex_unlock(&share->mutex);
    DBUG_RETURN(0);
  }

  pthread_mutex_unlock(&share->mutex);
  free_share(&share);
  DBUG_RETURN(-1);
}

int
ndbcluster_create_event(THD *thd, Ndb *ndb, const NDBTAB *ndbtab,
                        const char *event_name, NDB_SHARE *share,
                        int push_warning)
{
  DBUG_ENTER("ndbcluster_create_event");
  DBUG_PRINT("info", ("table=%s version=%d event=%s share=%s",
                      ndbtab->getName(), ndbtab->getObjectVersion(),
                      event_name, share ? share->key : "(nil)"));
  DBUG_ASSERT(! IS_NDB_BLOB_PREFIX(ndbtab->getName()));
  DBUG_ASSERT(share);

  if (get_binlog_nologging(share))
  {
    if (opt_ndb_extra_logging && ndb_binlog_running)
      sql_print_information("NDB Binlog: NOT logging %s", share->key);
    DBUG_PRINT("info", ("share->flags & NSF_NO_BINLOG, flags: %x %d",
                        share->flags, share->flags & NSF_NO_BINLOG));
    DBUG_RETURN(0);
  }

  ndb->setDatabaseName(share->db);
  NDBDICT *dict= ndb->getDictionary();
  NDBEVENT my_event(event_name);
  my_event.setTable(*ndbtab);
  my_event.addTableEvent(NDBEVENT::TE_ALL);
  if (share->flags & NSF_HIDDEN_PK)
  {
    if (share->flags & NSF_BLOB_FLAG)
    {
      sql_print_error("NDB Binlog: logging of table %s "
                      "with BLOB attribute and no PK is not supported",
                      share->key);
      if (push_warning)
        push_warning_printf(thd, Sql_condition::WARN_LEVEL_WARN,
                            ER_ILLEGAL_HA_CREATE_OPTION,
                            ER(ER_ILLEGAL_HA_CREATE_OPTION),
                            ndbcluster_hton_name,
                            "Binlog of table with BLOB attribute and no PK");

      share->flags|= NSF_NO_BINLOG;
      DBUG_RETURN(-1);
    }
    /* No primary key, subscribe for all attributes */
    my_event.setReport((NDBEVENT::EventReport)
                       (NDBEVENT::ER_ALL | NDBEVENT::ER_DDL));
    DBUG_PRINT("info", ("subscription all"));
  }
  else
  {
    if (strcmp(share->db, NDB_REP_DB) == 0 &&
        strcmp(share->table_name, NDB_SCHEMA_TABLE) == 0)
    {
      /**
       * ER_SUBSCRIBE is only needed on NDB_SCHEMA_TABLE
       */
      my_event.setReport((NDBEVENT::EventReport)
                         (NDBEVENT::ER_ALL |
                          NDBEVENT::ER_SUBSCRIBE |
                          NDBEVENT::ER_DDL));
      DBUG_PRINT("info", ("subscription all and subscribe"));
    }
    else
    {
      if (get_binlog_full(share))
      {
        my_event.setReport((NDBEVENT::EventReport)
                           (NDBEVENT::ER_ALL | NDBEVENT::ER_DDL));
        DBUG_PRINT("info", ("subscription all"));
      }
      else
      {
        my_event.setReport((NDBEVENT::EventReport)
                           (NDBEVENT::ER_UPDATED | NDBEVENT::ER_DDL));
        DBUG_PRINT("info", ("subscription only updated"));
      }
    }
  }
  if (share->flags & NSF_BLOB_FLAG)
    my_event.mergeEvents(TRUE);

  /* add all columns to the event */
  int n_cols= ndbtab->getNoOfColumns();
  for(int a= 0; a < n_cols; a++)
    my_event.addEventColumn(a);

  if (dict->createEvent(my_event)) // Add event to database
  {
    if (dict->getNdbError().classification != NdbError::SchemaObjectExists)
    {
      /*
        failed, print a warning
      */
      if (push_warning > 1)
        push_warning_printf(thd, Sql_condition::WARN_LEVEL_WARN,
                            ER_GET_ERRMSG, ER(ER_GET_ERRMSG),
                            dict->getNdbError().code,
                            dict->getNdbError().message, "NDB");
      sql_print_error("NDB Binlog: Unable to create event in database. "
                      "Event: %s  Error Code: %d  Message: %s", event_name,
                      dict->getNdbError().code, dict->getNdbError().message);
      DBUG_RETURN(-1);
    }

    /*
      try retrieving the event, if table version/id matches, we will get
      a valid event.  Otherwise we have a trailing event from before
    */
    const NDBEVENT *ev;
    if ((ev= dict->getEvent(event_name)))
    {
      delete ev;
      DBUG_RETURN(0);
    }

    /*
      trailing event from before; an error, but try to correct it
    */
    if (dict->getNdbError().code == NDB_INVALID_SCHEMA_OBJECT &&
        dict->dropEvent(my_event.getName(), 1))
    {
      if (push_warning > 1)
        push_warning_printf(thd, Sql_condition::WARN_LEVEL_WARN,
                            ER_GET_ERRMSG, ER(ER_GET_ERRMSG),
                            dict->getNdbError().code,
                            dict->getNdbError().message, "NDB");
      sql_print_error("NDB Binlog: Unable to create event in database. "
                      " Attempt to correct with drop failed. "
                      "Event: %s Error Code: %d Message: %s",
                      event_name,
                      dict->getNdbError().code,
                      dict->getNdbError().message);
      DBUG_RETURN(-1);
    }

    /*
      try to add the event again
    */
    if (dict->createEvent(my_event))
    {
      if (push_warning > 1)
        push_warning_printf(thd, Sql_condition::WARN_LEVEL_WARN,
                            ER_GET_ERRMSG, ER(ER_GET_ERRMSG),
                            dict->getNdbError().code,
                            dict->getNdbError().message, "NDB");
      sql_print_error("NDB Binlog: Unable to create event in database. "
                      " Attempt to correct with drop ok, but create failed. "
                      "Event: %s Error Code: %d Message: %s",
                      event_name,
                      dict->getNdbError().code,
                      dict->getNdbError().message);
      DBUG_RETURN(-1);
    }
#ifdef NDB_BINLOG_EXTRA_WARNINGS
    push_warning_printf(thd, Sql_condition::WARN_LEVEL_WARN,
                        ER_GET_ERRMSG, ER(ER_GET_ERRMSG),
                        0, "NDB Binlog: Removed trailing event",
                        "NDB");
#endif
  }

  DBUG_RETURN(0);
}

inline int is_ndb_compatible_type(Field *field)
{
  return
    !(field->flags & BLOB_FLAG) &&
    field->type() != MYSQL_TYPE_BIT &&
    field->pack_length() != 0;
}

/*
  - create eventOperations for receiving log events
  - setup ndb recattrs for reception of log event data
  - "start" the event operation

  used at create/discover of tables
*/
int
ndbcluster_create_event_ops(THD *thd, NDB_SHARE *share,
                            const NDBTAB *ndbtab, const char *event_name)
{
  /*
    we are in either create table or rename table so table should be
    locked, hence we can work with the share without locks
  */

  DBUG_ENTER("ndbcluster_create_event_ops");
  DBUG_PRINT("enter", ("table: %s event: %s", ndbtab->getName(), event_name));
  DBUG_ASSERT(! IS_NDB_BLOB_PREFIX(ndbtab->getName()));
  DBUG_ASSERT(share);

  if (get_binlog_nologging(share))
  {
    DBUG_PRINT("info", ("share->flags & NSF_NO_BINLOG, flags: %x",
                        share->flags));
    DBUG_RETURN(0);
  }

  // Don't allow event ops to be created on distributed priv tables
  // they are distributed via ndb_schema
  assert(!Ndb_dist_priv_util::is_distributed_priv_table(share->db,
                                                        share->table_name));

  int do_ndb_schema_share= 0, do_ndb_apply_status_share= 0;
  if (!ndb_schema_share && strcmp(share->db, NDB_REP_DB) == 0 &&
      strcmp(share->table_name, NDB_SCHEMA_TABLE) == 0)
    do_ndb_schema_share= 1;
  else if (!ndb_apply_status_share && strcmp(share->db, NDB_REP_DB) == 0 &&
           strcmp(share->table_name, NDB_APPLY_TABLE) == 0)
    do_ndb_apply_status_share= 1;
  else
#ifdef HAVE_NDB_BINLOG
    if (!binlog_filter->db_ok(share->db) ||
        !ndb_binlog_running ||
        is_exceptions_table(share->table_name))
#endif
  {
    share->flags|= NSF_NO_BINLOG;
    DBUG_RETURN(0);
  }

  // Check that the share agrees
  DBUG_ASSERT(share->need_events(ndb_binlog_running));

  Ndb_event_data *event_data= share->event_data;
  if (share->op)
  {
    event_data= (Ndb_event_data *) share->op->getCustomData();
    assert(event_data->share == share);
    assert(share->event_data == 0);

    DBUG_ASSERT(share->use_count > 1);
    sql_print_error("NDB Binlog: discover reusing old ev op");
    /* ndb_share reference ToDo free */
    DBUG_PRINT("NDB_SHARE", ("%s ToDo free  use_count: %u",
                             share->key, share->use_count));
    free_share(&share); // old event op already has reference
    DBUG_RETURN(0);
  }

  DBUG_ASSERT(event_data != 0);
  TABLE *table= event_data->shadow_table;

  int retries= 100;
  int retry_sleep= 0;
  while (1)
  {
    if (retry_sleep > 0)
    {
      do_retry_sleep(retry_sleep);
    }
    Mutex_guard injector_mutex_g(injector_mutex);
    Ndb *ndb= injector_ndb;
    if (do_ndb_schema_share)
      ndb= schema_ndb;

    if (ndb == 0)
      DBUG_RETURN(-1);

    NdbEventOperation* op;
    if (do_ndb_schema_share)
      op= ndb->createEventOperation(event_name);
    else
    {
      // set injector_ndb database/schema from table internal name
      int ret= ndb->setDatabaseAndSchemaName(ndbtab);
      assert(ret == 0); NDB_IGNORE_VALUE(ret);
      op= ndb->createEventOperation(event_name);
      // reset to catch errors
      ndb->setDatabaseName("");
    }
    if (!op)
    {
      sql_print_error("NDB Binlog: Creating NdbEventOperation failed for"
                      " %s",event_name);
      push_warning_printf(thd, Sql_condition::WARN_LEVEL_WARN,
                          ER_GET_ERRMSG, ER(ER_GET_ERRMSG),
                          ndb->getNdbError().code,
                          ndb->getNdbError().message,
                          "NDB");
      DBUG_RETURN(-1);
    }

    if (share->flags & NSF_BLOB_FLAG)
      op->mergeEvents(TRUE); // currently not inherited from event

    uint n_columns= ndbtab->getNoOfColumns();
    uint n_fields= table->s->fields;
    uint val_length= sizeof(NdbValue) * n_columns;

    /*
       Allocate memory globally so it can be reused after online alter table
    */
    if (my_multi_malloc(MYF(MY_WME),
                        &event_data->ndb_value[0],
                        val_length,
                        &event_data->ndb_value[1],
                        val_length,
                        NULL) == 0)
    {
      DBUG_PRINT("info", ("Failed to allocate records for event operation"));
      DBUG_RETURN(-1);
    }

    for (uint j= 0; j < n_columns; j++)
    {
      const char *col_name= ndbtab->getColumn(j)->getName();
      NdbValue attr0, attr1;
      if (j < n_fields)
      {
        Field *f= table->field[j];
        if (is_ndb_compatible_type(f))
        {
          DBUG_PRINT("info", ("%s compatible", col_name));
          attr0.rec= op->getValue(col_name, (char*) f->ptr);
          attr1.rec= op->getPreValue(col_name,
                                     (f->ptr - table->record[0]) +
                                     (char*) table->record[1]);
        }
        else if (! (f->flags & BLOB_FLAG))
        {
          DBUG_PRINT("info", ("%s non compatible", col_name));
          attr0.rec= op->getValue(col_name);
          attr1.rec= op->getPreValue(col_name);
        }
        else
        {
          DBUG_PRINT("info", ("%s blob", col_name));
          DBUG_ASSERT(share->flags & NSF_BLOB_FLAG);
          attr0.blob= op->getBlobHandle(col_name);
          attr1.blob= op->getPreBlobHandle(col_name);
          if (attr0.blob == NULL || attr1.blob == NULL)
          {
            sql_print_error("NDB Binlog: Creating NdbEventOperation"
                            " blob field %u handles failed (code=%d) for %s",
                            j, op->getNdbError().code, event_name);
            push_warning_printf(thd, Sql_condition::WARN_LEVEL_WARN,
                                ER_GET_ERRMSG, ER(ER_GET_ERRMSG),
                                op->getNdbError().code,
                                op->getNdbError().message,
                                "NDB");
            ndb->dropEventOperation(op);
            DBUG_RETURN(-1);
          }
        }
      }
      else
      {
        DBUG_PRINT("info", ("%s hidden key", col_name));
        attr0.rec= op->getValue(col_name);
        attr1.rec= op->getPreValue(col_name);
      }
      event_data->ndb_value[0][j].ptr= attr0.ptr;
      event_data->ndb_value[1][j].ptr= attr1.ptr;
      DBUG_PRINT("info", ("&event_data->ndb_value[0][%d]: 0x%lx  "
                          "event_data->ndb_value[0][%d]: 0x%lx",
                          j, (long) &event_data->ndb_value[0][j],
                          j, (long) attr0.ptr));
      DBUG_PRINT("info", ("&event_data->ndb_value[1][%d]: 0x%lx  "
                          "event_data->ndb_value[1][%d]: 0x%lx",
                          j, (long) &event_data->ndb_value[0][j],
                          j, (long) attr1.ptr));
    }
    op->setCustomData((void *) event_data); // set before execute
    share->event_data= 0;                   // take over event data
    share->op= op; // assign op in NDB_SHARE

    /* Check if user explicitly requires monitoring of empty updates */
    if (opt_ndb_log_empty_update)
      op->setAllowEmptyUpdate(true);

    if (op->execute())
    {
      share->op= NULL;
      retries--;
      if (op->getNdbError().status != NdbError::TemporaryError &&
          op->getNdbError().code != 1407)
        retries= 0;
      if (retries == 0)
      {
        push_warning_printf(thd, Sql_condition::WARN_LEVEL_WARN,
                            ER_GET_ERRMSG, ER(ER_GET_ERRMSG), 
                            op->getNdbError().code, op->getNdbError().message,
                            "NDB");
        sql_print_error("NDB Binlog: ndbevent->execute failed for %s; %d %s",
                        event_name,
                        op->getNdbError().code, op->getNdbError().message);
      }
      share->event_data= event_data;
      op->setCustomData(NULL);
      ndb->dropEventOperation(op);
      if (retries && !thd->killed)
      {
        /*
          100 milliseconds, temporary error on schema operation can
          take some time to be resolved
        */
        retry_sleep = 100;
        continue;
      }
      DBUG_RETURN(-1);
    }
    break;
  }

  /* ndb_share reference binlog */
  get_share(share);
  DBUG_PRINT("NDB_SHARE", ("%s binlog  use_count: %u",
                           share->key, share->use_count));
  if (do_ndb_apply_status_share)
  {
    /* ndb_share reference binlog extra */
    ndb_apply_status_share= get_share(share);
    DBUG_PRINT("NDB_SHARE", ("%s binlog extra  use_count: %u",
                             share->key, share->use_count));
    (void) pthread_cond_signal(&injector_cond);
  }
  else if (do_ndb_schema_share)
  {
    /* ndb_share reference binlog extra */
    ndb_schema_share= get_share(share);
    DBUG_PRINT("NDB_SHARE", ("%s binlog extra  use_count: %u",
                             share->key, share->use_count));
    (void) pthread_cond_signal(&injector_cond);
  }

  DBUG_PRINT("info",("%s share->op: 0x%lx  share->use_count: %u",
                     share->key, (long) share->op, share->use_count));

  if (opt_ndb_extra_logging)
    sql_print_information("NDB Binlog: logging %s (%s,%s)", share->key,
                          get_binlog_full(share) ? "FULL" : "UPDATED",
                          get_binlog_use_update(share) ? "USE_UPDATE" : "USE_WRITE");
  DBUG_RETURN(0);
}

int
ndbcluster_drop_event(THD *thd, Ndb *ndb, NDB_SHARE *share,
                      const char *type_str,
                      const char *dbname,
                      const char *tabname)
{
  DBUG_ENTER("ndbcluster_drop_event");
  /*
    There might be 2 types of events setup for the table, we cannot know
    which ones are supposed to be there as they may have been created
    differently for different mysqld's.  So we drop both
  */
  for (uint i= 0; i < 2; i++)
  {
    NDBDICT *dict= ndb->getDictionary();
    String event_name(INJECTOR_EVENT_LEN);
    ndb_rep_event_name(&event_name, dbname, tabname, i,
                       false /* don't allow hardcoded event name */);
    
    if (!dict->dropEvent(event_name.c_ptr()))
      continue;

    if (dict->getNdbError().code != 4710 &&
        dict->getNdbError().code != 1419)
    {
      /* drop event failed for some reason, issue a warning */
      push_warning_printf(thd, Sql_condition::WARN_LEVEL_WARN,
                          ER_GET_ERRMSG, ER(ER_GET_ERRMSG),
                          dict->getNdbError().code,
                          dict->getNdbError().message, "NDB");
      /* error is not that the event did not exist */
      sql_print_error("NDB Binlog: Unable to drop event in database. "
                      "Event: %s Error Code: %d Message: %s",
                      event_name.c_ptr(),
                      dict->getNdbError().code,
                      dict->getNdbError().message);
      /* ToDo; handle error? */
      if (share && share->op &&
          share->op->getState() == NdbEventOperation::EO_EXECUTING &&
          dict->getNdbError().mysql_code != HA_ERR_NO_CONNECTION)
      {
        DBUG_ASSERT(FALSE);
        DBUG_RETURN(-1);
      }
    }
  }
  DBUG_RETURN(0);
}

/*
  when entering the calling thread should have a share lock id share != 0
  then the injector thread will have  one as well, i.e. share->use_count == 0
  (unless it has already dropped... then share->op == 0)
*/

int
ndbcluster_handle_drop_table(THD *thd, Ndb *ndb, NDB_SHARE *share,
                             const char *type_str,
                             const char * dbname, const char * tabname)
{
  DBUG_ENTER("ndbcluster_handle_drop_table");

  if (dbname && tabname)
  {
    if (ndbcluster_drop_event(thd, ndb, share, type_str, dbname, tabname))
      DBUG_RETURN(-1);
  }

  if (share == 0 || share->op == 0)
  {
    DBUG_RETURN(0);
  }

/*
  Syncronized drop between client thread and injector thread is
  neccessary in order to maintain ordering in the binlog,
  such that the drop occurs _after_ any inserts/updates/deletes.

  The penalty for this is that the drop table becomes slow.

  This wait is however not strictly neccessary to produce a binlog
  that is usable.  However the slave does not currently handle
  these out of order, thus we are keeping the SYNC_DROP_ defined
  for now.
*/
  const char *save_proc_info= thd->proc_info;
#define SYNC_DROP_
#ifdef SYNC_DROP_
  thd->proc_info= "Syncing ndb table schema operation and binlog";
  pthread_mutex_lock(&share->mutex);
  int max_timeout= DEFAULT_SYNC_TIMEOUT;
  while (share->op)
  {
    struct timespec abstime;
    set_timespec(abstime, 1);

    // Unlock the share and wait for injector to signal that
    // something has happened. (NOTE! convoluted in order to
    // only use injector_cond with injector_mutex)
    pthread_mutex_unlock(&share->mutex);
    pthread_mutex_lock(&injector_mutex);
    int ret= pthread_cond_timedwait(&injector_cond,
                                    &injector_mutex,
                                    &abstime);
    pthread_mutex_unlock(&injector_mutex);
    pthread_mutex_lock(&share->mutex);

    if (thd->killed ||
        share->op == 0)
      break;
    if (ret)
    {
      max_timeout--;
      if (max_timeout == 0)
      {
        sql_print_error("NDB %s: %s timed out. Ignoring...",
                        type_str, share->key);
        DBUG_ASSERT(false);
        break;
      }
      if (opt_ndb_extra_logging)
        ndb_report_waiting(type_str, max_timeout,
                           type_str, share->key, 0);
    }
  }
  pthread_mutex_unlock(&share->mutex);
#else
  pthread_mutex_lock(&share->mutex);
  share->op= 0;
  pthread_mutex_unlock(&share->mutex);
#endif
  thd->proc_info= save_proc_info;

  DBUG_RETURN(0);
}


/********************************************************************
  Internal helper functions for differentd events from the stoarage nodes
  used by the ndb injector thread
********************************************************************/

/*
  Unpack a record read from NDB 

  SYNOPSIS
    ndb_unpack_record()
    buf                 Buffer to store read row

  NOTE
    The data for each row is read directly into the
    destination buffer. This function is primarily 
    called in order to check if any fields should be 
    set to null.
*/

static void ndb_unpack_record(TABLE *table, NdbValue *value,
                              MY_BITMAP *defined, uchar *buf)
{
  Field **p_field= table->field, *field= *p_field;
  my_ptrdiff_t row_offset= (my_ptrdiff_t) (buf - table->record[0]);
  my_bitmap_map *old_map= dbug_tmp_use_all_columns(table, table->write_set);
  DBUG_ENTER("ndb_unpack_record");

  /*
    Set the filler bits of the null byte, since they are
    not touched in the code below.
    
    The filler bits are the MSBs in the last null byte
  */ 
  if (table->s->null_bytes > 0)
       buf[table->s->null_bytes - 1]|= 256U - (1U <<
					       table->s->last_null_bit_pos);
  /*
    Set null flag(s)
  */
  for ( ; field;
       p_field++, value++, field= *p_field)
  {
    field->set_notnull(row_offset);       
    if ((*value).ptr)
    {
      if (!(field->flags & BLOB_FLAG))
      {
        int is_null= (*value).rec->isNULL();
        if (is_null)
        {
          if (is_null > 0)
          {
            DBUG_PRINT("info",("[%u] NULL", field->field_index));
            field->set_null(row_offset);
          }
          else
          {
            DBUG_PRINT("info",("[%u] UNDEFINED", field->field_index));
            bitmap_clear_bit(defined, field->field_index);
          }
        }
        else if (field->type() == MYSQL_TYPE_BIT)
        {
          Field_bit *field_bit= static_cast<Field_bit*>(field);

          /*
            Move internal field pointer to point to 'buf'.  Calling
            the correct member function directly since we know the
            type of the object.
           */
          field_bit->Field_bit::move_field_offset(row_offset);
          if (field->pack_length() < 5)
          {
            DBUG_PRINT("info", ("bit field H'%.8X", 
                                (*value).rec->u_32_value()));
            field_bit->Field_bit::store((longlong) (*value).rec->u_32_value(),
                                        TRUE);
          }
          else
          {
            DBUG_PRINT("info", ("bit field H'%.8X%.8X",
                                *(Uint32 *)(*value).rec->aRef(),
                                *((Uint32 *)(*value).rec->aRef()+1)));
#ifdef WORDS_BIGENDIAN
            /* lsw is stored first */
            Uint32 *buf= (Uint32 *)(*value).rec->aRef();
            field_bit->Field_bit::store((((longlong)*buf)
                                         & 0x00000000FFFFFFFFLL)
                                        |
                                        ((((longlong)*(buf+1)) << 32)
                                         & 0xFFFFFFFF00000000LL),
                                        TRUE);
#else
            field_bit->Field_bit::store((longlong)
                                        (*value).rec->u_64_value(), TRUE);
#endif
          }
          /*
            Move back internal field pointer to point to original
            value (usually record[0]).
           */
          field_bit->Field_bit::move_field_offset(-row_offset);
          DBUG_PRINT("info",("[%u] SET",
                             (*value).rec->getColumn()->getColumnNo()));
          DBUG_DUMP("info", (const uchar*) field->ptr, field->pack_length());
        }
        else
        {
          DBUG_PRINT("info",("[%u] SET",
                             (*value).rec->getColumn()->getColumnNo()));
          DBUG_DUMP("info", (const uchar*) field->ptr, field->pack_length());
        }
      }
      else
      {
        NdbBlob *ndb_blob= (*value).blob;
        uint col_no= field->field_index;
        int isNull;
        ndb_blob->getDefined(isNull);
        if (isNull == 1)
        {
          DBUG_PRINT("info",("[%u] NULL", col_no));
          field->set_null(row_offset);
        }
        else if (isNull == -1)
        {
          DBUG_PRINT("info",("[%u] UNDEFINED", col_no));
          bitmap_clear_bit(defined, col_no);
        }
        else
        {
#ifndef DBUG_OFF
          // pointer vas set in get_ndb_blobs_value
          Field_blob *field_blob= (Field_blob*)field;
          uchar* ptr;
          field_blob->get_ptr(&ptr, row_offset);
          uint32 len= field_blob->get_length(row_offset);
          DBUG_PRINT("info",("[%u] SET ptr: 0x%lx  len: %u",
                             col_no, (long) ptr, len));
#endif
        }
      }
    }
  }
  dbug_tmp_restore_column_map(table->write_set, old_map);
  DBUG_VOID_RETURN;
}

/*
  Handle error states on events from the storage nodes
*/
static int
handle_error(NdbEventOperation *pOp)
{
  Ndb_event_data *event_data= (Ndb_event_data *) pOp->getCustomData();
  NDB_SHARE *share= event_data->share;
  DBUG_ENTER("handle_error");

  sql_print_error("NDB Binlog: unhandled error %d for table %s",
                  pOp->hasError(), share->key);
  pOp->clearError();
  DBUG_RETURN(0);
}

static int
handle_non_data_event(THD *thd,
                      NdbEventOperation *pOp,
                      ndb_binlog_index_row &row)
{
  const Ndb_event_data* event_data=
    static_cast<const Ndb_event_data*>(pOp->getCustomData());
  NDB_SHARE *share= event_data->share;
  NDBEVENT::TableEvent type= pOp->getEventType();

  switch (type)
  {
  case NDBEVENT::TE_CLUSTER_FAILURE:
    if (opt_ndb_extra_logging)
      sql_print_information("NDB Binlog: cluster failure for %s at epoch %u/%u.",
                            share->key,
                            (uint)(pOp->getGCI() >> 32),
                            (uint)(pOp->getGCI()));
    if (ndb_apply_status_share == share)
    {
      if (opt_ndb_extra_logging &&
          ndb_binlog_tables_inited && ndb_binlog_running)
        sql_print_information("NDB Binlog: ndb tables initially "
                              "read only on reconnect.");
      /* ndb_share reference binlog extra free */
      DBUG_PRINT("NDB_SHARE", ("%s binlog extra free  use_count: %u",
                               share->key, share->use_count));
      free_share(&ndb_apply_status_share);
      ndb_apply_status_share= 0;
      ndb_binlog_tables_inited= FALSE;
    }
    DBUG_PRINT("error", ("CLUSTER FAILURE EVENT: "
                        "%s  received share: 0x%lx  op: 0x%lx  share op: 0x%lx  "
                        "new_op: 0x%lx",
                         share->key, (long) share, (long) pOp,
                         (long) share->op, (long) share->new_op));
    break;
  case NDBEVENT::TE_DROP:
    if (ndb_apply_status_share == share)
    {
      if (opt_ndb_extra_logging &&
          ndb_binlog_tables_inited && ndb_binlog_running)
        sql_print_information("NDB Binlog: ndb tables initially "
                              "read only on reconnect.");
      /* ndb_share reference binlog extra free */
      DBUG_PRINT("NDB_SHARE", ("%s binlog extra free  use_count: %u",
                               share->key, share->use_count));
      free_share(&ndb_apply_status_share);
      ndb_apply_status_share= 0;
      ndb_binlog_tables_inited= FALSE;
    }
    /* ToDo: remove printout */
    if (opt_ndb_extra_logging)
      sql_print_information("NDB Binlog: drop table %s.", share->key);
    // fall through
  case NDBEVENT::TE_ALTER:
    row.n_schemaops++;
    DBUG_PRINT("info", ("TABLE %s  EVENT: %s  received share: 0x%lx  op: 0x%lx  "
                        "share op: 0x%lx  new_op: 0x%lx",
                        type == NDBEVENT::TE_DROP ? "DROP" : "ALTER",
                        share->key, (long) share, (long) pOp,
                        (long) share->op, (long) share->new_op));
    break;

  case NDBEVENT::TE_NODE_FAILURE:
  case NDBEVENT::TE_SUBSCRIBE:
  case NDBEVENT::TE_UNSUBSCRIBE:
    /* ignore */
    return 0;

  default:
    sql_print_error("NDB Binlog: unknown non data event %d for %s. "
                    "Ignoring...", (unsigned) type, share->key);
    return 0;
  }

  ndb_handle_schema_change(thd, injector_ndb, pOp, event_data);
  return 0;
}

/*
  Handle data events from the storage nodes
*/
inline ndb_binlog_index_row *
ndb_find_binlog_index_row(ndb_binlog_index_row **rows,
                          uint orig_server_id, int flag)
{
  ndb_binlog_index_row *row= *rows;
  if (opt_ndb_log_orig)
  {
    ndb_binlog_index_row *first= row, *found_id= 0;
    for (;;)
    {
      if (row->orig_server_id == orig_server_id)
      {
        /* */
        if (!flag || !row->orig_epoch)
          return row;
        if (!found_id)
          found_id= row;
      }
      if (row->orig_server_id == 0)
        break;
      row= row->next;
      if (row == NULL)
      {
        row= (ndb_binlog_index_row*)sql_alloc(sizeof(ndb_binlog_index_row));
        memset(row, 0, sizeof(ndb_binlog_index_row));
        row->next= first;
        *rows= row;
        if (found_id)
        {
          /*
            If we found index_row with same server id already
            that row will contain the current stats.
            Copy stats over to new and reset old.
          */
          row->n_inserts= found_id->n_inserts;
          row->n_updates= found_id->n_updates;
          row->n_deletes= found_id->n_deletes;
          found_id->n_inserts= 0;
          found_id->n_updates= 0;
          found_id->n_deletes= 0;
        }
        /* keep track of schema ops only on "first" index_row */
        row->n_schemaops= first->n_schemaops;
        first->n_schemaops= 0;
        break;
      }
    }
    row->orig_server_id= orig_server_id;
  }
  return row;
}


static int
handle_data_event(THD* thd, Ndb *ndb, NdbEventOperation *pOp,
                  ndb_binlog_index_row **rows,
                  injector::transaction &trans,
                  unsigned &trans_row_count,
                  unsigned &trans_slave_row_count)
{
  Ndb_event_data *event_data= (Ndb_event_data *) pOp->getCustomData();
  TABLE *table= event_data->shadow_table;
  NDB_SHARE *share= event_data->share;
  bool reflected_op = false;
  bool refresh_op = false;
  bool read_op = false;

  if (pOp != share->op)
  {
    return 0;
  }

  uint32 anyValue= pOp->getAnyValue();
  if (ndbcluster_anyvalue_is_reserved(anyValue))
  {
    if (ndbcluster_anyvalue_is_nologging(anyValue))
      return 0;
    
    if (ndbcluster_anyvalue_is_reflect_op(anyValue))
    {
      DBUG_PRINT("info", ("Anyvalue -> Reflect (%u)", anyValue));
      reflected_op = true;
      anyValue = 0;
    }
    else if (ndbcluster_anyvalue_is_refresh_op(anyValue))
    {
      DBUG_PRINT("info", ("Anyvalue -> Refresh"));
      refresh_op = true;
      anyValue = 0;
    }
    else if (ndbcluster_anyvalue_is_read_op(anyValue))
    {
      DBUG_PRINT("info", ("Anyvalue -> Read"));
      read_op = true;
      anyValue = 0;
    }
    else
    {
      sql_print_warning("NDB: unknown value for binlog signalling 0x%X, "
                        "event not logged",
                        anyValue);
      return 0;
    }
  }

  uint32 originating_server_id= ndbcluster_anyvalue_get_serverid(anyValue);
  bool log_this_slave_update = g_ndb_log_slave_updates;
  bool count_this_event = true;

  if (share == ndb_apply_status_share)
  {
    /* 
       Note that option values are read without synchronisation w.r.t. 
       thread setting option variable or epoch boundaries.
    */
    if (opt_ndb_log_apply_status ||
        opt_ndb_log_orig)
    {
      Uint32 ndb_apply_status_logging_server_id= originating_server_id;
      Uint32 ndb_apply_status_server_id= 0;
      Uint64 ndb_apply_status_epoch= 0;
      bool event_has_data = false;

      switch(pOp->getEventType())
      {
      case NDBEVENT::TE_INSERT:
      case NDBEVENT::TE_UPDATE:
        event_has_data = true;
        break;

      case NDBEVENT::TE_DELETE:
        break;
      default:
        /* We should REALLY never get here */
        abort();
      }
      
      if (likely( event_has_data ))
      {
        /* unpack data to fetch orig_server_id and orig_epoch */
        uint n_fields= table->s->fields;
        MY_BITMAP b;
        uint32 bitbuf[128 / (sizeof(uint32) * 8)];
        bitmap_init(&b, bitbuf, n_fields, FALSE);
        bitmap_set_all(&b);
        ndb_unpack_record(table, event_data->ndb_value[0], &b, table->record[0]);
        ndb_apply_status_server_id= (uint)((Field_long *)table->field[0])->val_int();
        ndb_apply_status_epoch= ((Field_longlong *)table->field[1])->val_int();
        
        if (opt_ndb_log_apply_status)
        {
          /* 
             Determine if event came from our immediate Master server
             Ignore locally manually sourced and reserved events 
          */
          if ((ndb_apply_status_logging_server_id != 0) &&
              (! ndbcluster_anyvalue_is_reserved(ndb_apply_status_logging_server_id)))
          {
            bool isFromImmediateMaster = (ndb_apply_status_server_id ==
                                          ndb_apply_status_logging_server_id);
            
            if (isFromImmediateMaster)
            {
              /* 
                 We log this event with our server-id so that it 
                 propagates back to the originating Master (our
                 immediate Master)
              */
              assert(ndb_apply_status_logging_server_id != ::server_id);
              
              originating_server_id= 0; /* Will be set to our ::serverid below */
            }
          }
        }

        if (opt_ndb_log_orig)
        {
          /* store */
          ndb_binlog_index_row *row= ndb_find_binlog_index_row
            (rows, ndb_apply_status_server_id, 1);
          row->orig_epoch= ndb_apply_status_epoch;
        }
      }
    } // opt_ndb_log_apply_status || opt_ndb_log_orig)

    if (opt_ndb_log_apply_status)
    {
      /* We are logging ndb_apply_status changes
       * Don't count this event as making an epoch non-empty
       * Log this event in the Binlog
       */
      count_this_event = false;
      log_this_slave_update = true;
    }
    else
    {
      /* Not logging ndb_apply_status updates, discard this event now */
      return 0;
    }
  }
  
  if (originating_server_id == 0)
    originating_server_id= ::server_id;
  else 
  {
    assert(!reflected_op && !refresh_op);
    /* Track that we received a replicated row event */
    if (likely( count_this_event ))
      trans_slave_row_count++;
    
    if (!log_this_slave_update)
    {
      /*
        This event comes from a slave applier since it has an originating
        server id set. Since option to log slave updates is not set, skip it.
      */
      return 0;
    }
  }

  /* 
     Start with logged_server_id as AnyValue in case it's a composite
     (server_id_bits < 31).  This way any user-values are passed-through
     to the Binlog in the high bits of the event's Server Id.
     In future it may be useful to support *not* mapping composite
     AnyValues to/from Binlogged server-ids.
  */
  uint32 logged_server_id= anyValue;
  ndbcluster_anyvalue_set_serverid(logged_server_id, originating_server_id);

  /*
     Get NdbApi transaction id for this event to put into Binlog
  */
  Ndb_binlog_extra_row_info extra_row_info;
  const uchar* extra_row_info_ptr = NULL;
  Uint16 erif_flags = 0;
  if (opt_ndb_log_transaction_id)
  {
    erif_flags |= Ndb_binlog_extra_row_info::NDB_ERIF_TRANSID;
    extra_row_info.setTransactionId(pOp->getTransId());
  }

  /* Set conflict flags member if necessary */
  Uint16 event_conflict_flags = 0;
  assert(! (reflected_op && refresh_op));
  if (reflected_op)
  {
    event_conflict_flags |= NDB_ERIF_CFT_REFLECT_OP;
  }
  else if (refresh_op)
  {
    event_conflict_flags |= NDB_ERIF_CFT_REFRESH_OP;
  }
  else if (read_op)
  {
    event_conflict_flags |= NDB_ERIF_CFT_READ_OP;
  }
    
  DBUG_EXECUTE_IF("ndb_injector_set_event_conflict_flags",
                  {
                    event_conflict_flags = 0xfafa;
                  });
  if (event_conflict_flags != 0)
  {
    erif_flags |= Ndb_binlog_extra_row_info::NDB_ERIF_CFT_FLAGS;
    extra_row_info.setConflictFlags(event_conflict_flags);
  }

  if (erif_flags != 0)
  {
    extra_row_info.setFlags(erif_flags);
    if (likely(!log_bin_use_v1_row_events))
    {
      extra_row_info_ptr = extra_row_info.generateBuffer();
    }
    else
    {
      /**
       * Can't put the metadata in a v1 event
       * Produce 1 warning at most
       */
      if (!g_injector_v1_warning_emitted)
      {
        sql_print_error("NDB: Binlog Injector discarding row event "
                        "meta data as server is using v1 row events. "
                        "(%u %x)",
                        opt_ndb_log_transaction_id,
                        event_conflict_flags);

        g_injector_v1_warning_emitted = true;
      }
    }
  }

  DBUG_ASSERT(trans.good());
  DBUG_ASSERT(table != 0);

  dbug_print_table("table", table);

  uint n_fields= table->s->fields;
  DBUG_PRINT("info", ("Assuming %u columns for table %s",
                      n_fields, table->s->table_name.str));
  MY_BITMAP b;
  /* Potential buffer for the bitmap */
  uint32 bitbuf[128 / (sizeof(uint32) * 8)];
  const bool own_buffer = n_fields <= sizeof(bitbuf) * 8;
  bitmap_init(&b, own_buffer ? bitbuf : NULL, n_fields, FALSE); 
  bitmap_set_all(&b);

  /*
   row data is already in table->record[0]
   As we told the NdbEventOperation to do this
   (saves moving data about many times)
  */

  /*
    for now malloc/free blobs buffer each time
    TODO if possible share single permanent buffer with handlers
   */
  uchar* blobs_buffer[2] = { 0, 0 };
  uint blobs_buffer_size[2] = { 0, 0 };

  ndb_binlog_index_row *row=
    ndb_find_binlog_index_row(rows, originating_server_id, 0);

  switch(pOp->getEventType())
  {
  case NDBEVENT::TE_INSERT:
    if (likely( count_this_event ))
    {
      row->n_inserts++;
      trans_row_count++;
    }
    DBUG_PRINT("info", ("INSERT INTO %s.%s",
                        table->s->db.str, table->s->table_name.str));
    {
      int ret;
      if (share->flags & NSF_BLOB_FLAG)
      {
        my_ptrdiff_t ptrdiff= 0;
        ret = get_ndb_blobs_value(table, event_data->ndb_value[0],
                                  blobs_buffer[0],
                                  blobs_buffer_size[0],
                                  ptrdiff);
        assert(ret == 0);
      }
      ndb_unpack_record(table, event_data->ndb_value[0], &b, table->record[0]);
      ret = trans.write_row(logged_server_id,
                            injector::transaction::table(table, true),
                            &b, n_fields, table->record[0],
                            extra_row_info_ptr);
      assert(ret == 0);
    }
    break;
  case NDBEVENT::TE_DELETE:
    if (likely( count_this_event ))
    {
      row->n_deletes++;
      trans_row_count++;
    }
    DBUG_PRINT("info",("DELETE FROM %s.%s",
                       table->s->db.str, table->s->table_name.str));
    {
      /*
        table->record[0] contains only the primary key in this case
        since we do not have an after image
      */
      int n;
      if (!get_binlog_full(share) && table->s->primary_key != MAX_KEY)
        n= 0; /*
                use the primary key only as it save time and space and
                it is the only thing needed to log the delete
              */
      else
        n= 1; /*
                we use the before values since we don't have a primary key
                since the mysql server does not handle the hidden primary
                key
              */

      int ret;
      if (share->flags & NSF_BLOB_FLAG)
      {
        my_ptrdiff_t ptrdiff= table->record[n] - table->record[0];
        ret = get_ndb_blobs_value(table, event_data->ndb_value[n],
                                  blobs_buffer[n],
                                  blobs_buffer_size[n],
                                  ptrdiff);
        assert(ret == 0);
      }
      ndb_unpack_record(table, event_data->ndb_value[n], &b, table->record[n]);
      DBUG_EXECUTE("info", print_records(table, table->record[n]););
      ret = trans.delete_row(logged_server_id,
                             injector::transaction::table(table, true),
                             &b, n_fields, table->record[n],
                             extra_row_info_ptr);
      assert(ret == 0);
    }
    break;
  case NDBEVENT::TE_UPDATE:
    if (likely( count_this_event ))
    {
      row->n_updates++;
      trans_row_count++;
    }
    DBUG_PRINT("info", ("UPDATE %s.%s",
                        table->s->db.str, table->s->table_name.str));
    {
      int ret;
      if (share->flags & NSF_BLOB_FLAG)
      {
        my_ptrdiff_t ptrdiff= 0;
        ret = get_ndb_blobs_value(table, event_data->ndb_value[0],
                                  blobs_buffer[0],
                                  blobs_buffer_size[0],
                                  ptrdiff);
        assert(ret == 0);
      }
      ndb_unpack_record(table, event_data->ndb_value[0],
                        &b, table->record[0]);
      DBUG_EXECUTE("info", print_records(table, table->record[0]););
      if (table->s->primary_key != MAX_KEY &&
          !get_binlog_use_update(share)) 
      {
        /*
          since table has a primary key, we can do a write
          using only after values
        */
        ret = trans.write_row(logged_server_id,
                              injector::transaction::table(table, true),
                              &b, n_fields, table->record[0],// after values
                              extra_row_info_ptr);
        assert(ret == 0);
      }
      else
      {
        /*
          mysql server cannot handle the ndb hidden key and
          therefore needs the before image as well
        */
        if (share->flags & NSF_BLOB_FLAG)
        {
          my_ptrdiff_t ptrdiff= table->record[1] - table->record[0];
          ret = get_ndb_blobs_value(table, event_data->ndb_value[1],
                                    blobs_buffer[1],
                                    blobs_buffer_size[1],
                                    ptrdiff);
          assert(ret == 0);
        }
        ndb_unpack_record(table, event_data->ndb_value[1], &b, table->record[1]);
        DBUG_EXECUTE("info", print_records(table, table->record[1]););
        ret = trans.update_row(logged_server_id,
                               injector::transaction::table(table, true),
                               &b, n_fields,
                               table->record[1], // before values
                               table->record[0], // after values
                               extra_row_info_ptr);
        assert(ret == 0);
      }
    }
    break;
  default:
    /* We should REALLY never get here. */
    DBUG_PRINT("info", ("default - uh oh, a brain exploded."));
    break;
  }

  if (share->flags & NSF_BLOB_FLAG)
  {
    my_free(blobs_buffer[0], MYF(MY_ALLOW_ZERO_PTR));
    my_free(blobs_buffer[1], MYF(MY_ALLOW_ZERO_PTR));
  }

  if (!own_buffer)
  {
    bitmap_free(&b);
  }

  return 0;
}


/****************************************************************
  Injector thread main loop
****************************************************************/

static void
remove_event_operations(Ndb* ndb)
{
  DBUG_ENTER("remove_event_operations");
  NdbEventOperation *op;
  while ((op= ndb->getEventOperation()))
  {
    DBUG_ASSERT(!IS_NDB_BLOB_PREFIX(op->getEvent()->getTable()->getName()));
    DBUG_PRINT("info", ("removing event operation on %s",
                        op->getEvent()->getName()));

    Ndb_event_data *event_data= (Ndb_event_data *) op->getCustomData();
    DBUG_ASSERT(event_data);

    NDB_SHARE *share= event_data->share;
    DBUG_ASSERT(share != NULL);
    DBUG_ASSERT(share->op == op || share->new_op == op);

    delete event_data;
    op->setCustomData(NULL);

    pthread_mutex_lock(&share->mutex);
    share->op= 0;
    share->new_op= 0;
    pthread_mutex_unlock(&share->mutex);

    DBUG_PRINT("NDB_SHARE", ("%s binlog free  use_count: %u",
                             share->key, share->use_count));
    free_share(&share);

    ndb->dropEventOperation(op);
  }
  DBUG_VOID_RETURN;
}

extern long long g_event_data_count;
extern long long g_event_nondata_count;
extern long long g_event_bytes_count;

void updateInjectorStats(Ndb* schemaNdb, Ndb* dataNdb)
{
  /* Update globals to sum of totals from each listening
   * Ndb object
   */
  g_event_data_count = 
    schemaNdb->getClientStat(Ndb::DataEventsRecvdCount) + 
    dataNdb->getClientStat(Ndb::DataEventsRecvdCount);
  g_event_nondata_count = 
    schemaNdb->getClientStat(Ndb::NonDataEventsRecvdCount) + 
    dataNdb->getClientStat(Ndb::NonDataEventsRecvdCount);
  g_event_bytes_count = 
    schemaNdb->getClientStat(Ndb::EventBytesRecvdCount) + 
    dataNdb->getClientStat(Ndb::EventBytesRecvdCount);
}

/**
   injectApplyStatusWriteRow

   Inject a WRITE_ROW event on the ndb_apply_status table into
   the Binlog.
   This contains our server_id and the supplied epoch number.
   When applied on the Slave it gives a transactional position
   marker
*/
static
bool
injectApplyStatusWriteRow(injector::transaction& trans,
                          ulonglong gci)
{
  DBUG_ENTER("injectApplyStatusWriteRow");
  if (ndb_apply_status_share == NULL)
  {
    sql_print_error("NDB: Could not get apply status share");
    DBUG_ASSERT(ndb_apply_status_share != NULL);
    DBUG_RETURN(false);
  }

  longlong gci_to_store = (longlong) gci;

#ifndef DBUG_OFF
  DBUG_EXECUTE_IF("ndb_binlog_injector_cycle_gcis",
                  {
                    ulonglong gciHi = ((gci_to_store >> 32) 
                                       & 0xffffffff);
                    ulonglong gciLo = (gci_to_store & 0xffffffff);
                    gciHi = (gciHi % 3);
                    sql_print_warning("NDB Binlog injector cycling gcis (%llu -> %llu)",
                                      gci_to_store, (gciHi << 32) + gciLo);
                    gci_to_store = (gciHi << 32) + gciLo;
                  });
  DBUG_EXECUTE_IF("ndb_binlog_injector_repeat_gcis",
                  {
                    ulonglong gciHi = ((gci_to_store >> 32) 
                                       & 0xffffffff);
                    ulonglong gciLo = (gci_to_store & 0xffffffff);
                    gciHi=0xffffff00;
                    gciLo=0;
                    sql_print_warning("NDB Binlog injector repeating gcis (%llu -> %llu)",
                                      gci_to_store, (gciHi << 32) + gciLo);
                    gci_to_store = (gciHi << 32) + gciLo;
                  });
#endif

  /* Build row buffer for generated ndb_apply_status
     WRITE_ROW event
     First get the relevant table structure.
  */
  DBUG_ASSERT(!ndb_apply_status_share->event_data);
  DBUG_ASSERT(ndb_apply_status_share->op);
  Ndb_event_data* event_data=
    (Ndb_event_data *) ndb_apply_status_share->op->getCustomData();
  DBUG_ASSERT(event_data);
  DBUG_ASSERT(event_data->shadow_table);
  TABLE* apply_status_table= event_data->shadow_table;

  /*
    Intialize apply_status_table->record[0]

    When iterating past the end of the last epoch, the first event of
    the new epoch may be on ndb_apply_status.  Its event data saved
    in record[0] would be overwritten here by a subsequent event on a
    normal table.  So save and restore its record[0].
  */
  static const ulong sav_max= 512; // current is 284
  const ulong sav_len= apply_status_table->s->reclength;
  DBUG_ASSERT(sav_len <= sav_max);
  uchar sav_buf[sav_max];
  memcpy(sav_buf, apply_status_table->record[0], sav_len);
  empty_record(apply_status_table);

  apply_status_table->field[0]->store((longlong)::server_id, true);
  apply_status_table->field[1]->store((longlong)gci_to_store, true);
  apply_status_table->field[2]->store("", 0, &my_charset_bin);
  apply_status_table->field[3]->store((longlong)0, true);
  apply_status_table->field[4]->store((longlong)0, true);
#ifndef DBUG_OFF
  const LEX_STRING& name= apply_status_table->s->table_name;
  DBUG_PRINT("info", ("use_table: %.*s",
                      (int) name.length, name.str));
#endif
  injector::transaction::table tbl(apply_status_table, true);
  int ret = trans.use_table(::server_id, tbl);
  assert(ret == 0); NDB_IGNORE_VALUE(ret);

  ret= trans.write_row(::server_id,
                       injector::transaction::table(apply_status_table,
                                                    true),
                       &apply_status_table->s->all_set,
                       apply_status_table->s->fields,
                       apply_status_table->record[0]);

  assert(ret == 0);

  memcpy(apply_status_table->record[0], sav_buf, sav_len);
  DBUG_RETURN(true);
}


extern ulong opt_ndb_report_thresh_binlog_epoch_slip;
extern ulong opt_ndb_report_thresh_binlog_mem_usage;
extern ulong opt_ndb_eventbuffer_max_alloc;
extern uint opt_ndb_eventbuffer_free_percent;

Ndb_binlog_thread::Ndb_binlog_thread()
  : Ndb_component("Binlog")
{
}


Ndb_binlog_thread::~Ndb_binlog_thread()
{
}


void Ndb_binlog_thread::do_wakeup()
{
  log_info("Wakeup");

  /*
    The binlog thread is normally waiting for another
    event from the cluster with short timeout and should
    soon(within 1 second) detect that stop has been requested.

    There are really no purpose(yet) to signal some condition
    trying to wake the thread up should it be waiting somewhere
    else since those waits are also short.
  */
}


void
Ndb_binlog_thread::do_run()
{
  THD *thd; /* needs to be first for thread_stack */
  Ndb *i_ndb= 0;
  Ndb *s_ndb= 0;
  Thd_ndb *thd_ndb=0;
  injector *inj= injector::instance();
  uint incident_id= 0;

  enum { BCCC_running, BCCC_exit, BCCC_restart } binlog_thread_state;

  /**
   * If we get error after having reported incident
   *   but before binlog started...we do "Restarting Cluster Binlog"
   *   in that case, don't report incident again
   */
  bool do_incident = true;

  DBUG_ENTER("ndb_binlog_thread");

  pthread_mutex_lock(&injector_mutex);

  log_info("Starting...");

  thd= new THD; /* note that contructor of THD uses DBUG_ */
  THD_CHECK_SENTRY(thd);

  /* We need to set thd->thread_id before thd->store_globals, or it will
     set an invalid value for thd->variables.pseudo_thread_id.
  */
  mysql_mutex_lock(&LOCK_thread_count);
  thd->thread_id= thread_id++;
  mysql_mutex_unlock(&LOCK_thread_count);

  thd->thread_stack= (char*) &thd; /* remember where our stack is */
  if (thd->store_globals())
  {
    delete thd;
    pthread_mutex_unlock(&injector_mutex);
    pthread_cond_signal(&injector_cond);
    DBUG_VOID_RETURN;
  }
  lex_start(thd);

  thd_set_command(thd, COM_DAEMON);
  thd->system_thread= SYSTEM_THREAD_NDBCLUSTER_BINLOG;
#ifndef NDB_THD_HAS_NO_VERSION
  thd->version= refresh_version;
#endif
  thd->client_capabilities= 0;
  thd->security_ctx->skip_grants();
  // Create thd->net vithout vio
  my_net_init(&thd->net, 0);

  // Ndb binlog thread always use row format
  thd->set_current_stmt_binlog_format_row();

  thd->real_id= pthread_self();
  mysql_mutex_lock(&LOCK_thread_count);
  add_global_thread(thd);
  mysql_mutex_unlock(&LOCK_thread_count);
  thd->lex->start_transaction_opt= 0;

  log_info("Started");

  Ndb_schema_dist_data schema_dist_data;

restart_cluster_failure:
  int have_injector_mutex_lock= 0;
  binlog_thread_state= BCCC_exit;

  log_verbose(1, "Setting up");

  if (!(thd_ndb= Thd_ndb::seize(thd)))
  {
    log_error("Creating Thd_ndb object failed");
    pthread_mutex_unlock(&injector_mutex);
    pthread_cond_signal(&injector_cond);
    goto err;
  }

  if (!(s_ndb= new Ndb(g_ndb_cluster_connection, NDB_REP_DB)) ||
      s_ndb->setNdbObjectName("Ndb Binlog schema change monitoring") ||
      s_ndb->init())
  {
    log_error("Creating schema Ndb object failed");
    pthread_mutex_unlock(&injector_mutex);
    pthread_cond_signal(&injector_cond);
    goto err;
  }
  log_info("Created schema Ndb object, reference: 0x%x, name: '%s'",
           s_ndb->getReference(), s_ndb->getNdbObjectName());

  // empty database
  if (!(i_ndb= new Ndb(g_ndb_cluster_connection, "")) ||
      i_ndb->setNdbObjectName("Ndb Binlog data change monitoring") ||
      i_ndb->init())
  {
    log_error("Creating injector Ndb object failed");
    pthread_mutex_unlock(&injector_mutex);
    pthread_cond_signal(&injector_cond);
    goto err;
  }
  log_info("Created injector Ndb object, reference: 0x%x, name: '%s'",
                      i_ndb->getReference(), i_ndb->getNdbObjectName());

  /* Set free percent event buffer needed to resume buffering */
  if (i_ndb->set_eventbuffer_free_percent(opt_ndb_eventbuffer_free_percent))
  {
    log_error("Setting ventbuffer free percent failed");
    pthread_mutex_unlock(&injector_mutex);
    pthread_cond_signal(&injector_cond);
    goto err;
  }

  log_verbose(10, "Exposing global references");
  /*
    Expose global reference to our ndb object.

    Used by both sql client thread and binlog thread to interact
    with the storage
    pthread_mutex_lock(&injector_mutex);
  */
  injector_thd= thd;
  injector_ndb= i_ndb;
  schema_ndb= s_ndb;

  if (opt_bin_log && opt_ndb_log_bin)
  {
    ndb_binlog_running= TRUE;
  }

  log_verbose(1, "Setup completed");

  /* Thread start up completed  */
  pthread_mutex_unlock(&injector_mutex);
  pthread_cond_signal(&injector_cond);

  log_verbose(1, "Wait for server start completed");
  /*
    wait for mysql server to start (so that the binlog is started
    and thus can receive the first GAP event)
  */
  mysql_mutex_lock(&LOCK_server_started);
  while (!mysqld_server_started)
  {
    struct timespec abstime;
    set_timespec(abstime, 1);
    mysql_cond_timedwait(&COND_server_started, &LOCK_server_started,
                         &abstime);
    if (is_stop_requested())
    {
      mysql_mutex_unlock(&LOCK_server_started);
      goto err;
    }
  }
  mysql_mutex_unlock(&LOCK_server_started);

  // Defer call of THD::init_for_query until after mysqld_server_started
  // to ensure that the parts of MySQL Server it uses has been created
  thd->init_for_queries();

  log_verbose(1, "Check for incidents");

  while (do_incident && ndb_binlog_running)
  {
    /*
      check if it is the first log, if so we do not insert a GAP event
      as there is really no log to have a GAP in
    */
    if (incident_id == 0)
    {
      LOG_INFO log_info;
      mysql_bin_log.get_current_log(&log_info);
      int len=  (uint)strlen(log_info.log_file_name);
      uint no= 0;
      if ((sscanf(log_info.log_file_name + len - 6, "%u", &no) == 1) &&
          no == 1)
      {
        /* this is the fist log, so skip GAP event */
        break;
      }
    }

    /*
      Always insert a GAP event as we cannot know what has happened
      in the cluster while not being connected.
    */
    LEX_STRING const msg[2]=
      {
        { C_STRING_WITH_LEN("mysqld startup")    },
        { C_STRING_WITH_LEN("cluster disconnect")}
      };
    int ret = inj->record_incident(thd, INCIDENT_LOST_EVENTS,
                                   msg[incident_id]);
    assert(ret == 0); NDB_IGNORE_VALUE(ret);
    do_incident = false; // Don't report incident again, unless we get started
    break;
  }
  incident_id= 1;
  {
    log_verbose(1, "Wait for cluster to start");
    thd->proc_info= "Waiting for ndbcluster to start";

    pthread_mutex_lock(&injector_mutex);
    while (!ndb_schema_share ||
           (ndb_binlog_running && !ndb_apply_status_share) ||
           !ndb_binlog_tables_inited)
    {
      if (!thd_ndb->valid_ndb())
      {
        /*
          Cluster has gone away before setup was completed.
          Keep lock on injector_mutex to prevent further
          usage of the injector_ndb, and restart binlog
          thread to get rid of any garbage on the ndb objects
        */
        have_injector_mutex_lock= 1;
        binlog_thread_state= BCCC_restart;
        goto err;
      }
      /* ndb not connected yet */
      struct timespec abstime;
      set_timespec(abstime, 1);
      pthread_cond_timedwait(&injector_cond, &injector_mutex, &abstime);
      if (is_stop_requested())
      {
        pthread_mutex_unlock(&injector_mutex);
        goto err;
      }
      if (thd->killed == THD::KILL_CONNECTION)
      {
        /*
          Since the ndb binlog thread adds itself to the "global thread list"
          it need to look at the "killed" flag and stop the thread to avoid
          that the server hangs during shutdown while waiting for the "global
          thread list" to be emtpy.
        */
        sql_print_information("NDB Binlog: Server shutdown detected while "
                              "waiting for ndbcluster to start...");
        pthread_mutex_unlock(&injector_mutex);
        goto err;
      }
    }
    pthread_mutex_unlock(&injector_mutex);

    DBUG_ASSERT(ndbcluster_hton->slot != ~(uint)0);
    thd_set_thd_ndb(thd, thd_ndb);
    thd_ndb->options|= TNO_NO_LOG_SCHEMA_OP;
    thd->query_id= 0; // to keep valgrind quiet
  }

  schema_dist_data.init(g_ndb_cluster_connection);

  {
    log_verbose(1, "Wait for first event");
    // wait for the first event
    thd->proc_info= "Waiting for first event from ndbcluster";
    int schema_res, res;
    Uint64 schema_gci;
    do
    {
      DBUG_PRINT("info", ("Waiting for the first event"));

      if (is_stop_requested())
        goto err;

      pthread_mutex_lock(&injector_mutex);
      schema_res= s_ndb->pollEvents(100, &schema_gci);
      pthread_mutex_unlock(&injector_mutex);
    } while (schema_gci == 0 || ndb_latest_received_binlog_epoch == schema_gci);
    if (ndb_binlog_running)
    {
      Uint64 gci= i_ndb->getLatestGCI();
      while (gci < schema_gci || gci == ndb_latest_received_binlog_epoch)
      {
        if (is_stop_requested())
          goto err;
        pthread_mutex_lock(&injector_mutex);
        res= i_ndb->pollEvents(10, &gci);
        pthread_mutex_unlock(&injector_mutex);
      }
      if (gci > schema_gci)
      {
        schema_gci= gci;
      }
    }
    // now check that we have epochs consistant with what we had before the restart
    DBUG_PRINT("info", ("schema_res: %d  schema_gci: %u/%u", schema_res,
                        (uint)(schema_gci >> 32),
                        (uint)(schema_gci)));
    {
      i_ndb->flushIncompleteEvents(schema_gci);
      s_ndb->flushIncompleteEvents(schema_gci);
      if (schema_gci < ndb_latest_handled_binlog_epoch)
      {
        sql_print_error("NDB Binlog: cluster has been restarted --initial or with older filesystem. "
                        "ndb_latest_handled_binlog_epoch: %u/%u, while current epoch: %u/%u. "
                        "RESET MASTER should be issued. Resetting ndb_latest_handled_binlog_epoch.",
                        (uint)(ndb_latest_handled_binlog_epoch >> 32),
                        (uint)(ndb_latest_handled_binlog_epoch),
                        (uint)(schema_gci >> 32),
                        (uint)(schema_gci));
        ndb_set_latest_trans_gci(0);
        ndb_latest_handled_binlog_epoch= 0;
        ndb_latest_applied_binlog_epoch= 0;
        ndb_latest_received_binlog_epoch= 0;
        ndb_index_stat_restart();
      }
      else if (ndb_latest_applied_binlog_epoch > 0)
      {
        sql_print_warning("NDB Binlog: cluster has reconnected. "
                          "Changes to the database that occured while "
                          "disconnected will not be in the binlog");
      }
      if (opt_ndb_extra_logging)
      {
        sql_print_information("NDB Binlog: starting log at epoch %u/%u",
                              (uint)(schema_gci >> 32),
                              (uint)(schema_gci));
      }
    }
    log_verbose(1, "Got first event");
  }
  /*
    binlog thread is ready to receive events
    - client threads may now start updating data, i.e. tables are
    no longer read only
  */
  ndb_binlog_is_ready= TRUE;

  if (opt_ndb_extra_logging)
    sql_print_information("NDB Binlog: ndb tables writable");
  ndb_tdc_close_cached_tables();

  /* 
     Signal any waiting thread that ndb table setup is
     now complete
  */
  ndb_notify_tables_writable();

  {
    static char db[]= "";
    thd->db= db;
  }

  log_verbose(1, "Startup and setup completed");

  /*
    Main NDB Injector loop
  */
  do_incident = true; // If we get disconnected again...do incident report
  binlog_thread_state= BCCC_running;
  for ( ; !((is_stop_requested() ||
             binlog_thread_state) &&
            ndb_latest_handled_binlog_epoch >= ndb_get_latest_trans_gci()) &&
          binlog_thread_state != BCCC_restart; )
  {
#ifndef DBUG_OFF
    if (binlog_thread_state)
    {
      DBUG_PRINT("info", ("binlog_thread_state: %d, "
                          "ndb_latest_handled_binlog_epoch: %u/%u, "
                          "*get_latest_trans_gci(): %u/%u",
                          binlog_thread_state,
                          (uint)(ndb_latest_handled_binlog_epoch >> 32),
                          (uint)(ndb_latest_handled_binlog_epoch),
                          (uint)(ndb_get_latest_trans_gci() >> 32),
                          (uint)(ndb_get_latest_trans_gci())));
    }
#endif

    /*
      now we don't want any events before next gci is complete
    */
    thd->proc_info= "Waiting for event from ndbcluster";
    thd->set_time();
    
    /* Can't hold injector_mutex too long, so wait for events in 10ms steps */
    int tot_poll_wait= 10;
    Uint64 gci= 0, schema_gci= 0;
    int res= 0;

    if (ndb_binlog_running)
    {
      // Capture any dynamic changes to max_alloc
      i_ndb->set_eventbuf_max_alloc(opt_ndb_eventbuffer_max_alloc);

      pthread_mutex_lock(&injector_mutex);
      res= i_ndb->pollEvents(tot_poll_wait, &gci);
      pthread_mutex_unlock(&injector_mutex);
      tot_poll_wait= 0;
    }
    pthread_mutex_lock(&injector_mutex);
    int schema_res= s_ndb->pollEvents(tot_poll_wait, &schema_gci);
    pthread_mutex_unlock(&injector_mutex);
    ndb_latest_received_binlog_epoch= gci;

    while (gci > schema_gci && schema_res >= 0)
    {
      static char buf[64];
      thd->proc_info= "Waiting for schema epoch";
      my_snprintf(buf, sizeof(buf), "%s %u/%u(%u/%u)", thd->proc_info,
                  (uint)(schema_gci >> 32),
                  (uint)(schema_gci),
                  (uint)(gci >> 32),
                  (uint)(gci));
      thd->proc_info= buf;
      pthread_mutex_lock(&injector_mutex);
      schema_res= s_ndb->pollEvents(10, &schema_gci);
      pthread_mutex_unlock(&injector_mutex);
    }

    if ((is_stop_requested() ||
         binlog_thread_state) &&
        (ndb_latest_handled_binlog_epoch >= ndb_get_latest_trans_gci() ||
         !ndb_binlog_running))
      break; /* Stopping thread */

    if (thd->killed == THD::KILL_CONNECTION)
    {
      /*
        Since the ndb binlog thread adds itself to the "global thread list"
        it need to look at the "killed" flag and stop the thread to avoid
        that the server hangs during shutdown while waiting for the "global
        thread list" to be emtpy.
        In pre 5.6 versions the thread was also added to "global thread
        list" but the "global thread *count*" variable was not incremented
        and thus the same problem didn't exist.
        The only reason for adding the ndb binlog thread to "global thread
        list" is to be able to see the thread state using SHOW PROCESSLIST
        and I_S.PROCESSLIST
      */
      sql_print_information("NDB Binlog: Server shutdown detected...");
      break;
    }

    MEM_ROOT **root_ptr=
      my_pthread_getspecific_ptr(MEM_ROOT**, THR_MALLOC);
    MEM_ROOT *old_root= *root_ptr;
    MEM_ROOT mem_root;
    init_sql_alloc(&mem_root, 4096, 0);

    // The Ndb_schema_event_handler does not necessarily need
    // to use the same memroot(or vice versa)
    Ndb_schema_event_handler
      schema_event_handler(thd, &mem_root,
                           g_ndb_cluster_connection->node_id(),
                           schema_dist_data);

    *root_ptr= &mem_root;

    if (unlikely(schema_res > 0))
    {
      thd->proc_info= "Processing events from schema table";
      g_ndb_log_slave_updates= opt_log_slave_updates;
      s_ndb->
        setReportThreshEventGCISlip(opt_ndb_report_thresh_binlog_epoch_slip);
      s_ndb->
        setReportThreshEventFreeMem(opt_ndb_report_thresh_binlog_mem_usage);
      NdbEventOperation *pOp= s_ndb->nextEvent();
      while (pOp != NULL)
      {
        if (!pOp->hasError())
        {
          schema_event_handler.handle_event(s_ndb, pOp);

          DBUG_PRINT("info", ("s_ndb first: %s", s_ndb->getEventOperation() ?
                              s_ndb->getEventOperation()->getEvent()->getTable()->getName() :
                              "<empty>"));
          DBUG_PRINT("info", ("i_ndb first: %s", i_ndb->getEventOperation() ?
                              i_ndb->getEventOperation()->getEvent()->getTable()->getName() :
                              "<empty>"));
          if (i_ndb->getEventOperation() == NULL &&
              s_ndb->getEventOperation() == NULL &&
              binlog_thread_state == BCCC_running)
          {
            DBUG_PRINT("info", ("binlog_thread_state= BCCC_restart"));
            binlog_thread_state= BCCC_restart;
            if (ndb_latest_received_binlog_epoch < ndb_get_latest_trans_gci() && ndb_binlog_running)
            {
              sql_print_error("NDB Binlog: latest transaction in epoch %u/%u not in binlog "
                              "as latest received epoch is %u/%u",
                              (uint)(ndb_get_latest_trans_gci() >> 32),
                              (uint)(ndb_get_latest_trans_gci()),
                              (uint)(ndb_latest_received_binlog_epoch >> 32),
                              (uint)(ndb_latest_received_binlog_epoch));
            }
          }
        }
        else
          sql_print_error("NDB: error %lu (%s) on handling "
                          "binlog schema event",
                          (ulong) pOp->getNdbError().code,
                          pOp->getNdbError().message);
        pOp= s_ndb->nextEvent();
      }
      updateInjectorStats(s_ndb, i_ndb);
    }

    if (!ndb_binlog_running)
    {
      /*
        Just consume any events, not used if no binlogging
        e.g. node failure events
      */
      Uint64 tmp_gci;
      pthread_mutex_lock(&injector_mutex);
      res = i_ndb->pollEvents(0, &tmp_gci);
      pthread_mutex_unlock(&injector_mutex);
      if (res != 0)
      {
        NdbEventOperation *pOp;
        while ((pOp= i_ndb->nextEvent()))
        {
          if ((unsigned) pOp->getEventType() >=
              (unsigned) NDBEVENT::TE_FIRST_NON_DATA_EVENT)
          {
            ndb_binlog_index_row row;
            handle_non_data_event(thd, pOp, row);
          }
        }
        if (i_ndb->getEventOperation() == NULL &&
            s_ndb->getEventOperation() == NULL &&
            binlog_thread_state == BCCC_running)
        {
          DBUG_PRINT("info", ("binlog_thread_state= BCCC_restart"));
          binlog_thread_state= BCCC_restart;
        }
      }
      updateInjectorStats(s_ndb, i_ndb);
    }
    else if (res > 0 ||
             (ndb_log_empty_epochs() &&
              gci > ndb_latest_handled_binlog_epoch))
    {
      DBUG_PRINT("info", ("pollEvents res: %d", res));
      thd->proc_info= "Processing events";
      NdbEventOperation *pOp= i_ndb->nextEvent();
      ndb_binlog_index_row _row;
      ndb_binlog_index_row *rows= &_row;
      injector::transaction trans;
      unsigned trans_row_count= 0;
      unsigned trans_slave_row_count= 0;

      /* pollEvents returned > 0, nextEvent returns NULL means
       * 1) an inconsistent epoch is found at the head of
       * the event queue
       * 2) or an empty epoch.
       */
      if (pOp == NULL && i_ndb->isConsistent(gci))
      {
        /*
          Must be an empty epoch since the condition
          (ndb_log_empty_epochs() &&
           gci > ndb_latest_handled_binlog_epoch)
          must be true we write empty epoch into
          ndb_binlog_index
        */
        DBUG_PRINT("info", ("Writing empty epoch for gci %llu", gci));
        DBUG_PRINT("info", ("Initializing transaction"));
        inj->new_trans(thd, &trans);
        rows= &_row;
        memset(&_row, 0, sizeof(_row));
        thd->variables.character_set_client= &my_charset_latin1;
        goto commit_to_binlog;
      }
      while (pOp != NULL)
      {
        rows= &_row;
        gci= pOp->getGCI();
        DBUG_PRINT("info", ("Handling gci: %u/%u",
                            (uint)(gci >> 32),
                            (uint)(gci)));
        // sometimes get TE_ALTER with invalid table
        DBUG_ASSERT(pOp->getEventType() == NdbDictionary::Event::TE_ALTER ||
                    ! IS_NDB_BLOB_PREFIX(pOp->getEvent()->getTable()->getName()));
        DBUG_ASSERT(gci <= ndb_latest_received_binlog_epoch);

        /* Update our thread-local debug settings based on the global */
#ifndef DBUG_OFF
        /* Get value of global...*/
        {
          char buf[256];
          DBUG_EXPLAIN_INITIAL(buf, sizeof(buf));
          //  fprintf(stderr, "Ndb Binlog Injector, setting debug to %s\n",
          //          buf);
          DBUG_SET(buf);
        }
#endif

        /* initialize some variables for this epoch */

        i_ndb->set_eventbuf_max_alloc(opt_ndb_eventbuffer_max_alloc);
        g_ndb_log_slave_updates= opt_log_slave_updates;
        i_ndb->
          setReportThreshEventGCISlip(opt_ndb_report_thresh_binlog_epoch_slip);
        i_ndb->setReportThreshEventFreeMem(opt_ndb_report_thresh_binlog_mem_usage);

        memset(&_row, 0, sizeof(_row));
        thd->variables.character_set_client= &my_charset_latin1;
        DBUG_PRINT("info", ("Initializing transaction"));
        inj->new_trans(thd, &trans);
        trans_row_count= 0;
        trans_slave_row_count= 0;
        // pass table map before epoch
        {
          Uint32 iter= 0;
          const NdbEventOperation *gci_op;
          Uint32 event_types;

          while ((gci_op= i_ndb->getGCIEventOperations(&iter, &event_types))
                 != NULL)
          {
            Ndb_event_data *event_data=
              (Ndb_event_data *) gci_op->getCustomData();
            NDB_SHARE *share= (event_data)?event_data->share:NULL;
            DBUG_PRINT("info", ("per gci_op: 0x%lx  share: 0x%lx  event_types: 0x%x",
                                (long) gci_op, (long) share, event_types));
            // workaround for interface returning TE_STOP events
            // which are normally filtered out below in the nextEvent loop
            if ((event_types & ~NdbDictionary::Event::TE_STOP) == 0)
            {
              DBUG_PRINT("info", ("Skipped TE_STOP on table %s",
                                  gci_op->getEvent()->getTable()->getName()));
              continue;
            }
            // this should not happen
            if (share == NULL || event_data->shadow_table == NULL)
            {
              DBUG_PRINT("info", ("no share or table %s!",
                                  gci_op->getEvent()->getTable()->getName()));
              continue;
            }
            if (share == ndb_apply_status_share)
            {
              // skip this table, it is handled specially
              continue;
            }
            TABLE *table= event_data->shadow_table;
#ifndef DBUG_OFF
            const LEX_STRING &name= table->s->table_name;
#endif
            if ((event_types & (NdbDictionary::Event::TE_INSERT |
                                NdbDictionary::Event::TE_UPDATE |
                                NdbDictionary::Event::TE_DELETE)) == 0)
            {
              DBUG_PRINT("info", ("skipping non data event table: %.*s",
                                  (int) name.length, name.str));
              continue;
            }
            if (!trans.good())
            {
              DBUG_PRINT("info",
                         ("Found new data event, initializing transaction"));
              inj->new_trans(thd, &trans);
            }
            DBUG_PRINT("info", ("use_table: %.*s, cols %u",
                                (int) name.length, name.str,
                                table->s->fields));
            injector::transaction::table tbl(table, true);
            int ret = trans.use_table(::server_id, tbl);
            assert(ret == 0); NDB_IGNORE_VALUE(ret);
          }
        }
        if (trans.good())
        {
          /* Inject ndb_apply_status WRITE_ROW event */
          if (!injectApplyStatusWriteRow(trans,
                                         gci))
          {
            sql_print_error("NDB Binlog: Failed to inject apply status write row");
          }
        }

        do
        {
          if (pOp->hasError() &&
              handle_error(pOp) < 0)
            goto err;

#ifndef DBUG_OFF
          {
            Ndb_event_data *event_data=
              (Ndb_event_data *) pOp->getCustomData();
            NDB_SHARE *share= (event_data)?event_data->share:NULL;
            DBUG_PRINT("info",
                       ("EVENT TYPE: %d  GCI: %u/%u last applied: %u/%u  "
                        "share: 0x%lx (%s.%s)", pOp->getEventType(),
                        (uint)(gci >> 32),
                        (uint)(gci),
                        (uint)(ndb_latest_applied_binlog_epoch >> 32),
                        (uint)(ndb_latest_applied_binlog_epoch),
                        (long) share,
                        share ? share->db :  "'NULL'",
                        share ? share->table_name : "'NULL'"));
            DBUG_ASSERT(share != 0);
          }
          // assert that there is consistancy between gci op list
          // and event list
          {
            Uint32 iter= 0;
            const NdbEventOperation *gci_op;
            Uint32 event_types;
            while ((gci_op= i_ndb->getGCIEventOperations(&iter, &event_types))
                   != NULL)
            {
              if (gci_op == pOp)
                break;
            }
            DBUG_ASSERT(gci_op == pOp);
            DBUG_ASSERT((event_types & pOp->getEventType()) != 0);
          }
#endif

          if ((unsigned) pOp->getEventType() <
              (unsigned) NDBEVENT::TE_FIRST_NON_DATA_EVENT)
            handle_data_event(thd, i_ndb, pOp, &rows, trans,
                              trans_row_count, trans_slave_row_count);
          else
          {
            handle_non_data_event(thd, pOp, *rows);
            DBUG_PRINT("info", ("s_ndb first: %s", s_ndb->getEventOperation() ?
                                s_ndb->getEventOperation()->getEvent()->getTable()->getName() :
                                "<empty>"));
            DBUG_PRINT("info", ("i_ndb first: %s", i_ndb->getEventOperation() ?
                                i_ndb->getEventOperation()->getEvent()->getTable()->getName() :
                                "<empty>"));
            if (i_ndb->getEventOperation() == NULL &&
                s_ndb->getEventOperation() == NULL &&
                binlog_thread_state == BCCC_running)
            {
              DBUG_PRINT("info", ("binlog_thread_state= BCCC_restart"));
              binlog_thread_state= BCCC_restart;
              if (ndb_latest_received_binlog_epoch < ndb_get_latest_trans_gci() && ndb_binlog_running)
              {
                sql_print_error("NDB Binlog: latest transaction in epoch %lu not in binlog "
                                "as latest received epoch is %lu",
                                (ulong) ndb_get_latest_trans_gci(),
                                (ulong) ndb_latest_received_binlog_epoch);
              }
            }
          }

          // Capture any dynamic changes to max_alloc
          i_ndb->set_eventbuf_max_alloc(opt_ndb_eventbuffer_max_alloc);

          pOp= i_ndb->nextEvent();
        } while (pOp && pOp->getGCI() == gci);

         updateInjectorStats(s_ndb, i_ndb);
        
        /*
          note! pOp is not referring to an event in the next epoch
          or is == 0
        */

        while (trans.good())
        {
      commit_to_binlog:
          if (!ndb_log_empty_epochs())
          {
            /*
              If 
                - We did not add any 'real' rows to the Binlog AND
                - We did not apply any slave row updates, only
                  ndb_apply_status updates
              THEN
                Don't write the Binlog transaction which just
                contains ndb_apply_status updates.
                (For cicular rep with log_apply_status, ndb_apply_status
                updates will propagate while some related, real update
                is propagating)
            */
            if ((trans_row_count == 0) &&
                (! (opt_ndb_log_apply_status &&
                    trans_slave_row_count) ))
            {
              /* nothing to commit, rollback instead */
              if (int r= trans.rollback())
              {
                sql_print_error("NDB Binlog: "
                                "Error during ROLLBACK of GCI %u/%u. Error: %d",
                                uint(gci >> 32), uint(gci), r);
                /* TODO: Further handling? */
              }
              break;
            }
          }
          thd->proc_info= "Committing events to binlog";
          if (int r= trans.commit())
          {
            sql_print_error("NDB Binlog: "
                            "Error during COMMIT of GCI. Error: %d",
                            r);
            /* TODO: Further handling? */
          }
          injector::transaction::binlog_pos start= trans.start_pos();
          injector::transaction::binlog_pos next = trans.next_pos();
          rows->gci= (Uint32)(gci >> 32); // Expose gci hi/lo
          rows->epoch= gci;
          rows->start_master_log_file= start.file_name();
          rows->start_master_log_pos= start.file_pos();
          if ((next.file_pos() == 0) &&
              ndb_log_empty_epochs())
          {
            /* Empty transaction 'committed' due to log_empty_epochs
             * therefore no next position
             */
            rows->next_master_log_file= start.file_name();
            rows->next_master_log_pos= start.file_pos();
          }
          else
          {
            rows->next_master_log_file= next.file_name();
            rows->next_master_log_pos= next.file_pos();
          }

          DBUG_PRINT("info", ("COMMIT gci: %lu", (ulong) gci));
          if (opt_ndb_log_binlog_index)
          {
            if (ndb_binlog_index_table__write_rows(thd, rows))
            {
              /* 
                 Writing to ndb_binlog_index failed, check if we are
                 being killed and retry
              */
              if (thd->killed)
              {
                DBUG_PRINT("error", ("Failed to write to ndb_binlog_index at shutdown, retrying"));
                (void) mysql_mutex_lock(&LOCK_thread_count);
                volatile THD::killed_state killed= thd->killed;
                /* We are cleaning up, allow for flushing last epoch */
                thd->killed= THD::NOT_KILLED;
                /* also clear error from last failing write */
                thd->clear_error();
                ndb_binlog_index_table__write_rows(thd, rows);
                /* Restore kill flag */
                thd->killed= killed;
                (void) mysql_mutex_unlock(&LOCK_thread_count);
              }
            }
          }
          ndb_latest_applied_binlog_epoch= gci;
          break;
        }
        ndb_latest_handled_binlog_epoch= gci;
      }

      // pOp == NULL means an inconsistent epoch or the queue is empty.
      if(!i_ndb->isConsistent(gci))
      {
        char errmsg[64];
        uint end= sprintf(&errmsg[0],
                          "Detected missing data in GCI %llu, "
                          "inserting GAP event", gci);
        errmsg[end]= '\0';
        DBUG_PRINT("info",
                   ("Detected missing data in GCI %llu, "
                    "inserting GAP event", gci));
        LEX_STRING const msg= { C_STRING_WITH_LEN(errmsg) };
        inj->record_incident(thd, INCIDENT_LOST_EVENTS, msg);
      }
    }

    // Notify the schema event handler about post_epoch so it may finish
    // any outstanding business
    schema_event_handler.post_epoch();

    free_root(&mem_root, MYF(0));
    *root_ptr= old_root;
    ndb_latest_handled_binlog_epoch= ndb_latest_received_binlog_epoch;
  }
 err:
  if (binlog_thread_state != BCCC_restart)
  {
    log_info("Shutting down");
    thd->proc_info= "Shutting down";
  }
  else
  { 
    log_info("Restarting");
    thd->proc_info= "Restarting";
  }
  if (!have_injector_mutex_lock)
    pthread_mutex_lock(&injector_mutex);
  /* don't mess with the injector_ndb anymore from other threads */
  injector_thd= 0;
  injector_ndb= 0;
  schema_ndb= 0;
  pthread_mutex_unlock(&injector_mutex);
  thd->db= 0; // as not to try to free memory

  /*
    This will cause the util thread to start to try to initialize again
    via ndbcluster_setup_binlog_table_shares.  But since injector_ndb is
    set to NULL it will not succeed until injector_ndb is reinitialized.
  */
  ndb_binlog_tables_inited= FALSE;

  if (ndb_apply_status_share)
  {
    /* ndb_share reference binlog extra free */
    DBUG_PRINT("NDB_SHARE", ("%s binlog extra free  use_count: %u",
                             ndb_apply_status_share->key,
                             ndb_apply_status_share->use_count));
    free_share(&ndb_apply_status_share);
    ndb_apply_status_share= 0;
  }
  if (ndb_schema_share)
  {
    /* begin protect ndb_schema_share */
    pthread_mutex_lock(&ndb_schema_share_mutex);
    /* ndb_share reference binlog extra free */
    DBUG_PRINT("NDB_SHARE", ("%s binlog extra free  use_count: %u",
                             ndb_schema_share->key,
                             ndb_schema_share->use_count));
    free_share(&ndb_schema_share);
    ndb_schema_share= 0;
    pthread_mutex_unlock(&ndb_schema_share_mutex);
    /* end protect ndb_schema_share */
  }

  /* remove all event operations */
  if (s_ndb)
  {
    remove_event_operations(s_ndb);
    delete s_ndb;
    s_ndb= 0;
  }
  if (i_ndb)
  {
    remove_event_operations(i_ndb);
    delete i_ndb;
    i_ndb= 0;
  }

  if (thd_ndb)
  {
    Thd_ndb::release(thd_ndb);
    thd_set_thd_ndb(thd, NULL);
    thd_ndb= NULL;
  }

  /**
   * release all extra references from tables
   */
  {
    if (opt_ndb_extra_logging > 9)
      sql_print_information("NDB Binlog: Release extra share references");

    pthread_mutex_lock(&ndbcluster_mutex);
    for (uint i= 0; i < ndbcluster_open_tables.records;)
    {
      NDB_SHARE * share = (NDB_SHARE*)my_hash_element(&ndbcluster_open_tables,
                                                      i);
      if (share->state != NSS_DROPPED)
      {
        /*
          The share kept by the server has not been freed, free it
        */
        ndbcluster_mark_share_dropped(share);
        /* ndb_share reference create free */
        DBUG_PRINT("NDB_SHARE", ("%s create free  use_count: %u",
                                 share->key, share->use_count));
        free_share(&share, TRUE);

        /**
         * This might have altered hash table...not sure if it's stable..
         *   so we'll restart instead
         */
        i = 0;
      }
      else
      {
        i++;
      }
    }
    pthread_mutex_unlock(&ndbcluster_mutex);
  }
  log_info("Stopping...");

  ndb_tdc_close_cached_tables();
  if (opt_ndb_extra_logging > 15)
  {
    sql_print_information("NDB Binlog: remaining open tables: ");
    for (uint i= 0; i < ndbcluster_open_tables.records; i++)
    {
      NDB_SHARE* share = (NDB_SHARE*)my_hash_element(&ndbcluster_open_tables,i);
      sql_print_information("  %s.%s state: %u use_count: %u",
                            share->db,
                            share->table_name,
                            (uint)share->state,
                            share->use_count);
    }
  }

  schema_dist_data.release();

  if (binlog_thread_state == BCCC_restart)
  {
    pthread_mutex_lock(&injector_mutex);
    goto restart_cluster_failure;
  }

  // Release the thd->net created without vio
  net_end(&thd->net);
  thd->release_resources();
  remove_global_thread(thd);
  delete thd;

  ndb_binlog_running= FALSE;
  (void) pthread_cond_signal(&injector_cond);

  log_info("Stopped");

  DBUG_PRINT("exit", ("ndb_binlog_thread"));
  DBUG_VOID_RETURN;
}


/*
  Return string containing current status of ndb binlog as
  comma separated name value pairs.

  Used by ndbcluster_show_status() to fill the "binlog" row
  in result of SHOW ENGINE NDB STATUS

  @param     buf     The buffer where to print status string
  @param     bufzies Size of the buffer

  @return    Length of the string printed to "buf" or 0 if no string
             is printed
*/

size_t
ndbcluster_show_status_binlog(char *buf, size_t buf_size)
{
  DBUG_ENTER("ndbcluster_show_status_binlog");
  
  pthread_mutex_lock(&injector_mutex);
  if (injector_ndb)
  {
    const ulonglong latest_epoch= injector_ndb->getLatestGCI();
    pthread_mutex_unlock(&injector_mutex);

    // Get highest trans gci seen by the cluster connections
    const ulonglong latest_trans_epoch = ndb_get_latest_trans_gci();

    const size_t buf_len =
      my_snprintf(buf, buf_size,
                  "latest_epoch=%llu, "
                  "latest_trans_epoch=%llu, "
                  "latest_received_binlog_epoch=%llu, "
                  "latest_handled_binlog_epoch=%llu, "
                  "latest_applied_binlog_epoch=%llu",
                  latest_epoch,
                  latest_trans_epoch,
                  ndb_latest_received_binlog_epoch,
                  ndb_latest_handled_binlog_epoch,
                  ndb_latest_applied_binlog_epoch);
      DBUG_RETURN(buf_len);
  }
  else
    pthread_mutex_unlock(&injector_mutex);
  DBUG_RETURN(0);
}


#ifdef NDB_WITHOUT_SERVER_ID_BITS

/* No --server-id-bits=<bits> -> implement constant opt_server_id_mask */
ulong opt_server_id_mask = ~0;

#endif<|MERGE_RESOLUTION|>--- conflicted
+++ resolved
@@ -2340,7 +2340,7 @@
     if (opt_ndb_extra_logging)
     {
       sql_print_information("NDB Schema dist: Data node: %d reports "
-                            "subscribe from node %d, subscriber bitmask %x%x",
+                            "unsubscribe from node %d, subscriber bitmask %x%x",
                             data_node_id,
                             subscriber_node_id,
                             subscriber_bitmap[idx].bitmap[1],
@@ -2999,6 +2999,7 @@
     bitmap_clear_all(&servers);
     bitmap_set_bit(&servers, own_nodeid()); // "we" are always alive
     m_schema_dist_data.get_subscriber_bitmask(&servers);
+    assert(bitmap_is_set(&servers, schema->node_id)); // From known subscriber?
 
     /*
       Copy the latest slock info into the ndb_schema_object so that
@@ -4331,677 +4332,6 @@
         WRITES.
       */
       DBUG_PRINT("info", ("ndb_apply_status defaulting to FULL, USE_WRITE"));
-      sql_print_information("NDB : ndb-log-apply-status forcing "
-                            "%s.%s to FULL USE_WRITE",
-                            NDB_REP_DB, NDB_APPLY_TABLE);
-      *binlog_flags = NBT_FULL;
-      *conflict_fn = NULL;
-      *num_args = 0;
-      DBUG_RETURN(0);
-    }
-  }
-
-  Ndb_rep_tab_reader rep_tab_reader;
-
-  int rc = rep_tab_reader.lookup(ndb,
-                                 db,
-                                 table_name,
-                                 server_id);
-
-  const char* msg = rep_tab_reader.get_warning_message();
-  if (msg != NULL)
-  {
-    push_warning_printf(thd, Sql_condition::WARN_LEVEL_WARN,
-                        ER_NDB_REPLICATION_SCHEMA_ERROR,
-                        ER(ER_NDB_REPLICATION_SCHEMA_ERROR),
-                        msg);
-    sql_print_warning("NDB Binlog: %s",
-                      msg);
-  }
-
-<<<<<<< HEAD
-=======
-  const uint label_0= 0;
-  const Uint32 RegNewValue= 1, RegCurrentValue= 2;
-  int r;
-
-  DBUG_PRINT("info",
-             ("Adding interpreted filter, existing value must be lt event new"));
-  /*
-   * read new value from record
-   */
-  union {
-    uint32 new_value_32;
-    uint64 new_value_64;
-  };
-  {
-    if (resolve_size == 4)
-    {
-      memcpy(&new_value_32, field_ptr, resolve_size);
-      DBUG_PRINT("info", ("  new_value_32: %u", new_value_32));
-    }
-    else
-    {
-      memcpy(&new_value_64, field_ptr, resolve_size);
-      DBUG_PRINT("info", ("  new_value_64: %llu",
-                          (unsigned long long) new_value_64));
-    }
-  }
-  /*
-   * Load registers RegNewValue and RegCurrentValue
-   */
-  if (resolve_size == 4)
-    r= code->load_const_u32(RegNewValue, new_value_32);
-  else
-    r= code->load_const_u64(RegNewValue, new_value_64);
-  DBUG_ASSERT(r == 0);
-  r= code->read_attr(RegCurrentValue, resolve_column);
-  DBUG_ASSERT(r == 0);
-  /*
-   * if RegNewValue > RegCurrentValue goto label_0
-   * else raise error for this row
-   */
-  r= code->branch_gt(RegNewValue, RegCurrentValue, label_0);
-  DBUG_ASSERT(r == 0);
-  r= code->interpret_exit_nok(error_conflict_fn_violation);
-  DBUG_ASSERT(r == 0);
-  r= code->def_label(label_0);
-  DBUG_ASSERT(r == 0);
-  r= code->interpret_exit_ok();
-  DBUG_ASSERT(r == 0);
-  r= code->finalise();
-  DBUG_ASSERT(r == 0);
-  DBUG_RETURN(r);
-}
-
-/**
-  CFT_NDB_MAX
-
-  To perform conflict resolution, an interpreted program is used to read
-  the timestamp stored locally and compare to what is going to be applied.
-  If timestamp is lower, an error for this operation (9999) will be raised,
-  and new row will not be applied. The error codes for the operations will
-  be checked on return.  For this to work is is vital that the operation
-  is run with ignore error option.
-
-  Note that for delete, this algorithm reverts to the OLD algorithm.
-*/
-static int
-row_conflict_fn_max(NDB_CONFLICT_FN_SHARE* cfn_share,
-                    enum_conflicting_op_type op_type,
-                    const NdbRecord* data_record,
-                    const uchar* old_data,
-                    const uchar* new_data,
-                    const MY_BITMAP* bi_cols,
-                    const MY_BITMAP* ai_cols,
-                    NdbInterpretedCode* code)
-{
-  switch(op_type)
-  {
-  case WRITE_ROW:
-    abort();
-    return 1;
-  case UPDATE_ROW:
-    return row_conflict_fn_max_update_only(cfn_share,
-                                           op_type,
-                                           data_record,
-                                           old_data,
-                                           new_data,
-                                           bi_cols,
-                                           ai_cols,
-                                           code);
-  case DELETE_ROW:
-    /* Can't use max of new image, as there's no new image
-     * for DELETE
-     * Use OLD instead
-     */
-    return row_conflict_fn_old(cfn_share,
-                               op_type,
-                               data_record,
-                               old_data,
-                               new_data,
-                               bi_cols,
-                               ai_cols,
-                               code);
-  default:
-    abort();
-    return 1;
-  }
-}
-
-
-/**
-  CFT_NDB_MAX_DEL_WIN
-
-  To perform conflict resolution, an interpreted program is used to read
-  the timestamp stored locally and compare to what is going to be applied.
-  If timestamp is lower, an error for this operation (9999) will be raised,
-  and new row will not be applied. The error codes for the operations will
-  be checked on return.  For this to work is is vital that the operation
-  is run with ignore error option.
-
-  In this variant, replicated DELETEs alway succeed - no filter is added
-  to them.
-*/
-
-static int
-row_conflict_fn_max_del_win(NDB_CONFLICT_FN_SHARE* cfn_share,
-                            enum_conflicting_op_type op_type,
-                            const NdbRecord* data_record,
-                            const uchar* old_data,
-                            const uchar* new_data,
-                            const MY_BITMAP* bi_cols,
-                            const MY_BITMAP* ai_cols,
-                            NdbInterpretedCode* code)
-{
-  switch(op_type)
-  {
-  case WRITE_ROW:
-    abort();
-    return 1;
-  case UPDATE_ROW:
-    return row_conflict_fn_max_update_only(cfn_share,
-                                           op_type,
-                                           data_record,
-                                           old_data,
-                                           new_data,
-                                           bi_cols,
-                                           ai_cols,
-                                           code);
-  case DELETE_ROW:
-    /* This variant always lets a received DELETE_ROW
-     * succeed.
-     */
-    return 0;
-  default:
-    abort();
-    return 1;
-  }
-}
-
-
-/**
-  CFT_NDB_EPOCH
-
-*/
-
-static int
-row_conflict_fn_epoch(NDB_CONFLICT_FN_SHARE* cfn_share,
-                      enum_conflicting_op_type op_type,
-                      const NdbRecord* data_record,
-                      const uchar* old_data,
-                      const uchar* new_data,
-                      const MY_BITMAP* bi_cols,
-                      const MY_BITMAP* ai_cols,
-                      NdbInterpretedCode* code)
-{
-  DBUG_ENTER("row_conflict_fn_epoch");
-  switch(op_type)
-  {
-  case WRITE_ROW:
-    abort();
-    DBUG_RETURN(1);
-  case UPDATE_ROW:
-  case DELETE_ROW:
-  {
-    const uint label_0= 0;
-    const Uint32
-      RegAuthor= 1, RegZero= 2,
-      RegMaxRepEpoch= 1, RegRowEpoch= 2;
-    int r;
-
-    r= code->load_const_u32(RegZero, 0);
-    assert(r == 0);
-    r= code->read_attr(RegAuthor, NdbDictionary::Column::ROW_AUTHOR);
-    assert(r == 0);
-    /* If last author was not local, assume no conflict */
-    r= code->branch_ne(RegZero, RegAuthor, label_0);
-    assert(r == 0);
-
-    /*
-     * Load registers RegMaxRepEpoch and RegRowEpoch
-     */
-    r= code->load_const_u64(RegMaxRepEpoch, g_ndb_slave_state.max_rep_epoch);
-    assert(r == 0);
-    r= code->read_attr(RegRowEpoch, NdbDictionary::Column::ROW_GCI64);
-    assert(r == 0);
-
-    /*
-     * if RegRowEpoch <= RegMaxRepEpoch goto label_0
-     * else raise error for this row
-     */
-    r= code->branch_le(RegRowEpoch, RegMaxRepEpoch, label_0);
-    assert(r == 0);
-    r= code->interpret_exit_nok(error_conflict_fn_violation);
-    assert(r == 0);
-    r= code->def_label(label_0);
-    assert(r == 0);
-    r= code->interpret_exit_ok();
-    assert(r == 0);
-    r= code->finalise();
-    assert(r == 0);
-    DBUG_RETURN(r);
-  }
-  default:
-    abort();
-    DBUG_RETURN(1);
-  }
-}
-
-static const st_conflict_fn_arg_def resolve_col_args[]=
-{
-  /* Arg type              Optional */
-  { CFAT_COLUMN_NAME,      false },
-  { CFAT_END,              false }
-};
-
-static const st_conflict_fn_arg_def epoch_fn_args[]=
-{
-  /* Arg type              Optional */
-  { CFAT_EXTRA_GCI_BITS,   true  },
-  { CFAT_END,              false }
-};
-
-static const st_conflict_fn_def conflict_fns[]=
-{
-  { "NDB$MAX_DELETE_WIN", CFT_NDB_MAX_DEL_WIN,
-    &resolve_col_args[0], row_conflict_fn_max_del_win, 0 },
-  { "NDB$MAX",            CFT_NDB_MAX,
-    &resolve_col_args[0], row_conflict_fn_max,         0 },
-  { "NDB$OLD",            CFT_NDB_OLD,
-    &resolve_col_args[0], row_conflict_fn_old,         0 },
-  { "NDB$EPOCH_TRANS",    CFT_NDB_EPOCH_TRANS,
-    &epoch_fn_args[0],    row_conflict_fn_epoch,       CF_TRANSACTIONAL},
-  { "NDB$EPOCH",          CFT_NDB_EPOCH,
-    &epoch_fn_args[0],    row_conflict_fn_epoch,       0 }
-};
-
-static unsigned n_conflict_fns=
-  sizeof(conflict_fns) / sizeof(struct st_conflict_fn_def);
-
-
-int
-parse_conflict_fn_spec(const char* conflict_fn_spec,
-                       const st_conflict_fn_def** conflict_fn,
-                       st_conflict_fn_arg* args,
-                       Uint32* max_args,
-                       char *msg, uint msg_len)
-{
-  DBUG_ENTER("parse_conflict_fn_spec");
-
-  Uint32 no_args = 0;
-  const char *ptr= conflict_fn_spec;
-  const char *error_str= "unknown conflict resolution function";
-  /* remove whitespace */
-  while (*ptr == ' ' && *ptr != '\0') ptr++;
-
-  DBUG_PRINT("info", ("parsing %s", conflict_fn_spec));
-
-  for (unsigned i= 0; i < n_conflict_fns; i++)
-  {
-    const st_conflict_fn_def &fn= conflict_fns[i];
-
-    uint len= (uint)strlen(fn.name);
-    if (strncmp(ptr, fn.name, len))
-      continue;
-
-    DBUG_PRINT("info", ("found function %s", fn.name));
-
-    /* skip function name */
-    ptr+= len;
-
-    /* remove whitespace */
-    while (*ptr == ' ' && *ptr != '\0') ptr++;
-
-    /* next '(' */
-    if (*ptr != '(')
-    {
-      error_str= "missing '('";
-      DBUG_PRINT("info", ("parse error %s", error_str));
-      break;
-    }
-    ptr++;
-
-    /* find all arguments */
-    for (;;)
-    {
-      if (no_args >= *max_args)
-      {
-        error_str= "too many arguments";
-        DBUG_PRINT("info", ("parse error %s", error_str));
-        break;
-      }
-
-      /* expected type */
-      enum enum_conflict_fn_arg_type type=
-        conflict_fns[i].arg_defs[no_args].arg_type;
-
-      /* remove whitespace */
-      while (*ptr == ' ' && *ptr != '\0') ptr++;
-
-      if (type == CFAT_END)
-      {
-        args[no_args].type= type;
-        error_str= NULL;
-        break;
-      }
-
-      /* arg */
-      /* Todo : Should support comma as an arg separator? */
-      const char *start_arg= ptr;
-      while (*ptr != ')' && *ptr != ' ' && *ptr != '\0') ptr++;
-      const char *end_arg= ptr;
-
-      bool optional_arg = conflict_fns[i].arg_defs[no_args].optional;
-      /* any arg given? */
-      if (start_arg == end_arg)
-      {
-        if (!optional_arg)
-        {
-          error_str= "missing function argument";
-          DBUG_PRINT("info", ("parse error %s", error_str));
-          break;
-        }
-        else
-        {
-          /* Arg was optional, and not present
-           * Must be at end of args, finish parsing
-           */
-          args[no_args].type= CFAT_END;
-          error_str= NULL;
-          break;
-        }
-      }
-
-      uint len= (uint)(end_arg - start_arg);
-      args[no_args].type=    type;
- 
-      DBUG_PRINT("info", ("found argument %s %u", start_arg, len));
-
-      bool arg_processing_error = false;
-      switch (type)
-      {
-      case CFAT_COLUMN_NAME:
-      {
-        /* Copy column name out into argument's buffer */
-        char* dest= &args[no_args].resolveColNameBuff[0];
-
-        memcpy(dest, start_arg, (len < (uint) NAME_CHAR_LEN ?
-                                 len :
-                                 NAME_CHAR_LEN));
-        dest[len]= '\0';
-        break;
-      }
-      case CFAT_EXTRA_GCI_BITS:
-      {
-        /* Map string to number and check it's in range etc */
-        char* end_of_arg = (char*) end_arg;
-        Uint32 bits = strtoul(start_arg, &end_of_arg, 0);
-        DBUG_PRINT("info", ("Using %u as the number of extra bits", bits));
-
-        if (bits > 31)
-        {
-          arg_processing_error= true;
-          error_str= "Too many extra Gci bits";
-          DBUG_PRINT("info", ("%s", error_str));
-          break;
-        }
-        /* Num bits seems ok */
-        args[no_args].extraGciBits = bits;
-        break;
-      }
-      case CFAT_END:
-        abort();
-      }
-
-      if (arg_processing_error)
-        break;
-      no_args++;
-    }
-
-    if (error_str)
-      break;
-
-    /* remove whitespace */
-    while (*ptr == ' ' && *ptr != '\0') ptr++;
-
-    /* next ')' */
-    if (*ptr != ')')
-    {
-      error_str= "missing ')'";
-      break;
-    }
-    ptr++;
-
-    /* remove whitespace */
-    while (*ptr == ' ' && *ptr != '\0') ptr++;
-
-    /* garbage in the end? */
-    if (*ptr != '\0')
-    {
-      error_str= "garbage in the end";
-      break;
-    }
-
-    /* Update ptrs to conflict fn + # of args */
-    *conflict_fn = &conflict_fns[i];
-    *max_args = no_args;
-
-    DBUG_RETURN(0);
-  }
-  /* parse error */
-  my_snprintf(msg, msg_len, "%s, %s at '%s'",
-              conflict_fn_spec, error_str, ptr);
-  DBUG_PRINT("info", ("%s", msg));
-  DBUG_RETURN(-1);
-}
-
-bool is_exceptions_table(const char *table_name)
-{
-  size_t len = strlen(table_name);
-  size_t suffixlen = strlen(NDB_EXCEPTIONS_TABLE_SUFFIX);
-  if(len > suffixlen &&
-     (strcmp(table_name + len - suffixlen,
-             lower_case_table_names ? NDB_EXCEPTIONS_TABLE_SUFFIX_LOWER :
-                                      NDB_EXCEPTIONS_TABLE_SUFFIX) == 0))
-  {
-     return true;
-  }
-  return false;
-}
-
-static int
-setup_conflict_fn(THD *thd, NDB_SHARE *share,
-                  const NDBTAB *ndbtab,
-                  char *msg, uint msg_len,
-                  const st_conflict_fn_def* conflict_fn,
-                  const st_conflict_fn_arg* args,
-                  const Uint32 num_args)
-{
-  DBUG_ENTER("setup_conflict_fn");
-
-  if(is_exceptions_table(share->table_name))
-  {
-    my_snprintf(msg, msg_len, 
-                "Ndb Slave: Table %s.%s is exceptions table: not using conflict function %s",
-                share->db,
-                share->table_name,
-                conflict_fn->name);
-    DBUG_PRINT("info", ("%s", msg));
-    DBUG_RETURN(0);
-  } 
- 
-  /* setup the function */
-  switch (conflict_fn->type)
-  {
-  case CFT_NDB_MAX:
-  case CFT_NDB_OLD:
-  case CFT_NDB_MAX_DEL_WIN:
-  {
-    if (num_args != 1)
-    {
-      my_snprintf(msg, msg_len,
-                  "Incorrect arguments to conflict function");
-      DBUG_PRINT("info", ("%s", msg));
-      DBUG_RETURN(-1);
-    }
-
-    /* Now try to find the column in the table */
-    int colNum = -1;
-    const char* resolveColName = args[0].resolveColNameBuff;
-    int resolveColNameLen = (int)strlen(resolveColName);
-
-    for (int j=0; j< ndbtab->getNoOfColumns(); j++)
-    {
-      const char* colName = ndbtab->getColumn(j)->getName();
-
-      if (strncmp(colName,
-                  resolveColName,
-                  resolveColNameLen) == 0 &&
-          colName[resolveColNameLen] == '\0')
-      {
-        colNum = j;
-        break;
-      }
-    }
-    if (colNum == -1)
-    {
-      my_snprintf(msg, msg_len,
-                  "Could not find resolve column %s.",
-                  resolveColName);
-      DBUG_PRINT("info", ("%s", msg));
-      DBUG_RETURN(-1);
-    }
-
-    uint resolve_col_sz= 0;
-
-    if (0 == (resolve_col_sz =
-              slave_check_resolve_col_type(ndbtab, colNum)))
-    {
-      /* wrong data type */
-      slave_reset_conflict_fn(share);
-      my_snprintf(msg, msg_len,
-                  "Column '%s' has wrong datatype",
-                  resolveColName);
-      DBUG_PRINT("info", ("%s", msg));
-      DBUG_RETURN(-1);
-    }
-
-    if (slave_set_resolve_fn(thd, share, ndbtab,
-                             colNum, resolve_col_sz,
-                             conflict_fn, CFF_NONE))
-    {
-      my_snprintf(msg, msg_len,
-                  "Unable to setup conflict resolution using column '%s'",
-                  resolveColName);
-      DBUG_PRINT("info", ("%s", msg));
-      DBUG_RETURN(-1);
-    }
-
-    /* Success, update message */
-    my_snprintf(msg, msg_len,
-                "NDB Slave: Table %s.%s using conflict_fn %s on attribute %s.",
-                share->db,
-                share->table_name,
-                conflict_fn->name,
-                resolveColName);
-    break;
-  }
-  case CFT_NDB_EPOCH:
-  case CFT_NDB_EPOCH_TRANS:
-  {
-    if (num_args > 1)
-    {
-      my_snprintf(msg, msg_len,
-                  "Too many arguments to conflict function");
-      DBUG_PRINT("info", ("%s", msg));
-      DBUG_RETURN(-1);
-    }
-
-    /* Check that table doesn't have Blobs as we don't support that */
-    if (share->flags & NSF_BLOB_FLAG)
-    {
-      my_snprintf(msg, msg_len, "Table has Blob column(s), not suitable for NDB$EPOCH[_TRANS].");
-      DBUG_PRINT("info", ("%s", msg));
-      DBUG_RETURN(-1);
-    }
-
-    /* Check that table has required extra meta-columns */
-    /* Todo : Could warn if extra gcibits is insufficient to
-     * represent SavePeriod/EpochPeriod
-     */
-    if (ndbtab->getExtraRowGciBits() == 0)
-      sql_print_information("NDB Slave: Table %s.%s : CFT_NDB_EPOCH[_TRANS], low epoch resolution",
-                            share->db,
-                            share->table_name);
-
-    if (ndbtab->getExtraRowAuthorBits() == 0)
-    {
-      my_snprintf(msg, msg_len, "No extra row author bits in table.");
-      DBUG_PRINT("info", ("%s", msg));
-      DBUG_RETURN(-1);
-    }
-
-    if (slave_set_resolve_fn(thd, share, ndbtab,
-                             0, // field_no
-                             0, // resolve_col_sz
-                             conflict_fn, CFF_REFRESH_ROWS))
-    {
-      my_snprintf(msg, msg_len,
-                  "unable to setup conflict resolution");
-      DBUG_PRINT("info", ("%s", msg));
-      DBUG_RETURN(-1);
-    }
-    /* Success, update message */
-    my_snprintf(msg, msg_len,
-                "NDB Slave: Table %s.%s using conflict_fn %s.",
-                share->db,
-                share->table_name,
-                conflict_fn->name);
-
-    break;
-  }
-  case CFT_NUMBER_OF_CFTS:
-  case CFT_NDB_UNDEF:
-    abort();
-  }
-  DBUG_RETURN(0);
-}
-
-/*
-  ndbcluster_get_binlog_replication_info
-
-  This function retrieves the data for the given table
-  from the ndb_replication table.
-
-  If the table is not found, or the table does not exist,
-  then defaults are returned.
-*/
-int
-ndbcluster_get_binlog_replication_info(THD *thd, Ndb *ndb,
-                                       const char* db,
-                                       const char* table_name,
-                                       uint server_id,
-                                       Uint32* binlog_flags,
-                                       const st_conflict_fn_def** conflict_fn,
-                                       st_conflict_fn_arg* args,
-                                       Uint32* num_args)
-{
-  DBUG_ENTER("ndbcluster_get_binlog_replication_info");
-
-  /* Override for ndb_apply_status when logging */
-  if (opt_ndb_log_apply_status)
-  {
-    if (strcmp(db, NDB_REP_DB) == 0 &&
-        strcmp(table_name, NDB_APPLY_TABLE) == 0)
-    {
-      /*
-        Ensure that we get all columns from ndb_apply_status updates
-        by forcing FULL event type
-        Also, ensure that ndb_apply_status events are always logged as
-        WRITES.
-      */
-      DBUG_PRINT("info", ("ndb_apply_status defaulting to FULL, USE_WRITE"));
       sql_print_information("NDB: ndb-log-apply-status forcing "
                             "%s.%s to FULL USE_WRITE",
                             NDB_REP_DB, NDB_APPLY_TABLE);
@@ -5030,7 +4360,6 @@
                       msg);
   }
 
->>>>>>> 7c392ef0
   if (rc != 0)
     DBUG_RETURN(ER_NDB_REPLICATION_SCHEMA_ERROR);
 

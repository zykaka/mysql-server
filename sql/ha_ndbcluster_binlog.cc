/*
   Copyright (C) 2000-2003 MySQL AB
    All rights reserved. Use is subject to license terms.

   This program is free software; you can redistribute it and/or modify
   it under the terms of the GNU General Public License as published by
   the Free Software Foundation; version 2 of the License.

   This program is distributed in the hope that it will be useful,
   but WITHOUT ANY WARRANTY; without even the implied warranty of
   MERCHANTABILITY or FITNESS FOR A PARTICULAR PURPOSE.  See the
   GNU General Public License for more details.

   You should have received a copy of the GNU General Public License
   along with this program; if not, write to the Free Software
   Foundation, Inc., 51 Franklin St, Fifth Floor, Boston, MA 02110-1301  USA
*/

#include "ha_ndbcluster_glue.h"

#ifdef WITH_NDBCLUSTER_STORAGE_ENGINE
#include "ha_ndbcluster.h"
#include "ha_ndbcluster_connection.h"
#include "ndb_local_connection.h"

#include "rpl_injector.h"
#include "rpl_filter.h"
#if MYSQL_VERSION_ID > 50600
#include "rpl_slave.h"
#else
#include "slave.h"
#endif
#include "ha_ndbcluster_binlog.h"
#include <ndbapi/NdbDictionary.hpp>
#include <ndbapi/ndb_cluster_connection.hpp>

#ifdef ndb_dynamite
#undef assert
#define assert(x) do { if(x) break; ::printf("%s %d: assert failed: %s\n", __FILE__, __LINE__, #x); ::fflush(stdout); ::signal(SIGABRT,SIG_DFL); ::abort(); ::kill(::getpid(),6); ::kill(::getpid(),9); } while (0)
#endif

extern my_bool opt_ndb_log_orig;
extern my_bool opt_ndb_log_bin;
extern my_bool opt_ndb_log_update_as_write;
extern my_bool opt_ndb_log_updated_only;
extern my_bool opt_ndb_log_binlog_index;
extern my_bool opt_ndb_log_apply_status;
extern ulong opt_ndb_extra_logging;

bool ndb_log_empty_epochs(void);

/*
  defines for cluster replication table names
*/
#include "ha_ndbcluster_tables.h"

/*
  Timeout for syncing schema events between
  mysql servers, and between mysql server and the binlog
*/
static const int DEFAULT_SYNC_TIMEOUT= 120;

/*
  Flag showing if the ndb injector thread is running, if so == 1
  -1 if it was started but later stopped for some reason
   0 if never started
*/
static int ndb_binlog_thread_running= 0;
/*
  Flag showing if the ndb binlog should be created, if so == TRUE
  FALSE if not
*/
my_bool ndb_binlog_running= FALSE;
static my_bool ndb_binlog_tables_inited= FALSE;
static my_bool ndb_binlog_is_ready= FALSE;

bool
ndb_binlog_is_read_only(void)
{
  if(!ndb_binlog_tables_inited)
  {
    /* the ndb_* system tables not setup yet */
    return true;
  }

  if (ndb_binlog_running && !ndb_binlog_is_ready)
  {
    /*
      The binlog thread is supposed to write to binlog
      but not ready (still initializing or has lost connection)
    */
    return true;
  }
  return false;
}

/*
  Global reference to the ndb injector thread THD oject

  Has one sole purpose, for setting the in_use table member variable
  in get_share(...)
*/
extern THD * injector_thd; // Declared in ha_ndbcluster.cc

/*
  Global reference to ndb injector thd object.

  Used mainly by the binlog index thread, but exposed to the client sql
  thread for one reason; to setup the events operations for a table
  to enable ndb injector thread receiving events.

  Must therefore always be used with a surrounding
  pthread_mutex_lock(&injector_mutex), when doing create/dropEventOperation
*/
static Ndb *injector_ndb= 0;
static Ndb *schema_ndb= 0;

static int ndbcluster_binlog_inited= 0;
/*
  Flag "ndbcluster_binlog_terminating" set when shutting down mysqld.
  Server main loop should call handlerton function:

  ndbcluster_hton->binlog_func ==
  ndbcluster_binlog_func(...,BFN_BINLOG_END,...) ==
  ndbcluster_binlog_end

  at shutdown, which sets the flag. And then server needs to wait for it
  to complete.  Otherwise binlog will not be complete.

  ndbcluster_hton->panic == ndbcluster_end() will not return until
  ndb binlog is completed
*/
static int ndbcluster_binlog_terminating= 0;

/*
  Mutex and condition used for interacting between client sql thread
  and injector thread
*/
pthread_t ndb_binlog_thread;
pthread_mutex_t injector_mutex;
pthread_cond_t  injector_cond;

/* NDB Injector thread (used for binlog creation) */
static ulonglong ndb_latest_applied_binlog_epoch= 0;
static ulonglong ndb_latest_handled_binlog_epoch= 0;
static ulonglong ndb_latest_received_binlog_epoch= 0;

NDB_SHARE *ndb_apply_status_share= 0;
NDB_SHARE *ndb_schema_share= 0;
pthread_mutex_t ndb_schema_share_mutex;

extern my_bool opt_log_slave_updates;
static my_bool g_ndb_log_slave_updates;

/* Schema object distribution handling */
HASH ndb_schema_objects;
typedef struct st_ndb_schema_object {
  pthread_mutex_t mutex;
  char *key;
  uint key_length;
  uint use_count;
  MY_BITMAP slock_bitmap;
  uint32 slock[256/32]; // 256 bits for lock status of table
  uint32 table_id;
  uint32 table_version;
} NDB_SCHEMA_OBJECT;
static NDB_SCHEMA_OBJECT *ndb_get_schema_object(const char *key,
                                                my_bool create_if_not_exists,
                                                my_bool have_lock);
static void ndb_free_schema_object(NDB_SCHEMA_OBJECT **ndb_schema_object,
                                   bool have_lock);

#ifndef DBUG_OFF
/* purecov: begin deadcode */
static void print_records(TABLE *table, const uchar *record)
{
  for (uint j= 0; j < table->s->fields; j++)
  {
    char buf[40];
    int pos= 0;
    Field *field= table->field[j];
    const uchar* field_ptr= field->ptr - table->record[0] + record;
    int pack_len= field->pack_length();
    int n= pack_len < 10 ? pack_len : 10;

    for (int i= 0; i < n && pos < 20; i++)
    {
      pos+= sprintf(&buf[pos]," %x", (int) (uchar) field_ptr[i]);
    }
    buf[pos]= 0;
    DBUG_PRINT("info",("[%u]field_ptr[0->%d]: %s", j, n, buf));
  }
}
/* purecov: end */
#else
#define print_records(a,b)
#endif


#ifndef DBUG_OFF
static void dbug_print_table(const char *info, TABLE *table)
{
  if (table == 0)
  {
    DBUG_PRINT("info",("%s: (null)", info));
    return;
  }
  DBUG_PRINT("info",
             ("%s: %s.%s s->fields: %d  "
              "reclength: %lu  rec_buff_length: %u  record[0]: 0x%lx  "
              "record[1]: 0x%lx",
              info,
              table->s->db.str,
              table->s->table_name.str,
              table->s->fields,
              table->s->reclength,
              table->s->rec_buff_length,
              (long) table->record[0],
              (long) table->record[1]));

  for (unsigned int i= 0; i < table->s->fields; i++) 
  {
    Field *f= table->field[i];
    DBUG_PRINT("info",
               ("[%d] \"%s\"(0x%lx:%s%s%s%s%s%s) type: %d  pack_length: %d  "
                "ptr: 0x%lx[+%d]  null_bit: %u  null_ptr: 0x%lx[+%d]",
                i,
                f->field_name,
                (long) f->flags,
                (f->flags & PRI_KEY_FLAG)  ? "pri"       : "attr",
                (f->flags & NOT_NULL_FLAG) ? ""          : ",nullable",
                (f->flags & UNSIGNED_FLAG) ? ",unsigned" : ",signed",
                (f->flags & ZEROFILL_FLAG) ? ",zerofill" : "",
                (f->flags & BLOB_FLAG)     ? ",blob"     : "",
                (f->flags & BINARY_FLAG)   ? ",binary"   : "",
                f->real_type(),
                f->pack_length(),
                (long) f->ptr, (int) (f->ptr - table->record[0]),
                f->null_bit,
                (long) f->null_ptr,
                (int) ((uchar*) f->null_ptr - table->record[0])));
    if (f->type() == MYSQL_TYPE_BIT)
    {
      Field_bit *g= (Field_bit*) f;
      DBUG_PRINT("MYSQL_TYPE_BIT",("field_length: %d  bit_ptr: 0x%lx[+%d] "
                                   "bit_ofs: %d  bit_len: %u",
                                   g->field_length, (long) g->bit_ptr,
                                   (int) ((uchar*) g->bit_ptr -
                                          table->record[0]),
                                   g->bit_ofs, g->bit_len));
    }
  }
}
#else
#define dbug_print_table(a,b)
#endif

static inline void
print_warning_list(const char* prefix, List<MYSQL_ERROR>& list)
{
  List_iterator_fast<MYSQL_ERROR> it(list);
  MYSQL_ERROR *err;
  while ((err= it++))
  {
    sql_print_warning("%s: (%d)%s",
                      prefix,
                      MYSQL_ERROR_get_sql_errno(err),
                      MYSQL_ERROR_get_message_text(err));
  }
}


static void run_query(THD *thd, char *buf, char *end,
                      const int *no_print_error)
{
  /*
    NOTE! Don't use this function for new implementation, backward
    compat. only
  */
<<<<<<< HEAD

  Ndb_local_connection mysqld(thd);

=======

  Ndb_local_connection mysqld(thd);

>>>>>>> 676cd630
  /*
    Run the query, suppress some errors from being printed
    to log and ignore any error returned
  */
  (void)mysqld.raw_run_query(buf, (end - buf),
                             no_print_error);
}

static void
ndbcluster_binlog_close_table(THD *thd, NDB_SHARE *share)
{
  DBUG_ENTER("ndbcluster_binlog_close_table");
  Ndb_event_data *event_data= share->event_data;
  if (event_data)
  {
    delete event_data;
    share->event_data= 0;
  }
  DBUG_VOID_RETURN;
}


/*
  Creates a TABLE object for the ndb cluster table

  NOTES
    This does not open the underlying table
*/

static int
ndbcluster_binlog_open_table(THD *thd, NDB_SHARE *share)
{
  int error;
  DBUG_ASSERT(share->event_data == 0);
  Ndb_event_data *event_data= share->event_data= new Ndb_event_data(share);
  DBUG_ENTER("ndbcluster_binlog_open_table");

  MEM_ROOT **root_ptr=
    my_pthread_getspecific_ptr(MEM_ROOT**, THR_MALLOC);
  MEM_ROOT *old_root= *root_ptr;
  init_sql_alloc(&event_data->mem_root, 1024, 0);
  *root_ptr= &event_data->mem_root;

  TABLE_SHARE *table_share= event_data->table_share= 
    (TABLE_SHARE*)alloc_root(&event_data->mem_root, sizeof(TABLE_SHARE));
  TABLE *table= event_data->table= 
    (TABLE*)alloc_root(&event_data->mem_root, sizeof(TABLE));

  init_tmp_table_share(thd, table_share, share->db, 0, share->table_name, 
                       share->key);
  if ((error= open_table_def(thd, table_share, 0)) ||
      (error= open_table_from_share(thd, table_share, "", 0, 
                                    (uint) (OPEN_FRM_FILE_ONLY | DELAYED_OPEN | READ_ALL),
                                    0, table, OTM_OPEN)))
  {
    DBUG_PRINT("error", ("open_table_def/open_table_from_share failed: %d my_errno: %d",
                         error, my_errno));
    free_table_share(table_share);
    event_data->table= 0;
    event_data->table_share= 0;
    delete event_data;
    share->event_data= 0;
    *root_ptr= old_root;
    DBUG_RETURN(error);
  }
  mysql_mutex_lock(&LOCK_open);
  assign_new_table_id(table_share);
  mysql_mutex_unlock(&LOCK_open);

  table->in_use= injector_thd;
  
  table->s->db.str= share->db;
  table->s->db.length= strlen(share->db);
  table->s->table_name.str= share->table_name;
  table->s->table_name.length= strlen(share->table_name);
  /* We can't use 'use_all_columns()' as the file object is not setup yet */
  table->column_bitmaps_set_no_signal(&table->s->all_set, &table->s->all_set);
#ifndef DBUG_OFF
  dbug_print_table("table", table);
#endif
  *root_ptr= old_root;
  DBUG_RETURN(0);
}


/*
  Initialize the binlog part of the NDB_SHARE
*/
int ndbcluster_binlog_init_share(THD *thd, NDB_SHARE *share, TABLE *_table)
{
  MEM_ROOT *mem_root= &share->mem_root;
  int do_event_op= ndb_binlog_running;
  int error= 0;
  DBUG_ENTER("ndbcluster_binlog_init_share");

  share->connect_count= g_ndb_cluster_connection->get_connect_count();
#ifdef HAVE_NDB_BINLOG
  share->m_cfn_share= NULL;
#endif

  share->op= 0;
  share->new_op= 0;
  share->event_data= 0;

  if (!ndb_schema_share &&
      strcmp(share->db, NDB_REP_DB) == 0 &&
      strcmp(share->table_name, NDB_SCHEMA_TABLE) == 0)
    do_event_op= 1;
  else if (!ndb_apply_status_share &&
           strcmp(share->db, NDB_REP_DB) == 0 &&
           strcmp(share->table_name, NDB_APPLY_TABLE) == 0)
    do_event_op= 1;

  {
    int i, no_nodes= g_ndb_cluster_connection->no_db_nodes();
    share->subscriber_bitmap= (MY_BITMAP*)
      alloc_root(mem_root, no_nodes * sizeof(MY_BITMAP));
    for (i= 0; i < no_nodes; i++)
    {
      bitmap_init(&share->subscriber_bitmap[i],
                  (Uint32*)alloc_root(mem_root, max_ndb_nodes/8),
                  max_ndb_nodes, FALSE);
      bitmap_clear_all(&share->subscriber_bitmap[i]);
    }
  }

  if (!do_event_op)
  {
    if (_table)
    {
      if (_table->s->primary_key == MAX_KEY)
        share->flags|= NSF_HIDDEN_PK;
      if (_table->s->blob_fields != 0)
        share->flags|= NSF_BLOB_FLAG;
    }
    else
    {
      share->flags|= NSF_NO_BINLOG;
    }
    DBUG_RETURN(error);
  }
  while (1) 
  {
    if ((error= ndbcluster_binlog_open_table(thd, share)))
      break;
    if (share->event_data->table->s->primary_key == MAX_KEY)
      share->flags|= NSF_HIDDEN_PK;
    if (share->event_data->table->s->blob_fields != 0)
      share->flags|= NSF_BLOB_FLAG;
    break;
  }
  DBUG_RETURN(error);
}

/*****************************************************************
  functions called from master sql client threads
****************************************************************/

/*
  called in mysql_show_binlog_events and reset_logs to make sure we wait for
  all events originating from this mysql server to arrive in the binlog

  Wait for the last epoch in which the last transaction is a part of.

  Wait a maximum of 30 seconds.
*/
static void ndbcluster_binlog_wait(THD *thd)
{
  if (ndb_binlog_running)
  {
    DBUG_ENTER("ndbcluster_binlog_wait");
    ulonglong wait_epoch= ndb_get_latest_trans_gci();
    /*
      cluster not connected or no transactions done
      so nothing to wait for
    */
    if (!wait_epoch)
      DBUG_VOID_RETURN;
    const char *save_info= thd ? thd->proc_info : 0;
    int count= 30;
    if (thd)
      thd->proc_info= "Waiting for ndbcluster binlog update to "
	"reach current position";
    pthread_mutex_lock(&injector_mutex);
    while (!(thd && thd->killed) && count && ndb_binlog_running &&
           (ndb_latest_handled_binlog_epoch == 0 ||
            ndb_latest_handled_binlog_epoch < wait_epoch))
    {
      count--;
      struct timespec abstime;
      set_timespec(abstime, 1);
      pthread_cond_timedwait(&injector_cond, &injector_mutex, &abstime);
    }
    pthread_mutex_unlock(&injector_mutex);
    if (thd)
      thd->proc_info= save_info;
    DBUG_VOID_RETURN;
  }
}

/*
 Called from MYSQL_BIN_LOG::reset_logs in log.cc when binlog is emptied
*/
static int ndbcluster_reset_logs(THD *thd)
{
  if (!ndb_binlog_running)
    return 0;

  /* only reset master should reset logs */
  if (!((thd->lex->sql_command == SQLCOM_RESET) &&
        (thd->lex->type & REFRESH_MASTER)))
    return 0;

  DBUG_ENTER("ndbcluster_reset_logs");

  /*
    Wait for all events originating from this mysql server has
    reached the binlog before continuing to reset
  */
  ndbcluster_binlog_wait(thd);

  /*
    Truncate mysql.ndb_binlog_index table, if table does not
    exist ignore the error as it is a "consistent" behavior
  */
  Ndb_local_connection mysqld(thd);
  const bool ignore_no_such_table = true;
  if(mysqld.truncate_table(STRING_WITH_LEN("mysql"),
                           STRING_WITH_LEN("ndb_binlog_index"),
                           ignore_no_such_table))
  {
    // Failed to truncate table
    DBUG_RETURN(1);
  }
  DBUG_RETURN(0);
}

/*
  Setup THD object
  'Inspired' from ha_ndbcluster.cc : ndb_util_thread_func
*/
static THD *
setup_thd(char * stackptr)
{
  DBUG_ENTER("setup_thd");
  THD * thd= new THD; /* note that contructor of THD uses DBUG_ */
  if (thd == 0)
  {
    DBUG_RETURN(0);
  }
  THD_CHECK_SENTRY(thd);

  thd->thread_id= 0;
  thd->thread_stack= stackptr; /* remember where our stack is */
  if (thd->store_globals())
  {
    thd->cleanup();
    delete thd;
    DBUG_RETURN(0);
  }

  lex_start(thd);

  thd->init_for_queries();
  thd_set_command(thd, COM_DAEMON);
  thd->system_thread= SYSTEM_THREAD_NDBCLUSTER_BINLOG;
#ifndef NDB_THD_HAS_NO_VERSION
  thd->version= refresh_version;
#endif
  thd->client_capabilities= 0;
  thd->lex->start_transaction_opt= 0;
  thd->security_ctx->skip_grants();

  CHARSET_INFO *charset_connection= get_charset_by_csname("utf8",
                                                          MY_CS_PRIMARY,
                                                          MYF(MY_WME));
  thd->variables.character_set_client= charset_connection;
  thd->variables.character_set_results= charset_connection;
  thd->variables.collation_connection= charset_connection;
  thd->update_charset();
  DBUG_RETURN(thd);
}

/*
  Called from MYSQL_BIN_LOG::purge_logs in log.cc when the binlog "file"
  is removed
*/

static int
ndbcluster_binlog_index_purge_file(THD *thd, const char *file)
{
  int error = 0;
  THD * save_thd= thd;
  DBUG_ENTER("ndbcluster_binlog_index_purge_file");
  DBUG_PRINT("enter", ("file: %s", file));

  if (!ndb_binlog_running || (thd && thd->slave_thread))
    DBUG_RETURN(0);

  /**
   * This function really really needs a THD object,
   *   new/delete one if not available...yuck!
   */
  if (thd == 0)
  {
    if ((thd = setup_thd((char*)&save_thd)) == 0)
    {
      /**
       * TODO return proper error code here,
       * BUT! return code is not (currently) checked in
       *      log.cc : purge_index_entry() so we settle for warning printout
       */
      sql_print_warning("NDB: Unable to purge "
                        NDB_REP_DB "." NDB_REP_TABLE
                        " File=%s (failed to setup thd)", file);
      DBUG_RETURN(0);
    }
  }

  /*
    delete rows from mysql.ndb_binlog_index table for the given
    filename, if table does not exist ignore the error as it
    is a "consistent" behavior
  */
  Ndb_local_connection mysqld(thd);
  const bool ignore_no_such_table = true;
  if(mysqld.delete_rows(STRING_WITH_LEN("mysql"),
                        STRING_WITH_LEN("ndb_binlog_index"),
                        ignore_no_such_table,
                        "File='", file, "'", NULL))
  {
    // Failed to delete rows from table
    error = 1;
  }

  if (save_thd == 0)
  {
    thd->cleanup();
    delete thd;
  }

  DBUG_RETURN(error);
}

static void
ndbcluster_binlog_log_query(handlerton *hton, THD *thd, enum_binlog_command binlog_command,
                            const char *query, uint query_length,
                            const char *db, const char *table_name)
{
  DBUG_ENTER("ndbcluster_binlog_log_query");
  DBUG_PRINT("enter", ("db: %s  table_name: %s  query: %s",
                       db, table_name, query));
  enum SCHEMA_OP_TYPE type;
  int log= 0;
  uint32 table_id= 0, table_version= 0;
  /*
    Since databases aren't real ndb schema object
    they don't have any id/version

    But since that id/version is used to make sure that event's on SCHEMA_TABLE
    is correct, we set random numbers
  */
  table_id = (uint32)rand();
  table_version = (uint32)rand();
  switch (binlog_command)
  {
  case LOGCOM_CREATE_TABLE:
    type= SOT_CREATE_TABLE;
    DBUG_ASSERT(FALSE);
    break;
  case LOGCOM_ALTER_TABLE:
    type= SOT_ALTER_TABLE_COMMIT;
    //log= 1;
    break;
  case LOGCOM_RENAME_TABLE:
    type= SOT_RENAME_TABLE;
    DBUG_ASSERT(FALSE);
    break;
  case LOGCOM_DROP_TABLE:
    type= SOT_DROP_TABLE;
    DBUG_ASSERT(FALSE);
    break;
  case LOGCOM_CREATE_DB:
    type= SOT_CREATE_DB;
    log= 1;
    break;
  case LOGCOM_ALTER_DB:
    type= SOT_ALTER_DB;
    log= 1;
    break;
  case LOGCOM_DROP_DB:
    type= SOT_DROP_DB;
    DBUG_ASSERT(FALSE);
    break;
  }
  if (log)
  {
    ndbcluster_log_schema_op(thd, query, query_length,
                             db, table_name, table_id, table_version, type,
                             NULL, NULL);
  }
  DBUG_VOID_RETURN;
}


/*
  End use of the NDB Cluster binlog
   - wait for binlog thread to shutdown
*/

int ndbcluster_binlog_end(THD *thd)
{
  DBUG_ENTER("ndbcluster_binlog_end");

  if (ndb_util_thread_running > 0)
  {
    /*
      Wait for util thread to die (as this uses the injector mutex)
      There is a very small change that ndb_util_thread dies and the
      following mutex is freed before it's accessed. This shouldn't
      however be a likely case as the ndbcluster_binlog_end is supposed to
      be called before ndb_cluster_end().
    */
    sql_print_information("Stopping Cluster Utility thread");
    pthread_mutex_lock(&LOCK_ndb_util_thread);
    /* Ensure mutex are not freed if ndb_cluster_end is running at same time */
    ndb_util_thread_running++;
    ndbcluster_terminating= 1;
    pthread_cond_signal(&COND_ndb_util_thread);
    while (ndb_util_thread_running > 1)
      pthread_cond_wait(&COND_ndb_util_ready, &LOCK_ndb_util_thread);
    ndb_util_thread_running--;
    pthread_mutex_unlock(&LOCK_ndb_util_thread);
  }

  if (ndbcluster_binlog_inited)
  {
    ndbcluster_binlog_inited= 0;
    if (ndb_binlog_thread_running)
    {
      /* wait for injector thread to finish */
      ndbcluster_binlog_terminating= 1;
      pthread_mutex_lock(&injector_mutex);
      pthread_cond_signal(&injector_cond);
      while (ndb_binlog_thread_running > 0)
        pthread_cond_wait(&injector_cond, &injector_mutex);
      pthread_mutex_unlock(&injector_mutex);
    }
    pthread_mutex_destroy(&injector_mutex);
    pthread_cond_destroy(&injector_cond);
    pthread_mutex_destroy(&ndb_schema_share_mutex);
  }

  DBUG_RETURN(0);
}

/*****************************************************************
  functions called from slave sql client threads
****************************************************************/
static void ndbcluster_reset_slave(THD *thd)
{
  int error = 0;
  if (!ndb_binlog_running)
    return;

  DBUG_ENTER("ndbcluster_reset_slave");

  /*
    delete all rows from mysql.ndb_apply_status table
    - if table does not exist ignore the error as it
      is a consistent behavior
  */
  Ndb_local_connection mysqld(thd);
  const bool ignore_no_such_table = true;
  if(mysqld.delete_rows(STRING_WITH_LEN("mysql"),
                        STRING_WITH_LEN("ndb_apply_status"),
                        ignore_no_such_table,
                        NULL))
  {
    // Failed to delete rows from table
    error = 1;
  }

  // pending fix for bug#59844 will make this function return int
  DBUG_VOID_RETURN;
}

/*
  Initialize the binlog part of the ndb handlerton
*/

/**
  Upon the sql command flush logs, we need to ensure that all outstanding
  ndb data to be logged has made it to the binary log to get a deterministic
  behavior on the rotation of the log.
 */
static bool ndbcluster_flush_logs(handlerton *hton)
{
  ndbcluster_binlog_wait(current_thd);
  return FALSE;
}

/*
  Global schema lock across mysql servers
*/
bool ndbcluster_has_global_schema_lock(Thd_ndb *thd_ndb)
{
#ifndef NDB_NO_GLOBAL_SCHEMA_LOCK
  if (thd_ndb->global_schema_lock_trans)
  {
    thd_ndb->global_schema_lock_trans->refresh();
    return true;
  }
  return false;
#else
  return true; // OK
#endif
}

int ndbcluster_no_global_schema_lock_abort(THD *thd, const char *msg)
{
  Thd_ndb *thd_ndb= get_thd_ndb(thd);
  if (thd_ndb && thd_ndb->global_schema_lock_error != 0)
    return HA_ERR_NO_CONNECTION;
  sql_print_error("NDB: programming error, no lock taken while running "
                  "query %s. Message: %s", thd->query(), msg);
  abort();
  return -1;
}

#ifndef NDB_NO_GLOBAL_SCHEMA_LOCK
#include "ha_ndbcluster_lock_ext.h"

/*
  lock/unlock calls are reference counted, so calls to lock
  must be matched to a call to unlock even if the lock call fails
*/
static int ndbcluster_global_schema_lock_is_locked_or_queued= 0;
static int ndbcluster_global_schema_lock_no_locking_allowed= 0;
static pthread_mutex_t ndbcluster_global_schema_lock_mutex;
#endif
void ndbcluster_global_schema_lock_init()
{
#ifndef NDB_NO_GLOBAL_SCHEMA_LOCK
  pthread_mutex_init(&ndbcluster_global_schema_lock_mutex, MY_MUTEX_INIT_FAST);
#endif
}
void ndbcluster_global_schema_lock_deinit()
{
#ifndef NDB_NO_GLOBAL_SCHEMA_LOCK
  pthread_mutex_destroy(&ndbcluster_global_schema_lock_mutex);
#endif
}

static int ndbcluster_global_schema_lock(THD *thd, int no_lock_queue,
                                         int report_cluster_disconnected)
{
#ifdef NDB_NO_GLOBAL_SCHEMA_LOCK
  return 0;
#else
  Ndb *ndb= check_ndb_in_thd(thd);
  Thd_ndb *thd_ndb= get_thd_ndb(thd);
  NdbError ndb_error;
  if (thd_ndb->options & TNO_NO_LOCK_SCHEMA_OP)
    return 0;
  DBUG_ENTER("ndbcluster_global_schema_lock");
  DBUG_PRINT("enter", ("query: %s, no_lock_queue: %d",
                       thd->query(), no_lock_queue));
  if (thd_ndb->global_schema_lock_count)
  {
    if (thd_ndb->global_schema_lock_trans)
      thd_ndb->global_schema_lock_trans->refresh();
    else
      DBUG_ASSERT(thd_ndb->global_schema_lock_error != 0);
    thd_ndb->global_schema_lock_count++;
    DBUG_PRINT("exit", ("global_schema_lock_count: %d",
                        thd_ndb->global_schema_lock_count));
    DBUG_RETURN(0);
  }
  DBUG_ASSERT(thd_ndb->global_schema_lock_count == 0);
  thd_ndb->global_schema_lock_count= 1;
  thd_ndb->global_schema_lock_error= 0;
  DBUG_PRINT("exit", ("global_schema_lock_count: %d",
                      thd_ndb->global_schema_lock_count));

  /*
    Check that taking the lock is allowed
    - if not allowed to enter lock queue, return if lock exists
    - wait until allowed
    - increase global lock count
  */
  Thd_proc_info_guard thd_proc_info_guard(thd);
  pthread_mutex_lock(&ndbcluster_global_schema_lock_mutex);
  /* increase global lock count */
  ndbcluster_global_schema_lock_is_locked_or_queued++;
  if (no_lock_queue)
  {
    if (ndbcluster_global_schema_lock_is_locked_or_queued != 1)
    {
      /* Other thread has lock and this thread may not enter lock queue */
      pthread_mutex_unlock(&ndbcluster_global_schema_lock_mutex);
      thd_ndb->global_schema_lock_error= -1;
      DBUG_PRINT("exit", ("aborting as lock exists"));
      DBUG_RETURN(-1);
    }
    /* Mark that no other thread may be take lock */
    ndbcluster_global_schema_lock_no_locking_allowed= 1;
  }
  else
  {
    while (ndbcluster_global_schema_lock_no_locking_allowed)
    {
      thd_proc_info(thd, "Waiting for allowed to take ndbcluster global schema lock");
      /* Wait until locking is allowed */
      pthread_mutex_unlock(&ndbcluster_global_schema_lock_mutex);
      do_retry_sleep(50);
      if (thd->killed)
      {
        thd_ndb->global_schema_lock_error= -1;
        DBUG_RETURN(-1);
      }
      pthread_mutex_lock(&ndbcluster_global_schema_lock_mutex);
    }
  }
  pthread_mutex_unlock(&ndbcluster_global_schema_lock_mutex);

  /*
    Take the lock
  */
  thd_proc_info(thd, "Waiting for ndbcluster global schema lock");
  thd_ndb->global_schema_lock_trans=
    ndbcluster_global_schema_lock_ext(thd, ndb, ndb_error, -1);

  DBUG_EXECUTE_IF("sleep_after_global_schema_lock", my_sleep(6000000););

  if (no_lock_queue)
  {
    pthread_mutex_lock(&ndbcluster_global_schema_lock_mutex);
    /* Mark that other thread may be take lock */
    ndbcluster_global_schema_lock_no_locking_allowed= 0;
    pthread_mutex_unlock(&ndbcluster_global_schema_lock_mutex);
  }

  if (thd_ndb->global_schema_lock_trans)
  {
    if (opt_ndb_extra_logging > 19)
    {
      sql_print_information("NDB: Global schema lock acquired");
    }
    DBUG_RETURN(0);
  }

  if (ndb_error.code != 4009 || report_cluster_disconnected)
  {
    sql_print_warning("NDB: Could not acquire global schema lock (%d)%s",
                      ndb_error.code, ndb_error.message);
    push_warning_printf(thd, MYSQL_ERROR::WARN_LEVEL_WARN,
                        ER_GET_ERRMSG, ER(ER_GET_ERRMSG),
                        ndb_error.code, ndb_error.message,
                        "NDB. Could not acquire global schema lock");
  }
  thd_ndb->global_schema_lock_error= ndb_error.code ? ndb_error.code : -1;
  DBUG_RETURN(-1);
#endif
}
static int ndbcluster_global_schema_unlock(THD *thd)
{
#ifdef NDB_NO_GLOBAL_SCHEMA_LOCK
  return 0;
#else
  Thd_ndb *thd_ndb= get_thd_ndb(thd);
  DBUG_ASSERT(thd_ndb != 0);
  if (thd_ndb == 0 || (thd_ndb->options & TNO_NO_LOCK_SCHEMA_OP))
    return 0;
  Ndb *ndb= thd_ndb->ndb;
  DBUG_ENTER("ndbcluster_global_schema_unlock");
  NdbTransaction *trans= thd_ndb->global_schema_lock_trans;
  thd_ndb->global_schema_lock_count--;
  DBUG_PRINT("exit", ("global_schema_lock_count: %d",
                      thd_ndb->global_schema_lock_count));
  DBUG_ASSERT(ndb != NULL);
  if (ndb == NULL)
    return 0;
  DBUG_ASSERT(trans != NULL || thd_ndb->global_schema_lock_error != 0);
  if (thd_ndb->global_schema_lock_count != 0)
  {
    DBUG_RETURN(0);
  }
  thd_ndb->global_schema_lock_error= 0;

  /*
    Decrease global lock count
  */
  pthread_mutex_lock(&ndbcluster_global_schema_lock_mutex);
  ndbcluster_global_schema_lock_is_locked_or_queued--;
  pthread_mutex_unlock(&ndbcluster_global_schema_lock_mutex);

  if (trans)
  {
    thd_ndb->global_schema_lock_trans= NULL;
    NdbError ndb_error;
    if (ndbcluster_global_schema_unlock_ext(ndb, trans, ndb_error))
    {
      sql_print_warning("NDB: Releasing global schema lock (%d)%s",
                        ndb_error.code, ndb_error.message);
      push_warning_printf(thd, MYSQL_ERROR::WARN_LEVEL_WARN,
                          ER_GET_ERRMSG, ER(ER_GET_ERRMSG),
                          ndb_error.code,
                          ndb_error.message,
                          "ndb. Releasing global schema lock");
      DBUG_RETURN(-1);
    }
    if (opt_ndb_extra_logging > 19)
    {
      sql_print_information("NDB: Global schema lock release");
    }
  }
  DBUG_RETURN(0);
#endif
}

static int ndbcluster_binlog_func(handlerton *hton, THD *thd, 
                                  enum_binlog_func fn, 
                                  void *arg)
{
  DBUG_ENTER("ndbcluster_binlog_func");
  int res= 0;
  switch(fn)
  {
  case BFN_RESET_LOGS:
    res= ndbcluster_reset_logs(thd);
    break;
  case BFN_RESET_SLAVE:
    ndbcluster_reset_slave(thd);
    break;
  case BFN_BINLOG_WAIT:
    ndbcluster_binlog_wait(thd);
    break;
  case BFN_BINLOG_END:
    res= ndbcluster_binlog_end(thd);
    break;
  case BFN_BINLOG_PURGE_FILE:
    res= ndbcluster_binlog_index_purge_file(thd, (const char *)arg);
    break;
#ifndef NDB_NO_GLOBAL_SCHEMA_LOCK
  case BFN_GLOBAL_SCHEMA_LOCK:
    res= ndbcluster_global_schema_lock(thd, *(int*)arg, 1);
    break;
  case BFN_GLOBAL_SCHEMA_UNLOCK:
    res= ndbcluster_global_schema_unlock(thd);
    break;
#endif
  }
  DBUG_RETURN(res);
}
Ndbcluster_global_schema_lock_guard::Ndbcluster_global_schema_lock_guard(THD *thd)
  : m_thd(thd), m_lock(0)
{
}
Ndbcluster_global_schema_lock_guard::~Ndbcluster_global_schema_lock_guard()
{
  if (m_lock)
    ndbcluster_global_schema_unlock(m_thd);
}
int Ndbcluster_global_schema_lock_guard::lock()
{
  /* only one lock call allowed */
  DBUG_ASSERT(m_lock == 0);
  /*
    Always se m_lock, even if lock fails. Since the
    lock/unlock calls are reference counted, the number
    of calls to lock and unlock need to match up.
  */
  m_lock= 1;
  return ndbcluster_global_schema_lock(m_thd, 0, 0);
}

void ndbcluster_binlog_init_handlerton()
{
  handlerton *h= ndbcluster_hton;
  h->flush_logs=       ndbcluster_flush_logs;
  h->binlog_func=      ndbcluster_binlog_func;
  h->binlog_log_query= ndbcluster_binlog_log_query;
}


/*
  Convert db and table name into a key to use for searching
  the ndbcluster_open_tables hash
*/
static size_t
ndb_open_tables__create_key(char* key_buf, size_t key_buf_length,
                            const char* db, size_t db_length,
                            const char* table, size_t table_length)
{
  size_t key_length =  my_snprintf(key_buf, key_buf_length,
                                   "./%*s/%*s", db_length, db,
                                   table_length, table) - 1;
  assert(key_length > 0);
  assert(key_length < key_buf_length);

  return key_length;
}


/*
  Check if table with given name is open, ie. is
  in ndbcluster_open_tables hash
*/
static bool
ndb_open_tables__is_table_open(const char* db, size_t db_length,
                               const char* table, size_t table_length)
{
  char key[FN_REFLEN + 1];
  size_t key_length = ndb_open_tables__create_key(key, sizeof(key),
                                                  db, db_length,
                                                  table, table_length);
  DBUG_ENTER("ndb_open_tables__is_table_open");
  DBUG_PRINT("enter", ("db: '%s', table: '%s', key: '%s'",
                       db, table, key));

  pthread_mutex_lock(&ndbcluster_mutex);
  bool result = my_hash_search(&ndbcluster_open_tables,
                               (const uchar*)key,
                               key_length) != NULL;
  pthread_mutex_unlock(&ndbcluster_mutex);

  DBUG_PRINT("exit", ("result: %d", result));
  DBUG_RETURN(result);
}


static bool
ndbcluster_check_ndb_schema_share()
{
  return ndb_open_tables__is_table_open(STRING_WITH_LEN("mysql"),
                                        STRING_WITH_LEN("ndb_schema"));
}


static bool
ndbcluster_check_ndb_apply_status_share()
{
  return ndb_open_tables__is_table_open(STRING_WITH_LEN("mysql"),
                                        STRING_WITH_LEN("ndb_apply_status"));
}


static bool
create_cluster_sys_table(THD *thd, const char* db, size_t db_length,
                         const char* table, size_t table_length,
                         const char* create_definitions,
                         const char* create_options)
{
  if (ndb_open_tables__is_table_open(db, db_length, table, table_length))
    return false;

  if (g_ndb_cluster_connection->get_no_ready() <= 0)
    return false;

  if (opt_ndb_extra_logging)
    sql_print_information("NDB: Creating %s.%s", db, table);

  Ndb_local_connection mysqld(thd);

  /*
    Check if table exists in MySQL "dictionary"(i.e on disk)
    if so, remove it since there is none in Ndb
  */
  {
    char path[FN_REFLEN + 1];
    build_table_filename(path, sizeof(path) - 1,
                         db, table, reg_ext, 0);
    if (my_delete(path, MYF(0)) == 0)
    {
      /*
        The .frm file existed and was deleted from disk.
        It's possible that someone has tried to use it and thus
        it might have been inserted in the table definition cache.
        It must be flushed to avoid that it exist only in the
        table definition cache.
      */
      if (opt_ndb_extra_logging)
        sql_print_information("NDB: Flushing %s.%s", db, table);

      /* Flush mysql.ndb_apply_status table, ignore all errors */
      (void)mysqld.flush_table(db, db_length,
                               table, table_length);
    }
  }

  const bool create_if_not_exists = true;
  const bool res = mysqld.create_sys_table(db, db_length,
                                           table, table_length,
                                           create_if_not_exists,
                                           create_definitions,
                                           create_options);
  return res;
}


static bool
ndb_apply_table__create(THD *thd)
{
  DBUG_ENTER("ndb_apply_table__create");

  /* NOTE! Updating this table schema must be reflected in ndb_restore */
  const bool res =
    create_cluster_sys_table(thd,
                             STRING_WITH_LEN("mysql"),
                             STRING_WITH_LEN("ndb_apply_status"),
                             // table_definition
                             "server_id INT UNSIGNED NOT NULL,"
                             "epoch BIGINT UNSIGNED NOT NULL, "
                             "log_name VARCHAR(255) BINARY NOT NULL, "
                             "start_pos BIGINT UNSIGNED NOT NULL, "
                             "end_pos BIGINT UNSIGNED NOT NULL, "
                             "PRIMARY KEY USING HASH (server_id)",
                             // table_options
                             "ENGINE=NDB CHARACTER SET latin1");
  DBUG_RETURN(res);
}
<<<<<<< HEAD


=======


>>>>>>> 676cd630
static bool
ndb_schema_table__create(THD *thd)
{
  DBUG_ENTER("ndb_schema_table__create");

  /* NOTE! Updating this table schema must be reflected in ndb_restore */
  const bool res =
    create_cluster_sys_table(thd,
                             STRING_WITH_LEN("mysql"),
                             STRING_WITH_LEN("ndb_schema"),
                             // table_definition
                             "db VARBINARY(63) NOT NULL,"
                             "name VARBINARY(63) NOT NULL,"
                             "slock BINARY(32) NOT NULL,"
                             "query BLOB NOT NULL,"
                             "node_id INT UNSIGNED NOT NULL,"
                             "epoch BIGINT UNSIGNED NOT NULL,"
                             "id INT UNSIGNED NOT NULL,"
                             "version INT UNSIGNED NOT NULL,"
                             "type INT UNSIGNED NOT NULL,"
                             "PRIMARY KEY USING HASH (db,name)",
                             // table_options
                             "ENGINE=NDB CHARACTER SET latin1");
  DBUG_RETURN(res);
}



class Thd_ndb_options_guard
{
public:
  Thd_ndb_options_guard(Thd_ndb *thd_ndb)
    : m_val(thd_ndb->options), m_save_val(thd_ndb->options) {}
  ~Thd_ndb_options_guard() { m_val= m_save_val; }
  void set(uint32 flag) { m_val|= flag; }
private:
  uint32 &m_val;
  uint32 m_save_val;
};

extern int ndb_setup_complete;
extern pthread_cond_t COND_ndb_setup_complete;

/*
   ndb_notify_tables_writable
   
   Called to notify any waiting threads that Ndb tables are
   now writable
*/ 
static void ndb_notify_tables_writable()
{
  pthread_mutex_lock(&ndbcluster_mutex);
  ndb_setup_complete= 1;
  pthread_cond_broadcast(&COND_ndb_setup_complete);
  pthread_mutex_unlock(&ndbcluster_mutex);
}

/*
  Ndb has no representation of the database schema objects.
  The mysql.ndb_schema table contains the latest schema operations
  done via a mysqld, and thus reflects databases created/dropped/altered
  while a mysqld was disconnected.  This function tries to recover
  the correct state w.r.t created databases using the information in
  that table.

  Function should only be called while ndbcluster_global_schema_lock
  is held, to ensure that ndb_schema table is not being updated while
  scanning.
*/
static int ndbcluster_find_all_databases(THD *thd)
{
  Ndb *ndb= check_ndb_in_thd(thd);
  Thd_ndb *thd_ndb= get_thd_ndb(thd);
  Thd_ndb_options_guard thd_ndb_options(thd_ndb);
  NDBDICT *dict= ndb->getDictionary();
  NdbTransaction *trans= NULL;
  NdbError ndb_error;
  int retries= 100;
  int retry_sleep= 30; /* 30 milliseconds, transaction */
  DBUG_ENTER("ndbcluster_find_all_databases");
  /* Ensure that we have the right lock */
  if (!ndbcluster_has_global_schema_lock(thd_ndb))
    DBUG_RETURN(ndbcluster_no_global_schema_lock_abort
                (thd, "ndbcluster_find_all_databases"));
  ndb->setDatabaseName(NDB_REP_DB);
  thd_ndb_options.set(TNO_NO_LOG_SCHEMA_OP);
  thd_ndb_options.set(TNO_NO_LOCK_SCHEMA_OP);
  while (1)
  {
    char db_buffer[FN_REFLEN];
    char *db= db_buffer+1;
    char name[FN_REFLEN];
    char query[64000];
    Ndb_table_guard ndbtab_g(dict, NDB_SCHEMA_TABLE);
    const NDBTAB *ndbtab= ndbtab_g.get_table();
    NdbScanOperation *op;
    NdbBlob *query_blob_handle;
    int r= 0;
    if (ndbtab == NULL)
    {
      ndb_error= dict->getNdbError();
      goto error;
    }
    trans= ndb->startTransaction();
    if (trans == NULL)
    {
      ndb_error= ndb->getNdbError();
      goto error;
    }
    op= trans->getNdbScanOperation(ndbtab);
    if (op == NULL)
    {
      ndb_error= trans->getNdbError();
      goto error;
    }

    op->readTuples(NdbScanOperation::LM_Read,
                   NdbScanOperation::SF_TupScan, 1);
    
    r|= op->getValue("db", db_buffer) == NULL;
    r|= op->getValue("name", name) == NULL;
    r|= (query_blob_handle= op->getBlobHandle("query")) == NULL;
    r|= query_blob_handle->getValue(query, sizeof(query));

    if (r)
    {
      ndb_error= op->getNdbError();
      goto error;
    }

    if (trans->execute(NdbTransaction::NoCommit))
    {
      ndb_error= trans->getNdbError();
      goto error;
    }

    while ((r= op->nextResult()) == 0)
    {
      unsigned db_len= db_buffer[0];
      unsigned name_len= name[0];
      /*
        name_len == 0 means no table name, hence the row
        is for a database
      */
      if (db_len > 0 && name_len == 0)
      {
        /* database found */
        db[db_len]= 0;

	/* find query */
        Uint64 query_length= 0;
        if (query_blob_handle->getLength(query_length))
        {
          ndb_error= query_blob_handle->getNdbError();
          goto error;
        }
        query[query_length]= 0;
        build_table_filename(name, sizeof(name), db, "", "", 0);
        int database_exists= !my_access(name, F_OK);
        if (strncasecmp("CREATE", query, 6) == 0)
        {
          /* Database should exist */
          if (!database_exists)
          {
            /* create missing database */
            sql_print_information("NDB: Discovered missing database '%s'", db);
            const int no_print_error[1]= {0};
            run_query(thd, query, query + query_length,
                      no_print_error);
          }
        }
        else if (strncasecmp("ALTER", query, 5) == 0)
        {
          /* Database should exist */
          if (!database_exists)
          {
            /* create missing database */
            sql_print_information("NDB: Discovered missing database '%s'", db);
            const int no_print_error[1]= {0};
            name_len= my_snprintf(name, sizeof(name), "CREATE DATABASE %s", db);
            run_query(thd, name, name + name_len,
                      no_print_error);
            run_query(thd, query, query + query_length,
                      no_print_error);
          }
        }
        else if (strncasecmp("DROP", query, 4) == 0)
        {
          /* Database should not exist */
          if (database_exists)
          {
            /* drop missing database */
            sql_print_information("NDB: Discovered reamining database '%s'", db);
          }
        }
      }
    }
    if (r == -1)
    {
      ndb_error= op->getNdbError();
      goto error;
    }
    ndb->closeTransaction(trans);
    trans= NULL;
    DBUG_RETURN(0); // success
  error:
    if (trans)
    {
      ndb->closeTransaction(trans);
      trans= NULL;
    }
    if (ndb_error.status == NdbError::TemporaryError && !thd->killed)
    {
      if (retries--)
      {
        sql_print_warning("NDB: ndbcluster_find_all_databases retry: %u - %s",
                          ndb_error.code,
                          ndb_error.message);
        do_retry_sleep(retry_sleep);
        continue; // retry
      }
    }
    if (!thd->killed)
    {
      sql_print_error("NDB: ndbcluster_find_all_databases fail: %u - %s",
                      ndb_error.code,
                      ndb_error.message);
    }

    DBUG_RETURN(1); // not temp error or too many retries
  }
}

bool
ndb_binlog_setup(THD *thd)
{
  if (ndb_binlog_tables_inited)
    return true; // Already setup -> OK

  Ndbcluster_global_schema_lock_guard global_schema_lock_guard(thd);
  if (global_schema_lock_guard.lock())
    return false;
  if (!ndb_schema_share &&
      ndbcluster_check_ndb_schema_share() == 0)
  {
    ndb_create_table_from_engine(thd, NDB_REP_DB, NDB_SCHEMA_TABLE);
    if (!ndb_schema_share)
    {
      ndb_schema_table__create(thd);
      // always make sure we create the 'schema' first
      if (!ndb_schema_share)
        return false;
    }
  }
  if (!ndb_apply_status_share &&
      ndbcluster_check_ndb_apply_status_share() == 0)
  {
    ndb_create_table_from_engine(thd, NDB_REP_DB, NDB_APPLY_TABLE);
    if (!ndb_apply_status_share)
    {
      ndb_apply_table__create(thd);
      if (!ndb_apply_status_share)
        return false;
    }
  }

  if (ndbcluster_find_all_databases(thd))
  {
    return false;
  }

  if (!ndbcluster_find_all_files(thd))
  {
    ndb_binlog_tables_inited= TRUE;
    if (ndb_binlog_tables_inited &&
        ndb_binlog_running && ndb_binlog_is_ready)
    {
      if (opt_ndb_extra_logging)
        sql_print_information("NDB Binlog: ndb tables writable");
      close_cached_tables(NULL, NULL, TRUE, FALSE, FALSE);
      
      /* 
         Signal any waiting thread that ndb table setup is
         now complete
      */
      ndb_notify_tables_writable();
    }
    /* Signal injector thread that all is setup */
    pthread_cond_signal(&injector_cond);

    return true; // Setup completed -> OK
  }
  return false;
}

/*
  Defines and struct for schema table.
  Should reflect table definition above.
*/
#define SCHEMA_DB_I 0u
#define SCHEMA_NAME_I 1u
#define SCHEMA_SLOCK_I 2u
#define SCHEMA_QUERY_I 3u
#define SCHEMA_NODE_ID_I 4u
#define SCHEMA_EPOCH_I 5u
#define SCHEMA_ID_I 6u
#define SCHEMA_VERSION_I 7u
#define SCHEMA_TYPE_I 8u
#define SCHEMA_SIZE 9u
#define SCHEMA_SLOCK_SIZE 32u

struct Cluster_schema
{
  uchar db_length;
  char db[64];
  uchar name_length;
  char name[64];
  uchar slock_length;
  uint32 slock[SCHEMA_SLOCK_SIZE/4];
  unsigned short query_length;
  char *query;
  Uint64 epoch;
  uint32 node_id;
  uint32 id;
  uint32 version;
  uint32 type;
  uint32 any_value;
};

static void
print_could_not_discover_error(THD *thd,
                               const Cluster_schema *schema)
{
  sql_print_error("NDB Binlog: Could not discover table '%s.%s' from "
                  "binlog schema event '%s' from node %d. "
                  "my_errno: %d",
                   schema->db, schema->name, schema->query,
                   schema->node_id, my_errno);
  print_warning_list("NDB Binlog", thd_warn_list(thd));
}


/*
  Transfer schema table data into corresponding struct
*/
static void ndbcluster_get_schema(Ndb_event_data *event_data,
                                  Cluster_schema *s)
{
  TABLE *table= event_data->table;
  Field **field;
  /* unpack blob values */
  uchar* blobs_buffer= 0;
  uint blobs_buffer_size= 0;
  my_bitmap_map *old_map= dbug_tmp_use_all_columns(table, table->read_set);
  {
    ptrdiff_t ptrdiff= 0;
    int ret= get_ndb_blobs_value(table, event_data->ndb_value[0],
                                 blobs_buffer, blobs_buffer_size,
                                 ptrdiff);
    if (ret != 0)
    {
      my_free(blobs_buffer, MYF(MY_ALLOW_ZERO_PTR));
      DBUG_PRINT("info", ("blob read error"));
      DBUG_ASSERT(FALSE);
    }
  }
  /* db varchar 1 length uchar */
  field= table->field;
  s->db_length= *(uint8*)(*field)->ptr;
  DBUG_ASSERT(s->db_length <= (*field)->field_length);
  DBUG_ASSERT((*field)->field_length + 1 == sizeof(s->db));
  memcpy(s->db, (*field)->ptr + 1, s->db_length);
  s->db[s->db_length]= 0;
  /* name varchar 1 length uchar */
  field++;
  s->name_length= *(uint8*)(*field)->ptr;
  DBUG_ASSERT(s->name_length <= (*field)->field_length);
  DBUG_ASSERT((*field)->field_length + 1 == sizeof(s->name));
  memcpy(s->name, (*field)->ptr + 1, s->name_length);
  s->name[s->name_length]= 0;
  /* slock fixed length */
  field++;
  s->slock_length= (*field)->field_length;
  DBUG_ASSERT((*field)->field_length == sizeof(s->slock));
  memcpy(s->slock, (*field)->ptr, s->slock_length);
  /* query blob */
  field++;
  {
    Field_blob *field_blob= (Field_blob*)(*field);
    uint blob_len= field_blob->get_length((*field)->ptr);
    uchar *blob_ptr= 0;
    field_blob->get_ptr(&blob_ptr);
    DBUG_ASSERT(blob_len == 0 || blob_ptr != 0);
    s->query_length= blob_len;
    s->query= sql_strmake((char*) blob_ptr, blob_len);
  }
  /* node_id */
  field++;
  s->node_id= (Uint32)((Field_long *)*field)->val_int();
  /* epoch */
  field++;
  s->epoch= ((Field_long *)*field)->val_int();
  /* id */
  field++;
  s->id= (Uint32)((Field_long *)*field)->val_int();
  /* version */
  field++;
  s->version= (Uint32)((Field_long *)*field)->val_int();
  /* type */
  field++;
  s->type= (Uint32)((Field_long *)*field)->val_int();
  /* free blobs buffer */
  my_free(blobs_buffer, MYF(MY_ALLOW_ZERO_PTR));
  dbug_tmp_restore_column_map(table->read_set, old_map);
}

/*
  helper function to pack a ndb varchar
*/
char *ndb_pack_varchar(const NDBCOL *col, char *buf,
                       const char *str, int sz)
{
  switch (col->getArrayType())
  {
    case NDBCOL::ArrayTypeFixed:
      memcpy(buf, str, sz);
      break;
    case NDBCOL::ArrayTypeShortVar:
      *(uchar*)buf= (uchar)sz;
      memcpy(buf + 1, str, sz);
      break;
    case NDBCOL::ArrayTypeMediumVar:
      int2store(buf, sz);
      memcpy(buf + 2, str, sz);
      break;
  }
  return buf;
}

/*
  acknowledge handling of schema operation
*/
static int
ndbcluster_update_slock(THD *thd,
                        const char *db,
                        const char *table_name,
                        uint32 table_id,
                        uint32 table_version)
{
  DBUG_ENTER("ndbcluster_update_slock");
  if (!ndb_schema_share)
  {
    DBUG_RETURN(0);
  }

  const NdbError *ndb_error= 0;
  uint32 node_id= g_ndb_cluster_connection->node_id();
  Ndb *ndb= check_ndb_in_thd(thd);
  char save_db[FN_HEADLEN];
  strcpy(save_db, ndb->getDatabaseName());

  char tmp_buf[FN_REFLEN];
  NDBDICT *dict= ndb->getDictionary();
  ndb->setDatabaseName(NDB_REP_DB);
  Ndb_table_guard ndbtab_g(dict, NDB_SCHEMA_TABLE);
  const NDBTAB *ndbtab= ndbtab_g.get_table();
  NdbTransaction *trans= 0;
  int retries= 100;
  int retry_sleep= 30; /* 30 milliseconds, transaction */
  const NDBCOL *col[SCHEMA_SIZE];
  unsigned sz[SCHEMA_SIZE];

  MY_BITMAP slock;
  uint32 bitbuf[SCHEMA_SLOCK_SIZE/4];
  bitmap_init(&slock, bitbuf, sizeof(bitbuf)*8, false);

  if (ndbtab == 0)
  {
    if (dict->getNdbError().code != 4009)
      abort();
    DBUG_RETURN(0);
  }

  {
    uint i;
    for (i= 0; i < SCHEMA_SIZE; i++)
    {
      col[i]= ndbtab->getColumn(i);
      if (i != SCHEMA_QUERY_I)
      {
        sz[i]= col[i]->getLength();
        DBUG_ASSERT(sz[i] <= sizeof(tmp_buf));
      }
    }
  }

  while (1)
  {
    if ((trans= ndb->startTransaction()) == 0)
      goto err;
    {
      NdbOperation *op= 0;
      int r= 0;

      /* read the bitmap exlusive */
      r|= (op= trans->getNdbOperation(ndbtab)) == 0;
      DBUG_ASSERT(r == 0);
      r|= op->readTupleExclusive();
      DBUG_ASSERT(r == 0);
    
      /* db */
      ndb_pack_varchar(col[SCHEMA_DB_I], tmp_buf, db, strlen(db));
      r|= op->equal(SCHEMA_DB_I, tmp_buf);
      DBUG_ASSERT(r == 0);
      /* name */
      ndb_pack_varchar(col[SCHEMA_NAME_I], tmp_buf, table_name,
                       strlen(table_name));
      r|= op->equal(SCHEMA_NAME_I, tmp_buf);
      DBUG_ASSERT(r == 0);
      /* slock */
      r|= op->getValue(SCHEMA_SLOCK_I, (char*)slock.bitmap) == 0;
      DBUG_ASSERT(r == 0);
    }
    if (trans->execute(NdbTransaction::NoCommit))
      goto err;

    if (opt_ndb_extra_logging > 19)
    {
      uint32 copy[SCHEMA_SLOCK_SIZE/4];
      memcpy(copy, bitbuf, sizeof(copy));
      bitmap_clear_bit(&slock, node_id);
      sql_print_information("NDB: reply to %s.%s(%u/%u) from %x%x to %x%x",
                            db, table_name,
                            table_id, table_version,
                            copy[0], copy[1],
                            slock.bitmap[0],
                            slock.bitmap[1]);
    }
    else
    {
      bitmap_clear_bit(&slock, node_id);
    }

    {
      NdbOperation *op= 0;
      int r= 0;

      /* now update the tuple */
      r|= (op= trans->getNdbOperation(ndbtab)) == 0;
      DBUG_ASSERT(r == 0);
      r|= op->updateTuple();
      DBUG_ASSERT(r == 0);

      /* db */
      ndb_pack_varchar(col[SCHEMA_DB_I], tmp_buf, db, strlen(db));
      r|= op->equal(SCHEMA_DB_I, tmp_buf);
      DBUG_ASSERT(r == 0);
      /* name */
      ndb_pack_varchar(col[SCHEMA_NAME_I], tmp_buf, table_name,
                       strlen(table_name));
      r|= op->equal(SCHEMA_NAME_I, tmp_buf);
      DBUG_ASSERT(r == 0);
      /* slock */
      r|= op->setValue(SCHEMA_SLOCK_I, (char*)slock.bitmap);
      DBUG_ASSERT(r == 0);
      /* node_id */
      r|= op->setValue(SCHEMA_NODE_ID_I, node_id);
      DBUG_ASSERT(r == 0);
      /* type */
      r|= op->setValue(SCHEMA_TYPE_I, (uint32)SOT_CLEAR_SLOCK);
      DBUG_ASSERT(r == 0);
    }
    if (trans->execute(NdbTransaction::Commit, 
                       NdbOperation::DefaultAbortOption, 1 /*force send*/) == 0)
    {
      DBUG_PRINT("info", ("node %d cleared lock on '%s.%s'",
                          node_id, db, table_name));
      dict->forceGCPWait(1);
      break;
    }
  err:
    const NdbError *this_error= trans ?
      &trans->getNdbError() : &ndb->getNdbError();
    if (this_error->status == NdbError::TemporaryError && !thd->killed)
    {
      if (retries--)
      {
        if (trans)
          ndb->closeTransaction(trans);
        do_retry_sleep(retry_sleep);
        continue; // retry
      }
    }
    ndb_error= this_error;
    break;
  }

  if (ndb_error)
    push_warning_printf(thd, MYSQL_ERROR::WARN_LEVEL_WARN,
                        ER_GET_ERRMSG, ER(ER_GET_ERRMSG),
                        ndb_error->code,
                        ndb_error->message,
                        "Could not release lock on '%s.%s'",
                        db, table_name);
  if (trans)
    ndb->closeTransaction(trans);
  ndb->setDatabaseName(save_db);
  DBUG_RETURN(0);
}


/*
  log query in schema table
*/
static void ndb_report_waiting(const char *key,
                               int the_time,
                               const char *op,
                               const char *obj,
                               const MY_BITMAP * map)
{
  ulonglong ndb_latest_epoch= 0;
  const char *proc_info= "<no info>";
  pthread_mutex_lock(&injector_mutex);
  if (injector_ndb)
    ndb_latest_epoch= injector_ndb->getLatestGCI();
  if (injector_thd)
    proc_info= injector_thd->proc_info;
  pthread_mutex_unlock(&injector_mutex);
  if (map == 0)
  {
    sql_print_information("NDB %s:"
                          " waiting max %u sec for %s %s."
                          "  epochs: (%u/%u,%u/%u,%u/%u)"
                          "  injector proc_info: %s"
                          ,key, the_time, op, obj
                          ,(uint)(ndb_latest_handled_binlog_epoch >> 32)
                          ,(uint)(ndb_latest_handled_binlog_epoch)
                          ,(uint)(ndb_latest_received_binlog_epoch >> 32)
                          ,(uint)(ndb_latest_received_binlog_epoch)
                          ,(uint)(ndb_latest_epoch >> 32)
                          ,(uint)(ndb_latest_epoch)
                          ,proc_info
                          );
  }
  else
  {
    sql_print_information("NDB %s:"
                          " waiting max %u sec for %s %s."
                          "  epochs: (%u/%u,%u/%u,%u/%u)"
                          "  injector proc_info: %s map: %x%x"
                          ,key, the_time, op, obj
                          ,(uint)(ndb_latest_handled_binlog_epoch >> 32)
                          ,(uint)(ndb_latest_handled_binlog_epoch)
                          ,(uint)(ndb_latest_received_binlog_epoch >> 32)
                          ,(uint)(ndb_latest_received_binlog_epoch)
                          ,(uint)(ndb_latest_epoch >> 32)
                          ,(uint)(ndb_latest_epoch)
                          ,proc_info
                          ,map->bitmap[0]
                          ,map->bitmap[1]
                          );
  }
}

static
const char*
get_schema_type_name(uint type)
{
  switch(type){
  case SOT_DROP_TABLE:
    return "DROP_TABLE";
  case SOT_CREATE_TABLE:
    return "CREATE_TABLE";
  case SOT_RENAME_TABLE_NEW:
    return "RENAME_TABLE_NEW";
  case SOT_ALTER_TABLE_COMMIT:
    return "ALTER_TABLE_COMMIT";
  case SOT_DROP_DB:
    return "DROP_DB";
  case SOT_CREATE_DB:
    return "CREATE_DB";
  case SOT_ALTER_DB:
    return "ALTER_DB";
  case SOT_CLEAR_SLOCK:
    return "CLEAR_SLOCK";
  case SOT_TABLESPACE:
    return "TABLESPACE";
  case SOT_LOGFILE_GROUP:
    return "LOGFILE_GROUP";
  case SOT_RENAME_TABLE:
    return "RENAME_TABLE";
  case SOT_TRUNCATE_TABLE:
    return "TRUNCATE_TABLE";
  case SOT_RENAME_TABLE_PREPARE:
    return "RENAME_TABLE_PREPARE";
  case SOT_ONLINE_ALTER_TABLE_PREPARE:
    return "ONLINE_ALTER_TABLE_PREPARE";
  case SOT_ONLINE_ALTER_TABLE_COMMIT:
    return "ONLINE_ALTER_TABLE_COMMIT";
  }
  return "<unknown>";
}

extern void update_slave_api_stats(Ndb*);

int ndbcluster_log_schema_op(THD *thd,
                             const char *query, int query_length,
                             const char *db, const char *table_name,
                             uint32 ndb_table_id,
                             uint32 ndb_table_version,
                             enum SCHEMA_OP_TYPE type,
                             const char *new_db, const char *new_table_name)
{
  DBUG_ENTER("ndbcluster_log_schema_op");
  Thd_ndb *thd_ndb= get_thd_ndb(thd);
  if (!thd_ndb)
  {
    if (!(thd_ndb= ha_ndbcluster::seize_thd_ndb()))
    {
      sql_print_error("Could not allocate Thd_ndb object");
      DBUG_RETURN(1);
    }
    set_thd_ndb(thd, thd_ndb);
  }

  DBUG_PRINT("enter",
             ("query: %s  db: %s  table_name: %s  thd_ndb->options: %d",
              query, db, table_name, thd_ndb->options));
  if (!ndb_schema_share || thd_ndb->options & TNO_NO_LOG_SCHEMA_OP)
  {
    if (thd->slave_thread)
      update_slave_api_stats(thd_ndb->ndb);

    DBUG_RETURN(0);
  }

  char tmp_buf2[FN_REFLEN];
  const char *type_str;
  int also_internal= 0;
  uint32 log_type= (uint32)type;
  switch (type)
  {
  case SOT_DROP_TABLE:
    /* drop database command, do not log at drop table */
    if (thd->lex->sql_command ==  SQLCOM_DROP_DB)
      DBUG_RETURN(0);
    /* redo the drop table query as is may contain several tables */
    query= tmp_buf2;
    query_length= (uint) (strxmov(tmp_buf2, "drop table ",
                                  "`", db, "`", ".",
                                  "`", table_name, "`", NullS) - tmp_buf2);
    type_str= "drop table";
    break;
  case SOT_RENAME_TABLE_PREPARE:
    type_str= "rename table prepare";
    also_internal= 1;
    break;
  case SOT_RENAME_TABLE:
    /* redo the rename table query as is may contain several tables */
    query= tmp_buf2;
    query_length= (uint) (strxmov(tmp_buf2, "rename table ",
                                  "`", db, "`", ".",
                                  "`", table_name, "` to ",
                                  "`", new_db, "`", ".",
                                  "`", new_table_name, "`", NullS) - tmp_buf2);
    type_str= "rename table";
    break;
  case SOT_CREATE_TABLE:
    type_str= "create table";
    break;
  case SOT_ALTER_TABLE_COMMIT:
    type_str= "alter table";
    also_internal= 1;
    break;
  case SOT_ONLINE_ALTER_TABLE_PREPARE:
    type_str= "online alter table prepare";
    also_internal= 1;
    break;
  case SOT_ONLINE_ALTER_TABLE_COMMIT:
    type_str= "online alter table commit";
    also_internal= 1;
    break;
  case SOT_DROP_DB:
    type_str= "drop db";
    break;
  case SOT_CREATE_DB:
    type_str= "create db";
    break;
  case SOT_ALTER_DB:
    type_str= "alter db";
    break;
  case SOT_TABLESPACE:
    type_str= "tablespace";
    break;
  case SOT_LOGFILE_GROUP:
    type_str= "logfile group";
    break;
  case SOT_TRUNCATE_TABLE:
    type_str= "truncate table";
    break;
  default:
    abort(); /* should not happen, programming error */
  }

  NDB_SCHEMA_OBJECT *ndb_schema_object;
  {
    char key[FN_REFLEN + 1];
    build_table_filename(key, sizeof(key) - 1, db, table_name, "", 0);
    ndb_schema_object= ndb_get_schema_object(key, TRUE, FALSE);
    ndb_schema_object->table_id= ndb_table_id;
    ndb_schema_object->table_version= ndb_table_version;
  }

  const NdbError *ndb_error= 0;
  uint32 node_id= g_ndb_cluster_connection->node_id();
  Uint64 epoch= 0;
  {
    int i;
    int no_storage_nodes= g_ndb_cluster_connection->no_db_nodes();

    /* begin protect ndb_schema_share */
    pthread_mutex_lock(&ndb_schema_share_mutex);
    if (ndb_schema_share == 0)
    {
      pthread_mutex_unlock(&ndb_schema_share_mutex);
      if (ndb_schema_object)
        ndb_free_schema_object(&ndb_schema_object, FALSE);
      DBUG_RETURN(0);    
    }
    pthread_mutex_lock(&ndb_schema_share->mutex);
    for (i= 0; i < no_storage_nodes; i++)
    {
      bitmap_union(&ndb_schema_object->slock_bitmap,
                   &ndb_schema_share->subscriber_bitmap[i]);
    }
    pthread_mutex_unlock(&ndb_schema_share->mutex);
    pthread_mutex_unlock(&ndb_schema_share_mutex);
    /* end protect ndb_schema_share */

    if (also_internal)
      bitmap_set_bit(&ndb_schema_object->slock_bitmap, node_id);
    else
      bitmap_clear_bit(&ndb_schema_object->slock_bitmap, node_id);

    DBUG_DUMP("schema_subscribers", (uchar*)&ndb_schema_object->slock,
              no_bytes_in_map(&ndb_schema_object->slock_bitmap));
  }

  Ndb *ndb= thd_ndb->ndb;
  char save_db[FN_REFLEN];
  strcpy(save_db, ndb->getDatabaseName());

  char tmp_buf[FN_REFLEN];
  NDBDICT *dict= ndb->getDictionary();
  ndb->setDatabaseName(NDB_REP_DB);
  Ndb_table_guard ndbtab_g(dict, NDB_SCHEMA_TABLE);
  const NDBTAB *ndbtab= ndbtab_g.get_table();
  NdbTransaction *trans= 0;
  int retries= 100;
  int retry_sleep= 30; /* 30 milliseconds, transaction */
  const NDBCOL *col[SCHEMA_SIZE];
  unsigned sz[SCHEMA_SIZE];

  if (ndbtab == 0)
  {
    if (strcmp(NDB_REP_DB, db) != 0 ||
        strcmp(NDB_SCHEMA_TABLE, table_name))
    {
      ndb_error= &dict->getNdbError();
    }
    goto end;
  }

  {
    uint i;
    for (i= 0; i < SCHEMA_SIZE; i++)
    {
      col[i]= ndbtab->getColumn(i);
      if (i != SCHEMA_QUERY_I)
      {
        sz[i]= col[i]->getLength();
        DBUG_ASSERT(sz[i] <= sizeof(tmp_buf));
      }
    }
  }

  while (1)
  {
    const char *log_db= db;
    const char *log_tab= table_name;
    const char *log_subscribers= (char*)ndb_schema_object->slock;
    if ((trans= ndb->startTransaction()) == 0)
      goto err;
    while (1)
    {
      NdbOperation *op= 0;
      int r= 0;
      r|= (op= trans->getNdbOperation(ndbtab)) == 0;
      DBUG_ASSERT(r == 0);
      r|= op->writeTuple();
      DBUG_ASSERT(r == 0);
      
      /* db */
      ndb_pack_varchar(col[SCHEMA_DB_I], tmp_buf, log_db, strlen(log_db));
      r|= op->equal(SCHEMA_DB_I, tmp_buf);
      DBUG_ASSERT(r == 0);
      /* name */
      ndb_pack_varchar(col[SCHEMA_NAME_I], tmp_buf, log_tab,
                       strlen(log_tab));
      r|= op->equal(SCHEMA_NAME_I, tmp_buf);
      DBUG_ASSERT(r == 0);
      /* slock */
      DBUG_ASSERT(sz[SCHEMA_SLOCK_I] ==
                  no_bytes_in_map(&ndb_schema_object->slock_bitmap));
      r|= op->setValue(SCHEMA_SLOCK_I, log_subscribers);
      DBUG_ASSERT(r == 0);
      /* query */
      {
        NdbBlob *ndb_blob= op->getBlobHandle(SCHEMA_QUERY_I);
        DBUG_ASSERT(ndb_blob != 0);
        uint blob_len= query_length;
        const char* blob_ptr= query;
        r|= ndb_blob->setValue(blob_ptr, blob_len);
        DBUG_ASSERT(r == 0);
      }
      /* node_id */
      r|= op->setValue(SCHEMA_NODE_ID_I, node_id);
      DBUG_ASSERT(r == 0);
      /* epoch */
      r|= op->setValue(SCHEMA_EPOCH_I, epoch);
      DBUG_ASSERT(r == 0);
      /* id */
      r|= op->setValue(SCHEMA_ID_I, ndb_table_id);
      DBUG_ASSERT(r == 0);
      /* version */
      r|= op->setValue(SCHEMA_VERSION_I, ndb_table_version);
      DBUG_ASSERT(r == 0);
      /* type */
      r|= op->setValue(SCHEMA_TYPE_I, log_type);
      DBUG_ASSERT(r == 0);
      /* any value */
      Uint32 anyValue = 0;
      if (! thd->slave_thread)
      {
        /* Schema change originating from this MySQLD, check SQL_LOG_BIN
         * variable and pass 'setting' to all logging MySQLDs via AnyValue  
         */
        if (thd_options(thd) & OPTION_BIN_LOG) /* e.g. SQL_LOG_BIN == on */
        {
          DBUG_PRINT("info", ("Schema event for binlogging"));
          ndbcluster_anyvalue_set_normal(anyValue);
        }
        else
        {
          DBUG_PRINT("info", ("Schema event not for binlogging")); 
          ndbcluster_anyvalue_set_nologging(anyValue);
        }
      }
      else
      {
        /* 
           Slave propagating replicated schema event in ndb_schema
           In case replicated serverId is composite 
           (server-id-bits < 31) we copy it into the 
           AnyValue as-is
           This is for 'future', as currently Schema operations
           do not have composite AnyValues.
           In future it may be useful to support *not* mapping composite
           AnyValues to/from Binlogged server-ids.
        */
        DBUG_PRINT("info", ("Replicated schema event with original server id %d",
                            thd->server_id));
        anyValue = thd_unmasked_server_id(thd);
      }

#ifndef DBUG_OFF
      /*
        MySQLD will set the user-portion of AnyValue (if any) to all 1s
        This tests code filtering ServerIds on the value of server-id-bits.
      */
      const char* p = getenv("NDB_TEST_ANYVALUE_USERDATA");
      if (p != 0  && *p != 0 && *p != '0' && *p != 'n' && *p != 'N')
      {
        dbug_ndbcluster_anyvalue_set_userbits(anyValue);
      }
#endif  

      r|= op->setAnyValue(anyValue);
      DBUG_ASSERT(r == 0);
      break;
    }
    if (trans->execute(NdbTransaction::Commit, NdbOperation::DefaultAbortOption,
                       1 /* force send */) == 0)
    {
      DBUG_PRINT("info", ("logged: %s", query));
      dict->forceGCPWait(1);
      break;
    }
err:
    const NdbError *this_error= trans ?
      &trans->getNdbError() : &ndb->getNdbError();
    if (this_error->status == NdbError::TemporaryError && !thd->killed)
    {
      if (retries--)
      {
        if (trans)
          ndb->closeTransaction(trans);
        do_retry_sleep(retry_sleep);
        continue; // retry
      }
    }
    ndb_error= this_error;
    break;
  }
end:
  if (ndb_error)
    push_warning_printf(thd, MYSQL_ERROR::WARN_LEVEL_WARN,
                        ER_GET_ERRMSG, ER(ER_GET_ERRMSG),
                        ndb_error->code,
                        ndb_error->message,
                        "Could not log query '%s' on other mysqld's");
          
  if (trans)
    ndb->closeTransaction(trans);
  ndb->setDatabaseName(save_db);

  if (opt_ndb_extra_logging > 19)
  {
    sql_print_information("NDB: distributed %s.%s(%u/%u) type: %s(%u) query: \'%s\' to %x%x",
                          db,
                          table_name,
                          ndb_table_id,
                          ndb_table_version,
                          get_schema_type_name(log_type),
                          log_type,
                          query,
                          ndb_schema_object->slock_bitmap.bitmap[0],
                          ndb_schema_object->slock_bitmap.bitmap[1]);
  }

  /*
    Wait for other mysqld's to acknowledge the table operation
  */
  if (ndb_error == 0 && !bitmap_is_clear_all(&ndb_schema_object->slock_bitmap))
  {
    int max_timeout= DEFAULT_SYNC_TIMEOUT;
    pthread_mutex_lock(&ndb_schema_object->mutex);
    while (1)
    {
      struct timespec abstime;
      int i;
      int no_storage_nodes= g_ndb_cluster_connection->no_db_nodes();
      set_timespec(abstime, 1);
      int ret= pthread_cond_timedwait(&injector_cond,
                                      &ndb_schema_object->mutex,
                                      &abstime);
      if (thd->killed)
        break;

      /* begin protect ndb_schema_share */
      pthread_mutex_lock(&ndb_schema_share_mutex);
      if (ndb_schema_share == 0)
      {
        pthread_mutex_unlock(&ndb_schema_share_mutex);
        break;
      }
      MY_BITMAP servers;
      bitmap_init(&servers, 0, 256, FALSE);
      bitmap_clear_all(&servers);
      bitmap_set_bit(&servers, node_id); // "we" are always alive
      pthread_mutex_lock(&ndb_schema_share->mutex);
      for (i= 0; i < no_storage_nodes; i++)
      {
        /* remove any unsubscribed from schema_subscribers */
        MY_BITMAP *tmp= &ndb_schema_share->subscriber_bitmap[i];
        bitmap_union(&servers, tmp);
      }
      pthread_mutex_unlock(&ndb_schema_share->mutex);
      pthread_mutex_unlock(&ndb_schema_share_mutex);
      /* end protect ndb_schema_share */

      /* remove any unsubscribed from ndb_schema_object->slock */
      bitmap_intersect(&ndb_schema_object->slock_bitmap, &servers);
      bitmap_free(&servers);

      if (bitmap_is_clear_all(&ndb_schema_object->slock_bitmap))
        break;

      if (ret)
      {
        max_timeout--;
        if (max_timeout == 0)
        {
          sql_print_error("NDB %s: distributing %s timed out. Ignoring...",
                          type_str, ndb_schema_object->key);
          DBUG_ASSERT(false);
          break;
        }
        if (opt_ndb_extra_logging)
          ndb_report_waiting(type_str, max_timeout,
                             "distributing", ndb_schema_object->key,
                             &ndb_schema_object->slock_bitmap);
      }
    }
    pthread_mutex_unlock(&ndb_schema_object->mutex);
  }
  else if (ndb_error)
  {
    sql_print_error("NDB %s: distributing %s err: %u",
                    type_str, ndb_schema_object->key,
                    ndb_error->code);
  }
  else if (opt_ndb_extra_logging > 19)
  {
    sql_print_information("NDB %s: not waiting for distributing %s",
                          type_str, ndb_schema_object->key);
  }

  if (ndb_schema_object)
    ndb_free_schema_object(&ndb_schema_object, FALSE);

  if (opt_ndb_extra_logging > 19)
  {
    sql_print_information("NDB: distribution of %s.%s(%u/%u) type: %s(%u) query: \'%s\'"
                          " - complete!",
                          db,
                          table_name,
                          ndb_table_id,
                          ndb_table_version,
                          get_schema_type_name(log_type),
                          log_type,
                          query);
  }

  if (thd->slave_thread)
    update_slave_api_stats(ndb);

  DBUG_RETURN(0);
}

/*
  Handle _non_ data events from the storage nodes
*/

int
ndb_handle_schema_change(THD *thd, Ndb *is_ndb, NdbEventOperation *pOp,
                         Ndb_event_data *event_data)
{
  DBUG_ENTER("ndb_handle_schema_change");
  NDB_SHARE *share= event_data->share;
  TABLE_SHARE *table_share= event_data->table_share;
  const char *tabname= table_share->table_name.str;
  const char *dbname= table_share->db.str;
  bool do_close_cached_tables= FALSE;
  bool is_remote_change= !ndb_has_node_id(pOp->getReqNodeId());

  if (pOp->getEventType() == NDBEVENT::TE_ALTER)
  {
    DBUG_RETURN(0);
  }
  DBUG_ASSERT(pOp->getEventType() == NDBEVENT::TE_DROP ||
              pOp->getEventType() == NDBEVENT::TE_CLUSTER_FAILURE);
  {
    Thd_ndb *thd_ndb= get_thd_ndb(thd);
    Ndb *ndb= thd_ndb->ndb;
    NDBDICT *dict= ndb->getDictionary();
    ndb->setDatabaseName(dbname);
    Ndb_table_guard ndbtab_g(dict, tabname);
    const NDBTAB *ev_tab= pOp->getTable();
    const NDBTAB *cache_tab= ndbtab_g.get_table();
    if (cache_tab &&
        cache_tab->getObjectId() == ev_tab->getObjectId() &&
        cache_tab->getObjectVersion() <= ev_tab->getObjectVersion())
      ndbtab_g.invalidate();
  }

  pthread_mutex_lock(&share->mutex);
  DBUG_ASSERT(share->state == NSS_DROPPED || 
              share->op == pOp || share->new_op == pOp);
  if (share->new_op)
  {
    share->new_op= 0;
  }
  if (share->op)
  {
    share->op= 0;
  }
  // either just us or drop table handling as well
      
  /* Signal ha_ndbcluster::delete/rename_table that drop is done */
  pthread_mutex_unlock(&share->mutex);
  (void) pthread_cond_signal(&injector_cond);

  pthread_mutex_lock(&ndbcluster_mutex);
  /* ndb_share reference binlog free */
  DBUG_PRINT("NDB_SHARE", ("%s binlog free  use_count: %u",
                           share->key, share->use_count));
  free_share(&share, TRUE);
  if (is_remote_change && share && share->state != NSS_DROPPED)
  {
    DBUG_PRINT("info", ("remote change"));
    share->state= NSS_DROPPED;
    if (share->use_count != 1)
    {
      /* open handler holding reference */
      /* wait with freeing create ndb_share to below */
      do_close_cached_tables= TRUE;
    }
    else
    {
      /* ndb_share reference create free */
      DBUG_PRINT("NDB_SHARE", ("%s create free  use_count: %u",
                               share->key, share->use_count));
      free_share(&share, TRUE);
      share= 0;
    }
  }
  else
    share= 0;
  pthread_mutex_unlock(&ndbcluster_mutex);

  if (event_data)
  {
    delete event_data;
    pOp->setCustomData(NULL);
  }

  pthread_mutex_lock(&injector_mutex);
  is_ndb->dropEventOperation(pOp);
  pOp= 0;
  pthread_mutex_unlock(&injector_mutex);

  if (do_close_cached_tables)
  {
    TABLE_LIST table_list;
    bzero((char*) &table_list,sizeof(table_list));
    table_list.db= (char *)dbname;
    table_list.alias= table_list.table_name= (char *)tabname;
    close_cached_tables(thd, &table_list, FALSE, FALSE, FALSE);
    /* ndb_share reference create free */
    DBUG_PRINT("NDB_SHARE", ("%s create free  use_count: %u",
                             share->key, share->use_count));
    free_share(&share);
  }
  DBUG_RETURN(0);
}

static void ndb_binlog_query(THD *thd, Cluster_schema *schema)
{
  /* any_value == 0 means local cluster sourced change that
   * should be logged
   */
  if (ndbcluster_anyvalue_is_reserved(schema->any_value))
  {
    /* Originating SQL node did not want this query logged */
    if (!ndbcluster_anyvalue_is_nologging(schema->any_value))
      sql_print_warning("NDB: unknown value for binlog signalling 0x%X, "
                        "query not logged",
                        schema->any_value);
    return;
  }
  
  Uint32 queryServerId = ndbcluster_anyvalue_get_serverid(schema->any_value);
  /* 
     Start with serverId as received AnyValue, in case it's a composite
     (server_id_bits < 31).
     This is for 'future', as currently schema ops do not have composite
     AnyValues.
     In future it may be useful to support *not* mapping composite
     AnyValues to/from Binlogged server-ids.
  */
  Uint32 loggedServerId = schema->any_value;

  if (queryServerId)
  {
    /* 
       AnyValue has non-zero serverId, must be a query applied by a slave 
       mysqld.
       TODO : Assert that we are running in the Binlog injector thread?
    */
    if (! g_ndb_log_slave_updates)
    {
      /* This MySQLD does not log slave updates */
      return;
    }
  }
  else
  {
    /* No ServerId associated with this query, mark it as ours */
    ndbcluster_anyvalue_set_serverid(loggedServerId, ::server_id);
  }

  uint32 thd_server_id_save= thd->server_id;
  DBUG_ASSERT(sizeof(thd_server_id_save) == sizeof(thd->server_id));
  char *thd_db_save= thd->db;
  thd->server_id = loggedServerId;
  thd->db= schema->db;
  int errcode = query_error_code(thd, thd->killed == THD::NOT_KILLED);
  thd->binlog_query(THD::STMT_QUERY_TYPE, schema->query,
                    schema->query_length, FALSE,
#ifdef NDB_THD_BINLOG_QUERY_HAS_DIRECT
                    TRUE,
#endif
                    schema->name[0] == 0 || thd->db[0] == 0,
                    errcode);
  thd->server_id= thd_server_id_save;
  thd->db= thd_db_save;
}

static int
ndb_binlog_thread_handle_schema_event(THD *thd, Ndb *s_ndb,
                                      NdbEventOperation *pOp,
                                      List<Cluster_schema> 
                                      *post_epoch_log_list,
                                      List<Cluster_schema> 
                                      *post_epoch_unlock_list,
                                      MEM_ROOT *mem_root)
{
  DBUG_ENTER("ndb_binlog_thread_handle_schema_event");
  Ndb_event_data *event_data= (Ndb_event_data *) pOp->getCustomData();
  NDB_SHARE *tmp_share= event_data->share;
  if (tmp_share && ndb_schema_share == tmp_share)
  {
    NDBEVENT::TableEvent ev_type= pOp->getEventType();
    DBUG_PRINT("enter", ("%s.%s  ev_type: %d",
                         tmp_share->db, tmp_share->table_name, ev_type));
    if (ev_type == NDBEVENT::TE_UPDATE ||
        ev_type == NDBEVENT::TE_INSERT)
    {
      Thd_ndb *thd_ndb= get_thd_ndb(thd);
      Ndb *ndb= thd_ndb->ndb;
      NDBDICT *dict= ndb->getDictionary();
      Thd_ndb_options_guard thd_ndb_options(thd_ndb);
      Cluster_schema *schema= (Cluster_schema *)
        sql_alloc(sizeof(Cluster_schema));
      MY_BITMAP slock;
      bitmap_init(&slock, schema->slock, 8*SCHEMA_SLOCK_SIZE, FALSE);
      uint node_id= g_ndb_cluster_connection->node_id();
      {
        ndbcluster_get_schema(event_data, schema);
        schema->any_value= pOp->getAnyValue();
      }
      enum SCHEMA_OP_TYPE schema_type= (enum SCHEMA_OP_TYPE)schema->type;
      DBUG_PRINT("info",
                 ("%s.%s: log query_length: %d  query: '%s'  type: %d",
                  schema->db, schema->name,
                  schema->query_length, schema->query,
                  schema_type));

      if (opt_ndb_extra_logging > 19)
      {
        sql_print_information("NDB: got schema event on %s.%s(%u/%u) query: '%s' type: %s(%d) node: %u slock: %x%x",
                              schema->db, schema->name,
                              schema->id, schema->version,
                              schema->query,
                              get_schema_type_name(schema_type),
                              schema_type,
                              schema->node_id,
                              slock.bitmap[0], slock.bitmap[1]);
      }

      if ((schema->db[0] == 0) && (schema->name[0] == 0))
        DBUG_RETURN(0);
      switch (schema_type)
      {
      case SOT_CLEAR_SLOCK:
        /*
          handle slock after epoch is completed to ensure that
          schema events get inserted in the binlog after any data
          events
        */
        post_epoch_log_list->push_back(schema, mem_root);
        DBUG_RETURN(0);
      case SOT_ALTER_TABLE_COMMIT:
        // fall through
      case SOT_RENAME_TABLE_PREPARE:
        // fall through
      case SOT_ONLINE_ALTER_TABLE_PREPARE:
        // fall through
      case SOT_ONLINE_ALTER_TABLE_COMMIT:
        post_epoch_log_list->push_back(schema, mem_root);
        post_epoch_unlock_list->push_back(schema, mem_root);
        DBUG_RETURN(0);
        break;
      default:
        break;
      }

      if (schema->node_id != node_id)
      {
        int log_query= 0, post_epoch_unlock= 0;
        char errmsg[MYSQL_ERRMSG_SIZE];

        switch (schema_type)
        {
        case SOT_RENAME_TABLE:
          // fall through
        case SOT_RENAME_TABLE_NEW:
        {
          uint end= my_snprintf(&errmsg[0], MYSQL_ERRMSG_SIZE,
                                "NDB Binlog: Skipping renaming locally "
                                "defined table '%s.%s' from binlog schema "
                                "event '%s' from node %d. ",
                                schema->db, schema->name, schema->query,
                                schema->node_id);
          errmsg[end]= '\0';
        }
        // fall through
        case SOT_DROP_TABLE:
          if (schema_type == SOT_DROP_TABLE)
          {
            uint end= my_snprintf(&errmsg[0], MYSQL_ERRMSG_SIZE,
                                  "NDB Binlog: Skipping dropping locally "
                                  "defined table '%s.%s' from binlog schema "
                                  "event '%s' from node %d. ",
                                  schema->db, schema->name, schema->query,
                                  schema->node_id);
            errmsg[end]= '\0';
          }
          if (! ndbcluster_check_if_local_table(schema->db, schema->name))
          {
            thd_ndb_options.set(TNO_NO_LOCK_SCHEMA_OP);
            const int no_print_error[2]=
              {ER_BAD_TABLE_ERROR, 0}; /* ignore missing table */
            run_query(thd, schema->query,
                      schema->query + schema->query_length,
                      no_print_error);
            /* binlog dropping table after any table operations */
            post_epoch_log_list->push_back(schema, mem_root);
            /* acknowledge this query _after_ epoch completion */
            post_epoch_unlock= 1;
          }
          else
          {
            /* Tables exists as a local table, leave it */
            DBUG_PRINT("info", ("%s", errmsg));
            sql_print_error("%s", errmsg);
            log_query= 1;
          }
          // Fall through
	case SOT_TRUNCATE_TABLE:
        {
          char key[FN_REFLEN + 1];
          build_table_filename(key, sizeof(key) - 1,
                               schema->db, schema->name, "", 0);
          /* ndb_share reference temporary, free below */
          NDB_SHARE *share= get_share(key, 0, FALSE, FALSE);
          if (share)
          {
            DBUG_PRINT("NDB_SHARE", ("%s temporary  use_count: %u",
                                     share->key, share->use_count));
          }
          // invalidation already handled by binlog thread
          if (!share || !share->op)
          {
            {
              ndb->setDatabaseName(schema->db);
              Ndb_table_guard ndbtab_g(dict, schema->name);
              ndbtab_g.invalidate();
            }
            TABLE_LIST table_list;
            bzero((char*) &table_list,sizeof(table_list));
            table_list.db= schema->db;
            table_list.alias= table_list.table_name= schema->name;
            close_cached_tables(thd, &table_list, FALSE, FALSE, FALSE);
          }
          /* ndb_share reference temporary free */
          if (share)
          {
            DBUG_PRINT("NDB_SHARE", ("%s temporary free  use_count: %u",
                                     share->key, share->use_count));
            free_share(&share);
          }
        }
        if (schema_type != SOT_TRUNCATE_TABLE)
          break;
        // fall through
        case SOT_CREATE_TABLE:
          thd_ndb_options.set(TNO_NO_LOCK_SCHEMA_OP);
          if (ndbcluster_check_if_local_table(schema->db, schema->name))
          {
            DBUG_PRINT("info", ("NDB Binlog: Skipping locally defined table '%s.%s'",
                                schema->db, schema->name));
            sql_print_error("NDB Binlog: Skipping locally defined table '%s.%s' from "
                            "binlog schema event '%s' from node %d. ",
                            schema->db, schema->name, schema->query,
                            schema->node_id);
          }
          else if (ndb_create_table_from_engine(thd, schema->db, schema->name))
          {
            print_could_not_discover_error(thd, schema);
          }
          log_query= 1;
          break;
        case SOT_DROP_DB:
          /* Drop the database locally if it only contains ndb tables */
          thd_ndb_options.set(TNO_NO_LOCK_SCHEMA_OP);
          if (! ndbcluster_check_if_local_tables_in_db(thd, schema->db))
          {
            const int no_print_error[1]= {0};
            run_query(thd, schema->query,
                      schema->query + schema->query_length,
                      no_print_error);
            /* binlog dropping database after any table operations */
            post_epoch_log_list->push_back(schema, mem_root);
            /* acknowledge this query _after_ epoch completion */
            post_epoch_unlock= 1;
          }
          else
          {
            /* Database contained local tables, leave it */
            sql_print_error("NDB Binlog: Skipping drop database '%s' since it contained local tables "
                            "binlog schema event '%s' from node %d. ",
                            schema->db, schema->query,
                            schema->node_id);
            log_query= 1;
          }
          break;
        case SOT_CREATE_DB:
          if (opt_ndb_extra_logging > 9)
            sql_print_information("SOT_CREATE_DB %s", schema->db);
          
          /* fall through */
        case SOT_ALTER_DB:
        {
          thd_ndb_options.set(TNO_NO_LOCK_SCHEMA_OP);
          const int no_print_error[1]= {0};
          run_query(thd, schema->query,
                    schema->query + schema->query_length,
                    no_print_error);
          log_query= 1;
          break;
        }
        case SOT_TABLESPACE:
        case SOT_LOGFILE_GROUP:
          log_query= 1;
          break;
        case SOT_ALTER_TABLE_COMMIT:
        case SOT_RENAME_TABLE_PREPARE:
        case SOT_ONLINE_ALTER_TABLE_PREPARE:
        case SOT_ONLINE_ALTER_TABLE_COMMIT:
        case SOT_CLEAR_SLOCK:
          abort();
        }
        if (log_query && ndb_binlog_running)
          ndb_binlog_query(thd, schema);
        /* signal that schema operation has been handled */
        DBUG_DUMP("slock", (uchar*) schema->slock, schema->slock_length);
        if (bitmap_is_set(&slock, node_id))
        {
          if (post_epoch_unlock)
            post_epoch_unlock_list->push_back(schema, mem_root);
          else
            ndbcluster_update_slock(thd, schema->db, schema->name,
                                    schema->id, schema->version);
        }
      }
      DBUG_RETURN(0);
    }
    /*
      the normal case of UPDATE/INSERT has already been handled
    */
    switch (ev_type)
    {
    case NDBEVENT::TE_DELETE:
      // skip
      break;
    case NDBEVENT::TE_CLUSTER_FAILURE:
      if (opt_ndb_extra_logging)
        sql_print_information("NDB Binlog: cluster failure for %s at epoch %u/%u.",
                              ndb_schema_share->key,
                              (uint)(pOp->getGCI() >> 32),
                              (uint)(pOp->getGCI()));
      // fall through
    case NDBEVENT::TE_DROP:
      if (opt_ndb_extra_logging &&
          ndb_binlog_tables_inited && ndb_binlog_running)
        sql_print_information("NDB Binlog: ndb tables initially "
                              "read only on reconnect.");

      /* begin protect ndb_schema_share */
      pthread_mutex_lock(&ndb_schema_share_mutex);
      /* ndb_share reference binlog extra free */
      DBUG_PRINT("NDB_SHARE", ("%s binlog extra free  use_count: %u",
                               ndb_schema_share->key,
                               ndb_schema_share->use_count));
      free_share(&ndb_schema_share);
      ndb_schema_share= 0;
      ndb_binlog_tables_inited= FALSE;
      ndb_binlog_is_ready= FALSE;
      pthread_mutex_unlock(&ndb_schema_share_mutex);
      /* end protect ndb_schema_share */

      close_cached_tables(NULL, NULL, FALSE, FALSE, FALSE);
      // fall through
    case NDBEVENT::TE_ALTER:
      ndb_handle_schema_change(thd, s_ndb, pOp, event_data);
      break;
    case NDBEVENT::TE_NODE_FAILURE:
    {
      uint8 node_id= g_node_id_map[pOp->getNdbdNodeId()];
      DBUG_ASSERT(node_id != 0xFF);
      pthread_mutex_lock(&tmp_share->mutex);
      bitmap_clear_all(&tmp_share->subscriber_bitmap[node_id]);
      DBUG_PRINT("info",("NODE_FAILURE UNSUBSCRIBE[%d]", node_id));
      if (opt_ndb_extra_logging)
      {
        sql_print_information("NDB Binlog: Node: %d, down,"
                              " Subscriber bitmask %x%x",
                              pOp->getNdbdNodeId(),
                              tmp_share->subscriber_bitmap[node_id].bitmap[1],
                              tmp_share->subscriber_bitmap[node_id].bitmap[0]);
      }
      pthread_mutex_unlock(&tmp_share->mutex);
      (void) pthread_cond_signal(&injector_cond);
      break;
    }
    case NDBEVENT::TE_SUBSCRIBE:
    {
      uint8 node_id= g_node_id_map[pOp->getNdbdNodeId()];
      uint8 req_id= pOp->getReqNodeId();
      DBUG_ASSERT(req_id != 0 && node_id != 0xFF);
      pthread_mutex_lock(&tmp_share->mutex);
      bitmap_set_bit(&tmp_share->subscriber_bitmap[node_id], req_id);
      DBUG_PRINT("info",("SUBSCRIBE[%d] %d", node_id, req_id));
      if (opt_ndb_extra_logging)
      {
        sql_print_information("NDB Binlog: Node: %d, subscribe from node %d,"
                              " Subscriber bitmask %x%x",
                              pOp->getNdbdNodeId(),
                              req_id,
                              tmp_share->subscriber_bitmap[node_id].bitmap[1],
                              tmp_share->subscriber_bitmap[node_id].bitmap[0]);
      }
      pthread_mutex_unlock(&tmp_share->mutex);
      (void) pthread_cond_signal(&injector_cond);
      break;
    }
    case NDBEVENT::TE_UNSUBSCRIBE:
    {
      uint8 node_id= g_node_id_map[pOp->getNdbdNodeId()];
      uint8 req_id= pOp->getReqNodeId();
      DBUG_ASSERT(req_id != 0 && node_id != 0xFF);
      pthread_mutex_lock(&tmp_share->mutex);
      bitmap_clear_bit(&tmp_share->subscriber_bitmap[node_id], req_id);
      DBUG_PRINT("info",("UNSUBSCRIBE[%d] %d", node_id, req_id));
      if (opt_ndb_extra_logging)
      {
        sql_print_information("NDB Binlog: Node: %d, unsubscribe from node %d,"
                              " Subscriber bitmask %x%x",
                              pOp->getNdbdNodeId(),
                              req_id,
                              tmp_share->subscriber_bitmap[node_id].bitmap[1],
                              tmp_share->subscriber_bitmap[node_id].bitmap[0]);
      }
      pthread_mutex_unlock(&tmp_share->mutex);
      (void) pthread_cond_signal(&injector_cond);
      break;
    }
    default:
      sql_print_error("NDB Binlog: unknown non data event %d for %s. "
                      "Ignoring...", (unsigned) ev_type, tmp_share->key);
    }
  }
  DBUG_RETURN(0);
}

/*
  process any operations that should be done after
  the epoch is complete
*/
static void
ndb_binlog_thread_handle_schema_event_post_epoch(THD *thd,
                                                 List<Cluster_schema>
                                                 *post_epoch_log_list,
                                                 List<Cluster_schema>
                                                 *post_epoch_unlock_list)
{
  if (post_epoch_log_list->elements == 0)
    return;
  DBUG_ENTER("ndb_binlog_thread_handle_schema_event_post_epoch");
  Cluster_schema *schema;
  Thd_ndb *thd_ndb= get_thd_ndb(thd);
  Ndb *ndb= thd_ndb->ndb;
  NDBDICT *dict= ndb->getDictionary();
  while ((schema= post_epoch_log_list->pop()))
  {
    Thd_ndb_options_guard thd_ndb_options(thd_ndb);
    DBUG_PRINT("info",
               ("%s.%s: log query_length: %d  query: '%s'  type: %d",
                schema->db, schema->name,
                schema->query_length, schema->query,
                schema->type));
    int log_query= 0;
    {
      enum SCHEMA_OP_TYPE schema_type= (enum SCHEMA_OP_TYPE)schema->type;
      char key[FN_REFLEN + 1];
      build_table_filename(key, sizeof(key) - 1, schema->db, schema->name, "", 0);
      if (schema_type == SOT_CLEAR_SLOCK)
      {
        pthread_mutex_lock(&ndbcluster_mutex);
        NDB_SCHEMA_OBJECT *ndb_schema_object=
          (NDB_SCHEMA_OBJECT*) my_hash_search(&ndb_schema_objects,
                                              (const uchar*) key, strlen(key));
        if (ndb_schema_object &&
            (ndb_schema_object->table_id == schema->id &&
             ndb_schema_object->table_version == schema->version))
        {
          pthread_mutex_lock(&ndb_schema_object->mutex);
          if (opt_ndb_extra_logging > 19)
          {
            sql_print_information("NDB: CLEAR_SLOCK key: %s(%u/%u) from"
                                  " %x%x to %x%x",
                                  key, schema->id, schema->version,
                                  ndb_schema_object->slock[0],
                                  ndb_schema_object->slock[1],
                                  schema->slock[0],
                                  schema->slock[1]);
          }
          memcpy(ndb_schema_object->slock, schema->slock,
                 sizeof(ndb_schema_object->slock));
          DBUG_DUMP("ndb_schema_object->slock_bitmap.bitmap",
                    (uchar*)ndb_schema_object->slock_bitmap.bitmap,
                    no_bytes_in_map(&ndb_schema_object->slock_bitmap));
          pthread_mutex_unlock(&ndb_schema_object->mutex);
          pthread_cond_signal(&injector_cond);
        }
        else if (opt_ndb_extra_logging > 19)
        {
          if (ndb_schema_object == 0)
          {
            sql_print_information("NDB: Discarding event...no obj: %s (%u/%u)",
                                  key, schema->id, schema->version);
          }
          else
          {
            sql_print_information("NDB: Discarding event...key: %s "
                                  "non matching id/version [%u/%u] != [%u/%u]",
                                  key,
                                  ndb_schema_object->table_id,
                                  ndb_schema_object->table_version,
                                  schema->id,
                                  schema->version);
          }
        }
        pthread_mutex_unlock(&ndbcluster_mutex);
        continue;
      }
      /* ndb_share reference temporary, free below */
      NDB_SHARE *share= get_share(key, 0, FALSE, FALSE);
      if (share)
      {
        DBUG_PRINT("NDB_SHARE", ("%s temporary  use_count: %u",
                                 share->key, share->use_count));
      }
      switch (schema_type)
      {
      case SOT_DROP_DB:
        log_query= 1;
        break;
      case SOT_DROP_TABLE:
        if (opt_ndb_extra_logging > 9)
          sql_print_information("SOT_DROP_TABLE %s.%s", schema->db, schema->name);
        log_query= 1;
        {
          ndb->setDatabaseName(schema->db);
          Ndb_table_guard ndbtab_g(dict, schema->name);
          ndbtab_g.invalidate();
        }
        {
          TABLE_LIST table_list;
          bzero((char*) &table_list,sizeof(table_list));
          table_list.db= schema->db;
          table_list.alias= table_list.table_name= schema->name;
          close_cached_tables(thd, &table_list, FALSE, FALSE, FALSE);
        }
        break;
      case SOT_RENAME_TABLE:
        if (opt_ndb_extra_logging > 9)
          sql_print_information("SOT_RENAME_TABLE %s.%s", schema->db, schema->name);
        log_query= 1;
        if (share)
        {
          ndbcluster_rename_share(thd, share);
        }
        break;
      case SOT_RENAME_TABLE_PREPARE:
        if (opt_ndb_extra_logging > 9)
          sql_print_information("SOT_RENAME_TABLE_PREPARE %s.%s -> %s",
                                schema->db, schema->name, schema->query);
        if (share &&
            schema->node_id != g_ndb_cluster_connection->node_id())
          ndbcluster_prepare_rename_share(share, schema->query);
        break;
      case SOT_ALTER_TABLE_COMMIT:
        if (opt_ndb_extra_logging > 9)
          sql_print_information("SOT_ALTER_TABLE_COMMIT %s.%s", schema->db, schema->name);
        if (schema->node_id == g_ndb_cluster_connection->node_id())
          break;
        log_query= 1;
        {
          ndb->setDatabaseName(schema->db);
          Ndb_table_guard ndbtab_g(dict, schema->name);
          ndbtab_g.invalidate();
        }
        {
          TABLE_LIST table_list;
          bzero((char*) &table_list,sizeof(table_list));
          table_list.db= schema->db;
          table_list.alias= table_list.table_name= schema->name;
          close_cached_tables(thd, &table_list, FALSE, FALSE, FALSE);
        }
        if (share)
        {
          if (share->op)
          {
            Ndb_event_data *event_data= (Ndb_event_data *) share->op->getCustomData();
            if (event_data)
              delete event_data;
            share->op->setCustomData(NULL);
            {
              Mutex_guard injector_mutex_g(injector_mutex);
              injector_ndb->dropEventOperation(share->op);
            }
            share->op= 0;
            free_share(&share);
          }
          free_share(&share);
        }
        if (ndb_binlog_running)
        {
          /*
            we need to free any share here as command below
            may need to call handle_trailing_share
          */
          if (share)
          {
            /* ndb_share reference temporary free */
            DBUG_PRINT("NDB_SHARE", ("%s temporary free  use_count: %u",
                                     share->key, share->use_count));
            free_share(&share);
            share= 0;
          }
          thd_ndb_options.set(TNO_NO_LOCK_SCHEMA_OP);
          if (ndbcluster_check_if_local_table(schema->db, schema->name))
          {
            DBUG_PRINT("info", ("NDB Binlog: Skipping locally defined table '%s.%s'",
                                schema->db, schema->name));
            sql_print_error("NDB Binlog: Skipping locally defined table '%s.%s' from "
                            "binlog schema event '%s' from node %d. ",
                            schema->db, schema->name, schema->query,
                            schema->node_id);
          }
          else if (ndb_create_table_from_engine(thd, schema->db, schema->name))
          {
            print_could_not_discover_error(thd, schema);
          }
        }
        break;
      case SOT_ONLINE_ALTER_TABLE_PREPARE:
      {
        if (opt_ndb_extra_logging > 9)
          sql_print_information("SOT_ONLINE_ALTER_TABLE_PREPARE %s.%s", schema->db, schema->name);
        int error= 0;
        ndb->setDatabaseName(schema->db);
        {
          Ndb_table_guard ndbtab_g(dict, schema->name);
          ndbtab_g.get_table();
          ndbtab_g.invalidate();
        }
        Ndb_table_guard ndbtab_g(dict, schema->name);
        const NDBTAB *ndbtab= ndbtab_g.get_table();
        /*
          Refresh local frm file and dictionary cache if
          remote on-line alter table
        */
        TABLE_LIST table_list;
        bzero((char*) &table_list,sizeof(table_list));
        table_list.db= (char *)schema->db;
        table_list.alias= table_list.table_name= (char *)schema->name;
        close_cached_tables(thd, &table_list, TRUE, FALSE, FALSE);

        if (schema->node_id != g_ndb_cluster_connection->node_id())
        {
          char key[FN_REFLEN];
          uchar *data= 0, *pack_data= 0;
          size_t length, pack_length;
 
          DBUG_PRINT("info", ("Detected frm change of table %s.%s",
                              schema->db, schema->name));
          log_query= 1;
          build_table_filename(key, FN_LEN-1, schema->db, schema->name, NullS, 0);
          /*
            If the there is no local table shadowing the altered table and 
            it has an frm that is different than the one on disk then 
            overwrite it with the new table definition
          */
          if (!ndbcluster_check_if_local_table(schema->db, schema->name) &&
              readfrm(key, &data, &length) == 0 &&
              packfrm(data, length, &pack_data, &pack_length) == 0 &&
              cmp_frm(ndbtab, pack_data, pack_length))
          {
            DBUG_DUMP("frm", (uchar*) ndbtab->getFrmData(), 
                      ndbtab->getFrmLength());
            my_free((char*)data, MYF(MY_ALLOW_ZERO_PTR));
            data= NULL;
            if ((error= unpackfrm(&data, &length,
                                  (const uchar*) ndbtab->getFrmData())) ||
                (error= writefrm(key, data, length)))
            {
              sql_print_error("NDB: Failed write frm for %s.%s, error %d",
                              schema->db, schema->name, error);
            }
          }
          my_free((char*)data, MYF(MY_ALLOW_ZERO_PTR));
          my_free((char*)pack_data, MYF(MY_ALLOW_ZERO_PTR));
        }
        if (share)
        {
          if (opt_ndb_extra_logging > 9)
            sql_print_information("NDB Binlog: handeling online alter/rename");

          pthread_mutex_lock(&share->mutex);
          ndbcluster_binlog_close_table(thd, share);

          if ((error= ndbcluster_binlog_open_table(thd, share)))
            sql_print_error("NDB Binlog: Failed to re-open table %s.%s",
                            schema->db, schema->name);
          if (error)
            pthread_mutex_unlock(&share->mutex);
        }
        if (!error && share)
        {
          if (share->event_data->table->s->primary_key == MAX_KEY)
            share->flags|= NSF_HIDDEN_PK;
          /*
            Refresh share->flags to handle added BLOB columns
          */
          if (share->event_data->table->s->blob_fields != 0)
            share->flags|= NSF_BLOB_FLAG;

          /*
            Start subscribing to data changes to the new table definition
          */
          String event_name(INJECTOR_EVENT_LEN);
          ndb_rep_event_name(&event_name, schema->db, schema->name,
                             get_binlog_full(share));
          NdbEventOperation *tmp_op= share->op;
          share->new_op= 0;
          share->op= 0;

          if (ndbcluster_create_event_ops(thd, share, ndbtab, event_name.c_ptr()))
          {
            sql_print_error("NDB Binlog:"
                            "FAILED CREATE (DISCOVER) EVENT OPERATIONS Event: %s",
                            event_name.c_ptr());
          }
          else
          {
            share->new_op= share->op;
          }
          share->op= tmp_op;
          pthread_mutex_unlock(&share->mutex);

          if (opt_ndb_extra_logging > 9)
            sql_print_information("NDB Binlog: handeling online alter/rename done");
        }
        break;
      }
      case SOT_ONLINE_ALTER_TABLE_COMMIT:
      {
        if (opt_ndb_extra_logging > 9)
          sql_print_information("SOT_ONLINE_ALTER_TABLE_COMMIT %s.%s", schema->db, schema->name);
        if (share)
        {
          pthread_mutex_lock(&share->mutex);
          if (share->op && share->new_op)
          {
            Ndb_event_data *event_data= (Ndb_event_data *) share->op->getCustomData();
            if (event_data)
              delete event_data;
            share->op->setCustomData(NULL);
            {
              Mutex_guard injector_mutex_g(injector_mutex);
              injector_ndb->dropEventOperation(share->op);
            }
            share->op= share->new_op;
            share->new_op= 0;
            free_share(&share);
          }
          pthread_mutex_unlock(&share->mutex);
        }
        break;
      }
      case SOT_RENAME_TABLE_NEW:
        if (opt_ndb_extra_logging > 9)
          sql_print_information("SOT_RENAME_TABLE_NEW %s.%s", schema->db, schema->name);
        log_query= 1;
        if (ndb_binlog_running && (!share || !share->op))
        {
          /*
            we need to free any share here as command below
            may need to call handle_trailing_share
          */
          if (share)
          {
            /* ndb_share reference temporary free */
            DBUG_PRINT("NDB_SHARE", ("%s temporary free  use_count: %u",
                                     share->key, share->use_count));
            free_share(&share);
            share= 0;
          }
          thd_ndb_options.set(TNO_NO_LOCK_SCHEMA_OP);
          if (ndbcluster_check_if_local_table(schema->db, schema->name))
          {
            DBUG_PRINT("info", ("NDB Binlog: Skipping locally defined table '%s.%s'",
                                schema->db, schema->name));
            sql_print_error("NDB Binlog: Skipping locally defined table '%s.%s' from "
                            "binlog schema event '%s' from node %d. ",
                            schema->db, schema->name, schema->query,
                            schema->node_id);
          }
          else if (ndb_create_table_from_engine(thd, schema->db, schema->name))
          {
            print_could_not_discover_error(thd, schema);
          }
        }
        break;
      default:
        DBUG_ASSERT(FALSE);
      }
      if (share)
      {
        /* ndb_share reference temporary free */
        DBUG_PRINT("NDB_SHARE", ("%s temporary free  use_count: %u",
                                 share->key, share->use_count));
        free_share(&share);
        share= 0;
      }
    }
    if (ndb_binlog_running && log_query)
      ndb_binlog_query(thd, schema);
  }
  while ((schema= post_epoch_unlock_list->pop()))
  {
    ndbcluster_update_slock(thd, schema->db, schema->name,
                            schema->id, schema->version);
  }
  DBUG_VOID_RETURN;
}

/*
  Timer class for doing performance measurements
*/

/*********************************************************************
  Internal helper functions for handeling of the cluster replication tables
  - ndb_binlog_index
  - ndb_apply_status
*********************************************************************/

/*
  struct to hold the data to be inserted into the
  ndb_binlog_index table
*/
struct ndb_binlog_index_row {
  ulonglong epoch;
  const char *master_log_file;
  ulonglong master_log_pos;
  ulong n_inserts;
  ulong n_updates;
  ulong n_deletes;
  ulong n_schemaops;

  ulong orig_server_id;
  ulonglong orig_epoch;

  ulong gci;

  struct ndb_binlog_index_row *next;
};


/*
  Open the ndb_binlog_index table for writing
*/
static int
ndb_binlog_index_table__open(THD *thd,
                             TABLE **ndb_binlog_index)
{
  const char *save_proc_info=
    thd_proc_info(thd, "Opening " NDB_REP_DB "." NDB_REP_TABLE);

  TABLE_LIST tables;
  tables.init_one_table(STRING_WITH_LEN(NDB_REP_DB),    // db
                        STRING_WITH_LEN(NDB_REP_TABLE), // name
                        NDB_REP_TABLE,                  // alias
                        TL_WRITE);                      // for write

  /* Only allow real table to be opened */
  tables.required_type= FRMTYPE_TABLE;

  const bool derived = false;
  const uint flags =
    MYSQL_LOCK_IGNORE_TIMEOUT; /* Wait for lock "infinitely" */
  if (open_and_lock_tables(thd, &tables, derived, flags))
  {
    if (thd->killed)
      sql_print_error("NDB Binlog: Opening ndb_binlog_index: killed");
    else
      sql_print_error("NDB Binlog: Opening ndb_binlog_index: %d, '%s'",
                      thd_stmt_da(thd)->sql_errno(),
                      thd_stmt_da(thd)->message());
    thd_proc_info(thd, save_proc_info);
    return -1;
  }
  *ndb_binlog_index= tables.table;
  thd_proc_info(thd, save_proc_info);
  return 0;
}


/*
  Write rows to the ndb_binlog_index table
*/
static int
ndb_binlog_index_table__write_rows(THD *thd,
                                   ndb_binlog_index_row *row)
{
  int error= 0;
  ndb_binlog_index_row *first= row;
  TABLE *ndb_binlog_index= 0;

  /*
    Assume this function is not called with an error set in thd
    (but clear for safety in release version)
   */
  assert(!thd->is_error());
  thd->clear_error();

  /*
    Turn of binlogging to prevent the table changes to be written to
    the binary log.
  */
  tmp_disable_binlog(thd);

  if (ndb_binlog_index_table__open(thd, &ndb_binlog_index))
  {
    sql_print_error("NDB Binlog: Unable to open ndb_binlog_index table");
    error= -1;
    goto add_ndb_binlog_index_err;
  }

  // Set all columns to be written
  ndb_binlog_index->use_all_columns();

  do
  {
    ulonglong epoch= 0, orig_epoch= 0;
    uint orig_server_id= 0;

    // Intialize ndb_binlog_index->record[0]
    empty_record(ndb_binlog_index);

    ndb_binlog_index->field[0]->store(first->master_log_pos, true);
    ndb_binlog_index->field[1]->store(first->master_log_file,
                                      strlen(first->master_log_file),
                                      &my_charset_bin);
    ndb_binlog_index->field[2]->store(epoch= first->epoch, true);
    if (ndb_binlog_index->s->fields > 7)
    {
      ndb_binlog_index->field[3]->store(row->n_inserts, true);
      ndb_binlog_index->field[4]->store(row->n_updates, true);
      ndb_binlog_index->field[5]->store(row->n_deletes, true);
      ndb_binlog_index->field[6]->store(row->n_schemaops, true);
      ndb_binlog_index->field[7]->store(orig_server_id= row->orig_server_id, true);
      ndb_binlog_index->field[8]->store(orig_epoch= row->orig_epoch, true);
      ndb_binlog_index->field[9]->store(first->gci, true);
      row= row->next;
    }
    else
    {
      while ((row= row->next))
      {
        first->n_inserts+= row->n_inserts;
        first->n_updates+= row->n_updates;
        first->n_deletes+= row->n_deletes;
        first->n_schemaops+= row->n_schemaops;
      }
      ndb_binlog_index->field[3]->store((ulonglong)first->n_inserts, true);
      ndb_binlog_index->field[4]->store((ulonglong)first->n_updates, true);
      ndb_binlog_index->field[5]->store((ulonglong)first->n_deletes, true);
      ndb_binlog_index->field[6]->store((ulonglong)first->n_schemaops, true);
    }

    if ((error= ndb_binlog_index->file->ha_write_row(ndb_binlog_index->record[0])))
    {
      char tmp[128];
      if (ndb_binlog_index->s->fields > 7)
        my_snprintf(tmp, sizeof(tmp), "%u/%u,%u,%u/%u",
                    uint(epoch >> 32), uint(epoch),
                    orig_server_id,
                    uint(orig_epoch >> 32), uint(orig_epoch));

      else
        my_snprintf(tmp, sizeof(tmp), "%u/%u", uint(epoch >> 32), uint(epoch));
      sql_print_error("NDB Binlog: Writing row (%s) to ndb_binlog_index: %d",
                      tmp, error);
      error= -1;
      goto add_ndb_binlog_index_err;
    }
  } while (row);

add_ndb_binlog_index_err:
  /*
    Explicitly commit or rollback the writes(although we normally
    use a non transactional engine for the ndb_binlog_index table)
  */
  thd->stmt_da->can_overwrite_status= TRUE;
  thd->is_error() ? trans_rollback_stmt(thd) : trans_commit_stmt(thd);
  thd->stmt_da->can_overwrite_status= FALSE;

  // Close the tables this thread has opened
  close_thread_tables(thd);

  // Release MDL locks on the opened table
  thd->mdl_context.release_transactional_locks();

  reenable_binlog(thd);
  return error;
}

/*********************************************************************
  Functions for start, stop, wait for ndbcluster binlog thread
*********************************************************************/

pthread_handler_t ndb_binlog_thread_func(void *arg);

int ndbcluster_binlog_start()
{
  DBUG_ENTER("ndbcluster_binlog_start");

  if (::server_id == 0)
  {
    sql_print_warning("NDB: server id set to zero - changes logged to "
                      "bin log with server id zero will be logged with "
                      "another server id by slave mysqlds");
  }

  /* 
     Check that ServerId is not using the reserved bit or bits reserved
     for application use
  */
  if ((::server_id & 0x1 << 31) ||                             // Reserved bit
      !ndbcluster_anyvalue_is_serverid_in_range(::server_id))  // server_id_bits
  {
    sql_print_error("NDB: server id provided is too large to be represented in "
                    "opt_server_id_bits or is reserved");
    DBUG_RETURN(-1);
  }

  pthread_mutex_init(&injector_mutex, MY_MUTEX_INIT_FAST);
  pthread_cond_init(&injector_cond, NULL);
  pthread_mutex_init(&ndb_schema_share_mutex, MY_MUTEX_INIT_FAST);

  /* Create injector thread */
  if (pthread_create(&ndb_binlog_thread, &connection_attrib,
                     ndb_binlog_thread_func, 0))
  {
    DBUG_PRINT("error", ("Could not create ndb injector thread"));
    pthread_cond_destroy(&injector_cond);
    pthread_mutex_destroy(&injector_mutex);
    DBUG_RETURN(-1);
  }

  ndbcluster_binlog_inited= 1;

  /* Wait for the injector thread to start */
  pthread_mutex_lock(&injector_mutex);
  while (!ndb_binlog_thread_running)
    pthread_cond_wait(&injector_cond, &injector_mutex);
  pthread_mutex_unlock(&injector_mutex);

  if (ndb_binlog_thread_running < 0)
    DBUG_RETURN(-1);

  DBUG_RETURN(0);
}


/**************************************************************
  Internal helper functions for creating/dropping ndb events
  used by the client sql threads
**************************************************************/
void
ndb_rep_event_name(String *event_name,const char *db, const char *tbl,
                   my_bool full)
{
  if (full)
    event_name->set_ascii("REPLF$", 6);
  else
    event_name->set_ascii("REPL$", 5);
  event_name->append(db);
#ifdef NDB_WIN32
  /*
   * Some bright spark decided that we should sometimes have backslashes.
   * This causes us pain as the event is db/table and not db\table so trying
   * to drop db\table when we meant db/table ends in the event lying around
   * after drop table, leading to all sorts of pain.
  */
  String backslash_sep(1);
  backslash_sep.set_ascii("\\",1);

  int bsloc;
  if((bsloc= event_name->strstr(backslash_sep,0))!=-1)
	  event_name->replace(bsloc, 1, "/", 1);
#endif
  if (tbl)
  {
    event_name->append('/');
    event_name->append(tbl);
  }
  DBUG_PRINT("info", ("ndb_rep_event_name: %s", event_name->c_ptr()));
}

#ifdef HAVE_NDB_BINLOG
static void 
set_binlog_flags(NDB_SHARE *share,
                 Ndb_binlog_type ndb_binlog_type)
{
  DBUG_ENTER("set_binlog_flags");
  switch (ndb_binlog_type)
  {
  case NBT_NO_LOGGING:
    DBUG_PRINT("info", ("NBT_NO_LOGGING"));
    set_binlog_nologging(share);
    DBUG_VOID_RETURN;
  case NBT_DEFAULT:
    DBUG_PRINT("info", ("NBT_DEFAULT"));
    if (opt_ndb_log_updated_only)
    {
      set_binlog_updated_only(share);
    }
    else
    {
      set_binlog_full(share);
    }
    if (opt_ndb_log_update_as_write)
    {
      set_binlog_use_write(share);
    }
    else
    {
      set_binlog_use_update(share);
    }
    break;
  case NBT_UPDATED_ONLY:
    DBUG_PRINT("info", ("NBT_UPDATED_ONLY"));
    set_binlog_updated_only(share);
    set_binlog_use_write(share);
    break;
  case NBT_USE_UPDATE:
    DBUG_PRINT("info", ("NBT_USE_UPDATE"));
  case NBT_UPDATED_ONLY_USE_UPDATE:
    DBUG_PRINT("info", ("NBT_UPDATED_ONLY_USE_UPDATE"));
    set_binlog_updated_only(share);
    set_binlog_use_update(share);
    break;
  case NBT_FULL:
    DBUG_PRINT("info", ("NBT_FULL"));
    set_binlog_full(share);
    set_binlog_use_write(share);
    break;
  case NBT_FULL_USE_UPDATE:
    DBUG_PRINT("info", ("NBT_FULL_USE_UPDATE"));
    set_binlog_full(share);
    set_binlog_use_update(share);
    break;
  }
  set_binlog_logging(share);
  DBUG_VOID_RETURN;
}


inline void slave_reset_conflict_fn(NDB_SHARE *share)
{
  NDB_CONFLICT_FN_SHARE *cfn_share= share->m_cfn_share;
  if (cfn_share)
  {
    bzero((char*)cfn_share, sizeof(*cfn_share));
  }
}

static int
slave_set_resolve_fn(THD *thd, NDB_SHARE *share,
                     const NDBTAB *ndbtab, uint field_index,
                     enum_conflict_fn_type type, TABLE *table)
{
  DBUG_ENTER("slave_set_resolve_fn");

  Thd_ndb *thd_ndb= get_thd_ndb(thd);
  Ndb *ndb= thd_ndb->ndb;
  NDBDICT *dict= ndb->getDictionary();
  const NDBCOL *c= ndbtab->getColumn(field_index);
  uint sz;
  switch (c->getType())
  {
  case  NDBCOL::Unsigned:
    sz= sizeof(Uint32);
    DBUG_PRINT("info", ("resolve column Uint32 %u",
                        field_index));
    break;
  case  NDBCOL::Bigunsigned:
    sz= sizeof(Uint64);
    DBUG_PRINT("info", ("resolve column Uint64 %u",
                        field_index));
    break;
  default:
    DBUG_PRINT("info", ("resolve column %u has wrong type",
                        field_index));
    slave_reset_conflict_fn(share);
    DBUG_RETURN(-1);
    break;
  }

  NDB_CONFLICT_FN_SHARE *cfn_share= share->m_cfn_share;
  if (cfn_share == NULL)
  {
    share->m_cfn_share= cfn_share= (NDB_CONFLICT_FN_SHARE*)
      alloc_root(&share->mem_root, sizeof(NDB_CONFLICT_FN_SHARE));
    slave_reset_conflict_fn(share);
  }
  cfn_share->m_resolve_size= sz;
  cfn_share->m_resolve_column= field_index;
  cfn_share->m_resolve_cft= type;

  {
    /* get exceptions table */
    char ex_tab_name[FN_REFLEN];
    strxnmov(ex_tab_name, sizeof(ex_tab_name), share->table_name,
             lower_case_table_names ? NDB_EXCEPTIONS_TABLE_SUFFIX_LOWER :
             NDB_EXCEPTIONS_TABLE_SUFFIX, NullS);
    ndb->setDatabaseName(share->db);
    Ndb_table_guard ndbtab_g(dict, ex_tab_name);
    const NDBTAB *ex_tab= ndbtab_g.get_table();
    if (ex_tab)
    {
      const int fixed_cols= 4;
      bool ok=
        ex_tab->getNoOfColumns() >= fixed_cols &&
        ex_tab->getNoOfPrimaryKeys() == 4 &&
        /* server id */
        ex_tab->getColumn(0)->getType() == NDBCOL::Unsigned &&
        ex_tab->getColumn(0)->getPrimaryKey() &&
        /* master_server_id */
        ex_tab->getColumn(1)->getType() == NDBCOL::Unsigned &&
        ex_tab->getColumn(1)->getPrimaryKey() &&
        /* master_epoch */
        ex_tab->getColumn(2)->getType() == NDBCOL::Bigunsigned &&
        ex_tab->getColumn(2)->getPrimaryKey() &&
        /* count */
        ex_tab->getColumn(3)->getType() == NDBCOL::Unsigned &&
        ex_tab->getColumn(3)->getPrimaryKey();
      if (ok)
      {
        int ncol= ndbtab->getNoOfColumns();
        int nkey= ndbtab->getNoOfPrimaryKeys();
        int i, k;
        for (i= k= 0; i < ncol && k < nkey; i++)
        {
          const NdbDictionary::Column* col= ndbtab->getColumn(i);
          if (col->getPrimaryKey())
          {
            const NdbDictionary::Column* ex_col=
              ex_tab->getColumn(fixed_cols + k);
            ok=
              ex_col != NULL &&
              col->getType() == ex_col->getType() &&
              col->getLength() == ex_col->getLength() &&
              col->getNullable() == ex_col->getNullable();
            if (!ok)
              break;
            cfn_share->m_offset[k]=
              (uint16)(table->field[i]->ptr - table->record[0]);
            k++;
          }
        }
        if (ok)
        {
          cfn_share->m_ex_tab= ex_tab;
          cfn_share->m_pk_cols= nkey;
          ndbtab_g.release();
          if (opt_ndb_extra_logging)
            sql_print_information("NDB Slave: log exceptions to %s",
                                  ex_tab_name);
        }
        else
          sql_print_warning("NDB Slave: exceptions table %s has wrong "
                            "definition (column %d)",
                            ex_tab_name, fixed_cols + k);
      }
      else
        sql_print_warning("NDB Slave: exceptions table %s has wrong "
                          "definition (initial %d columns)",
                          ex_tab_name, fixed_cols);
    }
  }
  DBUG_RETURN(0);
}

enum enum_conflict_fn_arg_type
{
  CFAT_END
  ,CFAT_COLUMN_NAME
};
struct st_conflict_fn_arg
{
  enum_conflict_fn_arg_type type;
  const char *ptr;
  uint32 len;
  uint32 fieldno; // CFAT_COLUMN_NAME
};
struct st_conflict_fn_def
{
  const char *name;
  enum_conflict_fn_type type;
  enum enum_conflict_fn_arg_type arg_type;
};
static struct st_conflict_fn_def conflict_fns[]=
{
   { "NDB$MAX_DELETE_WIN", CFT_NDB_MAX_DEL_WIN, CFAT_COLUMN_NAME }
  ,{ NULL,                 CFT_NDB_MAX_DEL_WIN, CFAT_END }
  ,{ "NDB$MAX", CFT_NDB_MAX,   CFAT_COLUMN_NAME }
  ,{ NULL,      CFT_NDB_MAX,   CFAT_END }
  ,{ "NDB$OLD", CFT_NDB_OLD,   CFAT_COLUMN_NAME }
  ,{ NULL,      CFT_NDB_OLD,   CFAT_END }
};
static unsigned n_conflict_fns=
sizeof(conflict_fns) / sizeof(struct st_conflict_fn_def);

static int
set_conflict_fn(THD *thd, NDB_SHARE *share,
                const NDBTAB *ndbtab,
                const NDBCOL *conflict_col,
                char *conflict_fn,
                char *msg, uint msg_len,
                TABLE *table)
{
  DBUG_ENTER("set_conflict_fn");
  uint len= 0;
  switch (conflict_col->getArrayType())
  {
  case NDBCOL::ArrayTypeShortVar:
    len= *(uchar*)conflict_fn;
    conflict_fn++;
    break;
  case NDBCOL::ArrayTypeMediumVar:
    len= uint2korr(conflict_fn);
    conflict_fn+= 2;
    break;
  default:
    break;
  }
  conflict_fn[len]= '\0';
  const char *ptr= conflict_fn;
  const char *error_str= "unknown conflict resolution function";
  /* remove whitespace */
  while (*ptr == ' ' && *ptr != '\0') ptr++;

  const unsigned MAX_ARGS= 8;
  unsigned no_args= 0;
  struct st_conflict_fn_arg args[MAX_ARGS];

  DBUG_PRINT("info", ("parsing %s", conflict_fn));

  for (unsigned i= 0; i < n_conflict_fns; i++)
  {
    struct st_conflict_fn_def &fn= conflict_fns[i];
    if (fn.name == NULL)
      continue;

    uint len= strlen(fn.name);
    if (strncmp(ptr, fn.name, len))
      continue;

    DBUG_PRINT("info", ("found function %s", fn.name));

    /* skip function name */
    ptr+= len;

    /* remove whitespace */
    while (*ptr == ' ' && *ptr != '\0') ptr++;

    /* next '(' */
    if (*ptr != '(')
    {
      error_str= "missing '('";
      DBUG_PRINT("info", ("parse error %s", error_str));
      break;
    }
    ptr++;

    /* find all arguments */
    for (;;)
    {
      /* expected type */
      enum enum_conflict_fn_arg_type type=
        conflict_fns[i+no_args].arg_type;

      /* remove whitespace */
      while (*ptr == ' ' && *ptr != '\0') ptr++;

      if (type == CFAT_END)
      {
        args[no_args].type= type;
        error_str= NULL;
        break;
      }

      /* arg */
      const char *start_arg= ptr;
      while (*ptr != ')' && *ptr != ' ' && *ptr != '\0') ptr++;
      const char *end_arg= ptr;

      /* any arg given? */
      if (start_arg == end_arg)
      {
        error_str= "missing function argument";
        DBUG_PRINT("info", ("parse error %s", error_str));
        break;
      }

      uint len= end_arg - start_arg;
      args[no_args].type=    type;
      args[no_args].ptr=     start_arg;
      args[no_args].len=     len;
      args[no_args].fieldno= (uint32)-1;
 
      DBUG_PRINT("info", ("found argument %s %u", start_arg, len));

      switch (type)
      {
      case CFAT_COLUMN_NAME:
      {
        /* find column in table */
        DBUG_PRINT("info", ("searching for %s %u", start_arg, len));
        TABLE_SHARE *table_s= table->s;
        for (uint j= 0; j < table_s->fields; j++)
        {
          Field *field= table_s->field[j];
          if (strncmp(start_arg, field->field_name, len) == 0 &&
              field->field_name[len] == '\0')
          {
            DBUG_PRINT("info", ("found %s", field->field_name));
            args[no_args].fieldno= j;
            break;
          }
        }
        break;
      }
      case CFAT_END:
        abort();
      }

      no_args++;
    }

    if (error_str)
      break;

    /* remove whitespace */
    while (*ptr == ' ' && *ptr != '\0') ptr++;

    /* next ')' */
    if (*ptr != ')')
    {
      error_str= "missing ')'";
      break;
    }
    ptr++;

    /* remove whitespace */
    while (*ptr == ' ' && *ptr != '\0') ptr++;

    /* garbage in the end? */
    if (*ptr != '\0')
    {
      error_str= "garbage in the end";
      break;
    }

    /* setup the function */
    switch (fn.type)
    {
    case CFT_NDB_MAX:
    case CFT_NDB_OLD:
    case CFT_NDB_MAX_DEL_WIN:
      if (args[0].fieldno == (uint32)-1)
        break;
      if (slave_set_resolve_fn(thd, share, ndbtab, args[0].fieldno,
                               fn.type, table))
      {
        /* wrong data type */
        my_snprintf(msg, msg_len,
                 "column '%s' has wrong datatype",
                 table->s->field[args[0].fieldno]->field_name);
        DBUG_PRINT("info", ("%s", msg));
        DBUG_RETURN(-1);
      }
      if (opt_ndb_extra_logging)
      {
        sql_print_information("NDB Slave: conflict_fn %s on attribute %s",
                              fn.name,
                              table->s->field[args[0].fieldno]->field_name);
      }
      break;
    case CFT_NDB_UNDEF:
      abort();
    }
    DBUG_RETURN(0);
  }
  /* parse error */
  my_snprintf(msg, msg_len, "%s, %s at '%s'",
           conflict_fn, error_str, ptr);
  DBUG_PRINT("info", ("%s", msg));
  DBUG_RETURN(-1);
}

static const char *ndb_rep_db= NDB_REP_DB;
static const char *ndb_replication_table= NDB_REPLICATION_TABLE;
static const char *nrt_db= "db";
static const char *nrt_table_name= "table_name";
static const char *nrt_server_id= "server_id";
static const char *nrt_binlog_type= "binlog_type";
static const char *nrt_conflict_fn= "conflict_fn";
int
ndbcluster_read_binlog_replication(THD *thd, Ndb *ndb,
                                   NDB_SHARE *share,
                                   const NDBTAB *ndbtab,
                                   uint server_id,
                                   TABLE *table,
                                   bool do_set_binlog_flags)
{
  DBUG_ENTER("ndbcluster_read_binlog_replication");
  const char *db= share->db;
  const char *table_name= share->table_name;
  NdbError ndberror;
  int error= 0;
  const char *error_str= "<none>";

  /* Override for ndb_apply_status when logging */
  if (opt_ndb_log_apply_status &&
      do_set_binlog_flags)
  {
    if (strcmp(db, NDB_REP_DB) == 0 &&
        strcmp(table_name, NDB_APPLY_TABLE) == 0)
    {
      /*
        Ensure that we get all columns from ndb_apply_status updates
        by forcing FULL event type
        Also, ensure that ndb_apply_status events are always logged as 
        WRITES.
        This is needed so that received ndb_apply_status WRITES can be
        cleanly propagated.
      */
      DBUG_PRINT("info", ("ndb_apply_status defaulting to FULL, USE_WRITE"));
      sql_print_information("NDB : ndb-log-apply-status forcing "
                            "%s.%s to FULL USE_WRITE",
                            NDB_REP_DB, NDB_APPLY_TABLE);
      set_binlog_flags(share, NBT_FULL);
      DBUG_RETURN(0);
    }
  }

  ndb->setDatabaseName(ndb_rep_db);
  NDBDICT *dict= ndb->getDictionary();
  Ndb_table_guard ndbtab_g(dict, ndb_replication_table);
  const NDBTAB *reptab= ndbtab_g.get_table();
  if (reptab == NULL &&
      (dict->getNdbError().classification == NdbError::SchemaError ||
       dict->getNdbError().code == 4009))
  {
    DBUG_PRINT("info", ("No %s.%s table", ndb_rep_db, ndb_replication_table));
    if (do_set_binlog_flags)
      set_binlog_flags(share, NBT_DEFAULT);
    DBUG_RETURN(0);
  }
  const NDBCOL
    *col_db, *col_table_name, *col_server_id, *col_binlog_type, *col_conflict_fn;
  char tmp_buf[FN_REFLEN];
  uint retries= 100;
  int retry_sleep= 30; /* 30 milliseconds, transaction */
  if (reptab == NULL)
  {
    ndberror= dict->getNdbError();
    goto err;
  }
  if (reptab->getNoOfPrimaryKeys() != 3)
  {
    error= -2;
    error_str= "Wrong number of primary key parts, expected 3";
    goto err;
  }
  error= -1;
  col_db= reptab->getColumn(error_str= nrt_db);
  if (col_db == NULL ||
      !col_db->getPrimaryKey() ||
      col_db->getType() != NDBCOL::Varbinary)
    goto err;
  col_table_name= reptab->getColumn(error_str= nrt_table_name);
  if (col_table_name == NULL ||
      !col_table_name->getPrimaryKey() ||
      col_table_name->getType() != NDBCOL::Varbinary)
    goto err;
  col_server_id= reptab->getColumn(error_str= nrt_server_id);
  if (col_server_id == NULL ||
      !col_server_id->getPrimaryKey() ||
      col_server_id->getType() != NDBCOL::Unsigned)
    goto err;
  col_binlog_type= reptab->getColumn(error_str= nrt_binlog_type);
  if (col_binlog_type == NULL ||
      col_binlog_type->getPrimaryKey() ||
      col_binlog_type->getType() != NDBCOL::Unsigned)
    goto err;
  col_conflict_fn= reptab->getColumn(error_str= nrt_conflict_fn);
  if (col_conflict_fn == NULL)
  {
    col_conflict_fn= NULL;
  }
  else if (col_conflict_fn->getPrimaryKey() ||
           col_conflict_fn->getType() != NDBCOL::Varbinary)
    goto err;

  error= 0;
  for (;;)
  {
    NdbTransaction *trans= ndb->startTransaction();
    if (trans == NULL)
    {
      ndberror= ndb->getNdbError();
      break;
    }
    NdbRecAttr *col_binlog_type_rec_attr[2];
    NdbRecAttr *col_conflict_fn_rec_attr[2]= {NULL, NULL};
    uint32 ndb_binlog_type[2];
    const uint sz= 256;
    char ndb_conflict_fn_buf[2*sz];
    char *ndb_conflict_fn[2]= {ndb_conflict_fn_buf, ndb_conflict_fn_buf+sz};
    NdbOperation *op[2];
    uint32 i, id= 0;
    for (i= 0; i < 2; i++)
    {
      NdbOperation *_op;
      DBUG_PRINT("info", ("reading[%u]: %s,%s,%u", i, db, table_name, id));
      if ((_op= trans->getNdbOperation(reptab)) == NULL) abort();
      if (_op->readTuple(NdbOperation::LM_CommittedRead)) abort();
      ndb_pack_varchar(col_db, tmp_buf, db, strlen(db));
      if (_op->equal(col_db->getColumnNo(), tmp_buf)) abort();
      ndb_pack_varchar(col_table_name, tmp_buf, table_name, strlen(table_name));
      if (_op->equal(col_table_name->getColumnNo(), tmp_buf)) abort();
      if (_op->equal(col_server_id->getColumnNo(), id)) abort();
      if ((col_binlog_type_rec_attr[i]=
           _op->getValue(col_binlog_type, (char *)&(ndb_binlog_type[i]))) == 0) abort();
      /* optional columns */
      if (col_conflict_fn)
      {
        if ((col_conflict_fn_rec_attr[i]=
             _op->getValue(col_conflict_fn, ndb_conflict_fn[i])) == 0) abort();
      }
      id= server_id;
      op[i]= _op;
    }

    if (trans->execute(NdbTransaction::Commit,
                       NdbOperation::AO_IgnoreError))
    {
      if (ndb->getNdbError().status == NdbError::TemporaryError)
      {
        if (retries--)
        {
          if (trans)
            ndb->closeTransaction(trans);
          do_retry_sleep(retry_sleep);
          continue;
        }
      }
      ndberror= trans->getNdbError();
      ndb->closeTransaction(trans);
      break;
    }
    for (i= 0; i < 2; i++)
    {
      if (op[i]->getNdbError().code)
      {
        if (op[i]->getNdbError().classification == NdbError::NoDataFound)
        {
          col_binlog_type_rec_attr[i]= NULL;
          col_conflict_fn_rec_attr[i]= NULL;
          DBUG_PRINT("info", ("not found row[%u]", i));
          continue;
        }
        ndberror= op[i]->getNdbError();
        break;
      }
      DBUG_PRINT("info", ("found row[%u]", i));
    }
    if (col_binlog_type_rec_attr[1] == NULL ||
        col_binlog_type_rec_attr[1]->isNULL())
    {
      col_binlog_type_rec_attr[1]= col_binlog_type_rec_attr[0];
      ndb_binlog_type[1]= ndb_binlog_type[0];
    }
    if (col_conflict_fn_rec_attr[1] == NULL ||
        col_conflict_fn_rec_attr[1]->isNULL())
    {
      col_conflict_fn_rec_attr[1]= col_conflict_fn_rec_attr[0];
      ndb_conflict_fn[1]= ndb_conflict_fn[0];
    }

    if (do_set_binlog_flags)
    {
      if (col_binlog_type_rec_attr[1] == NULL ||
          col_binlog_type_rec_attr[1]->isNULL())
        set_binlog_flags(share, NBT_DEFAULT);
      else
        set_binlog_flags(share, (enum Ndb_binlog_type) ndb_binlog_type[1]);
    }
    if (table)
    {
      if (col_conflict_fn_rec_attr[1] == NULL ||
          col_conflict_fn_rec_attr[1]->isNULL())
        slave_reset_conflict_fn(share); /* no conflict_fn */
      else if (set_conflict_fn(thd, share, ndbtab,
                               col_conflict_fn, ndb_conflict_fn[1],
                               tmp_buf, sizeof(tmp_buf), table))
      {
        error_str= tmp_buf;
        error= 1;
        ndb->closeTransaction(trans);
        goto err;
      }
    }
    ndb->closeTransaction(trans);

    DBUG_RETURN(0);
  }

err:
  DBUG_PRINT("info", ("error %d, error_str %s, ndberror.code %u",
                      error, error_str, ndberror.code));
  if (error > 0)
  {
    push_warning_printf(thd, MYSQL_ERROR::WARN_LEVEL_WARN,
                        ER_CONFLICT_FN_PARSE_ERROR,
                        ER(ER_CONFLICT_FN_PARSE_ERROR),
                        error_str);
  }
  else if (error < 0)
  {
    char msg[FN_REFLEN];
    switch (error)
    {
      case -1:
        my_snprintf(msg, sizeof(msg),
                 "Missing or wrong type for column '%s'", error_str);
        break;
      case -2:
        my_snprintf(msg, sizeof(msg), "%s", error_str);
        break;
      default:
        abort();
    }
    push_warning_printf(thd, MYSQL_ERROR::WARN_LEVEL_WARN,
                        ER_NDB_REPLICATION_SCHEMA_ERROR,
                        ER(ER_NDB_REPLICATION_SCHEMA_ERROR),
                        msg);
  }
  else
  {
    char msg[FN_REFLEN];
    my_snprintf(tmp_buf, sizeof(tmp_buf), "ndberror %u", ndberror.code);
    my_snprintf(msg, sizeof(msg), "Unable to retrieve %s.%s, logging and "
             "conflict resolution may not function as intended (%s)",
             ndb_rep_db, ndb_replication_table, tmp_buf);
    push_warning_printf(thd, MYSQL_ERROR::WARN_LEVEL_WARN,
                        ER_ILLEGAL_HA_CREATE_OPTION,
                        ER(ER_ILLEGAL_HA_CREATE_OPTION),
                        ndbcluster_hton_name, msg);  
  }
  if (do_set_binlog_flags)
    set_binlog_flags(share, NBT_DEFAULT);
  if (ndberror.code && opt_ndb_extra_logging)
    print_warning_list("NDB", thd_warn_list(thd));
  DBUG_RETURN(ndberror.code);
}
#endif /* HAVE_NDB_BINLOG */

bool
ndbcluster_check_if_local_table(const char *dbname, const char *tabname)
{
  char key[FN_REFLEN + 1];
  char ndb_file[FN_REFLEN + 1];

  DBUG_ENTER("ndbcluster_check_if_local_table");
  build_table_filename(key, FN_LEN-1, dbname, tabname, reg_ext, 0);
  build_table_filename(ndb_file, FN_LEN-1, dbname, tabname, ha_ndb_ext, 0);
  /* Check that any defined table is an ndb table */
  DBUG_PRINT("info", ("Looking for file %s and %s", key, ndb_file));
  if ((! my_access(key, F_OK)) && my_access(ndb_file, F_OK))
  {
    DBUG_PRINT("info", ("table file %s not on disk, local table", ndb_file));   
  
  
    DBUG_RETURN(true);
  }

  DBUG_RETURN(false);
}

bool
ndbcluster_check_if_local_tables_in_db(THD *thd, const char *dbname)
{
  DBUG_ENTER("ndbcluster_check_if_local_tables_in_db");
  DBUG_PRINT("info", ("Looking for files in directory %s", dbname));
  LEX_STRING *tabname;
  List<LEX_STRING> files;
  char path[FN_REFLEN + 1];

  build_table_filename(path, sizeof(path) - 1, dbname, "", "", 0);
  if (find_files(thd, &files, dbname, path, NullS, 0) != FIND_FILES_OK)
  {
    DBUG_PRINT("info", ("Failed to find files"));
    DBUG_RETURN(true);
  }
  DBUG_PRINT("info",("found: %d files", files.elements));
  while ((tabname= files.pop()))
  {
    DBUG_PRINT("info", ("Found table %s", tabname->str));
    if (ndbcluster_check_if_local_table(dbname, tabname->str))
      DBUG_RETURN(true);
  }
  
  DBUG_RETURN(false);
}

/*
  Common function for setting up everything for logging a table at
  create/discover.
*/
int ndbcluster_create_binlog_setup(THD *thd, Ndb *ndb, const char *key,
                                   uint key_len,
                                   const char *db,
                                   const char *table_name,
                                   my_bool share_may_exist)
{
  int do_event_op= ndb_binlog_running;
  DBUG_ENTER("ndbcluster_create_binlog_setup");
  DBUG_PRINT("enter",("key: %s  key_len: %d  %s.%s  share_may_exist: %d",
                      key, key_len, db, table_name, share_may_exist));
  DBUG_ASSERT(! IS_NDB_BLOB_PREFIX(table_name));
  DBUG_ASSERT(strlen(key) == key_len);

  pthread_mutex_lock(&ndbcluster_mutex);

  /* Handle any trailing share */
  NDB_SHARE *share= (NDB_SHARE*) my_hash_search(&ndbcluster_open_tables,
                                                (const uchar*) key, key_len);

  if (share && share_may_exist)
  {
    if (get_binlog_nologging(share) ||
        share->op != 0 ||
        share->new_op != 0)
    {
      pthread_mutex_unlock(&ndbcluster_mutex);
      DBUG_RETURN(0); // replication already setup, or should not
    }
  }

  if (share)
  {
    if (share->op || share->new_op)
    {
      my_errno= HA_ERR_TABLE_EXIST;
      pthread_mutex_unlock(&ndbcluster_mutex);
      DBUG_RETURN(1);
    }
    if (!share_may_exist || share->connect_count != 
        g_ndb_cluster_connection->get_connect_count())
    {
      handle_trailing_share(thd, share);
      share= NULL;
    }
  }

  /* Create share which is needed to hold replication information */
  if (share)
  {
    /* ndb_share reference create */
    ++share->use_count;
    DBUG_PRINT("NDB_SHARE", ("%s create  use_count: %u",
                             share->key, share->use_count));
  }
  /* ndb_share reference create */
  else if (!(share= get_share(key, 0, TRUE, TRUE)))
  {
    sql_print_error("NDB Binlog: "
                    "allocating table share for %s failed", key);
  }
  else
  {
    DBUG_PRINT("NDB_SHARE", ("%s create  use_count: %u",
                             share->key, share->use_count));
  }

  if (!ndb_schema_share &&
      strcmp(share->db, NDB_REP_DB) == 0 &&
      strcmp(share->table_name, NDB_SCHEMA_TABLE) == 0)
    do_event_op= 1;
  else if (!ndb_apply_status_share &&
           strcmp(share->db, NDB_REP_DB) == 0 &&
           strcmp(share->table_name, NDB_APPLY_TABLE) == 0)
    do_event_op= 1;

  if (!do_event_op)
  {
    set_binlog_nologging(share);
    pthread_mutex_unlock(&ndbcluster_mutex);
    DBUG_RETURN(0);
  }
  pthread_mutex_unlock(&ndbcluster_mutex);

  while (share && !IS_TMP_PREFIX(table_name))
  {
    /*
      ToDo make sanity check of share so that the table is actually the same
      I.e. we need to do open file from frm in this case
      Currently awaiting this to be fixed in the 4.1 tree in the general
      case
    */

    /* Create the event in NDB */
    ndb->setDatabaseName(db);

    NDBDICT *dict= ndb->getDictionary();
    Ndb_table_guard ndbtab_g(dict, table_name);
    const NDBTAB *ndbtab= ndbtab_g.get_table();
    if (ndbtab == 0)
    {
      if (opt_ndb_extra_logging)
        sql_print_information("NDB Binlog: Failed to get table %s from ndb: "
                              "%s, %d", key, dict->getNdbError().message,
                              dict->getNdbError().code);
      break; // error
    }
#ifdef HAVE_NDB_BINLOG
    /*
     */
    ndbcluster_read_binlog_replication(thd, ndb, share, ndbtab,
                                       ::server_id, NULL, TRUE);
#endif
    /*
      check if logging turned off for this table
    */
    if (get_binlog_nologging(share))
    {
      if (opt_ndb_extra_logging)
        sql_print_information("NDB Binlog: NOT logging %s", share->key);
      DBUG_RETURN(0);
    }

    String event_name(INJECTOR_EVENT_LEN);
    ndb_rep_event_name(&event_name, db, table_name, get_binlog_full(share));
    /*
      event should have been created by someone else,
      but let's make sure, and create if it doesn't exist
    */
    const NDBEVENT *ev= dict->getEvent(event_name.c_ptr());
    if (!ev)
    {
      if (ndbcluster_create_event(thd, ndb, ndbtab, event_name.c_ptr(), share))
      {
        sql_print_error("NDB Binlog: "
                        "FAILED CREATE (DISCOVER) TABLE Event: %s",
                        event_name.c_ptr());
        break; // error
      }
      if (opt_ndb_extra_logging)
        sql_print_information("NDB Binlog: "
                              "CREATE (DISCOVER) TABLE Event: %s",
                              event_name.c_ptr());
    }
    else
    {
      delete ev;
      if (opt_ndb_extra_logging)
        sql_print_information("NDB Binlog: DISCOVER TABLE Event: %s",
                              event_name.c_ptr());
    }

    /*
      create the event operations for receiving logging events
    */
    if (ndbcluster_create_event_ops(thd, share,
                                    ndbtab, event_name.c_ptr()))
    {
      sql_print_error("NDB Binlog:"
                      "FAILED CREATE (DISCOVER) EVENT OPERATIONS Event: %s",
                      event_name.c_ptr());
      /* a warning has been issued to the client */
      DBUG_RETURN(0);
    }
    DBUG_RETURN(0);
  }
  DBUG_RETURN(-1);
}

int
ndbcluster_create_event(THD *thd, Ndb *ndb, const NDBTAB *ndbtab,
                        const char *event_name, NDB_SHARE *share,
                        int push_warning)
{
  DBUG_ENTER("ndbcluster_create_event");
  DBUG_PRINT("info", ("table=%s version=%d event=%s share=%s",
                      ndbtab->getName(), ndbtab->getObjectVersion(),
                      event_name, share ? share->key : "(nil)"));
  DBUG_ASSERT(! IS_NDB_BLOB_PREFIX(ndbtab->getName()));
  if (!share)
  {
    DBUG_PRINT("info", ("share == NULL"));
    DBUG_RETURN(0);
  }
  if (get_binlog_nologging(share))
  {
    if (opt_ndb_extra_logging && ndb_binlog_running)
      sql_print_information("NDB Binlog: NOT logging %s", share->key);
    DBUG_PRINT("info", ("share->flags & NSF_NO_BINLOG, flags: %x %d",
                        share->flags, share->flags & NSF_NO_BINLOG));
    DBUG_RETURN(0);
  }

  ndb->setDatabaseName(share->db);
  NDBDICT *dict= ndb->getDictionary();
  NDBEVENT my_event(event_name);
  my_event.setTable(*ndbtab);
  my_event.addTableEvent(NDBEVENT::TE_ALL);
  if (share->flags & NSF_HIDDEN_PK)
  {
    if (share->flags & NSF_BLOB_FLAG)
    {
      sql_print_error("NDB Binlog: logging of table %s "
                      "with BLOB attribute and no PK is not supported",
                      share->key);
      if (push_warning)
        push_warning_printf(thd, MYSQL_ERROR::WARN_LEVEL_WARN,
                            ER_ILLEGAL_HA_CREATE_OPTION,
                            ER(ER_ILLEGAL_HA_CREATE_OPTION),
                            ndbcluster_hton_name,
                            "Binlog of table with BLOB attribute and no PK");

      share->flags|= NSF_NO_BINLOG;
      DBUG_RETURN(-1);
    }
    /* No primary key, subscribe for all attributes */
    my_event.setReport((NDBEVENT::EventReport)
                       (NDBEVENT::ER_ALL | NDBEVENT::ER_DDL));
    DBUG_PRINT("info", ("subscription all"));
  }
  else
  {
    if (strcmp(share->db, NDB_REP_DB) == 0 &&
        strcmp(share->table_name, NDB_SCHEMA_TABLE) == 0)
    {
      /**
       * ER_SUBSCRIBE is only needed on NDB_SCHEMA_TABLE
       */
      my_event.setReport((NDBEVENT::EventReport)
                         (NDBEVENT::ER_ALL |
                          NDBEVENT::ER_SUBSCRIBE |
                          NDBEVENT::ER_DDL));
      DBUG_PRINT("info", ("subscription all and subscribe"));
    }
    else
    {
      if (get_binlog_full(share))
      {
        my_event.setReport((NDBEVENT::EventReport)
                           (NDBEVENT::ER_ALL | NDBEVENT::ER_DDL));
        DBUG_PRINT("info", ("subscription all"));
      }
      else
      {
        my_event.setReport((NDBEVENT::EventReport)
                           (NDBEVENT::ER_UPDATED | NDBEVENT::ER_DDL));
        DBUG_PRINT("info", ("subscription only updated"));
      }
    }
  }
  if (share->flags & NSF_BLOB_FLAG)
    my_event.mergeEvents(TRUE);

  /* add all columns to the event */
  int n_cols= ndbtab->getNoOfColumns();
  for(int a= 0; a < n_cols; a++)
    my_event.addEventColumn(a);

  if (dict->createEvent(my_event)) // Add event to database
  {
    if (dict->getNdbError().classification != NdbError::SchemaObjectExists)
    {
      /*
        failed, print a warning
      */
      if (push_warning > 1)
        push_warning_printf(thd, MYSQL_ERROR::WARN_LEVEL_WARN,
                            ER_GET_ERRMSG, ER(ER_GET_ERRMSG),
                            dict->getNdbError().code,
                            dict->getNdbError().message, "NDB");
      sql_print_error("NDB Binlog: Unable to create event in database. "
                      "Event: %s  Error Code: %d  Message: %s", event_name,
                      dict->getNdbError().code, dict->getNdbError().message);
      DBUG_RETURN(-1);
    }

    /*
      try retrieving the event, if table version/id matches, we will get
      a valid event.  Otherwise we have a trailing event from before
    */
    const NDBEVENT *ev;
    if ((ev= dict->getEvent(event_name)))
    {
      delete ev;
      DBUG_RETURN(0);
    }

    /*
      trailing event from before; an error, but try to correct it
    */
    if (dict->getNdbError().code == NDB_INVALID_SCHEMA_OBJECT &&
        dict->dropEvent(my_event.getName(), 1))
    {
      if (push_warning > 1)
        push_warning_printf(thd, MYSQL_ERROR::WARN_LEVEL_WARN,
                            ER_GET_ERRMSG, ER(ER_GET_ERRMSG),
                            dict->getNdbError().code,
                            dict->getNdbError().message, "NDB");
      sql_print_error("NDB Binlog: Unable to create event in database. "
                      " Attempt to correct with drop failed. "
                      "Event: %s Error Code: %d Message: %s",
                      event_name,
                      dict->getNdbError().code,
                      dict->getNdbError().message);
      DBUG_RETURN(-1);
    }

    /*
      try to add the event again
    */
    if (dict->createEvent(my_event))
    {
      if (push_warning > 1)
        push_warning_printf(thd, MYSQL_ERROR::WARN_LEVEL_WARN,
                            ER_GET_ERRMSG, ER(ER_GET_ERRMSG),
                            dict->getNdbError().code,
                            dict->getNdbError().message, "NDB");
      sql_print_error("NDB Binlog: Unable to create event in database. "
                      " Attempt to correct with drop ok, but create failed. "
                      "Event: %s Error Code: %d Message: %s",
                      event_name,
                      dict->getNdbError().code,
                      dict->getNdbError().message);
      DBUG_RETURN(-1);
    }
#ifdef NDB_BINLOG_EXTRA_WARNINGS
    push_warning_printf(thd, MYSQL_ERROR::WARN_LEVEL_WARN,
                        ER_GET_ERRMSG, ER(ER_GET_ERRMSG),
                        0, "NDB Binlog: Removed trailing event",
                        "NDB");
#endif
  }

  DBUG_RETURN(0);
}

inline int is_ndb_compatible_type(Field *field)
{
  return
    !(field->flags & BLOB_FLAG) &&
    field->type() != MYSQL_TYPE_BIT &&
    field->pack_length() != 0;
}

/*
  - create eventOperations for receiving log events
  - setup ndb recattrs for reception of log event data
  - "start" the event operation

  used at create/discover of tables
*/
int
ndbcluster_create_event_ops(THD *thd, NDB_SHARE *share,
                            const NDBTAB *ndbtab, const char *event_name)
{
  /*
    we are in either create table or rename table so table should be
    locked, hence we can work with the share without locks
  */

  DBUG_ENTER("ndbcluster_create_event_ops");
  DBUG_PRINT("enter", ("table: %s event: %s", ndbtab->getName(), event_name));
  DBUG_ASSERT(! IS_NDB_BLOB_PREFIX(ndbtab->getName()));

  DBUG_ASSERT(share != 0);

  if (get_binlog_nologging(share))
  {
    DBUG_PRINT("info", ("share->flags & NSF_NO_BINLOG, flags: %x",
                        share->flags));
    DBUG_RETURN(0);
  }

  Ndb_event_data *event_data= share->event_data;
  int do_ndb_schema_share= 0, do_ndb_apply_status_share= 0;
#ifdef HAVE_NDB_BINLOG
  uint len= strlen(share->table_name);
#endif
  if (!ndb_schema_share && strcmp(share->db, NDB_REP_DB) == 0 &&
      strcmp(share->table_name, NDB_SCHEMA_TABLE) == 0)
    do_ndb_schema_share= 1;
  else if (!ndb_apply_status_share && strcmp(share->db, NDB_REP_DB) == 0 &&
           strcmp(share->table_name, NDB_APPLY_TABLE) == 0)
    do_ndb_apply_status_share= 1;
  else
#ifdef HAVE_NDB_BINLOG
    if (!binlog_filter->db_ok(share->db) ||
        !ndb_binlog_running ||
        (len >= sizeof(NDB_EXCEPTIONS_TABLE_SUFFIX) &&
         strcmp(share->table_name+len-sizeof(NDB_EXCEPTIONS_TABLE_SUFFIX)+1,
                lower_case_table_names ? NDB_EXCEPTIONS_TABLE_SUFFIX_LOWER :
                NDB_EXCEPTIONS_TABLE_SUFFIX) == 0))
#endif
  {
    share->flags|= NSF_NO_BINLOG;
    DBUG_RETURN(0);
  }

  if (share->op)
  {
    event_data= (Ndb_event_data *) share->op->getCustomData();
    assert(event_data->share == share);
    assert(share->event_data == 0);

    DBUG_ASSERT(share->use_count > 1);
    sql_print_error("NDB Binlog: discover reusing old ev op");
    /* ndb_share reference ToDo free */
    DBUG_PRINT("NDB_SHARE", ("%s ToDo free  use_count: %u",
                             share->key, share->use_count));
    free_share(&share); // old event op already has reference
    DBUG_RETURN(0);
  }

  DBUG_ASSERT(event_data != 0);
  TABLE *table= event_data->table;

  int retries= 100;
  /*
    100 milliseconds, temporary error on schema operation can
    take some time to be resolved
  */
  int retry_sleep= 100;
  while (1)
  {
    Mutex_guard injector_mutex_g(injector_mutex);
    Ndb *ndb= injector_ndb;
    if (do_ndb_schema_share)
      ndb= schema_ndb;

    if (ndb == 0)
      DBUG_RETURN(-1);

    NdbEventOperation* op;
    if (do_ndb_schema_share)
      op= ndb->createEventOperation(event_name);
    else
    {
      // set injector_ndb database/schema from table internal name
      int ret= ndb->setDatabaseAndSchemaName(ndbtab);
      assert(ret == 0);
      op= ndb->createEventOperation(event_name);
      // reset to catch errors
      ndb->setDatabaseName("");
    }
    if (!op)
    {
      sql_print_error("NDB Binlog: Creating NdbEventOperation failed for"
                      " %s",event_name);
      push_warning_printf(thd, MYSQL_ERROR::WARN_LEVEL_WARN,
                          ER_GET_ERRMSG, ER(ER_GET_ERRMSG),
                          ndb->getNdbError().code,
                          ndb->getNdbError().message,
                          "NDB");
      DBUG_RETURN(-1);
    }

    if (share->flags & NSF_BLOB_FLAG)
      op->mergeEvents(TRUE); // currently not inherited from event

    uint n_columns= ndbtab->getNoOfColumns();
    uint n_fields= table->s->fields;
    uint val_length= sizeof(NdbValue) * n_columns;

    /*
       Allocate memory globally so it can be reused after online alter table
    */
    if (my_multi_malloc(MYF(MY_WME),
                        &event_data->ndb_value[0],
                        val_length,
                        &event_data->ndb_value[1],
                        val_length,
                        NULL) == 0)
    {
      DBUG_PRINT("info", ("Failed to allocate records for event operation"));
      DBUG_RETURN(-1);
    }

    for (uint j= 0; j < n_columns; j++)
    {
      const char *col_name= ndbtab->getColumn(j)->getName();
      NdbValue attr0, attr1;
      if (j < n_fields)
      {
        Field *f= table->field[j];
        if (is_ndb_compatible_type(f))
        {
          DBUG_PRINT("info", ("%s compatible", col_name));
          attr0.rec= op->getValue(col_name, (char*) f->ptr);
          attr1.rec= op->getPreValue(col_name,
                                     (f->ptr - table->record[0]) +
                                     (char*) table->record[1]);
        }
        else if (! (f->flags & BLOB_FLAG))
        {
          DBUG_PRINT("info", ("%s non compatible", col_name));
          attr0.rec= op->getValue(col_name);
          attr1.rec= op->getPreValue(col_name);
        }
        else
        {
          DBUG_PRINT("info", ("%s blob", col_name));
          DBUG_ASSERT(share->flags & NSF_BLOB_FLAG);
          attr0.blob= op->getBlobHandle(col_name);
          attr1.blob= op->getPreBlobHandle(col_name);
          if (attr0.blob == NULL || attr1.blob == NULL)
          {
            sql_print_error("NDB Binlog: Creating NdbEventOperation"
                            " blob field %u handles failed (code=%d) for %s",
                            j, op->getNdbError().code, event_name);
            push_warning_printf(thd, MYSQL_ERROR::WARN_LEVEL_WARN,
                                ER_GET_ERRMSG, ER(ER_GET_ERRMSG),
                                op->getNdbError().code,
                                op->getNdbError().message,
                                "NDB");
            ndb->dropEventOperation(op);
            DBUG_RETURN(-1);
          }
        }
      }
      else
      {
        DBUG_PRINT("info", ("%s hidden key", col_name));
        attr0.rec= op->getValue(col_name);
        attr1.rec= op->getPreValue(col_name);
      }
      event_data->ndb_value[0][j].ptr= attr0.ptr;
      event_data->ndb_value[1][j].ptr= attr1.ptr;
      DBUG_PRINT("info", ("&event_data->ndb_value[0][%d]: 0x%lx  "
                          "event_data->ndb_value[0][%d]: 0x%lx",
                          j, (long) &event_data->ndb_value[0][j],
                          j, (long) attr0.ptr));
      DBUG_PRINT("info", ("&event_data->ndb_value[1][%d]: 0x%lx  "
                          "event_data->ndb_value[1][%d]: 0x%lx",
                          j, (long) &event_data->ndb_value[0][j],
                          j, (long) attr1.ptr));
    }
    op->setCustomData((void *) event_data); // set before execute
    share->event_data= 0;                   // take over event data
    share->op= op; // assign op in NDB_SHARE

    if (op->execute())
    {
      share->op= NULL;
      retries--;
      if (op->getNdbError().status != NdbError::TemporaryError &&
          op->getNdbError().code != 1407)
        retries= 0;
      if (retries == 0)
      {
        push_warning_printf(thd, MYSQL_ERROR::WARN_LEVEL_WARN,
                            ER_GET_ERRMSG, ER(ER_GET_ERRMSG), 
                            op->getNdbError().code, op->getNdbError().message,
                            "NDB");
        sql_print_error("NDB Binlog: ndbevent->execute failed for %s; %d %s",
                        event_name,
                        op->getNdbError().code, op->getNdbError().message);
      }
      share->event_data= event_data;
      op->setCustomData(NULL);
      ndb->dropEventOperation(op);
      if (retries && !thd->killed)
      {
        do_retry_sleep(retry_sleep);
        continue;
      }
      DBUG_RETURN(-1);
    }
    break;
  }

  /* ndb_share reference binlog */
  get_share(share);
  DBUG_PRINT("NDB_SHARE", ("%s binlog  use_count: %u",
                           share->key, share->use_count));
  if (do_ndb_apply_status_share)
  {
    /* ndb_share reference binlog extra */
    ndb_apply_status_share= get_share(share);
    DBUG_PRINT("NDB_SHARE", ("%s binlog extra  use_count: %u",
                             share->key, share->use_count));
    (void) pthread_cond_signal(&injector_cond);
  }
  else if (do_ndb_schema_share)
  {
    /* ndb_share reference binlog extra */
    ndb_schema_share= get_share(share);
    DBUG_PRINT("NDB_SHARE", ("%s binlog extra  use_count: %u",
                             share->key, share->use_count));
    (void) pthread_cond_signal(&injector_cond);
  }

  DBUG_PRINT("info",("%s share->op: 0x%lx  share->use_count: %u",
                     share->key, (long) share->op, share->use_count));

  if (opt_ndb_extra_logging)
    sql_print_information("NDB Binlog: logging %s (%s,%s)", share->key,
                          get_binlog_full(share) ? "FULL" : "UPDATED",
                          get_binlog_use_update(share) ? "USE_UPDATE" : "USE_WRITE");
  DBUG_RETURN(0);
}

int
ndbcluster_drop_event(THD *thd, Ndb *ndb, NDB_SHARE *share,
                      const char *type_str,
                      const char *dbname,
                      const char *tabname)
{
  DBUG_ENTER("ndbcluster_drop_event");
  /*
    There might be 2 types of events setup for the table, we cannot know
    which ones are supposed to be there as they may have been created
    differently for different mysqld's.  So we drop both
  */
  for (uint i= 0; i < 2; i++)
  {
    NDBDICT *dict= ndb->getDictionary();
    String event_name(INJECTOR_EVENT_LEN);
    ndb_rep_event_name(&event_name, dbname, tabname, i);
    
    if (!dict->dropEvent(event_name.c_ptr()))
      continue;

    if (dict->getNdbError().code != 4710 &&
        dict->getNdbError().code != 1419)
    {
      /* drop event failed for some reason, issue a warning */
      push_warning_printf(thd, MYSQL_ERROR::WARN_LEVEL_WARN,
                          ER_GET_ERRMSG, ER(ER_GET_ERRMSG),
                          dict->getNdbError().code,
                          dict->getNdbError().message, "NDB");
      /* error is not that the event did not exist */
      sql_print_error("NDB Binlog: Unable to drop event in database. "
                      "Event: %s Error Code: %d Message: %s",
                      event_name.c_ptr(),
                      dict->getNdbError().code,
                      dict->getNdbError().message);
      /* ToDo; handle error? */
      if (share && share->op &&
          share->op->getState() == NdbEventOperation::EO_EXECUTING &&
          dict->getNdbError().mysql_code != HA_ERR_NO_CONNECTION)
      {
        DBUG_ASSERT(FALSE);
        DBUG_RETURN(-1);
      }
    }
  }
  DBUG_RETURN(0);
}

/*
  when entering the calling thread should have a share lock id share != 0
  then the injector thread will have  one as well, i.e. share->use_count == 0
  (unless it has already dropped... then share->op == 0)
*/

int
ndbcluster_handle_drop_table(THD *thd, Ndb *ndb, NDB_SHARE *share,
                             const char *type_str,
                             const char * dbname, const char * tabname)
{
  DBUG_ENTER("ndbcluster_handle_drop_table");

  if (dbname && tabname)
  {
    if (ndbcluster_drop_event(thd, ndb, share, type_str, dbname, tabname))
      DBUG_RETURN(-1);
  }

  if (share == 0 || share->op == 0)
  {
    DBUG_RETURN(0);
  }

/*
  Syncronized drop between client thread and injector thread is
  neccessary in order to maintain ordering in the binlog,
  such that the drop occurs _after_ any inserts/updates/deletes.

  The penalty for this is that the drop table becomes slow.

  This wait is however not strictly neccessary to produce a binlog
  that is usable.  However the slave does not currently handle
  these out of order, thus we are keeping the SYNC_DROP_ defined
  for now.
*/
  const char *save_proc_info= thd->proc_info;
#define SYNC_DROP_
#ifdef SYNC_DROP_
  thd->proc_info= "Syncing ndb table schema operation and binlog";
  pthread_mutex_lock(&share->mutex);
  int max_timeout= DEFAULT_SYNC_TIMEOUT;
  while (share->op)
  {
    struct timespec abstime;
    set_timespec(abstime, 1);
    int ret= pthread_cond_timedwait(&injector_cond,
                                    &share->mutex,
                                    &abstime);
    if (thd->killed ||
        share->op == 0)
      break;
    if (ret)
    {
      max_timeout--;
      if (max_timeout == 0)
      {
        sql_print_error("NDB %s: %s timed out. Ignoring...",
                        type_str, share->key);
        DBUG_ASSERT(false);
        break;
      }
      if (opt_ndb_extra_logging)
        ndb_report_waiting(type_str, max_timeout,
                           type_str, share->key, 0);
    }
  }
  pthread_mutex_unlock(&share->mutex);
#else
  pthread_mutex_lock(&share->mutex);
  share->op= 0;
  pthread_mutex_unlock(&share->mutex);
#endif
  thd->proc_info= save_proc_info;

  DBUG_RETURN(0);
}


/********************************************************************
  Internal helper functions for differentd events from the stoarage nodes
  used by the ndb injector thread
********************************************************************/

/*
  Unpack a record read from NDB 

  SYNOPSIS
    ndb_unpack_record()
    buf                 Buffer to store read row

  NOTE
    The data for each row is read directly into the
    destination buffer. This function is primarily 
    called in order to check if any fields should be 
    set to null.
*/

static void ndb_unpack_record(TABLE *table, NdbValue *value,
                              MY_BITMAP *defined, uchar *buf)
{
  Field **p_field= table->field, *field= *p_field;
  my_ptrdiff_t row_offset= (my_ptrdiff_t) (buf - table->record[0]);
  my_bitmap_map *old_map= dbug_tmp_use_all_columns(table, table->write_set);
  DBUG_ENTER("ndb_unpack_record");

  /*
    Set the filler bits of the null byte, since they are
    not touched in the code below.
    
    The filler bits are the MSBs in the last null byte
  */ 
  if (table->s->null_bytes > 0)
       buf[table->s->null_bytes - 1]|= 256U - (1U <<
					       table->s->last_null_bit_pos);
  /*
    Set null flag(s)
  */
  for ( ; field;
       p_field++, value++, field= *p_field)
  {
    field->set_notnull(row_offset);       
    if ((*value).ptr)
    {
      if (!(field->flags & BLOB_FLAG))
      {
        int is_null= (*value).rec->isNULL();
        if (is_null)
        {
          if (is_null > 0)
          {
            DBUG_PRINT("info",("[%u] NULL", field->field_index));
            field->set_null(row_offset);
          }
          else
          {
            DBUG_PRINT("info",("[%u] UNDEFINED", field->field_index));
            bitmap_clear_bit(defined, field->field_index);
          }
        }
        else if (field->type() == MYSQL_TYPE_BIT)
        {
          Field_bit *field_bit= static_cast<Field_bit*>(field);

          /*
            Move internal field pointer to point to 'buf'.  Calling
            the correct member function directly since we know the
            type of the object.
           */
          field_bit->Field_bit::move_field_offset(row_offset);
          if (field->pack_length() < 5)
          {
            DBUG_PRINT("info", ("bit field H'%.8X", 
                                (*value).rec->u_32_value()));
            field_bit->Field_bit::store((longlong) (*value).rec->u_32_value(),
                                        TRUE);
          }
          else
          {
            DBUG_PRINT("info", ("bit field H'%.8X%.8X",
                                *(Uint32 *)(*value).rec->aRef(),
                                *((Uint32 *)(*value).rec->aRef()+1)));
#ifdef WORDS_BIGENDIAN
            /* lsw is stored first */
            Uint32 *buf= (Uint32 *)(*value).rec->aRef();
            field_bit->Field_bit::store((((longlong)*buf)
                                         & 0x00000000FFFFFFFFLL)
                                        |
                                        ((((longlong)*(buf+1)) << 32)
                                         & 0xFFFFFFFF00000000LL),
                                        TRUE);
#else
            field_bit->Field_bit::store((longlong)
                                        (*value).rec->u_64_value(), TRUE);
#endif
          }
          /*
            Move back internal field pointer to point to original
            value (usually record[0]).
           */
          field_bit->Field_bit::move_field_offset(-row_offset);
          DBUG_PRINT("info",("[%u] SET",
                             (*value).rec->getColumn()->getColumnNo()));
          DBUG_DUMP("info", (const uchar*) field->ptr, field->pack_length());
        }
        else
        {
          DBUG_PRINT("info",("[%u] SET",
                             (*value).rec->getColumn()->getColumnNo()));
          DBUG_DUMP("info", (const uchar*) field->ptr, field->pack_length());
        }
      }
      else
      {
        NdbBlob *ndb_blob= (*value).blob;
        uint col_no= field->field_index;
        int isNull;
        ndb_blob->getDefined(isNull);
        if (isNull == 1)
        {
          DBUG_PRINT("info",("[%u] NULL", col_no));
          field->set_null(row_offset);
        }
        else if (isNull == -1)
        {
          DBUG_PRINT("info",("[%u] UNDEFINED", col_no));
          bitmap_clear_bit(defined, col_no);
        }
        else
        {
#ifndef DBUG_OFF
          // pointer vas set in get_ndb_blobs_value
          Field_blob *field_blob= (Field_blob*)field;
          uchar* ptr;
          field_blob->get_ptr(&ptr, row_offset);
          uint32 len= field_blob->get_length(row_offset);
          DBUG_PRINT("info",("[%u] SET ptr: 0x%lx  len: %u",
                             col_no, (long) ptr, len));
#endif
        }
      }
    }
  }
  dbug_tmp_restore_column_map(table->write_set, old_map);
  DBUG_VOID_RETURN;
}

/*
  Handle error states on events from the storage nodes
*/
static int
ndb_binlog_thread_handle_error(Ndb *ndb,
                               NdbEventOperation *pOp)
{
  Ndb_event_data *event_data= (Ndb_event_data *) pOp->getCustomData();
  NDB_SHARE *share= event_data->share;
  DBUG_ENTER("ndb_binlog_thread_handle_error");

  int overrun= pOp->isOverrun();
  if (overrun)
  {
    /*
      ToDo: this error should rather clear the ndb_binlog_index...
      and continue
    */
    sql_print_error("NDB Binlog: Overrun in event buffer, "
                    "this means we have dropped events. Cannot "
                    "continue binlog for %s", share->key);
    pOp->clearError();
    DBUG_RETURN(-1);
  }

  if (!pOp->isConsistent())
  {
    /*
      ToDo: this error should rather clear the ndb_binlog_index...
      and continue
    */
    sql_print_error("NDB Binlog: Not Consistent. Cannot "
                    "continue binlog for %s. Error code: %d"
                    " Message: %s", share->key,
                    pOp->getNdbError().code,
                    pOp->getNdbError().message);
    pOp->clearError();
    DBUG_RETURN(-1);
  }
  sql_print_error("NDB Binlog: unhandled error %d for table %s",
                  pOp->hasError(), share->key);
  pOp->clearError();
  DBUG_RETURN(0);
}

static int
ndb_binlog_thread_handle_non_data_event(THD *thd,
                                        NdbEventOperation *pOp,
                                        ndb_binlog_index_row &row)
{
  Ndb_event_data *event_data= (Ndb_event_data *) pOp->getCustomData();
  NDB_SHARE *share= event_data->share;
  NDBEVENT::TableEvent type= pOp->getEventType();

  switch (type)
  {
  case NDBEVENT::TE_CLUSTER_FAILURE:
    if (opt_ndb_extra_logging)
      sql_print_information("NDB Binlog: cluster failure for %s at epoch %u/%u.",
                            share->key,
                            (uint)(pOp->getGCI() >> 32),
                            (uint)(pOp->getGCI()));
    if (ndb_apply_status_share == share)
    {
      if (opt_ndb_extra_logging &&
          ndb_binlog_tables_inited && ndb_binlog_running)
        sql_print_information("NDB Binlog: ndb tables initially "
                              "read only on reconnect.");
      /* ndb_share reference binlog extra free */
      DBUG_PRINT("NDB_SHARE", ("%s binlog extra free  use_count: %u",
                               share->key, share->use_count));
      free_share(&ndb_apply_status_share);
      ndb_apply_status_share= 0;
      ndb_binlog_tables_inited= FALSE;
    }
    DBUG_PRINT("error", ("CLUSTER FAILURE EVENT: "
                        "%s  received share: 0x%lx  op: 0x%lx  share op: 0x%lx  "
                        "new_op: 0x%lx",
                         share->key, (long) share, (long) pOp,
                         (long) share->op, (long) share->new_op));
    break;
  case NDBEVENT::TE_DROP:
    if (ndb_apply_status_share == share)
    {
      if (opt_ndb_extra_logging &&
          ndb_binlog_tables_inited && ndb_binlog_running)
        sql_print_information("NDB Binlog: ndb tables initially "
                              "read only on reconnect.");
      /* ndb_share reference binlog extra free */
      DBUG_PRINT("NDB_SHARE", ("%s binlog extra free  use_count: %u",
                               share->key, share->use_count));
      free_share(&ndb_apply_status_share);
      ndb_apply_status_share= 0;
      ndb_binlog_tables_inited= FALSE;
    }
    /* ToDo: remove printout */
    if (opt_ndb_extra_logging)
      sql_print_information("NDB Binlog: drop table %s.", share->key);
    // fall through
  case NDBEVENT::TE_ALTER:
    row.n_schemaops++;
    DBUG_PRINT("info", ("TABLE %s  EVENT: %s  received share: 0x%lx  op: 0x%lx  "
                        "share op: 0x%lx  new_op: 0x%lx",
                        type == NDBEVENT::TE_DROP ? "DROP" : "ALTER",
                        share->key, (long) share, (long) pOp,
                        (long) share->op, (long) share->new_op));
    break;
  case NDBEVENT::TE_NODE_FAILURE:
    /* fall through */
  case NDBEVENT::TE_SUBSCRIBE:
    /* fall through */
  case NDBEVENT::TE_UNSUBSCRIBE:
    /* ignore */
    return 0;
  default:
    sql_print_error("NDB Binlog: unknown non data event %d for %s. "
                    "Ignoring...", (unsigned) type, share->key);
    return 0;
  }

  ndb_handle_schema_change(thd, injector_ndb, pOp, event_data);
  return 0;
}

/*
  Handle data events from the storage nodes
*/
inline ndb_binlog_index_row *
ndb_find_binlog_index_row(ndb_binlog_index_row **rows,
                          uint orig_server_id, int flag)
{
  ndb_binlog_index_row *row= *rows;
  if (opt_ndb_log_orig)
  {
    ndb_binlog_index_row *first= row, *found_id= 0;
    for (;;)
    {
      if (row->orig_server_id == orig_server_id)
      {
        /* */
        if (!flag || !row->orig_epoch)
          return row;
        if (!found_id)
          found_id= row;
      }
      if (row->orig_server_id == 0)
        break;
      row= row->next;
      if (row == NULL)
      {
        row= (ndb_binlog_index_row*)sql_alloc(sizeof(ndb_binlog_index_row));
        bzero((char*)row, sizeof(ndb_binlog_index_row));
        row->next= first;
        *rows= row;
        if (found_id)
        {
          /*
            If we found index_row with same server id already
            that row will contain the current stats.
            Copy stats over to new and reset old.
          */
          row->n_inserts= found_id->n_inserts;
          row->n_updates= found_id->n_updates;
          row->n_deletes= found_id->n_deletes;
          found_id->n_inserts= 0;
          found_id->n_updates= 0;
          found_id->n_deletes= 0;
        }
        /* keep track of schema ops only on "first" index_row */
        row->n_schemaops= first->n_schemaops;
        first->n_schemaops= 0;
        break;
      }
    }
    row->orig_server_id= orig_server_id;
  }
  return row;
}

static int
ndb_binlog_thread_handle_data_event(Ndb *ndb, NdbEventOperation *pOp,
                                    ndb_binlog_index_row **rows,
                                    injector::transaction &trans,
                                    unsigned &trans_row_count,
                                    unsigned &trans_slave_row_count)
{
  Ndb_event_data *event_data= (Ndb_event_data *) pOp->getCustomData();
  TABLE *table= event_data->table;
  NDB_SHARE *share= event_data->share;
  if (pOp != share->op)
  {
    return 0;
  }

  uint32 anyValue= pOp->getAnyValue();
  if (ndbcluster_anyvalue_is_reserved(anyValue))
  {
    if (!ndbcluster_anyvalue_is_nologging(anyValue))
      sql_print_warning("NDB: unknown value for binlog signalling 0x%X, "
                        "event not logged",
                        anyValue);
    return 0;
  }
  uint32 originating_server_id= ndbcluster_anyvalue_get_serverid(anyValue);
  bool log_this_slave_update = g_ndb_log_slave_updates;
  bool count_this_event = true;

  if (share == ndb_apply_status_share)
  {
    /* 
       Note that option values are read without synchronisation w.r.t. 
       thread setting option variable or epoch boundaries.
    */
    if (opt_ndb_log_apply_status ||
        opt_ndb_log_orig)
    {
      Uint32 ndb_apply_status_logging_server_id= originating_server_id;
      Uint32 ndb_apply_status_server_id= 0;
      Uint64 ndb_apply_status_epoch= 0;
      bool event_has_data = false;

      switch(pOp->getEventType())
      {
      case NDBEVENT::TE_INSERT:
        // fall through
      case NDBEVENT::TE_UPDATE:
        event_has_data = true;
        break;
      case NDBEVENT::TE_DELETE:
        break;
      default:
        /* We should REALLY never get here */
        abort();
      }
      
      if (likely( event_has_data ))
      {
        /* unpack data to fetch orig_server_id and orig_epoch */
        uint n_fields= table->s->fields;
        MY_BITMAP b;
        uint32 bitbuf[128 / (sizeof(uint32) * 8)];
        bitmap_init(&b, bitbuf, n_fields, FALSE);
        bitmap_set_all(&b);
        ndb_unpack_record(table, event_data->ndb_value[0], &b, table->record[0]);
        ndb_apply_status_server_id= (uint)((Field_long *)table->field[0])->val_int();
        ndb_apply_status_epoch= ((Field_longlong *)table->field[1])->val_int();
        
        if (opt_ndb_log_apply_status)
        {
          /* 
             Determine if event came from our immediate Master server
             Ignore locally manually sourced and reserved events 
          */
          if ((ndb_apply_status_logging_server_id != 0) &&
              (! ndbcluster_anyvalue_is_reserved(ndb_apply_status_logging_server_id)))
          {
            bool isFromImmediateMaster = (ndb_apply_status_server_id ==
                                          ndb_apply_status_logging_server_id);
            
            if (isFromImmediateMaster)
            {
              /* 
                 We log this event with our server-id so that it 
                 propagates back to the originating Master (our
                 immediate Master)
              */
              assert(ndb_apply_status_logging_server_id != ::server_id);
              
              originating_server_id= 0; /* Will be set to our ::serverid below */
            }
          }
        }

        if (opt_ndb_log_orig)
        {
          /* store */
          ndb_binlog_index_row *row= ndb_find_binlog_index_row
            (rows, ndb_apply_status_server_id, 1);
          row->orig_epoch= ndb_apply_status_epoch;
        }
      }
    } // opt_ndb_log_apply_status || opt_ndb_log_orig)

    if (opt_ndb_log_apply_status)
    {
      /* We are logging ndb_apply_status changes
       * Don't count this event as making an epoch non-empty
       * Log this event in the Binlog
       */
      count_this_event = false;
      log_this_slave_update = true;
    }
    else
    {
      /* Not logging ndb_apply_status updates, discard this event now */
      return 0;
    }
  }
  
  if (originating_server_id == 0)
    originating_server_id= ::server_id;
  else 
  {
    /* Track that we received a replicated row event */
    if (likely( count_this_event ))
      trans_slave_row_count++;
    
    if (!log_this_slave_update)
    {
      /*
        This event comes from a slave applier since it has an originating
        server id set. Since option to log slave updates is not set, skip it.
      */
      return 0;
    }
  }

  /* 
     Start with logged_server_id as AnyValue in case it's a composite
     (server_id_bits < 31).  This way any user-values are passed-through
     to the Binlog in the high bits of the event's Server Id.
     In future it may be useful to support *not* mapping composite
     AnyValues to/from Binlogged server-ids.
  */
  uint32 logged_server_id= anyValue;
  ndbcluster_anyvalue_set_serverid(logged_server_id, originating_server_id);

  DBUG_ASSERT(trans.good());
  DBUG_ASSERT(table != 0);

  dbug_print_table("table", table);

  uint n_fields= table->s->fields;
  DBUG_PRINT("info", ("Assuming %u columns for table %s",
                      n_fields, table->s->table_name.str));
  MY_BITMAP b;
  /* Potential buffer for the bitmap */
  uint32 bitbuf[128 / (sizeof(uint32) * 8)];
  bitmap_init(&b, n_fields <= sizeof(bitbuf) * 8 ? bitbuf : NULL, 
              n_fields, FALSE);
  bitmap_set_all(&b);

  /*
   row data is already in table->record[0]
   As we told the NdbEventOperation to do this
   (saves moving data about many times)
  */

  /*
    for now malloc/free blobs buffer each time
    TODO if possible share single permanent buffer with handlers
   */
  uchar* blobs_buffer[2] = { 0, 0 };
  uint blobs_buffer_size[2] = { 0, 0 };

  ndb_binlog_index_row *row=
    ndb_find_binlog_index_row(rows, originating_server_id, 0);

  switch(pOp->getEventType())
  {
  case NDBEVENT::TE_INSERT:
    if (likely( count_this_event ))
    {
      row->n_inserts++;
      trans_row_count++;
    }
    DBUG_PRINT("info", ("INSERT INTO %s.%s",
                        table->s->db.str, table->s->table_name.str));
    {
      int ret;
      if (share->flags & NSF_BLOB_FLAG)
      {
        my_ptrdiff_t ptrdiff= 0;
        ret = get_ndb_blobs_value(table, event_data->ndb_value[0],
                                  blobs_buffer[0],
                                  blobs_buffer_size[0],
                                  ptrdiff);
        assert(ret == 0);
      }
      ndb_unpack_record(table, event_data->ndb_value[0], &b, table->record[0]);
      ret = trans.write_row(logged_server_id,
                            injector::transaction::table(table, true),
                            &b, n_fields, table->record[0]);
      assert(ret == 0);
    }
    break;
  case NDBEVENT::TE_DELETE:
    if (likely( count_this_event ))
    {
      row->n_deletes++;
      trans_row_count++;
    }
    DBUG_PRINT("info",("DELETE FROM %s.%s",
                       table->s->db.str, table->s->table_name.str));
    {
      /*
        table->record[0] contains only the primary key in this case
        since we do not have an after image
      */
      int n;
      if (!get_binlog_full(share) && table->s->primary_key != MAX_KEY)
        n= 0; /*
                use the primary key only as it save time and space and
                it is the only thing needed to log the delete
              */
      else
        n= 1; /*
                we use the before values since we don't have a primary key
                since the mysql server does not handle the hidden primary
                key
              */

      int ret;
      if (share->flags & NSF_BLOB_FLAG)
      {
        my_ptrdiff_t ptrdiff= table->record[n] - table->record[0];
        ret = get_ndb_blobs_value(table, event_data->ndb_value[n],
                                  blobs_buffer[n],
                                  blobs_buffer_size[n],
                                  ptrdiff);
        assert(ret == 0);
      }
      ndb_unpack_record(table, event_data->ndb_value[n], &b, table->record[n]);
      DBUG_EXECUTE("info", print_records(table, table->record[n]););
      ret = trans.delete_row(logged_server_id,
                             injector::transaction::table(table, true),
                             &b, n_fields, table->record[n]);
      assert(ret == 0);
    }
    break;
  case NDBEVENT::TE_UPDATE:
    if (likely( count_this_event ))
    {
      row->n_updates++;
      trans_row_count++;
    }
    DBUG_PRINT("info", ("UPDATE %s.%s",
                        table->s->db.str, table->s->table_name.str));
    {
      int ret;
      if (share->flags & NSF_BLOB_FLAG)
      {
        my_ptrdiff_t ptrdiff= 0;
        ret = get_ndb_blobs_value(table, event_data->ndb_value[0],
                                  blobs_buffer[0],
                                  blobs_buffer_size[0],
                                  ptrdiff);
        assert(ret == 0);
      }
      ndb_unpack_record(table, event_data->ndb_value[0],
                        &b, table->record[0]);
      DBUG_EXECUTE("info", print_records(table, table->record[0]););
      if (table->s->primary_key != MAX_KEY &&
          !get_binlog_use_update(share)) 
      {
        /*
          since table has a primary key, we can do a write
          using only after values
        */
        ret = trans.write_row(logged_server_id,
                              injector::transaction::table(table, true),
                              &b, n_fields, table->record[0]);// after values
        assert(ret == 0);
      }
      else
      {
        /*
          mysql server cannot handle the ndb hidden key and
          therefore needs the before image as well
        */
        if (share->flags & NSF_BLOB_FLAG)
        {
          my_ptrdiff_t ptrdiff= table->record[1] - table->record[0];
          ret = get_ndb_blobs_value(table, event_data->ndb_value[1],
                                    blobs_buffer[1],
                                    blobs_buffer_size[1],
                                    ptrdiff);
          assert(ret == 0);
        }
        ndb_unpack_record(table, event_data->ndb_value[1], &b, table->record[1]);
        DBUG_EXECUTE("info", print_records(table, table->record[1]););
        ret = trans.update_row(logged_server_id,
                               injector::transaction::table(table, true),
                               &b, n_fields,
                               table->record[1], // before values
                               table->record[0]);// after values
        assert(ret == 0);
      }
    }
    break;
  default:
    /* We should REALLY never get here. */
    DBUG_PRINT("info", ("default - uh oh, a brain exploded."));
    break;
  }

  if (share->flags & NSF_BLOB_FLAG)
  {
    my_free(blobs_buffer[0], MYF(MY_ALLOW_ZERO_PTR));
    my_free(blobs_buffer[1], MYF(MY_ALLOW_ZERO_PTR));
  }

  return 0;
}

//#define RUN_NDB_BINLOG_TIMER
#ifdef RUN_NDB_BINLOG_TIMER
class Timer
{
public:
  Timer() { start(); }
  void start() { gettimeofday(&m_start, 0); }
  void stop() { gettimeofday(&m_stop, 0); }
  ulong elapsed_ms()
  {
    return (ulong)
      (((longlong) m_stop.tv_sec - (longlong) m_start.tv_sec) * 1000 +
       ((longlong) m_stop.tv_usec -
        (longlong) m_start.tv_usec + 999) / 1000);
  }
private:
  struct timeval m_start,m_stop;
};
#endif

/****************************************************************
  Injector thread main loop
****************************************************************/

static uchar *
ndb_schema_objects_get_key(NDB_SCHEMA_OBJECT *schema_object,
                           size_t *length,
                           my_bool not_used __attribute__((unused)))
{
  *length= schema_object->key_length;
  return (uchar*) schema_object->key;
}

static NDB_SCHEMA_OBJECT *ndb_get_schema_object(const char *key,
                                                my_bool create_if_not_exists,
                                                my_bool have_lock)
{
  NDB_SCHEMA_OBJECT *ndb_schema_object;
  uint length= (uint) strlen(key);
  DBUG_ENTER("ndb_get_schema_object");
  DBUG_PRINT("enter", ("key: '%s'", key));

  if (!have_lock)
    pthread_mutex_lock(&ndbcluster_mutex);
  while (!(ndb_schema_object=
           (NDB_SCHEMA_OBJECT*) my_hash_search(&ndb_schema_objects,
                                               (const uchar*) key,
                                               length)))
  {
    if (!create_if_not_exists)
    {
      DBUG_PRINT("info", ("does not exist"));
      break;
    }
    if (!(ndb_schema_object=
          (NDB_SCHEMA_OBJECT*) my_malloc(sizeof(*ndb_schema_object) + length + 1,
                                         MYF(MY_WME | MY_ZEROFILL))))
    {
      DBUG_PRINT("info", ("malloc error"));
      break;
    }
    ndb_schema_object->key= (char *)(ndb_schema_object+1);
    memcpy(ndb_schema_object->key, key, length + 1);
    ndb_schema_object->key_length= length;
    if (my_hash_insert(&ndb_schema_objects, (uchar*) ndb_schema_object))
    {
      my_free((uchar*) ndb_schema_object, 0);
      break;
    }
    pthread_mutex_init(&ndb_schema_object->mutex, MY_MUTEX_INIT_FAST);
    bitmap_init(&ndb_schema_object->slock_bitmap, ndb_schema_object->slock,
                sizeof(ndb_schema_object->slock)*8, FALSE);
    bitmap_clear_all(&ndb_schema_object->slock_bitmap);
    break;
  }
  if (ndb_schema_object)
  {
    ndb_schema_object->use_count++;
    DBUG_PRINT("info", ("use_count: %d", ndb_schema_object->use_count));
  }
  if (!have_lock)
    pthread_mutex_unlock(&ndbcluster_mutex);
  DBUG_RETURN(ndb_schema_object);
}


static void ndb_free_schema_object(NDB_SCHEMA_OBJECT **ndb_schema_object,
                                   bool have_lock)
{
  DBUG_ENTER("ndb_free_schema_object");
  DBUG_PRINT("enter", ("key: '%s'", (*ndb_schema_object)->key));
  if (!have_lock)
    pthread_mutex_lock(&ndbcluster_mutex);
  if (!--(*ndb_schema_object)->use_count)
  {
    DBUG_PRINT("info", ("use_count: %d", (*ndb_schema_object)->use_count));
    my_hash_delete(&ndb_schema_objects, (uchar*) *ndb_schema_object);
    pthread_mutex_destroy(&(*ndb_schema_object)->mutex);
    my_free((uchar*) *ndb_schema_object, MYF(0));
    *ndb_schema_object= 0;
  }
  else
  {
    DBUG_PRINT("info", ("use_count: %d", (*ndb_schema_object)->use_count));
  }
  if (!have_lock)
    pthread_mutex_unlock(&ndbcluster_mutex);
  DBUG_VOID_RETURN;
}


static void
remove_event_operations(Ndb* ndb)
{
  DBUG_ENTER("remove_event_operations");
  NdbEventOperation *op;
  while ((op= ndb->getEventOperation()))
  {
    DBUG_ASSERT(!IS_NDB_BLOB_PREFIX(op->getEvent()->getTable()->getName()));
    DBUG_PRINT("info", ("removing event operation on %s",
                        op->getEvent()->getName()));

    Ndb_event_data *event_data= (Ndb_event_data *) op->getCustomData();
    DBUG_ASSERT(event_data);

    NDB_SHARE *share= event_data->share;
    DBUG_ASSERT(share != NULL);
    DBUG_ASSERT(share->op == op || share->new_op == op);

    delete event_data;
    op->setCustomData(NULL);

    pthread_mutex_lock(&share->mutex);
    share->op= 0;
    share->new_op= 0;
    pthread_mutex_unlock(&share->mutex);

    DBUG_PRINT("NDB_SHARE", ("%s binlog free  use_count: %u",
                             share->key, share->use_count));
    free_share(&share);

    ndb->dropEventOperation(op);
  }
  DBUG_VOID_RETURN;
}

extern long long g_event_data_count;
extern long long g_event_nondata_count;
extern long long g_event_bytes_count;

void updateInjectorStats(Ndb* schemaNdb, Ndb* dataNdb)
{
  /* Update globals to sum of totals from each listening
   * Ndb object
   */
  g_event_data_count = 
    schemaNdb->getClientStat(Ndb::DataEventsRecvdCount) + 
    dataNdb->getClientStat(Ndb::DataEventsRecvdCount);
  g_event_nondata_count = 
    schemaNdb->getClientStat(Ndb::NonDataEventsRecvdCount) + 
    dataNdb->getClientStat(Ndb::NonDataEventsRecvdCount);
  g_event_bytes_count = 
    schemaNdb->getClientStat(Ndb::EventBytesRecvdCount) + 
    dataNdb->getClientStat(Ndb::EventBytesRecvdCount);
}

enum Binlog_thread_state
{
  BCCC_running= 0,
  BCCC_exit= 1,
  BCCC_restart= 2
};

extern ulong opt_ndb_report_thresh_binlog_epoch_slip;
extern ulong opt_ndb_report_thresh_binlog_mem_usage;

pthread_handler_t
ndb_binlog_thread_func(void *arg)
{
  THD *thd; /* needs to be first for thread_stack */
  Ndb *i_ndb= 0;
  Ndb *s_ndb= 0;
  Thd_ndb *thd_ndb=0;
  injector *inj= injector::instance();
  uint incident_id= 0;
  Binlog_thread_state do_ndbcluster_binlog_close_connection;

#ifdef RUN_NDB_BINLOG_TIMER
  Timer main_timer;
#endif

  pthread_mutex_lock(&injector_mutex);
  /*
    Set up the Thread
  */
  my_thread_init();
  DBUG_ENTER("ndb_binlog_thread");

  thd= new THD; /* note that contructor of THD uses DBUG_ */
  THD_CHECK_SENTRY(thd);

  /* We need to set thd->thread_id before thd->store_globals, or it will
     set an invalid value for thd->variables.pseudo_thread_id.
  */
  mysql_mutex_lock(&LOCK_thread_count);
  thd->thread_id= thread_id++;
  mysql_mutex_unlock(&LOCK_thread_count);

  thd->thread_stack= (char*) &thd; /* remember where our stack is */
  if (thd->store_globals())
  {
    thd->cleanup();
    delete thd;
    ndb_binlog_thread_running= -1;
    pthread_mutex_unlock(&injector_mutex);
    pthread_cond_signal(&injector_cond);

    DBUG_LEAVE;                               // Must match DBUG_ENTER()
    my_thread_end();
    pthread_exit(0);
    return NULL;                              // Avoid compiler warnings
  }
  lex_start(thd);

  thd->init_for_queries();
  thd_set_command(thd, COM_DAEMON);
  thd->system_thread= SYSTEM_THREAD_NDBCLUSTER_BINLOG;
#ifndef NDB_THD_HAS_NO_VERSION
  thd->version= refresh_version;
#endif
  thd->client_capabilities= 0;
  thd->security_ctx->skip_grants();
  my_net_init(&thd->net, 0);

  /*
    Set up ndb binlog
  */
  sql_print_information("Starting Cluster Binlog Thread");

  pthread_detach_this_thread();
  thd->real_id= pthread_self();
  mysql_mutex_lock(&LOCK_thread_count);
  threads.append(thd);
  mysql_mutex_unlock(&LOCK_thread_count);
  thd->lex->start_transaction_opt= 0;


restart_cluster_failure:
  int have_injector_mutex_lock= 0;
  do_ndbcluster_binlog_close_connection= BCCC_exit;

  if (!(thd_ndb= ha_ndbcluster::seize_thd_ndb()))
  {
    sql_print_error("Could not allocate Thd_ndb object");
    ndb_binlog_thread_running= -1;
    pthread_mutex_unlock(&injector_mutex);
    pthread_cond_signal(&injector_cond);
    goto err;
  }

  if (!(s_ndb= new Ndb(g_ndb_cluster_connection, NDB_REP_DB)) ||
      s_ndb->init())
  {
    sql_print_error("NDB Binlog: Getting Schema Ndb object failed");
    ndb_binlog_thread_running= -1;
    pthread_mutex_unlock(&injector_mutex);
    pthread_cond_signal(&injector_cond);
    goto err;
  }

  // empty database
  if (!(i_ndb= new Ndb(g_ndb_cluster_connection, "")) ||
      i_ndb->init())
  {
    sql_print_error("NDB Binlog: Getting Ndb object failed");
    ndb_binlog_thread_running= -1;
    pthread_mutex_unlock(&injector_mutex);
    pthread_cond_signal(&injector_cond);
    goto err;
  }

  /* init hash for schema object distribution */
  (void) my_hash_init(&ndb_schema_objects, system_charset_info, 32, 0, 0,
                      (my_hash_get_key)ndb_schema_objects_get_key, 0, 0);

  /*
    Expose global reference to our ndb object.

    Used by both sql client thread and binlog thread to interact
    with the storage
    pthread_mutex_lock(&injector_mutex);
  */
  injector_thd= thd;
  injector_ndb= i_ndb;
  schema_ndb= s_ndb;

  if (opt_bin_log && opt_ndb_log_bin)
  {
    ndb_binlog_running= TRUE;
  }

  /* Thread start up completed  */
  ndb_binlog_thread_running= 1;
  pthread_mutex_unlock(&injector_mutex);
  pthread_cond_signal(&injector_cond);

  /*
    wait for mysql server to start (so that the binlog is started
    and thus can receive the first GAP event)
  */
  mysql_mutex_lock(&LOCK_server_started);
  while (!mysqld_server_started)
  {
    struct timespec abstime;
    set_timespec(abstime, 1);
    mysql_cond_timedwait(&COND_server_started, &LOCK_server_started,
                         &abstime);
    if (ndbcluster_terminating)
    {
      mysql_mutex_unlock(&LOCK_server_started);
      goto err;
    }
  }
  mysql_mutex_unlock(&LOCK_server_started);
  /*
    Main NDB Injector loop
  */
  while (ndb_binlog_running)
  {
    /*
      check if it is the first log, if so we do not insert a GAP event
      as there is really no log to have a GAP in
    */
    if (incident_id == 0)
    {
      LOG_INFO log_info;
      mysql_bin_log.get_current_log(&log_info);
      int len=  strlen(log_info.log_file_name);
      uint no= 0;
      if ((sscanf(log_info.log_file_name + len - 6, "%u", &no) == 1) &&
          no == 1)
      {
        /* this is the fist log, so skip GAP event */
        break;
      }
    }

    /*
      Always insert a GAP event as we cannot know what has happened
      in the cluster while not being connected.
    */
    LEX_STRING const msg[2]=
      {
        { C_STRING_WITH_LEN("mysqld startup")    },
        { C_STRING_WITH_LEN("cluster disconnect")}
      };
    int ret = inj->record_incident(thd, INCIDENT_LOST_EVENTS,
                                   msg[incident_id]);
    assert(ret == 0);
    break;
  }
  incident_id= 1;
  {
    thd->proc_info= "Waiting for ndbcluster to start";

    pthread_mutex_lock(&injector_mutex);
    while (!ndb_schema_share ||
           (ndb_binlog_running && !ndb_apply_status_share) ||
           !ndb_binlog_tables_inited)
    {
      if (!thd_ndb->valid_ndb())
      {
        /*
          Cluster has gone away before setup was completed.
          Keep lock on injector_mutex to prevent further
          usage of the injector_ndb, and restart binlog
          thread to get rid of any garbage on the ndb objects
        */
        have_injector_mutex_lock= 1;
        do_ndbcluster_binlog_close_connection= BCCC_restart;
        goto err;
      }
      /* ndb not connected yet */
      struct timespec abstime;
      set_timespec(abstime, 1);
      pthread_cond_timedwait(&injector_cond, &injector_mutex, &abstime);
      if (ndbcluster_binlog_terminating)
      {
        pthread_mutex_unlock(&injector_mutex);
        goto err;
      }
    }
    pthread_mutex_unlock(&injector_mutex);

    DBUG_ASSERT(ndbcluster_hton->slot != ~(uint)0);
    set_thd_ndb(thd, thd_ndb);
    thd_ndb->options|= TNO_NO_LOG_SCHEMA_OP;
    thd->query_id= 0; // to keep valgrind quiet
  }

  {
    // wait for the first event
    thd->proc_info= "Waiting for first event from ndbcluster";
    int schema_res, res;
    Uint64 schema_gci;
    do
    {
      DBUG_PRINT("info", ("Waiting for the first event"));

      if (ndbcluster_binlog_terminating)
        goto err;

      schema_res= s_ndb->pollEvents(100, &schema_gci);
    } while (schema_gci == 0 || ndb_latest_received_binlog_epoch == schema_gci);
    if (ndb_binlog_running)
    {
      Uint64 gci= i_ndb->getLatestGCI();
      while (gci < schema_gci || gci == ndb_latest_received_binlog_epoch)
      {
        if (ndbcluster_binlog_terminating)
          goto err;
        res= i_ndb->pollEvents(10, &gci);
      }
      if (gci > schema_gci)
      {
        schema_gci= gci;
      }
    }
    // now check that we have epochs consistant with what we had before the restart
    DBUG_PRINT("info", ("schema_res: %d  schema_gci: %u/%u", schema_res,
                        (uint)(schema_gci >> 32),
                        (uint)(schema_gci)));
    {
      i_ndb->flushIncompleteEvents(schema_gci);
      s_ndb->flushIncompleteEvents(schema_gci);
      if (schema_gci < ndb_latest_handled_binlog_epoch)
      {
        sql_print_error("NDB Binlog: cluster has been restarted --initial or with older filesystem. "
                        "ndb_latest_handled_binlog_epoch: %u/%u, while current epoch: %u/%u. "
                        "RESET MASTER should be issued. Resetting ndb_latest_handled_binlog_epoch.",
                        (uint)(ndb_latest_handled_binlog_epoch >> 32),
                        (uint)(ndb_latest_handled_binlog_epoch),
                        (uint)(schema_gci >> 32),
                        (uint)(schema_gci));
        ndb_set_latest_trans_gci(0);
        ndb_latest_handled_binlog_epoch= 0;
        ndb_latest_applied_binlog_epoch= 0;
        ndb_latest_received_binlog_epoch= 0;
      }
      else if (ndb_latest_applied_binlog_epoch > 0)
      {
        sql_print_warning("NDB Binlog: cluster has reconnected. "
                          "Changes to the database that occured while "
                          "disconnected will not be in the binlog");
      }
      if (opt_ndb_extra_logging)
      {
        sql_print_information("NDB Binlog: starting log at epoch %u/%u",
                              (uint)(schema_gci >> 32),
                              (uint)(schema_gci));
      }
    }
  }
  /*
    binlog thread is ready to receive events
    - client threads may now start updating data, i.e. tables are
    no longer read only
  */
  ndb_binlog_is_ready= TRUE;

  if (opt_ndb_extra_logging)
    sql_print_information("NDB Binlog: ndb tables writable");
  close_cached_tables((THD*) 0, (TABLE_LIST*) 0, FALSE, FALSE, FALSE);

  /* 
     Signal any waiting thread that ndb table setup is
     now complete
  */
  ndb_notify_tables_writable();

  {
    static char db[]= "";
    thd->db= db;
  }
  do_ndbcluster_binlog_close_connection= BCCC_running;
  for ( ; !((ndbcluster_binlog_terminating ||
             do_ndbcluster_binlog_close_connection) &&
            ndb_latest_handled_binlog_epoch >= ndb_get_latest_trans_gci()) &&
          do_ndbcluster_binlog_close_connection != BCCC_restart; )
  {
#ifndef DBUG_OFF
    if (do_ndbcluster_binlog_close_connection)
    {
      DBUG_PRINT("info", ("do_ndbcluster_binlog_close_connection: %d, "
                          "ndb_latest_handled_binlog_epoch: %u/%u, "
                          "*get_latest_trans_gci(): %u/%u",
                          do_ndbcluster_binlog_close_connection,
                          (uint)(ndb_latest_handled_binlog_epoch >> 32),
                          (uint)(ndb_latest_handled_binlog_epoch),
                          (uint)(ndb_get_latest_trans_gci() >> 32),
                          (uint)(ndb_get_latest_trans_gci())));
    }
#endif
#ifdef RUN_NDB_BINLOG_TIMER
    main_timer.stop();
    sql_print_information("main_timer %ld ms",  main_timer.elapsed_ms());
    main_timer.start();
#endif

    /*
      now we don't want any events before next gci is complete
    */
    thd->proc_info= "Waiting for event from ndbcluster";
    thd->set_time();
    
    /* wait for event or 1000 ms */
    Uint64 gci= 0, schema_gci;
    int res= 0, tot_poll_wait= 1000;
    if (ndb_binlog_running)
    {
      res= i_ndb->pollEvents(tot_poll_wait, &gci);
      tot_poll_wait= 0;
    }
    int schema_res= s_ndb->pollEvents(tot_poll_wait, &schema_gci);
    ndb_latest_received_binlog_epoch= gci;

    while (gci > schema_gci && schema_res >= 0)
    {
      static char buf[64];
      thd->proc_info= "Waiting for schema epoch";
      my_snprintf(buf, sizeof(buf), "%s %u/%u(%u/%u)", thd->proc_info,
                  (uint)(schema_gci >> 32),
                  (uint)(schema_gci),
                  (uint)(gci >> 32),
                  (uint)(gci));
      thd->proc_info= buf;
      schema_res= s_ndb->pollEvents(10, &schema_gci);
    }

    if ((ndbcluster_binlog_terminating ||
         do_ndbcluster_binlog_close_connection) &&
        (ndb_latest_handled_binlog_epoch >= ndb_get_latest_trans_gci() ||
         !ndb_binlog_running))
      break; /* Shutting down server */

    MEM_ROOT **root_ptr=
      my_pthread_getspecific_ptr(MEM_ROOT**, THR_MALLOC);
    MEM_ROOT *old_root= *root_ptr;
    MEM_ROOT mem_root;
    init_sql_alloc(&mem_root, 4096, 0);
    List<Cluster_schema> post_epoch_log_list;
    List<Cluster_schema> post_epoch_unlock_list;
    *root_ptr= &mem_root;

    if (unlikely(schema_res > 0))
    {
      thd->proc_info= "Processing events from schema table";
      g_ndb_log_slave_updates= opt_log_slave_updates;
      s_ndb->
        setReportThreshEventGCISlip(opt_ndb_report_thresh_binlog_epoch_slip);
      s_ndb->
        setReportThreshEventFreeMem(opt_ndb_report_thresh_binlog_mem_usage);
      NdbEventOperation *pOp= s_ndb->nextEvent();
      while (pOp != NULL)
      {
        if (!pOp->hasError())
        {
          ndb_binlog_thread_handle_schema_event(thd, s_ndb, pOp,
                                                &post_epoch_log_list,
                                                &post_epoch_unlock_list,
                                                &mem_root);
          DBUG_PRINT("info", ("s_ndb first: %s", s_ndb->getEventOperation() ?
                              s_ndb->getEventOperation()->getEvent()->getTable()->getName() :
                              "<empty>"));
          DBUG_PRINT("info", ("i_ndb first: %s", i_ndb->getEventOperation() ?
                              i_ndb->getEventOperation()->getEvent()->getTable()->getName() :
                              "<empty>"));
          if (i_ndb->getEventOperation() == NULL &&
              s_ndb->getEventOperation() == NULL &&
              do_ndbcluster_binlog_close_connection == BCCC_running)
          {
            DBUG_PRINT("info", ("do_ndbcluster_binlog_close_connection= BCCC_restart"));
            do_ndbcluster_binlog_close_connection= BCCC_restart;
            if (ndb_latest_received_binlog_epoch < ndb_get_latest_trans_gci() && ndb_binlog_running)
            {
              sql_print_error("NDB Binlog: latest transaction in epoch %u/%u not in binlog "
                              "as latest received epoch is %u/%u",
                              (uint)(ndb_get_latest_trans_gci() >> 32),
                              (uint)(ndb_get_latest_trans_gci()),
                              (uint)(ndb_latest_received_binlog_epoch >> 32),
                              (uint)(ndb_latest_received_binlog_epoch));
            }
          }
        }
        else
          sql_print_error("NDB: error %lu (%s) on handling "
                          "binlog schema event",
                          (ulong) pOp->getNdbError().code,
                          pOp->getNdbError().message);
        pOp= s_ndb->nextEvent();
      }
      updateInjectorStats(s_ndb, i_ndb);
    }

    if (!ndb_binlog_running)
    {
      /*
        Just consume any events, not used if no binlogging
        e.g. node failure events
      */
      Uint64 tmp_gci;
      if (i_ndb->pollEvents(0, &tmp_gci))
      {
        NdbEventOperation *pOp;
        while ((pOp= i_ndb->nextEvent()))
        {
          if ((unsigned) pOp->getEventType() >=
              (unsigned) NDBEVENT::TE_FIRST_NON_DATA_EVENT)
          {
            ndb_binlog_index_row row;
            ndb_binlog_thread_handle_non_data_event(thd, pOp, row);
          }
        }
        if (i_ndb->getEventOperation() == NULL &&
            s_ndb->getEventOperation() == NULL &&
            do_ndbcluster_binlog_close_connection == BCCC_running)
        {
          DBUG_PRINT("info", ("do_ndbcluster_binlog_close_connection= BCCC_restart"));
          do_ndbcluster_binlog_close_connection= BCCC_restart;
        }
      }
      updateInjectorStats(s_ndb, i_ndb);
    }
    else if (res > 0 ||
             (ndb_log_empty_epochs() &&
              gci > ndb_latest_handled_binlog_epoch))
    {
      DBUG_PRINT("info", ("pollEvents res: %d", res));
      thd->proc_info= "Processing events";
      uchar apply_status_buf[512];
      TABLE *apply_status_table= NULL;
      if (ndb_apply_status_share)
      {
        /*
          We construct the buffer to write the apply status binlog
          event here, as the table->record[0] buffer is referenced
          by the apply status event operation, and will be filled
          with data at the nextEvent call if the first event should
          happen to be from the apply status table
        */
        Ndb_event_data *event_data= ndb_apply_status_share->event_data;
        if (!event_data)
        {
          DBUG_ASSERT(ndb_apply_status_share->op);
          event_data= 
            (Ndb_event_data *) ndb_apply_status_share->op->getCustomData();
          DBUG_ASSERT(event_data);
        }
        apply_status_table= event_data->table;

        /* 
           Intialize apply_status_table->record[0] 
        */
        empty_record(apply_status_table);

        apply_status_table->field[0]->store((longlong)::server_id, true);
        /*
          gci is added later, just before writing to binlog as gci
          is unknown here
        */
        apply_status_table->field[2]->store("", 0, &my_charset_bin);
        apply_status_table->field[3]->store((longlong)0, true);
        apply_status_table->field[4]->store((longlong)0, true);
        DBUG_ASSERT(sizeof(apply_status_buf) >= apply_status_table->s->reclength);
        memcpy(apply_status_buf, apply_status_table->record[0],
               apply_status_table->s->reclength);
      }
      NdbEventOperation *pOp= i_ndb->nextEvent();
      ndb_binlog_index_row _row;
      ndb_binlog_index_row *rows= &_row;
      injector::transaction trans;
      unsigned trans_row_count= 0;
      unsigned trans_slave_row_count= 0;
      if (!pOp)
      {
        /*
          Must be an empty epoch since the condition
          (ndb_log_empty_epochs() &&
           gci > ndb_latest_handled_binlog_epoch)
          must be true we write empty epoch into
          ndb_binlog_index
        */
        DBUG_PRINT("info", ("Writing empty epoch for gci %llu", gci));
        DBUG_PRINT("info", ("Initializing transaction"));
        inj->new_trans(thd, &trans);
        rows= &_row;
        bzero((char*)&_row, sizeof(_row));
        thd->variables.character_set_client= &my_charset_latin1;
        goto commit_to_binlog;
      }
      while (pOp != NULL)
      {
        rows= &_row;
#ifdef RUN_NDB_BINLOG_TIMER
        Timer gci_timer, write_timer;
        int event_count= 0;
        gci_timer.start();
#endif
        gci= pOp->getGCI();
        DBUG_PRINT("info", ("Handling gci: %u/%u",
                            (uint)(gci >> 32),
                            (uint)(gci)));
        // sometimes get TE_ALTER with invalid table
        DBUG_ASSERT(pOp->getEventType() == NdbDictionary::Event::TE_ALTER ||
                    ! IS_NDB_BLOB_PREFIX(pOp->getEvent()->getTable()->getName()));
        DBUG_ASSERT(gci <= ndb_latest_received_binlog_epoch);

        /* initialize some variables for this epoch */
        g_ndb_log_slave_updates= opt_log_slave_updates;
        i_ndb->
          setReportThreshEventGCISlip(opt_ndb_report_thresh_binlog_epoch_slip);
        i_ndb->setReportThreshEventFreeMem(opt_ndb_report_thresh_binlog_mem_usage);

        bzero((char*)&_row, sizeof(_row));
        thd->variables.character_set_client= &my_charset_latin1;
        DBUG_PRINT("info", ("Initializing transaction"));
        inj->new_trans(thd, &trans);
        trans_row_count= 0;
        trans_slave_row_count= 0;
        // pass table map before epoch
        {
          Uint32 iter= 0;
          const NdbEventOperation *gci_op;
          Uint32 event_types;

          if (!i_ndb->isConsistentGCI(gci))
          {
            char errmsg[64];
            uint end= sprintf(&errmsg[0],
                              "Detected missing data in GCI %llu, "
                              "inserting GAP event", gci);
            errmsg[end]= '\0';
            DBUG_PRINT("info",
                       ("Detected missing data in GCI %llu, "
                        "inserting GAP event", gci));
            LEX_STRING const msg= { C_STRING_WITH_LEN(errmsg) };
            inj->record_incident(thd, INCIDENT_LOST_EVENTS, msg);
          }
          while ((gci_op= i_ndb->getGCIEventOperations(&iter, &event_types))
                 != NULL)
          {
            Ndb_event_data *event_data=
              (Ndb_event_data *) gci_op->getCustomData();
            NDB_SHARE *share= (event_data)?event_data->share:NULL;
            DBUG_PRINT("info", ("per gci_op: 0x%lx  share: 0x%lx  event_types: 0x%x",
                                (long) gci_op, (long) share, event_types));
            // workaround for interface returning TE_STOP events
            // which are normally filtered out below in the nextEvent loop
            if ((event_types & ~NdbDictionary::Event::TE_STOP) == 0)
            {
              DBUG_PRINT("info", ("Skipped TE_STOP on table %s",
                                  gci_op->getEvent()->getTable()->getName()));
              continue;
            }
            // this should not happen
            if (share == NULL || event_data->table == NULL)
            {
              DBUG_PRINT("info", ("no share or table %s!",
                                  gci_op->getEvent()->getTable()->getName()));
              continue;
            }
            if (share == ndb_apply_status_share)
            {
              // skip this table, it is handled specially
              continue;
            }
            TABLE *table= event_data->table;
#ifndef DBUG_OFF
            const LEX_STRING &name= table->s->table_name;
#endif
            if ((event_types & (NdbDictionary::Event::TE_INSERT |
                                NdbDictionary::Event::TE_UPDATE |
                                NdbDictionary::Event::TE_DELETE)) == 0)
            {
              DBUG_PRINT("info", ("skipping non data event table: %.*s",
                                  (int) name.length, name.str));
              continue;
            }
            if (!trans.good())
            {
              DBUG_PRINT("info",
                         ("Found new data event, initializing transaction"));
              inj->new_trans(thd, &trans);
            }
            DBUG_PRINT("info", ("use_table: %.*s, cols %u",
                                (int) name.length, name.str,
                                table->s->fields));
            injector::transaction::table tbl(table, true);
            int ret = trans.use_table(::server_id, tbl);
            assert(ret == 0);
          }
        }
        if (trans.good())
        {
          if (apply_status_table)
          {
#ifndef DBUG_OFF
            const LEX_STRING& name= apply_status_table->s->table_name;
            DBUG_PRINT("info", ("use_table: %.*s",
                                (int) name.length, name.str));
#endif
            injector::transaction::table tbl(apply_status_table, true);
            int ret = trans.use_table(::server_id, tbl);
            assert(ret == 0);

            /* add the gci to the record */
            Field *field= apply_status_table->field[1];
            my_ptrdiff_t row_offset=
              (my_ptrdiff_t) (apply_status_buf - apply_status_table->record[0]);
            field->move_field_offset(row_offset);
            field->store((longlong)gci, true);
            field->move_field_offset(-row_offset);

            trans.write_row(::server_id,
                            injector::transaction::table(apply_status_table,
                                                         true),
                            &apply_status_table->s->all_set,
                            apply_status_table->s->fields,
                            apply_status_buf);
          }
          else
          {
            sql_print_error("NDB: Could not get apply status share");
          }
        }
#ifdef RUN_NDB_BINLOG_TIMER
        write_timer.start();
#endif
        do
        {
#ifdef RUN_NDB_BINLOG_TIMER
          event_count++;
#endif
          if (pOp->hasError() &&
              ndb_binlog_thread_handle_error(i_ndb, pOp) < 0)
            goto err;

#ifndef DBUG_OFF
          {
            Ndb_event_data *event_data=
              (Ndb_event_data *) pOp->getCustomData();
            NDB_SHARE *share= (event_data)?event_data->share:NULL;
            DBUG_PRINT("info",
                       ("EVENT TYPE: %d  GCI: %u/%u last applied: %u/%u  "
                        "share: 0x%lx (%s.%s)", pOp->getEventType(),
                        (uint)(gci >> 32),
                        (uint)(gci),
                        (uint)(ndb_latest_applied_binlog_epoch >> 32),
                        (uint)(ndb_latest_applied_binlog_epoch),
                        (long) share,
                        share ? share->db :  "'NULL'",
                        share ? share->table_name : "'NULL'"));
            DBUG_ASSERT(share != 0);
          }
          // assert that there is consistancy between gci op list
          // and event list
          {
            Uint32 iter= 0;
            const NdbEventOperation *gci_op;
            Uint32 event_types;
            while ((gci_op= i_ndb->getGCIEventOperations(&iter, &event_types))
                   != NULL)
            {
              if (gci_op == pOp)
                break;
            }
            DBUG_ASSERT(gci_op == pOp);
            DBUG_ASSERT((event_types & pOp->getEventType()) != 0);
          }
#endif
          if ((unsigned) pOp->getEventType() <
              (unsigned) NDBEVENT::TE_FIRST_NON_DATA_EVENT)
            ndb_binlog_thread_handle_data_event(i_ndb, pOp, &rows, trans, trans_row_count, trans_slave_row_count);
          else
          {
            ndb_binlog_thread_handle_non_data_event(thd, pOp, *rows);
            DBUG_PRINT("info", ("s_ndb first: %s", s_ndb->getEventOperation() ?
                                s_ndb->getEventOperation()->getEvent()->getTable()->getName() :
                                "<empty>"));
            DBUG_PRINT("info", ("i_ndb first: %s", i_ndb->getEventOperation() ?
                                i_ndb->getEventOperation()->getEvent()->getTable()->getName() :
                                "<empty>"));
            if (i_ndb->getEventOperation() == NULL &&
                s_ndb->getEventOperation() == NULL &&
                do_ndbcluster_binlog_close_connection == BCCC_running)
            {
              DBUG_PRINT("info", ("do_ndbcluster_binlog_close_connection= BCCC_restart"));
              do_ndbcluster_binlog_close_connection= BCCC_restart;
              if (ndb_latest_received_binlog_epoch < ndb_get_latest_trans_gci() && ndb_binlog_running)
              {
                sql_print_error("NDB Binlog: latest transaction in epoch %lu not in binlog "
                                "as latest received epoch is %lu",
                                (ulong) ndb_get_latest_trans_gci(),
                                (ulong) ndb_latest_received_binlog_epoch);
              }
            }
          }

          pOp= i_ndb->nextEvent();
        } while (pOp && pOp->getGCI() == gci);

         updateInjectorStats(s_ndb, i_ndb);
        
        /*
          note! pOp is not referring to an event in the next epoch
          or is == 0
        */
#ifdef RUN_NDB_BINLOG_TIMER
        write_timer.stop();
#endif

        while (trans.good())
        {
          if (!ndb_log_empty_epochs())
          {
            /*
              If 
                - We did not add any 'real' rows to the Binlog AND
                - We did not apply any slave row updates, only
                  ndb_apply_status updates
              THEN
                Don't write the Binlog transaction which just
                contains ndb_apply_status updates.
                (For cicular rep with log_apply_status, ndb_apply_status
                updates will propagate while some related, real update
                is propagating)
            */
            if ((trans_row_count == 0) &&
                (! (opt_ndb_log_apply_status &&
                    trans_slave_row_count) ))
            {
              /* nothing to commit, rollback instead */
              if (int r= trans.rollback())
              {
                sql_print_error("NDB Binlog: "
                                "Error during ROLLBACK of GCI %u/%u. Error: %d",
                                uint(gci >> 32), uint(gci), r);
                /* TODO: Further handling? */
              }
              break;
            }
          }
      commit_to_binlog:
          thd->proc_info= "Committing events to binlog";
          injector::transaction::binlog_pos start= trans.start_pos();
          if (int r= trans.commit())
          {
            sql_print_error("NDB Binlog: "
                            "Error during COMMIT of GCI. Error: %d",
                            r);
            /* TODO: Further handling? */
          }
          rows->gci= (Uint32)(gci >> 32); // Expose gci hi/lo
          rows->epoch= gci;
          rows->master_log_file= start.file_name();
          rows->master_log_pos= start.file_pos();

          DBUG_PRINT("info", ("COMMIT gci: %lu", (ulong) gci));
          if (opt_ndb_log_binlog_index)
          {
            if (ndb_binlog_index_table__write_rows(thd, rows))
            {
              /* 
                 Writing to ndb_binlog_index failed, check if we are
                 being killed and retry
              */
              if (thd->killed)
              {
                (void) mysql_mutex_lock(&LOCK_thread_count);
                volatile THD::killed_state killed= thd->killed;
                /* We are cleaning up, allow for flushing last epoch */
                thd->killed= THD::NOT_KILLED;
                ndb_binlog_index_table__write_rows(thd, rows);
                /* Restore kill flag */
                thd->killed= killed;
                (void) mysql_mutex_unlock(&LOCK_thread_count);
              }
            }
          }
          ndb_latest_applied_binlog_epoch= gci;
          break;
        }
        ndb_latest_handled_binlog_epoch= gci;

#ifdef RUN_NDB_BINLOG_TIMER
        gci_timer.stop();
        sql_print_information("gci %ld event_count %d write time "
                              "%ld(%d e/s), total time %ld(%d e/s)",
                              (ulong)gci, event_count,
                              write_timer.elapsed_ms(),
                              (1000*event_count) / write_timer.elapsed_ms(),
                              gci_timer.elapsed_ms(),
                              (1000*event_count) / gci_timer.elapsed_ms());
#endif
      }
      if(!i_ndb->isConsistent(gci))
      {
        char errmsg[64];
        uint end= sprintf(&errmsg[0],
                          "Detected missing data in GCI %llu, "
                          "inserting GAP event", gci);
        errmsg[end]= '\0';
        DBUG_PRINT("info",
                   ("Detected missing data in GCI %llu, "
                    "inserting GAP event", gci));
        LEX_STRING const msg= { C_STRING_WITH_LEN(errmsg) };
        inj->record_incident(thd, INCIDENT_LOST_EVENTS, msg);
      }
    }

    ndb_binlog_thread_handle_schema_event_post_epoch(thd,
                                                     &post_epoch_log_list,
                                                     &post_epoch_unlock_list);
    free_root(&mem_root, MYF(0));
    *root_ptr= old_root;
    ndb_latest_handled_binlog_epoch= ndb_latest_received_binlog_epoch;
  }
 err:
  if (do_ndbcluster_binlog_close_connection != BCCC_restart)
  {
    sql_print_information("Stopping Cluster Binlog");
    DBUG_PRINT("info",("Shutting down cluster binlog thread"));
    thd->proc_info= "Shutting down";
  }
  else
  { 
    sql_print_information("Restarting Cluster Binlog");
    DBUG_PRINT("info",("Restarting cluster binlog thread"));
    thd->proc_info= "Restarting";
  }
  if (!have_injector_mutex_lock)
    pthread_mutex_lock(&injector_mutex);
  /* don't mess with the injector_ndb anymore from other threads */
  injector_thd= 0;
  injector_ndb= 0;
  schema_ndb= 0;
  pthread_mutex_unlock(&injector_mutex);
  thd->db= 0; // as not to try to free memory

  /*
    This will cause the util thread to start to try to initialize again
    via ndbcluster_setup_binlog_table_shares.  But since injector_ndb is
    set to NULL it will not succeed until injector_ndb is reinitialized.
  */
  ndb_binlog_tables_inited= FALSE;

  if (ndb_apply_status_share)
  {
    /* ndb_share reference binlog extra free */
    DBUG_PRINT("NDB_SHARE", ("%s binlog extra free  use_count: %u",
                             ndb_apply_status_share->key,
                             ndb_apply_status_share->use_count));
    free_share(&ndb_apply_status_share);
    ndb_apply_status_share= 0;
  }
  if (ndb_schema_share)
  {
    /* begin protect ndb_schema_share */
    pthread_mutex_lock(&ndb_schema_share_mutex);
    /* ndb_share reference binlog extra free */
    DBUG_PRINT("NDB_SHARE", ("%s binlog extra free  use_count: %u",
                             ndb_schema_share->key,
                             ndb_schema_share->use_count));
    free_share(&ndb_schema_share);
    ndb_schema_share= 0;
    pthread_mutex_unlock(&ndb_schema_share_mutex);
    /* end protect ndb_schema_share */
  }

  /* remove all event operations */
  if (s_ndb)
  {
    remove_event_operations(s_ndb);
    delete s_ndb;
    s_ndb= 0;
  }
  if (i_ndb)
  {
    remove_event_operations(i_ndb);
    delete i_ndb;
    i_ndb= 0;
  }

  my_hash_free(&ndb_schema_objects);

  if (thd_ndb)
  {
    ha_ndbcluster::release_thd_ndb(thd_ndb);
    set_thd_ndb(thd, NULL);
    thd_ndb= NULL;
  }

  if (do_ndbcluster_binlog_close_connection == BCCC_restart)
  {
    pthread_mutex_lock(&injector_mutex);
    goto restart_cluster_failure;
  }

  net_end(&thd->net);
  thd->cleanup();
  delete thd;

  ndb_binlog_thread_running= -1;
  ndb_binlog_running= FALSE;
  (void) pthread_cond_signal(&injector_cond);

  DBUG_PRINT("exit", ("ndb_binlog_thread"));

  DBUG_LEAVE;                               // Must match DBUG_ENTER()
  my_thread_end();
  pthread_exit(0);
  return NULL;                              // Avoid compiler warnings
}

bool
ndbcluster_show_status_binlog(THD* thd, stat_print_fn *stat_print,
                              enum ha_stat_type stat_type)
{
  char buf[IO_SIZE];
  uint buflen;
  ulonglong ndb_latest_epoch= 0;
  DBUG_ENTER("ndbcluster_show_status_binlog");
  
  pthread_mutex_lock(&injector_mutex);
  if (injector_ndb)
  {
    char buff1[22],buff2[22],buff3[22],buff4[22],buff5[22];
    ndb_latest_epoch= injector_ndb->getLatestGCI();
    pthread_mutex_unlock(&injector_mutex);

    buflen=
      my_snprintf(buf, sizeof(buf),
                  "latest_epoch=%s, "
                  "latest_trans_epoch=%s, "
                  "latest_received_binlog_epoch=%s, "
                  "latest_handled_binlog_epoch=%s, "
                  "latest_applied_binlog_epoch=%s",
                  llstr(ndb_latest_epoch, buff1),
                  llstr(ndb_get_latest_trans_gci(), buff2),
                  llstr(ndb_latest_received_binlog_epoch, buff3),
                  llstr(ndb_latest_handled_binlog_epoch, buff4),
                  llstr(ndb_latest_applied_binlog_epoch, buff5));
    if (stat_print(thd, ndbcluster_hton_name, ndbcluster_hton_name_length,
                   "binlog", strlen("binlog"),
                   buf, buflen))
      DBUG_RETURN(TRUE);
  }
  else
    pthread_mutex_unlock(&injector_mutex);
  DBUG_RETURN(FALSE);
}

/*
   AnyValue carries ServerId or Reserved codes
   Bits from opt_server_id_bits to 30 may carry other data
   so we ignore them when reading/setting AnyValue.
 
   332        21        10        0
   10987654321098765432109876543210
   roooooooooooooooooooooooosssssss
 
   r = Reserved bit indicates whether
   bits 0-7+ have ServerId (0) or
   some special reserved code (1).
   o = Optional bits, depending on value
       of server-id-bits will be 
       serverid bits or user-specific 
       data
   s = Serverid bits or reserved codes
       At least 7 bits will be available
       for serverid or reserved codes
  
*/

#define NDB_ANYVALUE_RESERVED_BIT   0x80000000
#define NDB_ANYVALUE_RESERVED_MASK  0x8000007f

#define NDB_ANYVALUE_NOLOGGING_CODE 0x8000007f

#ifndef DBUG_OFF
void dbug_ndbcluster_anyvalue_set_userbits(Uint32& anyValue)
{
  /* 
     Set userData part of AnyValue (if there is one) to
     all 1s to test that it is ignored
  */
  const Uint32 userDataMask = ~(opt_server_id_mask | 
                                NDB_ANYVALUE_RESERVED_BIT);

  anyValue |= userDataMask;
}
#endif

bool ndbcluster_anyvalue_is_reserved(Uint32 anyValue)
{
  return ((anyValue & NDB_ANYVALUE_RESERVED_BIT) != 0);
}

bool ndbcluster_anyvalue_is_nologging(Uint32 anyValue)
{
  return ((anyValue & NDB_ANYVALUE_RESERVED_MASK) ==
          NDB_ANYVALUE_NOLOGGING_CODE);
}

void ndbcluster_anyvalue_set_nologging(Uint32& anyValue)
{
  anyValue |= NDB_ANYVALUE_NOLOGGING_CODE;
}

void ndbcluster_anyvalue_set_normal(Uint32& anyValue)
{
  /* Clear reserved bit and serverid bits */
  anyValue &= ~(NDB_ANYVALUE_RESERVED_BIT);
  anyValue &= ~(opt_server_id_mask);
}

bool ndbcluster_anyvalue_is_serverid_in_range(Uint32 serverId)
{
  return ((serverId & ~opt_server_id_mask) == 0);
}

Uint32 ndbcluster_anyvalue_get_serverid(Uint32 anyValue)
{
  assert(! (anyValue & NDB_ANYVALUE_RESERVED_BIT) );

  return (anyValue & opt_server_id_mask);
}

void ndbcluster_anyvalue_set_serverid(Uint32& anyValue, Uint32 serverId)
{
  assert(! (anyValue & NDB_ANYVALUE_RESERVED_BIT) );
  anyValue &= ~(opt_server_id_mask);
  anyValue |= (serverId & opt_server_id_mask); 
}

#ifdef NDB_WITHOUT_SERVER_ID_BITS

/* No --server-id-bits=<bits> -> implement constant opt_server_id_mask */
ulong opt_server_id_mask = ~0;

#endif

#endif<|MERGE_RESOLUTION|>--- conflicted
+++ resolved
@@ -277,15 +277,9 @@
     NOTE! Don't use this function for new implementation, backward
     compat. only
   */
-<<<<<<< HEAD
 
   Ndb_local_connection mysqld(thd);
 
-=======
-
-  Ndb_local_connection mysqld(thd);
-
->>>>>>> 676cd630
   /*
     Run the query, suppress some errors from being printed
     to log and ignore any error returned
@@ -1208,13 +1202,8 @@
                              "ENGINE=NDB CHARACTER SET latin1");
   DBUG_RETURN(res);
 }
-<<<<<<< HEAD
-
-
-=======
-
-
->>>>>>> 676cd630
+
+
 static bool
 ndb_schema_table__create(THD *thd)
 {

--- conflicted
+++ resolved
@@ -4407,11 +4407,8 @@
 
 void Item_param::print(String *str, enum_query_type query_type)
 {
-<<<<<<< HEAD
-  if (state == NO_VALUE || query_type & QT_NORMALIZED_FORMAT)
-=======
-  if (state == NO_VALUE || query_type & QT_NO_DATA_EXPANSION)
->>>>>>> 3674603c
+  if (state == NO_VALUE ||
+      query_type & (QT_NORMALIZED_FORMAT | QT_NO_DATA_EXPANSION))
   {
     str->append('?');
   }
